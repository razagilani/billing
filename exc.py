"""Exceptions used with Billing.

The base exception class is :exc:`.BillingError`.
"""


class BillingError(Exception):
    """Generic error class."""


class DatabaseError(BillingError):
    """Raised when we have a database-related problem"""


class InvalidParameter(BillingError):
    """Raised when function is called with invalid parameters"""


class Unauthenticated(BillingError):
    """"""


class MissingDataError(BillingError):
    """Data from an external source (e.g. Skyline OLAP or OLTP) were expected
    but not found."""

class MissingFileError(BillingError):
    pass

class DuplicateFileError(BillingError):
    '''Attempt to upload or recognize a utility bill file that already exists.
    '''
    pass

class NoSuchBillException(BillingError):
    pass


class RegisterError(BillingError):
    pass

class IssuedBillError(BillingError):
    """Exception for trying to modify a bill that has been issued.
    NOTE: keep this distinct from BillStateError, because it often means an
    attempt to save changes to an issued reebill document in mongo, not failure
    of a bill-processing operation due to a business rule."""

class ProcessedBillError(BillingError):
    """Exception for trying to modify a bill that has been processed."""


class BillStateError(BillingError):
    """A bill was in a state in which some operation is not allowed."""


class NotIssuable(BillStateError):
    """Trying to issue a bill that is not issuable."""

class NotProcessable(BillStateError):
    """Trying to mark bill as processed that does not have all
    neccessary data"""

class RSIError(BillingError):
    """Error involving a Rate Structure Item."""

class FormulaError(RSIError):
    """Error in the "quantity"/"rate" formula of a Rate Structure Item."""


class FormulaSyntaxError(FormulaError):
    """Syntax error in the "quantity"/"rate" formula of a Rate Structure Item.
    Python SyntaxError should not be caught for obvious reasons."""


class ConfirmAdjustment(Exception):
    def __init__(self, correction_sequences, total_adjustment):
        super(ConfirmAdjustment, self).__init__()
        self.correction_sequences = correction_sequences
        self.total_adjustment = total_adjustment


<<<<<<< HEAD
=======
class ConfirmMultipleAdjustments(ConfirmAdjustment):
    def __init__(self, accounts):
        self.accounts = accounts


>>>>>>> 905048f9
class BillingTestError(Exception):
    """ Generic error class for Exceptions raised in testing utilities
    """


class TestClientRoutingError(BillingTestError):
    """ The TestClient was unable to route a request
    """<|MERGE_RESOLUTION|>--- conflicted
+++ resolved
@@ -79,14 +79,11 @@
         self.total_adjustment = total_adjustment
 
 
-<<<<<<< HEAD
-=======
 class ConfirmMultipleAdjustments(ConfirmAdjustment):
     def __init__(self, accounts):
         self.accounts = accounts
 
 
->>>>>>> 905048f9
 class BillingTestError(Exception):
     """ Generic error class for Exceptions raised in testing utilities
     """
