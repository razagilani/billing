"""Exceptions used with Billing.

The base exception class is :exc:`.BillingError`.
"""


class BillingError(Exception):
    """Generic error class."""


class DatabaseError(BillingError):
    """Raised when we have a database-related problem"""


class InvalidParameter(BillingError):
    """Raised when function is called with invalid parameters"""


class Unauthenticated(BillingError):
    """"""


class MissingDataError(BillingError):
    """Data from an external source (e.g. Skyline OLAP or OLTP) were expected
    but not found."""

class MissingFileError(BillingError):
    pass

class DuplicateFileError(BillingError):
    '''Attempt to upload or recognize a utility bill file that already exists.
    '''
    pass

class NoSuchBillException(BillingError):
    pass


class RegisterError(BillingError):
    pass

class IssuedBillError(BillingError):
    """Exception for trying to modify a bill that has been issued.
    NOTE: keep this distinct from BillStateError, because it often means an
    attempt to save changes to an issued reebill document in mongo, not failure
    of a bill-processing operation due to a business rule."""

class ProcessedBillError(BillingError):
    """Exception for trying to modify a bill that has been processed."""


class BillStateError(BillingError):
    """A bill was in a state in which some operation is not allowed."""


class NotIssuable(BillStateError):
    """Trying to issue a bill that is not issuable."""

class NotProcessable(BillStateError):
    """Trying to mark bill as processed that does not have all
    neccessary data"""

class RSIError(BillingError):
    """Error involving a Rate Structure Item."""

class FormulaError(RSIError):
    """Error in the "quantity"/"rate" formula of a Rate Structure Item."""


class FormulaSyntaxError(FormulaError):
    """Syntax error in the "quantity"/"rate" formula of a Rate Structure Item.
    Python SyntaxError should not be caught for obvious reasons."""


class ConfirmAdjustment(Exception):
    def __init__(self, correction_sequences, total_adjustment):
        super(ConfirmAdjustment, self).__init__()
        self.correction_sequences = correction_sequences
        self.total_adjustment = total_adjustment


<<<<<<< HEAD
class BillingTestError(Exception):
    """ Generic error class for Exceptions raised in testing utilities
    """


class TestClientRoutingError(BillingTestError):
    """ The TestClient was unable to route a request
    """
=======
class ConfirmMultipleAdjustments(ConfirmAdjustment):
    def __init__(self, accounts):
        self.accounts = accounts
>>>>>>> 50bc8705
<|MERGE_RESOLUTION|>--- conflicted
+++ resolved
@@ -79,7 +79,11 @@
         self.total_adjustment = total_adjustment
 
 
-<<<<<<< HEAD
+class ConfirmMultipleAdjustments(ConfirmAdjustment):
+    def __init__(self, accounts):
+        self.accounts = accounts
+
+
 class BillingTestError(Exception):
     """ Generic error class for Exceptions raised in testing utilities
     """
@@ -87,9 +91,4 @@
 
 class TestClientRoutingError(BillingTestError):
     """ The TestClient was unable to route a request
-    """
-=======
-class ConfirmMultipleAdjustments(ConfirmAdjustment):
-    def __init__(self, accounts):
-        self.accounts = accounts
->>>>>>> 50bc8705
+    """