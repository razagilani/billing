from ConfigParser import RawConfigParser
<<<<<<< HEAD
from formencode.api import Invalid

=======
import logging
log = logging.getLogger(__name__)
>>>>>>> 2538f5e7

class ValidatedConfigParser(RawConfigParser):
    """A ConfigParser class with built-in validation logic and type conversion.
    """
    
    def __init__(self, vns, **kwargs):
        """Construct a new :class:`.ValidatedConfigParser`.
        
        :param vns: A namespace containing formencode Schemas for each
         config file section. If a schema does not exist for a given section, 
         the section values are read as strings without validation/conversion.
        """
        self._vns = vns
        RawConfigParser.__init__(self, **kwargs)

    def _validate(self):
        """Runs formencode validators on each configuration section."""
        for section in self.sections():
            validator = getattr(self._vns, section, None)
            if not validator: continue
            raw_section_vals = dict(self.items(section))
            try:
                validated = validator.to_python(raw_section_vals)
            except Invalid as e:
                raise Invalid("%s.%s" % (section, e.msg), e.value, e.state)
            for k, v in validated.iteritems():
                self.set(section, k, v)

    def readfp(self, fp, filename=None):
        """Reads the configuration file using :meth:`ConfigParser.readfp` and
        runs formencode validators on each configuration section.
        """
        RawConfigParser.readfp(self, fp, filename)
        self._validate()

    def read(self, filenames):
        """Reads the configuration file using :meth:`ConfigParser.read` and 
        runs formencode validators on each configuration section. 
        """
        RawConfigParser.read(self, filenames)
        self._validate()<|MERGE_RESOLUTION|>--- conflicted
+++ resolved
@@ -1,11 +1,6 @@
 from ConfigParser import RawConfigParser
-<<<<<<< HEAD
 from formencode.api import Invalid
 
-=======
-import logging
-log = logging.getLogger(__name__)
->>>>>>> 2538f5e7
 
 class ValidatedConfigParser(RawConfigParser):
     """A ConfigParser class with built-in validation logic and type conversion.
