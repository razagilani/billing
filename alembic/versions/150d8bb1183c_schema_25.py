"""schema_25

Revision ID: 150d8bb1183c
Revises: 2d65c7c19345
Create Date: 2015-02-17 13:33:37.516374

Put all schema changes related to version 25 in here, if possible--let's try
not to add too many individual Alembic scripts.
"""

# revision identifiers, used by Alembic.
revision = '150d8bb1183c'
down_revision = '2d65c7c19345'

from alembic import op
import sqlalchemy as sa
from sqlalchemy.dialects import mysql

def upgrade():
    op.create_table('billentry_user',
                    sa.Column('id', sa.Integer(), nullable=False),
                    sa.Column('password', sa.String(length=10), nullable=True),
                    sa.Column('email', sa.String(length=50), nullable=True),
                    sa.Column('registered_on', sa.DateTime(), nullable=True),
                    sa.PrimaryKeyConstraint('id')
    )
    op.create_index(op.f('ix_billentry_users_email'), 'billentry_user', ['email'], unique=True)
    op.add_column(u'utilbill', sa.Column('billentry_date', sa.DateTime()))
    op.add_column(u'utilbill', sa.Column('billentry_user_id', sa.Integer(),
                                         sa.ForeignKey('billentry_user.id')))
    op.add_column(u'utilbill', sa.Column('discriminator', sa.String(1000),
                                         nullable=False))
    op.add_column(u'utilbill', sa.Column('next_meter_read_date', sa.Date()))
    op.drop_column(u'charge', 'group')
    op.alter_column(u'reebill_charge', 'group_name', new_column_name='type',
                    existing_type=sa.String(1000))

def downgrade():
    op.drop_column(u'utilbill', 'discriminator')
    op.drop_column(u'utilbill', 'billentry_user_id')
    op.drop_column(u'utilbill', 'billentry_date')
<<<<<<< HEAD
    op.drop_table('billentry_user')

    # to downgrade, value could be approximately restored by copying the
    # value of "type"
    op.add_column(u'charge', 'group')

    op.alter_column(u'reebill_charge', 'type', new_column_name='group_name',
                    existing_type=sa.String(1000))
=======
    op.drop_index(op.f('ix_billentry_users_email'), table_name='billentry_users')
    op.drop_table('billentry_user')
>>>>>>> 22602066
<|MERGE_RESOLUTION|>--- conflicted
+++ resolved
@@ -39,7 +39,7 @@
     op.drop_column(u'utilbill', 'discriminator')
     op.drop_column(u'utilbill', 'billentry_user_id')
     op.drop_column(u'utilbill', 'billentry_date')
-<<<<<<< HEAD
+    op.drop_index(op.f('ix_billentry_users_email'), table_name='billentry_users')
     op.drop_table('billentry_user')
 
     # to downgrade, value could be approximately restored by copying the
@@ -48,7 +48,3 @@
 
     op.alter_column(u'reebill_charge', 'type', new_column_name='group_name',
                     existing_type=sa.String(1000))
-=======
-    op.drop_index(op.f('ix_billentry_users_email'), table_name='billentry_users')
-    op.drop_table('billentry_user')
->>>>>>> 22602066
