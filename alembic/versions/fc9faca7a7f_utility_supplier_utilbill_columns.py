--- conflicted
+++ resolved
@@ -36,12 +36,8 @@
                     sa.UniqueConstraint('name'),
     )
     op.add_column('utilbill',
-<<<<<<< HEAD
     sa.Column('supplier_id', sa.INTEGER, sa.ForeignKey('supplier.id'), nullable=True))
-=======
-                  sa.Column('supplier_id', sa.INTEGER,
                             sa.ForeignKey('supplier.id')))
->>>>>>> 4227f1bf
     op.add_column('customer',
         sa.Column('fb_supplier_id', sa.INTEGER, sa.ForeignKey('supplier.id'))
     )
