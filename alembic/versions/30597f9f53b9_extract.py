"""extract

Revision ID: 30597f9f53b9
Revises: 58383ed620d3
Create Date: 2015-05-22 13:20:06.676570

"""

# revision identifiers, used by Alembic.
import logging
from sqlalchemy.exc import ProgrammingError

revision = '30597f9f53b9'
down_revision = '14c726a1ee30'

from alembic import op
import sqlalchemy as sa
from sqlalchemy.dialects import postgresql


def upgrade():
    log = logging.getLogger('alembic')

    # create HSTORE extension if possible. only superusers can do this. if
    # the user is not a superuser, this error will be ignored, but creation
    # of columns with the type HSTORE below will fail instead.
    try:
        op.execute('create extension if not exists hstore')
    except ProgrammingError:
        log.info('failed to create extension HSTORE')
<<<<<<< HEAD
    # TODO: on EC2 failing to excute the statement causes the transaction to be broken, with the error
    # "sqlalchemy.exc.InternalError: (psycopg2.InternalError) current transaction is aborted, commands ignored until end of transaction block"
=======
>>>>>>> 8348ddcc

    op.create_table('extractor',
        sa.Column('extractor_id', sa.Integer(), nullable=False),
                    sa.Column('discriminator', sa.String(), nullable=False),
                    sa.Column('name', sa.String(), nullable=False),
                    sa.Column('created', sa.DateTime(), nullable=False,
                              server_default=sa.func.now()),
                    sa.Column('modified', sa.DateTime(), nullable=False,
                              server_default=sa.func.now(),
                              onupdate=sa.func.now()),
        sa.PrimaryKeyConstraint('extractor_id')
    )
    op.create_table('field',
        sa.Column('field_id', sa.Integer(), nullable=False),
                    sa.Column('discriminator', sa.String(), nullable=False),
        sa.Column('extractor_id', sa.Integer(), nullable=True),
        sa.Column('type',
            sa.Enum('address', 'date', 'float', 'pepco old charges', 'pepco new charges', 'rate class', 'string', 'wg charges',
                name='field_type'), nullable=True),
        sa.Column('applier_key', sa.Enum('billing address', 'charges', 'rate class', 'next read', 'energy', 'end', 'service address', 'start', name='applier_key'),
            nullable=True),
        sa.Column('regex', sa.String(length=1000), nullable=False),
        sa.Column('page_num', sa.Integer()),
        sa.Column('bbminx', sa.Float(), nullable=True),
        sa.Column('bbminy', sa.Float(), nullable=True),
        sa.Column('bbmaxx', sa.Float(), nullable=True),
        sa.Column('bbmaxy', sa.Float(), nullable=True),
        sa.ForeignKeyConstraint(['extractor_id'], ['extractor.extractor_id'], ),
        sa.PrimaryKeyConstraint('field_id'),
        sa.UniqueConstraint('extractor_id', 'applier_key')
    )
    op.add_column(u'charge', sa.Column('name', sa.String(), nullable=True))
    op.add_column(u'utilbill', sa.Column('text', sa.String(), nullable=True))
    op.add_column(u'utility', sa.Column('charge_name_map', postgresql.HSTORE(), nullable=False, server_default=''))
    op.create_table('extractor_result',
        sa.Column('extractor_result_id', sa.Integer(), primary_key=True),
        sa.Column('task_id', sa.String(), nullable=False),
        sa.Column('parent_id', sa.String(), nullable=False),
        sa.Column('extractor_id', sa.Integer(), sa.ForeignKey('extractor.extractor_id')),
        sa.Column('bills_to_run', sa.Integer(), nullable=False),
        sa.Column('started', sa.DateTime(), nullable=False),
        sa.Column('finished', sa.DateTime()),
        sa.Column('utility_id', sa.Integer(), sa.ForeignKey('utility.id')),
        sa.Column('all_count', sa.Integer()),
        sa.Column('any_count', sa.Integer()),
        sa.Column('total_count', sa.Integer()),
        sa.Column('field_billing_address', sa.Integer()),
        sa.Column('field_charges', sa.Integer()),
        sa.Column('field_end', sa.Integer()),
        sa.Column('field_energy', sa.Integer()),
        sa.Column('field_next_read', sa.Integer()),
        sa.Column('field_rate_class', sa.Integer()),
        sa.Column('field_service_address', sa.Integer()),
        sa.Column('field_start', sa.Integer()),
        sa.Column('billing_address_by_month', postgresql.HSTORE()),
        sa.Column('charges_by_month', postgresql.HSTORE()),
        sa.Column('end_by_month', postgresql.HSTORE()),
        sa.Column('energy_by_month', postgresql.HSTORE()),
        sa.Column('next_read_by_month', postgresql.HSTORE()),
        sa.Column('rate_class_by_month', postgresql.HSTORE()),
        sa.Column('service_address_by_month', postgresql.HSTORE()),
        sa.Column('start_by_month', postgresql.HSTORE()))

def downgrade():
    raise NotImplementedError<|MERGE_RESOLUTION|>--- conflicted
+++ resolved
@@ -28,11 +28,6 @@
         op.execute('create extension if not exists hstore')
     except ProgrammingError:
         log.info('failed to create extension HSTORE')
-<<<<<<< HEAD
-    # TODO: on EC2 failing to excute the statement causes the transaction to be broken, with the error
-    # "sqlalchemy.exc.InternalError: (psycopg2.InternalError) current transaction is aborted, commands ignored until end of transaction block"
-=======
->>>>>>> 8348ddcc
 
     op.create_table('extractor',
         sa.Column('extractor_id', sa.Integer(), nullable=False),
