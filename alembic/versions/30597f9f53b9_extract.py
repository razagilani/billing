--- conflicted
+++ resolved
@@ -31,16 +31,6 @@
 
     op.create_table('extractor',
         sa.Column('extractor_id', sa.Integer(), nullable=False),
-<<<<<<< HEAD
-        sa.Column('discriminator', sa.String(), nullable=False),
-        sa.Column('name', sa.String(), nullable=False),
-        sa.Column('created', sa.DateTime(), nullable=False,
-            server_default=sa.func.now()),
-        sa.Column('modified', sa.DateTime(), nullable=False,
-            server_default=sa.func.now(),
-            onupdate=sa.func.now()),
-        sa.PrimaryKeyConstraint('extractor_id')
-=======
                     sa.Column('discriminator', sa.String(), nullable=False),
                     sa.Column('name', sa.String(), nullable=False),
                     sa.Column('representative_bill_id', sa.Integer()),
@@ -51,7 +41,6 @@
                               onupdate=sa.func.now()),
         sa.PrimaryKeyConstraint('extractor_id'),
         sa.ForeignKeyConstraint(['representative_bill_id'], ['utilbill.id'])
->>>>>>> 999b727a
     )
     op.create_table('field',
         sa.Column('field_id', sa.Integer(), nullable=False),
