--- conflicted
+++ resolved
@@ -49,9 +49,8 @@
                existing_type=mysql.VARCHAR(length=10),
                type_=mysql.VARCHAR(length=20))
 
-<<<<<<< HEAD
     op.add_column('utilbill', sa.Column('tou', sa.Boolean(), nullable=False))
-=======
+    
     # can't import this from model.py
     PHYSICAL_UNITS = [
         'BTU',
@@ -68,5 +67,4 @@
         sa.Column('register_binding', sa.String(255), nullable=False),
         sa.Column('unit', sa.Enum(*PHYSICAL_UNITS), nullable=False),
         sa.Column('active_periods', sa.String(2048)),
-        sa.Column('description', sa.String(255), nullable=False, default=''))
->>>>>>> 332c7650
+        sa.Column('description', sa.String(255), nullable=False, default=''))