--- conflicted
+++ resolved
@@ -49,8 +49,5 @@
                existing_type=mysql.VARCHAR(length=10),
                type_=mysql.VARCHAR(length=20))
 
-<<<<<<< HEAD
-    op.add_column('utilbill', sa.Column('tou', sa.Boolean(), nullable=False))
-=======
     op.add_column(u'utilbill', sa.Column('flagged', sa.Boolean()))
->>>>>>> 19a13fa1
+    op.add_column('utilbill', sa.Column('tou', sa.Boolean(), nullable=False))