"""schema 26

Revision ID: 100f25ab057f
Revises: 23a21392b372
Create Date: 2015-03-24 14:40:47.367423

"""

# revision identifiers, used by Alembic.
revision = '100f25ab057f'
down_revision = '52a7069819cb'

from alembic import op
import sqlalchemy as sa
from sqlalchemy.dialects import mysql

def upgrade():
    # some differences that Alembic found between the class definitions and
    # the database
    import ipdb; ipdb.set_trace()
    op.create_index(op.f('ix_billentry_user_email'), 'billentry_user',
                    ['email'], unique=True)
    op.alter_column(u'charge', 'type',
               existing_type=mysql.ENUM(u'supply', u'distribution'),
               nullable=False)
    op.drop_column(u'reebill', 'customer_id')
    op.alter_column(u'reebill_charge', 'type',
                    existing_type=mysql.VARCHAR(length=1000), nullable=False)
    op.drop_column(u'utilbill', 'customer_id')

    op.create_table('customer_group',
                    sa.Column('id', sa.Integer(), nullable=False),
                    sa.Column('name', sa.String(length=1000), nullable=False),
                    sa.Column('bill_email_recipient', sa.String(length=1000),
                              nullable=False), sa.PrimaryKeyConstraint('id'))
    op.create_table('customer_customer_group',
                    sa.Column('reebill_customer_id', sa.Integer(),
                              nullable=False),
                    sa.Column('customer_group_id', sa.Integer(),
                              nullable=False),
                    sa.ForeignKeyConstraint(['customer_group_id'],
                                            ['customer_group.id'],
                                            ondelete='cascade'),
                    sa.ForeignKeyConstraint(['reebill_customer_id'],
                                            ['reebill_customer.id'],
                                            ondelete='cascade'),
                    sa.PrimaryKeyConstraint('reebill_customer_id',
                                            'customer_group_id'))
    op.alter_column('billentry_role', 'name',
               existing_type=mysql.VARCHAR(length=10),
               type_=mysql.VARCHAR(length=20))

<<<<<<< HEAD
    REGISTER_BINDINGS = [
        'REG_TOTAL',
        'REG_TOTAL_SECONDARY',
        'REG_TOTAL_TERTIARY',
        'REG_PEAK'
        'REG_INTERMEDIATE',
        'REG_OFFPEAK'
        'REG_ONPEAK_DEMAND',
        'REG_DEMAND'
        'REG_POWERFACTOR',

        'REG_PEAK_RATE_INCREASE',
        'REG_INTERMEDIATE_RATE_INCREASE',
        'REG_OFFPEAK_RATE_INCREASE',
        'FIRST_MONTH_THERMS',
        'SECOND_MONTH_THERMS',

        'BEGIN_INVENTORY',
        'END_INVENTORY',
        'CONTRACT_VOLUME',
    ]
    op.alter_column('register', 'register_binding',
                    existing_type=sa.String(length=1000),
                    type_=sa.Enum(*REGISTER_BINDINGS))
=======
    op.add_column('utilbill', sa.Column('tou', sa.Boolean(), nullable=False))
>>>>>>> 61f4a243
<|MERGE_RESOLUTION|>--- conflicted
+++ resolved
@@ -50,7 +50,8 @@
                existing_type=mysql.VARCHAR(length=10),
                type_=mysql.VARCHAR(length=20))
 
-<<<<<<< HEAD
+    op.add_column('utilbill', sa.Column('tou', sa.Boolean(), nullable=False))
+    
     REGISTER_BINDINGS = [
         'REG_TOTAL',
         'REG_TOTAL_SECONDARY',
@@ -74,7 +75,4 @@
     ]
     op.alter_column('register', 'register_binding',
                     existing_type=sa.String(length=1000),
-                    type_=sa.Enum(*REGISTER_BINDINGS))
-=======
-    op.add_column('utilbill', sa.Column('tou', sa.Boolean(), nullable=False))
->>>>>>> 61f4a243
+                    type_=sa.Enum(*REGISTER_BINDINGS))