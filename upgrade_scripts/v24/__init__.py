--- conflicted
+++ resolved
@@ -9,17 +9,14 @@
 """
 from time import sleep
 from boto.s3.connection import S3Connection
-<<<<<<< HEAD
 from sqlalchemy.sql.schema import MetaData, Table
 from sqlalchemy.sql.expression import select
-from pg.pg_model import PGAccount
-=======
-from brokerage.brokerage_model import BrokerageAccount
->>>>>>> 68fc16e4
 from upgrade_scripts import alembic_upgrade
 import logging
 from core import init_model
-from core.model.model import Session,UtilityAccount, Charge, RateClass, Utility, UtilBill
+from core.model.model import Session,UtilityAccount, Charge, RateClass, \
+    Utility, UtilBill
+from brokerage.brokerage_model import BrokerageAccount
 
 log = logging.getLogger(__name__)
 
