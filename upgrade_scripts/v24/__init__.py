"""Upgrade script for version 23.

Script must define `upgrade`, the function for upgrading.

Important: For the purpose of allowing schema migration, this module will be
imported with the data model uninitialized! Therefore this module should not
import any other code that that expects an initialized data model without first
calling :func:`.billing.init_model`.
"""
from time import sleep
from boto.s3.connection import S3Connection
from sqlalchemy.sql.schema import MetaData, Table
from sqlalchemy.sql.expression import select
from upgrade_scripts import alembic_upgrade
import logging
<<<<<<< HEAD
from core import config, init_model
from core.model.model import Session, Utility, \
    Address, UtilBill, Supplier, RateClass, UtilityAccount, Charge, Register
=======
from core import init_model
from core.model.model import Session,UtilityAccount, Charge, RateClass, \
    Utility, UtilBill
from brokerage.brokerage_model import BrokerageAccount
>>>>>>> efd3b34e

log = logging.getLogger(__name__)


def create_pg_accounts(session):
    for ua in session.query(UtilityAccount).filter(
                    UtilityAccount.account >= '20000').all():
        session.add(BrokerageAccount(ua))

def read_utilbill_data(session):
    meta = MetaData()
    utilbill_table = Table('utilbill', meta, autoload=True,
        autoload_with=session.connection())
    result = session.execute(select([utilbill_table.c.service,
        utilbill_table.c.rate_class_id]))
    return result

def bills_with_service_conflicts(session):
    sql_query = "select distinct u.id, u.service, u.rate_class_id from utilbill" \
                " u, utilbill u1 where u.rate_class_id = u1.rate_class_id" \
                " and u.service != u1.service order by u.rate_class_id"
    result = session.execute(sql_query)
    return result

def mark_charges_as_distribution_or_supply(session):
    supply = ['supply', 'Supply', 'SUPPLY', 'generation', 'Generation',
        'GENERATION', 'transmission', 'Transmission', 'TRANSMISSION']
    distribution = ['Distribution', 'DISTRIBUTION', 'Delivery',
        'DELIVERY', 'Customer Charge', 'STRIDE', 'EmPower', 'Surcharge']
    supply_count = 0
    distribution_count = 0
    other_count = 0
    for charge in session.query(Charge).all():
        if any(s in charge.group or s in charge.description for s in supply):
            charge.type = 'supply'
            supply_count += 1
        elif any(s in charge.group or s in charge.description for s in distribution):
            charge.type = 'distribution'
            distribution_count += 1
        else:
            # distribution charges in this case probably makes more sense
            # as distribution charges have relatively more sub categories
            charge.type = 'distribution'
            other_count += 1
    print 'Found %s supply charges' % supply_count
    print 'Found %s distribution charges' % distribution_count
    print 'Found %s other charges' % other_count

<<<<<<< HEAD
def add_reg_total(session):
    '''All new bills are required to have a REG_TOTAL register. This makes
    ensures that all the existing brokerage bills have it. A dubious method
    is used to determine what the energy unit should be, but currently
    there is no better way.
    '''
    for u in session.query(UtilBill).join(UtilityAccount).join(BrokerageAccount).all():
        if 'REG_TOTAL' in (r.register_binding for r in u.registers):
            continue
        reg_total = Register(u, '', '', 'kWh', False, '', None, '',
                             register_binding='REG_TOTAL')
        # TODO will have to be changed to u.get_service()
        # when branch to move service column is merged in
        if u.rate_class is None or u.service == 'electric':
            u.registers.append(reg_total)
        else:
            assert u.service == 'gas'
            reg_total.unit = 'therms'
            u.registers.append(reg_total)
    print 'Added REG_TOTAL to brokerage bills'
=======
def print_utilbills_with_conflicting_rate_classes(bills):
    print '---- bills with conflicting rate_classes ----'
    for id, service, rate_class in bills:
        print ('utilbill_id: %s, service: %s, rate_class_id: %s'
               % (id, service, rate_class))
    print '---- bills with conflicting rate_classes ----'
    print 'Total number of bills with conflicting service %s' %\
          (bills.rowcount)

def copy_service_to_rate_class(utilbill_data, session):
    '''copies service from utilbill to rate_class table'''

    for service, rate_class_id in utilbill_data:
        if rate_class_id is not None:
            rate_class = session.query(RateClass).filter(RateClass.id==rate_class_id).one()
            rate_class.service = service
>>>>>>> efd3b34e

def upgrade():
    log.info('Beginning upgrade to version 24')


    log.info('upgrading schema to revision 5a356721c95e')
    alembic_upgrade('5a356721c95e')
    init_model(schema_revision='5a356721c95e')
    session = Session()
    conflicting_service_bills = bills_with_service_conflicts(session)
    print_utilbills_with_conflicting_rate_classes(conflicting_service_bills)
    utilbill_data = read_utilbill_data(session)

    create_pg_accounts(session)
    add_reg_total(session)
    mark_charges_as_distribution_or_supply(session)
    copy_service_to_rate_class(utilbill_data, session)
    session.commit()

    log.info('upgrading schema to revision 2d65c7c19345')
    init_model(schema_revision='5a356721c95e')
    alembic_upgrade('2d65c7c19345')


    session.commit()
<|MERGE_RESOLUTION|>--- conflicted
+++ resolved
@@ -13,16 +13,10 @@
 from sqlalchemy.sql.expression import select
 from upgrade_scripts import alembic_upgrade
 import logging
-<<<<<<< HEAD
-from core import config, init_model
-from core.model.model import Session, Utility, \
-    Address, UtilBill, Supplier, RateClass, UtilityAccount, Charge, Register
-=======
 from core import init_model
 from core.model.model import Session,UtilityAccount, Charge, RateClass, \
-    Utility, UtilBill
+    Address, UtilBill, Supplier, RateClass, UtilityAccount, Charge, Register
 from brokerage.brokerage_model import BrokerageAccount
->>>>>>> efd3b34e
 
 log = logging.getLogger(__name__)
 
@@ -71,7 +65,23 @@
     print 'Found %s distribution charges' % distribution_count
     print 'Found %s other charges' % other_count
 
-<<<<<<< HEAD
+def print_utilbills_with_conflicting_rate_classes(bills):
+    print '---- bills with conflicting rate_classes ----'
+    for id, service, rate_class in bills:
+        print ('utilbill_id: %s, service: %s, rate_class_id: %s'
+               % (id, service, rate_class))
+    print '---- bills with conflicting rate_classes ----'
+    print 'Total number of bills with conflicting service %s' %\
+          (bills.rowcount)
+
+def copy_service_to_rate_class(utilbill_data, session):
+    '''copies service from utilbill to rate_class table'''
+
+    for service, rate_class_id in utilbill_data:
+        if rate_class_id is not None:
+            rate_class = session.query(RateClass).filter(RateClass.id==rate_class_id).one()
+            rate_class.service = service
+
 def add_reg_total(session):
     '''All new bills are required to have a REG_TOTAL register. This makes
     ensures that all the existing brokerage bills have it. A dubious method
@@ -92,24 +102,6 @@
             reg_total.unit = 'therms'
             u.registers.append(reg_total)
     print 'Added REG_TOTAL to brokerage bills'
-=======
-def print_utilbills_with_conflicting_rate_classes(bills):
-    print '---- bills with conflicting rate_classes ----'
-    for id, service, rate_class in bills:
-        print ('utilbill_id: %s, service: %s, rate_class_id: %s'
-               % (id, service, rate_class))
-    print '---- bills with conflicting rate_classes ----'
-    print 'Total number of bills with conflicting service %s' %\
-          (bills.rowcount)
-
-def copy_service_to_rate_class(utilbill_data, session):
-    '''copies service from utilbill to rate_class table'''
-
-    for service, rate_class_id in utilbill_data:
-        if rate_class_id is not None:
-            rate_class = session.query(RateClass).filter(RateClass.id==rate_class_id).one()
-            rate_class.service = service
->>>>>>> efd3b34e
 
 def upgrade():
     log.info('Beginning upgrade to version 24')
@@ -133,5 +125,4 @@
     init_model(schema_revision='5a356721c95e')
     alembic_upgrade('2d65c7c19345')
 
-
     session.commit()
