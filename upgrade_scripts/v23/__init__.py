"""Upgrade script for version 23.

Script must define `upgrade`, the function for upgrading.

Important: For the purpose of allowing schema migration, this module will be
imported with the data model uninitialized! Therefore this module should not
import any other code that that expects an initialized data model without first
calling :func:`.billing.init_model`.
"""
from boto.s3.connection import S3Connection
from sqlalchemy import func, distinct
from sqlalchemy.sql.expression import select
from sqlalchemy.sql.schema import MetaData, Table
from billing.reebill.state import Payment, ReeBill, ReeBillCustomer
from upgrade_scripts import alembic_upgrade
import logging
from pymongo import MongoClient
from billing import config, init_model
from billing.core.model.model import Session, Customer, Utility, \
    Address, UtilBill, Supplier, RateClass, UtilityAccount
from billing.reebill.state import ReeBill
from billing.upgrade_scripts.v23.migrate_to_aws import upload_utilbills_to_aws
from billing.upgrade_scripts.v23.clean_up_rate_class_data import clean_up_rate_class_data

log = logging.getLogger(__name__)

client = MongoClient(config.get('mongodb', 'host'),
    int(config.get('mongodb', 'port')))
db = client[config.get('mongodb', 'database')]


utility_names = ['Pepco',
                 'Washington Gas',
                 'Piedmont',
                 'Peco',
                 'BGE',
                 'Dominion',
                 'Sempra Energy',
                 'Florida',
                 'ConocoPhillips',
                 'Scana Energy Marketing',
                 'PG&E']


def clean_up_units(session):
    # get rid of nulls to prepare for other updates
    for table, col in [
        ('register', 'quantity_units'),
        ('charge', 'quantity_units'),
        ('reading', 'unit'),
        ('reebill_charge', 'quantity_unit'),
    ]:
        session.execute('update %(table)s set %(col)s = "" where %(col)s '
                        'is null' % dict(table=table, col=col))


    # for charges, default unit is "dollars"
    command = ('update %(table)s '
               'set %(col)s = "%(newvalue)s" where %(col)s = "%(oldvalue)s" ')
    for table, col in [
        ('charge', 'quantity_units'),
        ('reebill_charge', 'quantity_unit'),
    ]:
        session.execute(command % dict(table=table, col=col, oldvalue='',
                                       newvalue='dollars', condition=''))

    # replace many nonsensical units with a likely unit for the given bill,
    # either therms or kWh depending on energy type. also "ccf" should
    # replaced by therms, and variant names for the same unit should be
    # corrected.
    command = ('update %(table)s %(join)s '
               'set %(col)s = "%(newvalue)s" where %(col)s = "%(oldvalue)s" '
               '%(condition)s')
    for table, col in [
        ('register', 'quantity_units'),
        ('reading', 'unit'),
        ('charge', 'quantity_units'),
        ('reebill_charge', 'quantity_unit'),
    ]:
        params = dict(table=table, col=col, condition='')
        if table in ('reading', 'reebill_charge'):
            params['join'] = ('join reebill on %s.reebill_id = reebill.id '
                'join utilbill_reebill '
                'on reebill.id = utilbill_reebill.reebill_id '
                'join utilbill on utilbill_reebill.utilbill_id = utilbill.id '
                % table)
        else:
            params['join'] = 'join utilbill on utilbill_id = utilbill.id'
        session.execute(command % dict(params, oldvalue='Ccf',
                                       newvalue='therms'))
        session.execute(command % dict(params, oldvalue='kW', newvalue='kWD'))
        session.execute(command % dict(params, oldvalue='KWD', newvalue='kWD'))
        for invalid_unit in [
            '',
            'REG_TOTAL.quantityunits',
            'Unit',
            'Therms',
            'None',
        ]:
            session.execute(command % dict(params, oldvalue=invalid_unit,
                                           newvalue='therms',
                                           condition='and service = "gas"'))
            session.execute(command % dict(params, oldvalue=invalid_unit,
                                           newvalue='kWh',
                                           condition='and service = "electric"'))

    # check that all resulting units are valid
    valid_units = [
        'kWh',
        'dollars',
        'kWD',
        'therms',
        'MMBTU',
    ]
    for table, col in [
        ('register', 'quantity_units'),
        ('charge', 'quantity_units'),
        ('reading', 'unit'),
        ('reebill_charge', 'quantity_unit'),
    ]:
        values = list(x[0] for x in session.execute(
                'select distinct %s from %s' % (col, table)))
        assert all(v in valid_units for v in values)
    session.commit()

def read_initial_table_data(table_name, session):
    meta = MetaData()
    table = Table(table_name, meta, autoload=True,
        autoload_with=session.connection())
    result = session.execute(select([table]))
    return {row['id']: row for row in result}

def create_utilities(session):
    bill_utilities = session.execute("select distinct utility from utilbill");
    for bill_utility in bill_utilities:
        empty_address = Address('', '', '', '', '')
        utility_company = Utility(bill_utility['utility'], empty_address)
        session.add(utility_company)
    session.flush()
    session.commit()

def create_utility_accounts(session, customer_data):
    customers = session.query(Customer).all()
    for customer in customers:
        if customer.fb_billing_address is None:
            fb_billing_address = Address()
        if customer.fb_service_address is None:
            fb_service_address = Address()
        utility_account = UtilityAccount(customer.name,
                                         customer.account,
                                         customer.fb_utility,
                                         customer.fb_supplier,
                                         customer.fb_rate_class,
                                         fb_billing_address,
                                         fb_service_address)
        utilbills = session.query(UtilBill).join(Customer, UtilBill.customer==customer).all()
        for utilbill in utilbills:
            utilbill.utility_account = utility_account
            utilbill.customer = None
        session.add(utility_account)
        if customer.service is not None:
            reebill_customer = ReeBillCustomer(customer.name,
                                               customer.discountrate,
                                               customer.latechargerate,
                                               customer.service,
                                               customer.bill_email_recipient,
                                               utility_account)
            payments = session.query(Payment).join(Customer, Payment.customer==customer).all()
            for payment in payments:
                payment.reebill_customer = reebill_customer
                #payment.customer = None
            reebills = session.query(ReeBill).join(Customer, ReeBill.customer==customer).all()
            for reebill in reebills:
                reebill.reebill_customer = reebill_customer
                #reebill.customer = None
            session.add(reebill_customer)
        # TODO: why is this necessary?
        customer.fb_rate_class = None
        customer.fb_supplier = None
        customer.fb_billing_address = None
        customer.fb_service_address = None
 #   session.flush()
    session.commit()

def migrate_customer_fb_utility(customer_data, session):
    utility_map = {c.name.lower(): c for c in session.query(Utility).all()}
    for customer in session.query(Customer).all():
        fb_utility_name = customer_data[customer.id]['fb_utility_name'].lower()
        # log.debug('Setting fb_utility to %s for utility_account id %s' %
        #           (fb_utility_name, customer.id))
        try:
            customer.fb_utility = utility_map[fb_utility_name]
        except KeyError:
            log.error("Could not locate company with name '%s' for utility_account %s" %
                      (fb_utility_name, customer.id))


def migrate_utilbill_utility(utilbill_data, session):
    utility_map = {c.name.lower(): c for c in session.query(Utility).all()}
    for utility_bill in session.query(UtilBill).all():
        utility_name = utilbill_data[utility_bill.id]['utility'].lower()
        log.debug('Setting utility to %s for utilbill id %s' %
                  (utility_name, utility_bill.id))
        try:
            utility_bill.utility = utility_map[utility_name]
            if utility_bill.utility.name == 'washgas':
                utility_bill.utility.name = 'washington gas'
        except KeyError:
            log.error("Could not locate company with name '%s' for utilbill %s"
                      % (utility_name, utility_bill.id))

def set_fb_utility_id(session):
    for customer in session.query(Customer):
        first_bill = session.query(UtilBill).join(Customer)\
            .order_by(UtilBill.period_start)\
            .first()
        if first_bill:
            log.debug('Setting fb_utility_id to %s for utility_account id %s' %
                  (first_bill.utility_id, customer.id))
            customer.fb_utility_id = first_bill.utility_id
        else:
            # accounts with no bills should be new ones so they have
            # fb_utility and fb_rate_class
            assert customer.fb_utility_id is not None
            assert customer.fb_rate_class_id is not None
    session.commit()

def set_supplier_ids(session):
    for utility in session.query(Utility).all():
        c_supplier = Supplier(utility.name, utility.address)
        session.add(c_supplier)
        session.flush()
        session.refresh(c_supplier)
    for customer in session.query(Customer).all():
        if customer.fb_utility_id:
            utility = session.query(Utility).\
                filter(Utility.id==customer.fb_utility_id).\
                first()
            supplier = session.query(Supplier).\
                filter(Supplier.name==utility.name).\
                first()
            # log.debug('Setting supplier_id to %s for utility_account id %s' %
            #       (supplier, customer.id))
            customer.fb_supplier = supplier
    for bill in session.query(UtilBill).all():
        if bill.utility:
            utility_name = bill.utility.name
            supplier = session.query(Supplier).\
                filter(Supplier.name==utility_name).\
                first()
            # log.debug('Setting supplier_id to %s for utility bill id %s' %
            #       (supplier, bill.id))
            bill.supplier = supplier

def create_rate_classes(session):
    utilbills = session.execute("select distinct rate_class, utility_id from utilbill")

    for bill in utilbills:
        # '''log.debug('Creating RateClass object with name %s and utility_id %s'
        #           %(bill['rate_class'], bill['utility_id']))'''
        utility = session.query(Utility).filter(Utility.id==bill['utility_id']).one()
        rate_class = RateClass(bill['rate_class'], utility)
        session.add(rate_class)
    session.flush()
    session.commit()

def set_rate_class_ids(session, utilbill_data, customer_data):
    utilbills = session.query(UtilBill).all()
    for bill in utilbills:
        u_rate_class = session.query(RateClass).join(UtilBill, RateClass.utility_id==bill.utility_id).\
            filter(RateClass.name==utilbill_data[bill.id]['rate_class']).first()
        # log.debug('setting rate_class_id to %s for utilbill with id %s'
        #           %(u_rate_class.id, bill.id))
        bill.rate_class = u_rate_class
        bill.rate_class_id = u_rate_class.id
    customers = session.query(Customer).all()
    for customer in customers:
        c_rate_class = session.query(RateClass).join(Customer, RateClass.utility_id==customer.fb_utility_id).\
            filter(RateClass.name==customer_data[customer.id]['fb_rate_class']).first()
        if c_rate_class is None:
            customer.fb_rate_class = Session.query(RateClass).first()
            customer.fb_rate_class_id = Session.query(RateClass).first().id
        else:
            # log.debug('setting rate_class_id to %s for utility_account with id %s'
            #       %(c_rate_class.id, customer.id))
            customer.fb_rate_class = c_rate_class
            customer.fb_rate_class_id = c_rate_class.id
    session.commit()

def delete_hypothetical_utility_bills(session):
    # UtilBill.Hypothetical == 3, but that name can't be used because it
    # has been removed from the code
    session.query(UtilBill).filter_by(state=3).delete()

def delete_reebills_with_null_reebill_customer(session):
    session.query(ReeBill).filter(ReeBill.reebill_customer_id==None).delete()


def upgrade():
    cf = config.get('aws_s3', 'calling_format')
    log.info('Beginning upgrade to version 23')

    init_model(schema_revision='6446c51511c')
    session = Session()
    log.info('Reading initial customers data')
    customer_data = read_initial_table_data('customer', session)
    utilbill_data = read_initial_table_data('utilbill', session)
    clean_up_units(session)
    alembic_upgrade('37863ab171d1')

    log.info('Upgrading schema to revision 507c0437a7f8')
    alembic_upgrade('507c0437a7f8')
    init_model(schema_revision='507c0437a7f8')

    session =Session()
    log.info('Creating utilities')
    create_utilities(session)

    log.info('Upgrading to schema 42f84150db03')
    alembic_upgrade('42f84150db03')

    log.info('Migrating utility_account fb utilbill')
    migrate_customer_fb_utility(customer_data, session)

    log.info('Migration utilbill utility')
    migrate_utilbill_utility(utilbill_data, session)

    log.info('Uploading utilbills to AWS')
    upload_utilbills_to_aws(session)

    log.info('Setting up fb_utility_id')
    set_fb_utility_id(session)

    log.info('setting up supplier ids')
    set_supplier_ids(session)

    log.info('Committing to database')
    session.commit()

    log.info('Upgrading schema to revision 18a02dea5969')
    alembic_upgrade('18a02dea5969')

    log.info('Upgrading schema to revision 3566e62e7af3')
    alembic_upgrade('3566e62e7af3')

    log.info('creating rate_classes')
    create_rate_classes(session)

    log.info('setting up rate_class ids for Customer and UtilBill records')
    set_rate_class_ids(session, utilbill_data, customer_data)

    delete_hypothetical_utility_bills(session)

    log.info('creating utility_accounts and reebill_customers')
    create_utility_accounts(session, customer_data)

    log.info('Comitting to Database')
    session.commit()

    log.info('Upgrading to schema 32b0a5fe5074')
    alembic_upgrade('32b0a5fe5074')

    log.info('Upgrading to schema 28552fdf9f48')
    alembic_upgrade('28552fdf9f48')

<<<<<<< HEAD
    log.info('Cleaning up rate class data')
    clean_up_rate_class_data(session)

    log.info('Comitting to Database')
    session.commit()

=======
    log.info("deleting reebills with null reebill_customer_id")
    delete_reebills_with_null_reebill_customer(session)
    session.commit()

    log.info('Upgrading to 5a6d7e4f8b80')
    alembic_upgrade('5a6d7e4f8b80')

>>>>>>> 15703147
    log.info('Upgrade Complete')

<|MERGE_RESOLUTION|>--- conflicted
+++ resolved
@@ -363,14 +363,6 @@
     log.info('Upgrading to schema 28552fdf9f48')
     alembic_upgrade('28552fdf9f48')
 
-<<<<<<< HEAD
-    log.info('Cleaning up rate class data')
-    clean_up_rate_class_data(session)
-
-    log.info('Comitting to Database')
-    session.commit()
-
-=======
     log.info("deleting reebills with null reebill_customer_id")
     delete_reebills_with_null_reebill_customer(session)
     session.commit()
@@ -378,6 +370,5 @@
     log.info('Upgrading to 5a6d7e4f8b80')
     alembic_upgrade('5a6d7e4f8b80')
 
->>>>>>> 15703147
     log.info('Upgrade Complete')
 
