"""Upgrade script for version 23.

Script must define `upgrade`, the function for upgrading.

Important: For the purpose of allowing schema migration, this module will be
imported with the data model uninitialized! Therefore this module should not
import any other code that that expects an initialized data model without first
calling :func:`.billing.init_model`.
"""
from boto.s3.connection import S3Connection
from sqlalchemy import func, distinct
from sqlalchemy.sql.expression import select
from sqlalchemy.sql.schema import MetaData, Table
from upgrade_scripts import alembic_upgrade
import logging
from pymongo import MongoClient
from billing import config, init_model
from billing.core.model.model import Session, Company, Customer, Utility, \
    Address, UtilBill, Supplier, RateClass
from billing.upgrade_scripts.v23.migrate_to_aws import upload_utilbills_to_aws

log = logging.getLogger(__name__)

client = MongoClient(config.get('mongodb', 'host'),
    int(config.get('mongodb', 'port')))
db = client[config.get('mongodb', 'database')]


utility_names = ['Pepco',
                 'Washington Gas',
                 'Piedmont',
                 'Peco',
                 'BGE',
                 'Dominion',
                 'Sempra Energy',
                 'Florida',
                 'ConocoPhillips',
                 'Scana Energy Marketing',
                 'PG&E']


def read_initial_table_data(table_name, session):
    meta = MetaData()
    table = Table(table_name, meta, autoload=True,
        autoload_with=session.connection())
    result = session.execute(select([table]))
    return {row['id']: row for row in result}

def create_utilities(session):
    for utility_name in utility_names:
        empty_address = Address('', '', '', '', '')
        empty_guid = ''
        utility_company = Utility(utility_name, empty_address, empty_guid)
        session.add(utility_company)
    session.flush()
    session.commit()

def migrate_customer_fb_utility(customer_data, session):
    company_map = {c.name.lower(): c for c in session.query(Company).all()}
    for customer in session.query(Customer).all():
        fb_utility_name = customer_data[customer.id]['fb_utility_name'].lower()
        log.debug('Setting fb_utility to %s for customer id %s' %
                  (fb_utility_name, customer.id))
        try:
            customer.fb_company = company_map[fb_utility_name]
        except KeyError:
            log.error("Could not locate company with name '%s' for customer %s" %
                      (fb_utility_name, customer.id))


def migrate_utilbill_utility(utilbill_data, session):
    company_map = {c.name.lower(): c for c in session.query(Company).all()}
    for utility_bill in session.query(UtilBill).all():
        utility_name = utilbill_data[utility_bill.id]['utility'].lower() \
        if utilbill_data[utility_bill.id]['utility'].lower()!='washgas' \
            else 'Washington Gas'.lower()
        log.debug('Setting utility to %s for utilbill id %s' %
                  (utility_name, utility_bill.id))
        try:
            utility_bill.utility = company_map[utility_name]
        except KeyError:
            log.error("Could not locate company with name '%s' for utilbill %s"
                      % (utility_name, utility_bill.id))

def set_fb_utility_id(session):
    for customer in session.query(Customer):
        first_bill = session.query(UtilBill)\
            .filter(UtilBill.customer == customer)\
            .order_by(UtilBill.period_start)\
            .first()
        if first_bill:
            log.debug('Setting fb_utility_id to %s for customer id %s' %
                  (first_bill.utility_id, customer.id))
            customer.fb_utility_id = first_bill.utility_id

def set_supplier_ids(session):
    for company in session.query(Company).all():
        c_supplier = Supplier(company.name, company.address, company.guid)
        session.add(c_supplier)
        session.flush()
        session.refresh(c_supplier)
    for customer in session.query(Customer).all():
        if customer.fb_utility_id:
            utility = session.query(Utility).\
                filter(Utility.id==customer.fb_utility_id).\
                first()
            supplier_id = session.query(Supplier).\
                filter(Supplier.name==utility.name).\
                first().id
            log.debug('Setting supplier_id to %s for customer id %s' %
                  (supplier_id, customer.id))
            customer.fb_supplier_id = supplier_id
    for bill in session.query(UtilBill).all():
        if bill.utility:
            utility_name = bill.utility.name
            supplier = session.query(Supplier).\
                filter(Supplier.name==utility_name).\
                first().id
            log.debug('Setting supplier_id to %s for utility bill id %s' %
                  (supplier, bill.id))
            bill.supplier_id = supplier

def create_rate_classes(session):
    utilbills = session.execute("select distinct rate_class, utility_id from utilbill")

    for bill in utilbills:
        log.debug('Creating RateClass object with name %s and utility_id %s'
                  %(bill['rate_class'], bill['utility_id']))
<<<<<<< HEAD
        rate_class = RateClass(bill['rate_class'], bill['utility_id'])
=======
        rate_class = RateClass(bill['rate_class'], bill['utility'])
>>>>>>> 4d140972
        session.add(rate_class)
    session.flush()

def set_rate_class_ids(session):
    utilbills = session.query(UtilBill).all()
    for bill in utilbills:
        u_rate_class = session.query(RateClass).filter(RateClass.utility_id==bill.utility_id).first()
        log.debug('setting rate_class_id to %s for utilbill with id %s'
                  %(u_rate_class.id, bill.id))
        bill.rate_class_id = u_rate_class.id
    customers = session.query(Customer).all()
    for customer in customers:
        c_rate_class = session.query(RateClass).filter(RateClass.utility_id==customer.fb_utility_id).first()
        log.debug('setting rate_class_id to %s for customer with id %s'
                  %(c_rate_class.id, customer.id))
        customer.fb_rate_class_id = c_rate_class.id


def upgrade():

    cf = config.get('aws_s3', 'calling_format')
    log.info('Beginning upgrade to version 23')

    log.info('Upgrading schema to revision fc9faca7a7f')
    alembic_upgrade('fc9faca7a7f')
    init_model(schema_revision='fc9faca7a7f')

    session = Session()
    log.info('Reading initial customers data')
    customer_data = read_initial_table_data('customer', session)
    utilbill_data = read_initial_table_data('utilbill', session)

    log.info('Creating utilities')
    create_utilities(session)

    log.info('Migrating customer fb utilbill')
    migrate_customer_fb_utility(customer_data, session)

    log.info('Migration utilbill utility')
    migrate_utilbill_utility(utilbill_data, session)

    log.info('Uploading utilbills to AWS')
    #upload_utilbills_to_aws(session)

    log.info('Setting up fb_utility_id')
    set_fb_utility_id(session)

    log.info('setting up supplier ids')
    set_supplier_ids(session)

    log.info('Committing to database')
    session.commit()

    log.info('Upgrading schema to revision 18a02dea5969')
    alembic_upgrade('18a02dea5969')

    log.info('Upgrading schema to revision 3566e62e7af3')
    alembic_upgrade('3566e62e7af3')


    log.info('creating rate_classes')
    create_rate_classes(session)

    log.info('setting up rate_class ids for Customer an UtilBill records')
    set_rate_class_ids(session)

    log.info('Comitting to Database')
    session.commit()

    log.info('Upgrading to schema 4bc721447593')
    alembic_upgrade('4bc721447593')

    log.info('Upgrade Complete')

<|MERGE_RESOLUTION|>--- conflicted
+++ resolved
@@ -47,10 +47,11 @@
     return {row['id']: row for row in result}
 
 def create_utilities(session):
-    for utility_name in utility_names:
+    bill_utilities = session.execute("select distinct utility from utilbill");
+    for bill_utility in bill_utilities:
         empty_address = Address('', '', '', '', '')
         empty_guid = ''
-        utility_company = Utility(utility_name, empty_address, empty_guid)
+        utility_company = Utility(bill_utility['utility'], empty_address, empty_guid)
         session.add(utility_company)
     session.flush()
     session.commit()
@@ -71,13 +72,15 @@
 def migrate_utilbill_utility(utilbill_data, session):
     company_map = {c.name.lower(): c for c in session.query(Company).all()}
     for utility_bill in session.query(UtilBill).all():
-        utility_name = utilbill_data[utility_bill.id]['utility'].lower() \
-        if utilbill_data[utility_bill.id]['utility'].lower()!='washgas' \
-            else 'Washington Gas'.lower()
+        utility_name = utilbill_data[utility_bill.id]['utility'].lower()
+        '''if utilbill_data[utility_bill.id]['utility'].lower()!='washgas' \
+            else 'Washington Gas'.lower()'''
         log.debug('Setting utility to %s for utilbill id %s' %
                   (utility_name, utility_bill.id))
         try:
             utility_bill.utility = company_map[utility_name]
+            if utility_bill.utility.name == 'washgas':
+                utility_bill.utility.name = 'washington gas'
         except KeyError:
             log.error("Could not locate company with name '%s' for utilbill %s"
                       % (utility_name, utility_bill.id))
@@ -92,6 +95,7 @@
             log.debug('Setting fb_utility_id to %s for customer id %s' %
                   (first_bill.utility_id, customer.id))
             customer.fb_utility_id = first_bill.utility_id
+    session.commit()
 
 def set_supplier_ids(session):
     for company in session.query(Company).all():
@@ -126,11 +130,8 @@
     for bill in utilbills:
         log.debug('Creating RateClass object with name %s and utility_id %s'
                   %(bill['rate_class'], bill['utility_id']))
-<<<<<<< HEAD
-        rate_class = RateClass(bill['rate_class'], bill['utility_id'])
-=======
-        rate_class = RateClass(bill['rate_class'], bill['utility'])
->>>>>>> 4d140972
+        utility = session.query(Utility).filter(Utility.id==bill['utility_id']).one()
+        rate_class = RateClass(bill['rate_class'], utility)
         session.add(rate_class)
     session.flush()
 
@@ -144,10 +145,12 @@
     customers = session.query(Customer).all()
     for customer in customers:
         c_rate_class = session.query(RateClass).filter(RateClass.utility_id==customer.fb_utility_id).first()
-        log.debug('setting rate_class_id to %s for customer with id %s'
+        if c_rate_class is None:
+            customer.fb_rate_class_id = Session.query(RateClass).first().id
+        else:
+            log.debug('setting rate_class_id to %s for customer with id %s'
                   %(c_rate_class.id, customer.id))
-        customer.fb_rate_class_id = c_rate_class.id
-
+            customer.fb_rate_class_id = c_rate_class.id
 
 def upgrade():
 
