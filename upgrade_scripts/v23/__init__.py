--- conflicted
+++ resolved
@@ -17,11 +17,7 @@
 from pymongo import MongoClient
 from billing import config, init_model
 from billing.core.model.model import Session, Company, Customer, Utility, \
-<<<<<<< HEAD
-    Address, UtilBill, Supplier, RateClass
-=======
-    Address, UtilBill, Supplier, Register, Charge
->>>>>>> 31db9d44
+    Address, UtilBill, Supplier, RateClass, Charge
 from billing.upgrade_scripts.v23.migrate_to_aws import upload_utilbills_to_aws
 
 log = logging.getLogger(__name__)
