"""Upgrade script for version 30.

Script must define `upgrade`, the function for upgrading.

Important: For the purpose of allowing schema migration, this module will be
imported with the data model uninitialized! Therefore this module should not
import any other code that that expects an initialized data model without first
calling :func:`.core.init_model`.
"""
from sqlalchemy.orm import joinedload
from core import init_model
from core.extraction.applier import UtilBillApplier
from core.extraction.extraction import LayoutExtractor, Field
from core.model import Session, UtilBill, BoundingBox
from reebill.reebill_model import ReeBill
from upgrade_scripts import alembic_upgrade, log
from util.layout import Corners


def create_layout_extractors(s):
    date_format = r'[A-Za-z]+\s*[0-9]{1,2},\s*[0-9]{4}'
    num_format = r'[0-9,\.]+'
    washington_gas_layout = LayoutExtractor(
        name='Layout Extractor for Washington Gas bills with green and '
             'yellow and chart (after 2014) id 15311',
        origin_regex="account number",
        origin_x=411.624,
        origin_y=746.91)
    washington_gas_layout.fields.append(LayoutExtractor.BoundingBoxField(
        bbregex=r"(%s)-%s" % (date_format, date_format), page_num=1,
        bounding_box=BoundingBox(x0=411, y0=712, x1=441, y1=717),
        corner=Corners.TOP_LEFT, type=Field.DATE,
        applier_key=UtilBillApplier.START))
    washington_gas_layout.fields.append(LayoutExtractor.BoundingBoxField(
        bbregex=r"%s-(%s)" % (date_format, date_format), page_num=1,
        bounding_box=BoundingBox(x0=411, y0=712, x1=441, y1=717),
        corner=Corners.TOP_LEFT, type=Field.DATE,
        applier_key=UtilBillApplier.END))
    washington_gas_layout.fields.append(LayoutExtractor.BoundingBoxField(
        bbregex=r"(%s)" % num_format, page_num=2,
        bounding_box=BoundingBox(x0=225, y0=624, x1=300, y1=640),
        corner=Corners.TOP_LEFT, type=Field.FLOAT,
        applier_key=UtilBillApplier.ENERGY))
    washington_gas_layout.fields.append(LayoutExtractor.BoundingBoxField(
        bbregex=r"(%s)" % date_format, page_num=2,
        bounding_box=BoundingBox(x0=280, y0=702, x1=330, y1=715),
        corner=Corners.TOP_LEFT, type=Field.DATE,
        applier_key=UtilBillApplier.NEXT_READ))
    washington_gas_layout.fields.append(LayoutExtractor.BoundingBoxField(
        bbregex=r"(.*)Service address:\s+(.*)$", page_num=1,
        bounding_box=BoundingBox(x0=411, y0=690, x1=480, y1=706),
        corner=Corners.TOP_LEFT, type=Field.ADDRESS,
        applier_key=UtilBillApplier.SERVICE_ADDRESS))
    washington_gas_layout.fields.append(LayoutExtractor.BoundingBoxField(
        bbregex=r"", page_num=1,
        bounding_box=BoundingBox(x0=66, y0=51, x1=203, y1=91),
        corner=Corners.TOP_LEFT, type=Field.ADDRESS,
        applier_key=UtilBillApplier.BILLING_ADDRESS))
    washington_gas_layout.fields.append(LayoutExtractor.BoundingBoxField(
        bbregex=r"Rate Class:\s+(.*)$", page_num=2,
        bounding_box=BoundingBox(x0=39, y0=715, x1=105, y1=725),
        corner=Corners.TOP_LEFT, type=Field.STRING,
        applier_key=UtilBillApplier.RATE_CLASS))
    washington_gas_layout.fields.append(LayoutExtractor.TableField(
        page_num=2,
        bounding_box=BoundingBox(x0=99, y0=437, x1=372, y1=571),
        table_stop_regex=r"total washington gas charges|ways to pay",
        corner=Corners.TOP_LEFT, type=Field.TABLE_CHARGES,
<<<<<<< HEAD
        applier_key=UtilBillApplier.CHARGES))
=======
        applier_key=UtilBillApplier.CHARGES, enabled=False))
>>>>>>> 96dacfd1
    washington_gas_layout.fields.append(LayoutExtractor.BoundingBoxField(
        bbregex="(%s)" % num_format, page_num=1,
        offset_regex="total charges this period",
        bounding_box=BoundingBox(x0=0, y0=0, x1=170, y1=10),
        corner=Corners.TOP_LEFT, type=Field.FLOAT,
        applier_key=UtilBillApplier.TOTAL))
    washington_gas_layout.fields.append(LayoutExtractor.BoundingBoxField(
        bbregex="Your gas is supplied(?: and distributed)? by\s+(.+?)\.",
        page_num=2, corner=Corners.TOP_LEFT,
        bounding_box=BoundingBox(x0=413, y0=725, x1=595, y1=750),
        type=Field.SUPPLIER, applier_key=UtilBillApplier.SUPPLIER))

    pepco_2015_layout = LayoutExtractor(
        name='Layout Extractor for Pepco bills in 2015 id 18541',
        origin_regex="How to contact us",
        origin_x="333",
        origin_y="617.652")
    pepco_2015_layout.fields.append(LayoutExtractor.BoundingBoxField(
        bbregex=r"(%s) to %s" % (date_format, date_format), page_num=2,
        bounding_box=BoundingBox(x0=310, y0=720, x1=470, y1=740),
        corner=Corners.TOP_LEFT, type=Field.DATE,
        applier_key=UtilBillApplier.START))
    pepco_2015_layout.fields.append(LayoutExtractor.BoundingBoxField(
        bbregex=r"%s to (%s)" % (date_format, date_format), page_num=2,
        bounding_box=BoundingBox(x0=310, y0=720, x1=470, y1=740),
        corner=Corners.TOP_LEFT, type=Field.DATE,
        applier_key=UtilBillApplier.END))
    # non-residential bills have a whole list of subtotals, and the actual
    # total is at the end of this. Hence the very tall bounding box
    pepco_2015_layout.fields.append(LayoutExtractor.BoundingBoxField(
        bbregex="(%s)\s*Amount" % num_format, page_num=2,
        bounding_box=BoundingBox(x0=348, y0=328, x1=361, y1=623),
        corner=Corners.TOP_RIGHT, type=Field.FLOAT,
        applier_key=UtilBillApplier.ENERGY))
    pepco_2015_layout.fields.append(LayoutExtractor.BoundingBoxField(
        bbregex="your next meter reading is scheduled for (%s)" % date_format,
        page_num=2, type=Field.DATE,
        applier_key=UtilBillApplier.NEXT_READ))
    pepco_2015_layout.fields.append(LayoutExtractor.BoundingBoxField(
        bbregex=r"Your service address:\s+(.*)$", page_num=1,
        bounding_box=BoundingBox(x0=45, y0=554, x1=260, y1=577),
        corner=Corners.TOP_LEFT, type=Field.ADDRESS,
        applier_key=UtilBillApplier.SERVICE_ADDRESS))
    pepco_2015_layout.fields.append(LayoutExtractor.BoundingBoxField(
        bbregex=r"", page_num=1,
        bounding_box=BoundingBox(x0=36, y0=61, x1=206, y1=95),
        corner=Corners.TOP_LEFT, type=Field.ADDRESS,
        applier_key=UtilBillApplier.BILLING_ADDRESS))
    pepco_2015_layout.fields.append(LayoutExtractor.BoundingBoxField(
        bbregex=r"(.*) - service number", page_num=2,
        bounding_box=BoundingBox(x0=35, y0=671, x1=280, y1=681),
        corner=Corners.TOP_LEFT, type=Field.STRING,
        applier_key=UtilBillApplier.RATE_CLASS))
    pepco_2015_layout.fields.append(LayoutExtractor.BoundingBoxField(
        bbregex=r"Your electricity is supplied by (?:the)?(.*?)(?: "
                r"administered by pepco|[.-])",
        page_num=2, maxpage=4,
        type=Field.SUPPLIER, applier_key=UtilBillApplier.SUPPLIER))
    # TODO position of pepco 2015 charges changes with each bill, and spans
    # multiple pages
    pepco_2015_layout.fields.append(LayoutExtractor.TableField(
        page_num=2,
        table_start_regex=r"how we calculate this charge",
        table_stop_regex=r"total electric charges",
        bounding_box=BoundingBox(x0=35, y0=246, x1=354, y1=512),
        multipage_table=True, maxpage=3,
        nextpage_top = 710,
        corner=Corners.TOP_LEFT, type=Field.TABLE_CHARGES,
<<<<<<< HEAD
        applier_key=UtilBillApplier.CHARGES))
=======
        applier_key=UtilBillApplier.CHARGES, enabled=False))
>>>>>>> 96dacfd1
    pepco_2015_layout.fields.append(LayoutExtractor.BoundingBoxField(
        bbregex="(%s)" % num_format, page_num=1, maxpage=3,
        offset_regex="total electric charges",
        bounding_box=BoundingBox(x0=0, y0=-10, x1=318, y1=0),
        corner=Corners.TOP_LEFT, type=Field.FLOAT,
        applier_key=UtilBillApplier.TOTAL))

    pepco_old_layout = LayoutExtractor(
        name='Layout Extractor Pepco bills before 2015, blue logo id 2631')
    pepco_old_layout.fields.append(LayoutExtractor.BoundingBoxField(
        bbregex=r"(%s) to %s" % (date_format, date_format), page_num=1,
        bounding_box=BoundingBox(x0=435, y0=716, x1=535, y1=726),
        corner=Corners.TOP_LEFT, type=Field.DATE,
        applier_key=UtilBillApplier.START))
    pepco_old_layout.fields.append(LayoutExtractor.BoundingBoxField(
        bbregex=r"%s to (%s)" % (date_format, date_format), page_num=1,
        bounding_box=BoundingBox(x0=435, y0=716, x1=535, y1=726),
        corner=Corners.TOP_LEFT, type=Field.DATE,
        applier_key=UtilBillApplier.END))
    pepco_old_layout.fields.append(LayoutExtractor.BoundingBoxField(
        bbregex=r"(%s)" % num_format, page_num=1,
        bounding_box=BoundingBox(x0=280, y0=481, x1=305, y1=491),
        corner=Corners.TOP_LEFT, type=Field.FLOAT,
        applier_key=UtilBillApplier.ENERGY))
    pepco_old_layout.fields.append(LayoutExtractor.BoundingBoxField(
        bbregex=r"(%s)" % date_format, page_num=1,
        bounding_box=BoundingBox(x0=13, y0=448, x1=234, y1=458),
        corner=Corners.TOP_LEFT, type=Field.DATE,
        applier_key=UtilBillApplier.NEXT_READ))
    pepco_old_layout.fields.append(LayoutExtractor.BoundingBoxField(
        bbregex=r"", page_num=1,
        bounding_box=BoundingBox(x0=435, y0=694, x1=555, y1=704),
        corner=Corners.TOP_LEFT, type=Field.ADDRESS,
        applier_key=UtilBillApplier.SERVICE_ADDRESS))
    pepco_old_layout.fields.append(LayoutExtractor.BoundingBoxField(
        bbregex=r"", page_num=1,
        bounding_box=BoundingBox(x0=86, y0=66, x1=224, y1=108),
        corner=Corners.TOP_LEFT, type=Field.ADDRESS,
        applier_key=UtilBillApplier.BILLING_ADDRESS))
    pepco_old_layout.fields.append(LayoutExtractor.BoundingBoxField(
        bbregex=r"", page_num=1,
        bounding_box=BoundingBox(x0=97, y0=480, x1=144, y1=490),
        corner=Corners.TOP_LEFT, type=Field.STRING,
        applier_key=UtilBillApplier.RATE_CLASS))
    pepco_old_layout.fields.append(LayoutExtractor.TableField(
        page_num=2,
        bounding_box=BoundingBox(x0=259, y0=446, x1=576, y1=657),
        table_stop_regex=r"current charges this period",
        corner=Corners.TOP_LEFT, type=Field.TABLE_CHARGES,
<<<<<<< HEAD
        applier_key=UtilBillApplier.CHARGES))
=======
        applier_key=UtilBillApplier.CHARGES, enabled=False))
>>>>>>> 96dacfd1
    pepco_old_layout.fields.append(LayoutExtractor.BoundingBoxField(
        bbregex="(%s)" % num_format, page_num=1,
        offset_regex="current charges this period",
        bounding_box=BoundingBox(x0=0, y0=-10, x1=252, y1=0),
        corner=Corners.TOP_LEFT, type=Field.FLOAT,
        applier_key=UtilBillApplier.TOTAL))
    pepco_old_layout.fields.append(LayoutExtractor.BoundingBoxField(
        bbregex="Services by (.*?) for %s" % date_format, page_num=3,
        type=Field.SUPPLIER, applier_key=UtilBillApplier.SUPPLIER))

    # TODO determine how to tell if we want gas or electric info
    bge_layout = LayoutExtractor(
        name='Layout Extractor BGE bills id 7657')
    bge_layout.fields.append(LayoutExtractor.BoundingBoxField(
        bbregex=r"(%s) - %s" % (date_format, date_format), page_num=2,
        offset_regex=r"billing period:",
        bounding_box=BoundingBox(x0=0, y0=-10, x1=175, y1=0),
        corner=Corners.TOP_LEFT, type=Field.DATE,
        applier_key=UtilBillApplier.START))
    bge_layout.fields.append(LayoutExtractor.BoundingBoxField(
        bbregex=r"%s - (%s)" % (date_format, date_format), page_num=2,
        offset_regex=r"billing period:",
        bounding_box=BoundingBox(x0=0, y0=-10, x1=175, y1=0),
        corner=Corners.TOP_LEFT, type=Field.DATE,
        applier_key=UtilBillApplier.END))
    bge_layout.fields.append(LayoutExtractor.BoundingBoxField(
        bbregex=r"(%s)" % date_format, page_num=1,
        bounding_box=BoundingBox(x0=460, y0=672, x1=586, y1=682),
        corner=Corners.TOP_LEFT, type=Field.DATE,
        applier_key=UtilBillApplier.NEXT_READ))
    bge_layout.fields.append(LayoutExtractor.BoundingBoxField(
        bbregex=r"", page_num=1,
        bounding_box=BoundingBox(x0=370, y0=716, x1=555, y1=740),
        corner=Corners.TOP_LEFT, type=Field.ADDRESS,
        applier_key=UtilBillApplier.SERVICE_ADDRESS))
    bge_layout.fields.append(LayoutExtractor.BoundingBoxField(
        bbregex=r"", page_num=1,
        bounding_box=BoundingBox(x0=40, y0=100, x1=200, y1=161),
        corner=Corners.TOP_LEFT, type=Field.ADDRESS,
        applier_key=UtilBillApplier.BILLING_ADDRESS))
    bge_layout.fields.append(LayoutExtractor.BoundingBoxField(
        bbregex="\$(%s)" % num_format, page_num=1,
        offset_regex="total charges this period|total new charges due",
        bounding_box=BoundingBox(x0=0, y0=-10, x1=255, y1=0),
        corner=Corners.TOP_LEFT, type=Field.FLOAT,
        applier_key=UtilBillApplier.TOTAL))

    s.add_all([washington_gas_layout, pepco_2015_layout, pepco_old_layout,
               bge_layout])


def upgrade():
    alembic_upgrade('686dfe445fd')

    init_model(schema_revision='686dfe445fd')
    s = Session()

    log.info('Updating reebill.utilbill_id')
    # this must be executed in raw SQL because the utilbill_reebill table
    # object has been deleted
    s.execute('''
    update reebill r
    set utilbill_id = a.utilbill_id
    from
    (select reebill_id, utilbill_id from utilbill_reebill) as a
    where a.reebill_id = r.id''')

    # just to check that the above update worked
    log.info('Checking reebill.utilbill_id')
    s.query(ReeBill).join(UtilBill).all()
    s.commit()

    s = Session()
    alembic_upgrade('4d54d21b2c7a')
    create_layout_extractors(s)
<<<<<<< HEAD
=======

    # disable fields that read charges.
    charge_fields = s.query(Field).filter(Field.applier_key ==
                                          UtilBillApplier.CHARGES).all()
    for cf in charge_fields:
        cf.enabled = False;
>>>>>>> 96dacfd1
    s.commit()

    # to do later:
    # - drop the utilbill_reebill table<|MERGE_RESOLUTION|>--- conflicted
+++ resolved
@@ -66,11 +66,7 @@
         bounding_box=BoundingBox(x0=99, y0=437, x1=372, y1=571),
         table_stop_regex=r"total washington gas charges|ways to pay",
         corner=Corners.TOP_LEFT, type=Field.TABLE_CHARGES,
-<<<<<<< HEAD
-        applier_key=UtilBillApplier.CHARGES))
-=======
         applier_key=UtilBillApplier.CHARGES, enabled=False))
->>>>>>> 96dacfd1
     washington_gas_layout.fields.append(LayoutExtractor.BoundingBoxField(
         bbregex="(%s)" % num_format, page_num=1,
         offset_regex="total charges this period",
@@ -139,11 +135,7 @@
         multipage_table=True, maxpage=3,
         nextpage_top = 710,
         corner=Corners.TOP_LEFT, type=Field.TABLE_CHARGES,
-<<<<<<< HEAD
-        applier_key=UtilBillApplier.CHARGES))
-=======
         applier_key=UtilBillApplier.CHARGES, enabled=False))
->>>>>>> 96dacfd1
     pepco_2015_layout.fields.append(LayoutExtractor.BoundingBoxField(
         bbregex="(%s)" % num_format, page_num=1, maxpage=3,
         offset_regex="total electric charges",
@@ -193,11 +185,7 @@
         bounding_box=BoundingBox(x0=259, y0=446, x1=576, y1=657),
         table_stop_regex=r"current charges this period",
         corner=Corners.TOP_LEFT, type=Field.TABLE_CHARGES,
-<<<<<<< HEAD
-        applier_key=UtilBillApplier.CHARGES))
-=======
         applier_key=UtilBillApplier.CHARGES, enabled=False))
->>>>>>> 96dacfd1
     pepco_old_layout.fields.append(LayoutExtractor.BoundingBoxField(
         bbregex="(%s)" % num_format, page_num=1,
         offset_regex="current charges this period",
@@ -273,15 +261,12 @@
     s = Session()
     alembic_upgrade('4d54d21b2c7a')
     create_layout_extractors(s)
-<<<<<<< HEAD
-=======
 
     # disable fields that read charges.
     charge_fields = s.query(Field).filter(Field.applier_key ==
                                           UtilBillApplier.CHARGES).all()
     for cf in charge_fields:
         cf.enabled = False;
->>>>>>> 96dacfd1
     s.commit()
 
     # to do later:
