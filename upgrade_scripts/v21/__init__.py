--- conflicted
+++ resolved
@@ -46,16 +46,12 @@
 
 def upgrade():
     log.info('Beginning upgrade to version 21')
-<<<<<<< HEAD
     alembic_upgrade('4f2f8e2f7cd')
     init_model()
     copy_charges_from_mongo()
     log.info('Upgrade to version 21 complete')
     log.info('Beginning upgrade to version 21')
     alembic_upgrade('55e7e5ebdd29')
-=======
-    #alembic_upgrade('55e7e5ebdd29')
->>>>>>> 2538f5e7
     init_model()
     copy_charges_from_mongo()
     log.info('Upgrade to version 21 complete')