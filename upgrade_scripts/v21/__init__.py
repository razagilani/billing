--- conflicted
+++ resolved
@@ -33,17 +33,11 @@
             continue
         for mongo_charge in mongo_ub['charges']:
             log.debug('Adding charge for utilbill id %s' % ub.id)
-<<<<<<< HEAD
-            if mongo_charge.get('quantity_units', "") is None:
-                continue
-            print "quantity units: ", mongo_charge.get('quantity_units', "")
-=======
             if mongo_charge.get('quantity_units') is None:
                 log.error("No quantity units found for utilbill %s charge "
                           "rsi_binding %s" %
                           (ub.id, mongo_charge.get('rsi_binding', '')))
                 continue
->>>>>>> 72dd1da8
             s.add(Charge(ub,
                          mongo_charge.get('description', ""),
                          mongo_charge.get('group', ""),
