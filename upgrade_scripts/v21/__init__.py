"""Upgrade script for version 21.
Script must define `upgrade`, the function for upgrading.

Important: For the purpose of allowing schema migration, this module will be 
imported with the data model uninitialized! Therefore this module should not 
import any other code that that expects an initialized data model without first
calling :func:`.billing.init_model`.  
"""
from upgrade_scripts import alembic_upgrade
import logging
from pymongo import MongoClient
from billing import config, init_model
from billing.processing.state import Session
from processing.state import Charge, UtilBill, Address
from bson.objectid import ObjectId

log = logging.getLogger(__name__)


def copy_charges_from_mongo():

    client = MongoClient(config.get('billdb', 'host'),
                         int(config.get('billdb', 'port')))
    db = client[config.get('billdb', 'database')]
    s = Session()
    assert s.query(Charge).all() == [], "Charges table is not empty"
    
    for ub in s.query(UtilBill).all():
        mongo_ub = db.utilbills.find_one({"_id": ObjectId(ub.document_id)})
        if mongo_ub is None:
            log.error("No mongo utility bill found for utilbill"
                      "   id %s document_id %s" % (ub.id, ub.document_id))
            continue
        for prop in ['service_address', 'billing_address']:
            log.debug("Adding %s for utilbill id %s" % (prop, ub.id))
            a = mongo_ub[prop]
            setattr(ub, prop, Address(a['addressee'], a['street'], a['city'],
                                      a['state'], a['postal_code']))

        for mongo_charge in mongo_ub['charges']:
            log.debug('Adding charge for utilbill id %s' % ub.id)
            quantity_units = mongo_charge.get('quantity_units', "")
            s.add(Charge(ub,
                         mongo_charge.get('description', ""),
                         mongo_charge.get('group', ""),
                         mongo_charge.get('quantity', 0),
                         quantity_units if quantity_units is not None else '',
                         mongo_charge.get('rate', 0),
                         mongo_charge.get('rsi_binding', ""),
                         mongo_charge.get('total', 0)))
    log.info('Commiting to database')
    s.commit()

def upgrade():
    log.info('Beginning upgrade to version 21')
<<<<<<< HEAD
    alembic_upgrade('3147aa982e03')
=======
    #alembic_upgrade('55e7e5ebdd29')
>>>>>>> a4e8c3e4
    init_model()
    copy_charges_from_mongo()
    log.info('Upgrade to version 21 complete')<|MERGE_RESOLUTION|>--- conflicted
+++ resolved
@@ -20,7 +20,7 @@
 def copy_charges_from_mongo():
 
     client = MongoClient(config.get('billdb', 'host'),
-                         int(config.get('billdb', 'port')))
+                         config.get('billdb', 'port'))
     db = client[config.get('billdb', 'database')]
     s = Session()
     assert s.query(Charge).all() == [], "Charges table is not empty"
@@ -53,11 +53,7 @@
 
 def upgrade():
     log.info('Beginning upgrade to version 21')
-<<<<<<< HEAD
     alembic_upgrade('3147aa982e03')
-=======
-    #alembic_upgrade('55e7e5ebdd29')
->>>>>>> a4e8c3e4
     init_model()
     copy_charges_from_mongo()
     log.info('Upgrade to version 21 complete')