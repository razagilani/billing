--- conflicted
+++ resolved
@@ -52,11 +52,7 @@
 
 def upgrade():
     log.info('Beginning upgrade to version 22')
-<<<<<<< HEAD
-    alembic_upgrade('39efff02706c')
-=======
-    #alembic_upgrade('3781adb9429d')
->>>>>>> e5687680
+    #alembic_upgrade('39efff02706c')
     log.info('Alembic Upgrade Complete')
     init_model()
     copy_registers_from_mongo()
