--- conflicted
+++ resolved
@@ -10,20 +10,12 @@
 import csv
 import logging
 from billentry.billentry_model import Role
-<<<<<<< HEAD
-=======
 from core.altitude import AltitudeSupplier
->>>>>>> 26ee78f8
 from core.model.model import RegisterTemplate
 
 from upgrade_scripts import alembic_upgrade
 from core import init_model
-<<<<<<< HEAD
-from core.model import Session, RateClass, Register
-=======
-from core.model import Session, Supplier
-from core.model import Session, RateClass
->>>>>>> 26ee78f8
+from core.model import Session, RateClass, Register, Supplier
 
 log = logging.getLogger(__name__)
 
@@ -36,7 +28,6 @@
         unit = 'therms' if rate_class.service == 'gas' else 'kWh'
         rate_class.register_templates.append(
             RegisterTemplate.get_total_register_template(unit))
-<<<<<<< HEAD
 
 def clean_up_register_names(s):
     register_table = Register.__table__
@@ -69,8 +60,6 @@
             register_binding=new_name).where(
             register_table.c.register_binding == old_name)
         s.execute(statement)
-=======
->>>>>>> 26ee78f8
 
 def upgrade():
     log.info('Beginning upgrade to version 26')
@@ -91,17 +80,11 @@
     alembic_upgrade('100f25ab057f')
 
     init_model(schema_revision='100f25ab057f')
-<<<<<<< HEAD
     create_project_manager_role(s)
     create_register_templates(s)
-=======
-    s = Session()
-    create_project_manager_role(s)
     rename_suppliers(s)
-    create_register_templates(s)
     match_supplierswith_altitude_suppliers(s)
     import_altitude_suppliers(s)
->>>>>>> 26ee78f8
     s.commit()
 
 def rename_suppliers(s):
