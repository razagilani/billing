--- conflicted
+++ resolved
@@ -44,8 +44,6 @@
     match_supplierswith_altitude_suppliers(s)
     import_altitude_suppliers(s)
     s.commit()
-<<<<<<< HEAD
-=======
 
 def rename_suppliers(s):
     supplier1 = s.query(Supplier).filter_by(id=2).first()
@@ -81,5 +79,3 @@
 
 
 
-
->>>>>>> a3ab7ab6
