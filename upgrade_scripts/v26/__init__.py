--- conflicted
+++ resolved
@@ -31,10 +31,3 @@
     s = Session()
     s.add(create_project_manager_role())
     s.commit()
-
-<<<<<<< HEAD
-=======
-def create_project_manager_role():
-    manager_role = Role('Project Manager', 'Role for accessing reports view of billentry app')
-    return manager_role
->>>>>>> 49cd4fdc
