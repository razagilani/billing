"""Upgrade script for version 27.

Script must define `upgrade`, the function for upgrading.

Important: For the purpose of allowing schema migration, this module will be
imported with the data model uninitialized! Therefore this module should not
import any other code that that expects an initialized data model without first
calling :func:`.core.init_model`.
"""
import json
import logging
from core.model import Session, UtilBill, SupplyGroup, Supplier

import pymongo

from core import init_model
from core.model import Session
from reebill.reebill_model import User, ReeBillCustomer
from upgrade_scripts import alembic_upgrade


log = logging.getLogger(__name__)

def create_and_assign_supply_groups(s):
    suppliers = s.query(Supplier).all()
    for supplier in suppliers:
        bill = s.query(UtilBill).filter_by(supplier=supplier).first()
        if bill is not None:
            supply_group = SupplyGroup('SOSGroup', supplier, bill.get_service())
        else:
            supply_group = SupplyGroup('SOSGroup', supplier, '')
        bills = s.query(UtilBill).filter_by(supplier=supplier).all()
        for bill in bills:
            bill.supply_group = supply_group
        s.add(supply_group)



def migrate_users(s):
    from core import config
    host = config.get('mongodb', 'host')
    port = config.get('mongodb', 'port')
    db_name = config.get('mongodb', 'database')
    log.info('Migrating %s.users from MongoDB' % db_name)
    con = pymongo.Connection(host=host, port=port)
    db = con[db_name]
    for mongo_user in db.users.find():
        log.info('Copying user %s' % mongo_user['_id'])
        user = User(username=mongo_user['name'],
                    identifier=mongo_user['_id'],
                    _preferences=json.dumps(mongo_user['preferences']),
                    password_hash=mongo_user['password_hash'],
                    salt=mongo_user['salt'],
                    session_token=mongo_user.get('session_token', None))
        s.add(user)

def set_payee_for_reebill_customers(s):
    reebill_customers = s.query(ReeBillCustomer).all()
    for customer in reebill_customers:
        customer.payee = 'Nextility'


def upgrade():
    log.info('Beginning upgrade to version 27')

    alembic_upgrade('3e4ceae0f397')

    init_model()
    s = Session()
    migrate_users(s)
<<<<<<< HEAD
    set_payee_for_reebill_customers(s)
=======
    s.commit()
    create_and_assign_supply_groups(s)
>>>>>>> e31b8e73
    s.commit()<|MERGE_RESOLUTION|>--- conflicted
+++ resolved
@@ -68,10 +68,6 @@
     init_model()
     s = Session()
     migrate_users(s)
-<<<<<<< HEAD
     set_payee_for_reebill_customers(s)
-=======
-    s.commit()
     create_and_assign_supply_groups(s)
->>>>>>> e31b8e73
     s.commit()