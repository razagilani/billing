--- conflicted
+++ resolved
@@ -42,17 +42,9 @@
 def upgrade():
     log.info('Beginning upgrade to version 27')
 
-<<<<<<< HEAD
-    init_model(schema_revision='100f25ab057f')
-
-
-    log.info('upgrading to 11f17961314c')
-    alembic_upgrade('11f17961314c')
-=======
     alembic_upgrade('3e4ceae0f397')
 
     init_model()
     s = Session()
     migrate_users(s)
-    s.commit()
->>>>>>> 96982101
+    s.commit()