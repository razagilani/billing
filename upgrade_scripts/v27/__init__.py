"""Upgrade script for version 27.

Script must define `upgrade`, the function for upgrading.

Important: For the purpose of allowing schema migration, this module will be
imported with the data model uninitialized! Therefore this module should not
import any other code that that expects an initialized data model without first
calling :func:`.core.init_model`.
"""
import json
import logging
from core.model import Session

import pymongo

from core import init_model
<<<<<<< HEAD
from core.model import Session
from reebill.reebill_model import User
from upgrade_scripts import alembic_upgrade

=======
from upgrade_scripts.v27.create_register_templates import \
    create_register_templates
>>>>>>> 78dd9ada

log = logging.getLogger(__name__)


def migrate_users(s):
    from core import config
    host = config.get('mongodb', 'host')
    port = config.get('mongodb', 'port')
    db_name = config.get('mongodb', 'database')
    log.info('Migrating %s.users from MongoDB' % db_name)
    con = pymongo.Connection(host=host, port=port)
    db = con[db_name]
    for mongo_user in db.users.find():
        log.info('Copying user %s' % mongo_user['_id'])
        user = User(username=mongo_user['name'],
                    identifier=mongo_user['_id'],
                    _preferences=json.dumps(mongo_user['preferences']),
                    password_hash=mongo_user['password_hash'],
                    salt=mongo_user['salt'],
                    session_token=mongo_user.get('session_token', None))
        s.add(user)

def upgrade():
    log.info('Beginning upgrade to version 27')
<<<<<<< HEAD

    alembic_upgrade('3e4ceae0f397')

    init_model()
    s = Session()
    migrate_users(s)
    s.commit()
=======
    init_model()
    s = Session()
    create_register_templates(s, log)
>>>>>>> 78dd9ada
<|MERGE_RESOLUTION|>--- conflicted
+++ resolved
@@ -14,15 +14,12 @@
 import pymongo
 
 from core import init_model
-<<<<<<< HEAD
 from core.model import Session
 from reebill.reebill_model import User
+from upgrade_scripts.v27.create_register_templates import \
+    create_register_templates
 from upgrade_scripts import alembic_upgrade
 
-=======
-from upgrade_scripts.v27.create_register_templates import \
-    create_register_templates
->>>>>>> 78dd9ada
 
 log = logging.getLogger(__name__)
 
@@ -47,16 +44,11 @@
 
 def upgrade():
     log.info('Beginning upgrade to version 27')
-<<<<<<< HEAD
 
     alembic_upgrade('3e4ceae0f397')
 
     init_model()
     s = Session()
+    create_register_templates(s, log)
     migrate_users(s)
-    s.commit()
-=======
-    init_model()
-    s = Session()
-    create_register_templates(s, log)
->>>>>>> 78dd9ada
+    s.commit()