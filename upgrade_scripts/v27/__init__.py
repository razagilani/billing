--- conflicted
+++ resolved
@@ -104,12 +104,8 @@
     s = Session()
     migrate_users(s)
     set_payee_for_reebill_customers(s)
-<<<<<<< HEAD
     create_and_assign_supply_groups(s)
-    s.commit()
-=======
     s.commit()
 
     log.info('Migrating to PostgreSQL')
-    migrate_to_postgres(old_db_config, old_uri, new_uri)
->>>>>>> 19f0fff1
+    migrate_to_postgres(old_db_config, old_uri, new_uri)