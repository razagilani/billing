"""Upgrade script for version 27.

Script must define `upgrade`, the function for upgrading.

Important: For the purpose of allowing schema migration, this module will be
imported with the data model uninitialized! Therefore this module should not
import any other code that that expects an initialized data model without first
calling :func:`.core.init_model`.
"""
import json
import logging
from core.model import Session, UtilBill, SupplyGroup, Supplier

import pymongo

from core import init_model
from core.model import Session
from reebill.reebill_model import User
from upgrade_scripts import alembic_upgrade


log = logging.getLogger(__name__)

<<<<<<< HEAD

def migrate_users(s):
    from core import config
    host = config.get('mongodb', 'host')
    port = config.get('mongodb', 'port')
    db_name = config.get('mongodb', 'database')
    log.info('Migrating %s.users from MongoDB' % db_name)
    con = pymongo.Connection(host=host, port=port)
    db = con[db_name]
    for mongo_user in db.users.find():
        log.info('Copying user %s' % mongo_user['_id'])
        user = User(username=mongo_user['name'],
                    identifier=mongo_user['_id'],
                    _preferences=json.dumps(mongo_user['preferences']),
                    password_hash=mongo_user['password_hash'],
                    salt=mongo_user['salt'],
                    session_token=mongo_user.get('session_token', None))
        s.add(user)
=======
def create_and_assign_supply_groups(s):
    suppliers = s.query(Supplier).all()
    for supplier in suppliers:
        bill = s.query(UtilBill).filter_by(supplier=supplier).first()
        if bill is not None:
            supply_group = SupplyGroup('SOSGroup', supplier, bill.get_service())
        else:
            supply_group = SupplyGroup('SOSGroup', supplier, '')
        bills = s.query(UtilBill).filter_by(supplier=supplier).all()
        for bill in bills:
            bill.supply_group = supply_group
        s.add(supply_group)

>>>>>>> d295f6a2

def upgrade():
    log.info('Beginning upgrade to version 27')

<<<<<<< HEAD
    alembic_upgrade('3e4ceae0f397')

    init_model()
    s = Session()
    migrate_users(s)
=======
    init_model(schema_revision='100f25ab057f')
    s = Session()

    log.info('upgrading to 44557759112a')
    alembic_upgrade('44557759112a')
    init_model(schema_revision='44557759112a')
    create_and_assign_supply_groups(s)
>>>>>>> d295f6a2
    s.commit()<|MERGE_RESOLUTION|>--- conflicted
+++ resolved
@@ -21,7 +21,20 @@
 
 log = logging.getLogger(__name__)
 
-<<<<<<< HEAD
+def create_and_assign_supply_groups(s):
+    suppliers = s.query(Supplier).all()
+    for supplier in suppliers:
+        bill = s.query(UtilBill).filter_by(supplier=supplier).first()
+        if bill is not None:
+            supply_group = SupplyGroup('SOSGroup', supplier, bill.get_service())
+        else:
+            supply_group = SupplyGroup('SOSGroup', supplier, '')
+        bills = s.query(UtilBill).filter_by(supplier=supplier).all()
+        for bill in bills:
+            bill.supply_group = supply_group
+        s.add(supply_group)
+
+
 
 def migrate_users(s):
     from core import config
@@ -40,38 +53,15 @@
                     salt=mongo_user['salt'],
                     session_token=mongo_user.get('session_token', None))
         s.add(user)
-=======
-def create_and_assign_supply_groups(s):
-    suppliers = s.query(Supplier).all()
-    for supplier in suppliers:
-        bill = s.query(UtilBill).filter_by(supplier=supplier).first()
-        if bill is not None:
-            supply_group = SupplyGroup('SOSGroup', supplier, bill.get_service())
-        else:
-            supply_group = SupplyGroup('SOSGroup', supplier, '')
-        bills = s.query(UtilBill).filter_by(supplier=supplier).all()
-        for bill in bills:
-            bill.supply_group = supply_group
-        s.add(supply_group)
-
->>>>>>> d295f6a2
 
 def upgrade():
     log.info('Beginning upgrade to version 27')
 
-<<<<<<< HEAD
     alembic_upgrade('3e4ceae0f397')
 
     init_model()
     s = Session()
     migrate_users(s)
-=======
-    init_model(schema_revision='100f25ab057f')
-    s = Session()
-
-    log.info('upgrading to 44557759112a')
-    alembic_upgrade('44557759112a')
-    init_model(schema_revision='44557759112a')
+    s.commit()
     create_and_assign_supply_groups(s)
->>>>>>> d295f6a2
     s.commit()