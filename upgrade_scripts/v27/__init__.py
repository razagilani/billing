--- conflicted
+++ resolved
@@ -10,12 +10,8 @@
 from itertools import groupby
 import json
 import logging
-<<<<<<< HEAD
-from core.model import Session, UtilBill, SupplyGroup, Supplier
-=======
 from core.model import Session, UtilBill, SupplyGroup, Supplier, Utility, \
     RateClass
->>>>>>> 86902d79
 
 from alembic.config import Config
 import pymongo
@@ -36,24 +32,6 @@
 log = logging.getLogger(__name__)
 
 def create_and_assign_supply_groups(s):
-<<<<<<< HEAD
-    suppliers = s.query(Supplier).all()
-    for supplier in suppliers:
-        bill = s.query(UtilBill).filter_by(supplier=supplier).first()
-        # if there is a bill for a supplier then create a supply group by
-        # naming it as bill.utility.name + ' SOS' otherwise don't create
-        # a supply group
-        if bill is None:
-            continue
-        supply_group = SupplyGroup(bill.utility.name + ' SOS', supplier, bill.get_service())
-        bill.utility.sos_supply_group = supply_group
-        bills = s.query(UtilBill).filter_by(supplier=supplier).all()
-        for bill in bills:
-            bill.supply_group = supply_group
-            bill.utility_account.supply_group = supply_group
-        s.add(supply_group)
-
-=======
     for utility, supplier in s.query(Utility, Supplier).outerjoin(
             Supplier, Utility.name == Supplier.name).all():
         if utility.name == 'washington gas':
@@ -76,7 +54,6 @@
 
         for bill in s.query(UtilBill).filter_by(rate_class=rate_class).all():
             bill.supply_group = supply_group
->>>>>>> 86902d79
 
 
 def migrate_users(s):
