--- conflicted
+++ resolved
@@ -20,8 +20,8 @@
 
     # TODO: add charge_name_map's for other utilities
 
-<<<<<<< HEAD
-=======
+    # TODO: these extractors were already created in the version 30
+    # upgrade script, so they should be updated instead
 def create_layout_extractors(s):
     date_format = r'[A-Za-z]+\s*[0-9]{1,2},\s*[0-9]{4}'
     num_format = r'[0-9,\.]+'
@@ -242,7 +242,6 @@
     s.add_all([washington_gas_layout, pepco_2015_layout, pepco_old_layout,
                bge_layout])
 
->>>>>>> f8376f3d
 def upgrade():
     alembic_upgrade('4d54d21b2c7a')
 
