--- conflicted
+++ resolved
@@ -99,16 +99,6 @@
 
 
 def upgrade():
-<<<<<<< HEAD
-    init_config()
-    from core.model import Session
-    # Base.metadata.drop_all()
-    # Base.metadata.create_all()
-    alembic_upgrade('30597f9f53b9')
-    # print '\n'.join(sorted(t for t in Base.metadata.tables))
-
-    init_model()
-=======
     # initialize()
     # from core.model import Base, Session
     # s = Session()
@@ -122,7 +112,6 @@
     initialize()
     from core.model import Base, Session
     print '\n'.join(sorted(t for t in Base.metadata.tables))
->>>>>>> dc15c047
     s = Session()
 
 
