"""Upgrade script for version 27.

Script must define `upgrade`, the function for upgrading.

Important: For the purpose of allowing schema migration, this module will be
imported with the data model uninitialized! Therefore this module should not
import any other code that that expects an initialized data model without first
calling :func:`.core.init_model`.
"""
import logging
from core.extraction import Applier
from core.extraction.extraction import LayoutExtractor, Field
from core.extraction.layout import Corners

from upgrade_scripts import alembic_upgrade
from core import init_model, initialize, init_config

log = logging.getLogger(__name__)

    # TODO: add charge_name_map's for other utilities

def create_layout_extractors(s):
    date_format = r'[A-Za-z]+\s*[0-9]{1,2},\s*[0-9]{4}'
    num_format = r'[0-9,\.]+'
    washington_gas_layout = LayoutExtractor(
        name='Layout Extractor for Washington Gas bills with green and '
             'yellow and chart (after 2014) id 15311',
        origin_regex="account number",
        origin_x=411.624,
        origin_y=746.91)
    washington_gas_layout.fields.append(LayoutExtractor.BoundingBoxField(
        bbregex=r"(%s)-%s" % (date_format, date_format), page_num=1,
        bbminx=411, bbminy=712, bbmaxx=441, bbmaxy=717,
        corner=Corners.TOP_LEFT, type=Field.DATE,
        applier_key=Applier.START))
    washington_gas_layout.fields.append(LayoutExtractor.BoundingBoxField(
        bbregex=r"%s-(%s)" % (date_format, date_format), page_num=1,
        bbminx=411, bbminy=712, bbmaxx=441, bbmaxy=717,
        corner=Corners.TOP_LEFT, type=Field.DATE,
        applier_key=Applier.END))
    washington_gas_layout.fields.append(LayoutExtractor.BoundingBoxField(
        bbregex=r"(%s)" % num_format, page_num=2,
        bbminx=225, bbminy=624, bbmaxx=300, bbmaxy=640,
        corner=Corners.TOP_LEFT, type=Field.FLOAT,
        applier_key=Applier.ENERGY))
    washington_gas_layout.fields.append(LayoutExtractor.BoundingBoxField(
        bbregex=r"(%s)" % date_format, page_num=2,
        bbminx=280, bbminy=702, bbmaxx=330, bbmaxy=715,
        corner=Corners.TOP_LEFT, type=Field.DATE,
        applier_key=Applier.NEXT_READ))
    washington_gas_layout.fields.append(LayoutExtractor.BoundingBoxField(
        bbregex=r"(.*)Service address:\s+(.*)$", page_num=1,
        bbminx=411, bbminy=690, bbmaxx=480, bbmaxy=706,
        corner=Corners.TOP_LEFT, type=Field.ADDRESS,
        applier_key=Applier.SERVICE_ADDRESS))
    washington_gas_layout.fields.append(LayoutExtractor.BoundingBoxField(
        bbregex=r"", page_num=1,
        bbminx=66, bbminy=61, bbmaxx=203, bbmaxy=91,
        corner=Corners.TOP_LEFT, type=Field.ADDRESS,
        applier_key=Applier.BILLING_ADDRESS))
    washington_gas_layout.fields.append(LayoutExtractor.BoundingBoxField(
        bbregex=r"Rate Class:\s+(.*)$", page_num=2,
        bbminx=39, bbminy=715, bbmaxx=105, bbmaxy=725,
        corner=Corners.TOP_LEFT, type=Field.STRING,
        applier_key=Applier.RATE_CLASS))
    washington_gas_layout.fields.append(LayoutExtractor.TableField(
        page_num=2,
        bbminx=99, bbminy=437, bbmaxx=372, bbmaxy=571,
        table_stop_regex=r"total washington gas charges|ways to pay",
        corner=Corners.TOP_LEFT, type=Field.TABLE_CHARGES,
        applier_key=Applier.CHARGES))
    washington_gas_layout.fields.append(LayoutExtractor.BoundingBoxField(
        bbregex="(%s)" % num_format, page_num=1,
        offset_regex="total charges this period",
        bbminx=0, bbminy=0, bbmaxx=170, bbmaxy=10,
        corner=Corners.TOP_LEFT, type=Field.FLOAT,
        applier_key=Applier.PERIOD_TOTAL))
<<<<<<< HEAD
=======
    washington_gas_layout.fields.append(LayoutExtractor.BoundingBoxField(
        bbregex="Your gas is supplied(?: and distributed)? by\s+(.+?)\.",
        page_num=2, corner=Corners.TOP_LEFT,
        bbminx=413, bbminy=725, bbmaxx=595, bbmaxy=750,
        type=Field.SUPPLIER, applier_key=Applier.SUPPLIER))
>>>>>>> e1985b0e

    pepco_2015_layout = LayoutExtractor(
        name='Layout Extractor for Pepco bills in 2015 id 18541',
        origin_regex="How to contact us",
        origin_x="333",
        origin_y="617.652")
    pepco_2015_layout.fields.append(LayoutExtractor.BoundingBoxField(
        bbregex=r"(%s) to %s" % (date_format, date_format), page_num=2,
        bbminx=310, bbminy=720, bbmaxx=470, bbmaxy=740,
        corner=Corners.TOP_LEFT, type=Field.DATE,
        applier_key=Applier.START))
    pepco_2015_layout.fields.append(LayoutExtractor.BoundingBoxField(
        bbregex=r"%s to (%s)" % (date_format, date_format), page_num=2,
        bbminx=310, bbminy=720, bbmaxx=470, bbmaxy=740,
        corner=Corners.TOP_LEFT, type=Field.DATE,
        applier_key=Applier.END))
    #non-residential bills have a whole list of subtotals, and the actual
    # total is at the end of this. Hence the very tall bounding box
    pepco_2015_layout.fields.append(LayoutExtractor.BoundingBoxField(
        bbregex="(%s)\s*Amount" % num_format, page_num=2,
        bbminx=348, bbminy=328, bbmaxx=361, bbmaxy=623,
        corner=Corners.TOP_RIGHT, type=Field.FLOAT,
        applier_key=Applier.ENERGY))
    pepco_2015_layout.fields.append(LayoutExtractor.BoundingBoxField(
        bbregex="your next meter reading is scheduled for (%s)" % date_format,
        page_num=2, type=Field.DATE,
        applier_key=Applier.NEXT_READ))
    pepco_2015_layout.fields.append(LayoutExtractor.BoundingBoxField(
        bbregex=r"Your service address:\s+(.*)$", page_num=1,
        bbminx=45, bbminy=554, bbmaxx=260, bbmaxy=577,
        corner=Corners.TOP_LEFT, type=Field.ADDRESS,
        applier_key=Applier.SERVICE_ADDRESS))
    pepco_2015_layout.fields.append(LayoutExtractor.BoundingBoxField(
        bbregex=r"", page_num=1,
        bbminx=36, bbminy=61, bbmaxx=206, bbmaxy=95,
        corner=Corners.TOP_LEFT, type=Field.ADDRESS,
        applier_key=Applier.BILLING_ADDRESS))
    pepco_2015_layout.fields.append(LayoutExtractor.BoundingBoxField(
        bbregex=r"(.*) - service number", page_num=2,
        bbminx=35, bbminy=671, bbmaxx=280, bbmaxy=681,
        corner=Corners.TOP_LEFT, type=Field.STRING,
        applier_key=Applier.RATE_CLASS))
<<<<<<< HEAD
=======
    pepco_2015_layout.fields.append(LayoutExtractor.BoundingBoxField(
        bbregex=r"Your electricity is supplied by (?:the)?(.*?)(?: "
                r"administered by pepco|[.-])",
        page_num=2, maxpage=4,
        type=Field.SUPPLIER, applier_key=Applier.SUPPLIER))
>>>>>>> e1985b0e
    # TODO position of pepco 2015 charges changes with each bill, and spans
    # multiple pages
    pepco_2015_layout.fields.append(LayoutExtractor.TableField(
        page_num=2,
        table_start_regex=r"how we calculate this charge",
        table_stop_regex=r"total electric charges",
        bbminx=35, bbminy=246, bbmaxx=354, bbmaxy=512,
        multipage_table=True, maxpage=3,
        nextpage_top = 710,
        corner=Corners.TOP_LEFT, type=Field.TABLE_CHARGES,
        applier_key=Applier.CHARGES))
    pepco_2015_layout.fields.append(LayoutExtractor.BoundingBoxField(
        bbregex="(%s)" % num_format, page_num=1, maxpage=3,
        offset_regex="total electric charges",
        bbminx=0, bbminy=-10, bbmaxx=318, bbmaxy=0,
        corner=Corners.TOP_LEFT, type=Field.FLOAT,
        applier_key=Applier.PERIOD_TOTAL))

    pepco_old_layout = LayoutExtractor(
        name='Layout Extractor Pepco bills before 2015, blue logo id 2631')
    pepco_old_layout.fields.append(LayoutExtractor.BoundingBoxField(
        bbregex=r"(%s) to %s" % (date_format, date_format), page_num=1,
        bbminx=435, bbminy=716, bbmaxx=535, bbmaxy=726,
        corner=Corners.TOP_LEFT, type=Field.DATE,
        applier_key=Applier.START))
    pepco_old_layout.fields.append(LayoutExtractor.BoundingBoxField(
        bbregex=r"%s to (%s)" % (date_format, date_format), page_num=1,
        bbminx=435, bbminy=716, bbmaxx=535, bbmaxy=726,
        corner=Corners.TOP_LEFT, type=Field.DATE,
        applier_key=Applier.END))
    pepco_old_layout.fields.append(LayoutExtractor.BoundingBoxField(
        bbregex=r"(%s)" % num_format, page_num=1,
        bbminx=280, bbminy=481, bbmaxx=305, bbmaxy=491,
        corner=Corners.TOP_LEFT, type=Field.FLOAT,
        applier_key=Applier.ENERGY))
    pepco_old_layout.fields.append(LayoutExtractor.BoundingBoxField(
        bbregex=r"(%s)" % date_format, page_num=1,
        bbminx=13, bbminy=448, bbmaxx=234, bbmaxy=458,
        corner=Corners.TOP_LEFT, type=Field.DATE,
        applier_key=Applier.NEXT_READ))
    pepco_old_layout.fields.append(LayoutExtractor.BoundingBoxField(
        bbregex=r"", page_num=1,
        bbminx=435, bbminy=694, bbmaxx=555, bbmaxy=704,
        corner=Corners.TOP_LEFT, type=Field.ADDRESS,
        applier_key=Applier.SERVICE_ADDRESS))
    pepco_old_layout.fields.append(LayoutExtractor.BoundingBoxField(
        bbregex=r"", page_num=1,
        bbminx=86, bbminy=66, bbmaxx=224, bbmaxy=108,
        corner=Corners.TOP_LEFT, type=Field.ADDRESS,
        applier_key=Applier.BILLING_ADDRESS))
    pepco_old_layout.fields.append(LayoutExtractor.BoundingBoxField(
        bbregex=r"", page_num=1,
        bbminx=97, bbminy=480, bbmaxx=144, bbmaxy=490,
        corner=Corners.TOP_LEFT, type=Field.STRING,
        applier_key=Applier.RATE_CLASS))
    pepco_old_layout.fields.append(LayoutExtractor.TableField(
        page_num=2,
        bbminx=259, bbminy=446, bbmaxx=576, bbmaxy=657,
        table_stop_regex=r"current charges this period",
        corner=Corners.TOP_LEFT, type=Field.TABLE_CHARGES,
        applier_key=Applier.CHARGES))
    pepco_old_layout.fields.append(LayoutExtractor.BoundingBoxField(
        bbregex="(%s)" % num_format, page_num=1,
        offset_regex="current charges this period",
        bbminx=0, bbminy=-10, bbmaxx=252, bbmaxy=0,
        corner=Corners.TOP_LEFT, type=Field.FLOAT,
        applier_key=Applier.PERIOD_TOTAL))
<<<<<<< HEAD

=======
    pepco_old_layout.fields.append(LayoutExtractor.BoundingBoxField(
        bbregex="Services by (.*?) for %s" % date_format, page_num=3,
        type=Field.SUPPLIER, applier_key=Applier.SUPPLIER))
>>>>>>> e1985b0e

    #TODO determine how to tell if we want gas or electric info
    bge_layout = LayoutExtractor(
        name='Layout Extractor BGE bills id 7657')
    bge_layout.fields.append(LayoutExtractor.BoundingBoxField(
        bbregex=r"(%s) - %s" % (date_format, date_format), page_num=2,
        offset_regex=r"billing period:",
        bbminx=0, bbminy=-10, bbmaxx=175, bbmaxy=0,
        corner=Corners.TOP_LEFT, type=Field.DATE,
        applier_key=Applier.START))
    bge_layout.fields.append(LayoutExtractor.BoundingBoxField(
        bbregex=r"%s - (%s)" % (date_format, date_format), page_num=2,
        offset_regex=r"billing period:",
        bbminx=0, bbminy=-10, bbmaxx=175, bbmaxy=0,
        corner=Corners.TOP_LEFT, type=Field.DATE,
        applier_key=Applier.END))
    bge_layout.fields.append(LayoutExtractor.BoundingBoxField(
        bbregex=r"(%s)" % date_format, page_num=1,
        bbminx=460, bbminy=672, bbmaxx=586, bbmaxy=682,
        corner=Corners.TOP_LEFT, type=Field.DATE,
        applier_key=Applier.NEXT_READ))
    bge_layout.fields.append(LayoutExtractor.BoundingBoxField(
        bbregex=r"", page_num=1,
        bbminx=370, bbminy=716, bbmaxx=555, bbmaxy=740,
        corner=Corners.TOP_LEFT, type=Field.ADDRESS,
        applier_key=Applier.SERVICE_ADDRESS))
    bge_layout.fields.append(LayoutExtractor.BoundingBoxField(
        bbregex=r"", page_num=1,
        bbminx=40, bbminy=100, bbmaxx=200, bbmaxy=161,
        corner=Corners.TOP_LEFT, type=Field.ADDRESS,
        applier_key=Applier.BILLING_ADDRESS))
    bge_layout.fields.append(LayoutExtractor.BoundingBoxField(
        bbregex="\$(%s)" % num_format, page_num=1,
        offset_regex="total charges this period|total new charges due",
        bbminx=0, bbminy=-10, bbmaxx=255, bbmaxy=0,
        corner=Corners.TOP_LEFT, type=Field.FLOAT,
        applier_key=Applier.PERIOD_TOTAL))
<<<<<<< HEAD
=======
    bge_layout.fields.append(LayoutExtractor.BoundingBoxField(

        type=Field.SUPPLIER, applier_key=Field.SUPPLIER
    ))
>>>>>>> e1985b0e

    s.add_all([washington_gas_layout, pepco_2015_layout, pepco_old_layout,
               bge_layout])

def upgrade():
    alembic_upgrade('4d54d21b2c7a')

    initialize()
    from core.model import Base, Session
    print '\n'.join(sorted(t for t in Base.metadata.tables))

    s = Session()
    create_layout_extractors(s)
    s.commit()
<|MERGE_RESOLUTION|>--- conflicted
+++ resolved
@@ -75,14 +75,11 @@
         bbminx=0, bbminy=0, bbmaxx=170, bbmaxy=10,
         corner=Corners.TOP_LEFT, type=Field.FLOAT,
         applier_key=Applier.PERIOD_TOTAL))
-<<<<<<< HEAD
-=======
     washington_gas_layout.fields.append(LayoutExtractor.BoundingBoxField(
         bbregex="Your gas is supplied(?: and distributed)? by\s+(.+?)\.",
         page_num=2, corner=Corners.TOP_LEFT,
         bbminx=413, bbminy=725, bbmaxx=595, bbmaxy=750,
         type=Field.SUPPLIER, applier_key=Applier.SUPPLIER))
->>>>>>> e1985b0e
 
     pepco_2015_layout = LayoutExtractor(
         name='Layout Extractor for Pepco bills in 2015 id 18541',
@@ -125,14 +122,11 @@
         bbminx=35, bbminy=671, bbmaxx=280, bbmaxy=681,
         corner=Corners.TOP_LEFT, type=Field.STRING,
         applier_key=Applier.RATE_CLASS))
-<<<<<<< HEAD
-=======
     pepco_2015_layout.fields.append(LayoutExtractor.BoundingBoxField(
         bbregex=r"Your electricity is supplied by (?:the)?(.*?)(?: "
                 r"administered by pepco|[.-])",
         page_num=2, maxpage=4,
         type=Field.SUPPLIER, applier_key=Applier.SUPPLIER))
->>>>>>> e1985b0e
     # TODO position of pepco 2015 charges changes with each bill, and spans
     # multiple pages
     pepco_2015_layout.fields.append(LayoutExtractor.TableField(
@@ -200,13 +194,9 @@
         bbminx=0, bbminy=-10, bbmaxx=252, bbmaxy=0,
         corner=Corners.TOP_LEFT, type=Field.FLOAT,
         applier_key=Applier.PERIOD_TOTAL))
-<<<<<<< HEAD
-
-=======
     pepco_old_layout.fields.append(LayoutExtractor.BoundingBoxField(
         bbregex="Services by (.*?) for %s" % date_format, page_num=3,
         type=Field.SUPPLIER, applier_key=Applier.SUPPLIER))
->>>>>>> e1985b0e
 
     #TODO determine how to tell if we want gas or electric info
     bge_layout = LayoutExtractor(
@@ -244,13 +234,10 @@
         bbminx=0, bbminy=-10, bbmaxx=255, bbmaxy=0,
         corner=Corners.TOP_LEFT, type=Field.FLOAT,
         applier_key=Applier.PERIOD_TOTAL))
-<<<<<<< HEAD
-=======
     bge_layout.fields.append(LayoutExtractor.BoundingBoxField(
 
         type=Field.SUPPLIER, applier_key=Field.SUPPLIER
     ))
->>>>>>> e1985b0e
 
     s.add_all([washington_gas_layout, pepco_2015_layout, pepco_old_layout,
                bge_layout])
