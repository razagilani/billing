--- conflicted
+++ resolved
@@ -4,31 +4,18 @@
 from itertools import chain
 import traceback
 
-<<<<<<< HEAD
-import logging
 from pint import UnitRegistry, UndefinedUnitError
-import sqlalchemy
-=======
->>>>>>> acbcf62f
 from sqlalchemy import Column, ForeignKey
 from sqlalchemy.orm import relationship, backref
 from sqlalchemy.types import Integer, String, Float, Date, DateTime, Boolean,\
         Enum
 from sqlalchemy.ext.associationproxy import association_proxy
 
-<<<<<<< HEAD
-import traceback
-
 from exc import IssuedBillError, RegisterError, ProcessedBillError
 from core.model import Base, Address, Register, Session, Evaluation, \
     UtilBill, Utility, RateClass, Charge, UtilityAccount
 from util.units import ureg, convert_to_therms
 
-=======
-from billing.exc import IssuedBillError, RegisterError, ProcessedBillError
-from billing.core.model import Base, Address, Register, Session, Evaluation, \
-    UtilBill, Charge
->>>>>>> acbcf62f
 
 __all__ = [
     'Payment',
