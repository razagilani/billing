"""
Utility functions to interact with state database
"""
from datetime import datetime, date
from itertools import chain

import logging
import sqlalchemy
from sqlalchemy import Column, ForeignKey
from sqlalchemy.orm import relationship, backref, aliased
from sqlalchemy.orm.exc import NoResultFound
from sqlalchemy import and_
from sqlalchemy.sql.expression import desc, asc
from sqlalchemy import func
from sqlalchemy.types import Integer, String, Float, Date, DateTime, Boolean,\
        Enum
from sqlalchemy.ext.associationproxy import association_proxy

import traceback

from billing.exc import IssuedBillError, RegisterError, ProcessedBillError
from billing.core.model import Base, Address, Register, Session, Evaluation, \
    UtilBill, ReeBillCustomer, Utility, Supplier, RateClass, Charge, UtilityAccount
from billing import config
from billing.util.monthmath import Month

__all__ = [
    'Payment',
    'Reading',
    'ReeBill',
    'ReeBillCharge',
    'StateDB',
    ]

log = logging.getLogger(__name__)


class ReeBill(Base):
    __tablename__ = 'reebill'

    id = Column(Integer, primary_key=True)
    reebill_customer_id = Column(Integer, ForeignKey('reebill_customer.id'), nullable=False)
    # deprecated: do not use
    customer_id = Column(Integer, ForeignKey('customer.id'))
    sequence = Column(Integer, nullable=False)
    issued = Column(Integer, nullable=False)
    version = Column(Integer, nullable=False)
    issue_date = Column(DateTime)

    # new fields from Mongo
    ree_charge = Column(Float, nullable=False)
    balance_due = Column(Float, nullable=False)
    balance_forward = Column(Float, nullable=False)
    discount_rate = Column(Float, nullable=False)
    due_date = Column(Date)
    late_charge_rate = Column(Float, nullable=False)
    late_charge = Column(Float, nullable=False)
    total_adjustment = Column(Float, nullable=False)
    manual_adjustment = Column(Float, nullable=False)
    payment_received = Column(Float, nullable=False)
    prior_balance = Column(Float, nullable=False)
    ree_value = Column(Float, nullable=False)
    ree_savings = Column(Float, nullable=False)
    email_recipient = Column(String(1000), nullable=True)
    processed = Column(Boolean, default=False)

    billing_address_id = Column(Integer, ForeignKey('address.id'),
        nullable=False)
    service_address_id = Column(Integer, ForeignKey('address.id'),
        nullable=False)

    reebill_customer = relationship("ReeBillCustomer", backref=backref('reebills',
        order_by=id))

    # deprecated: do not use
    customer = relationship("Customer", backref=backref('reebills',
        order_by=id))

    billing_address = relationship('Address', uselist=False,
        cascade='all',
        primaryjoin='ReeBill.billing_address_id==Address.id')
    service_address = relationship('Address', uselist=False, cascade='all',
        primaryjoin='ReeBill.service_address_id==Address.id')

    _utilbill_reebills = relationship('UtilbillReebill', backref='reebill',
        # NOTE: the "utilbill_reebill" table also has ON DELETE CASCADE in
        # the db
        cascade='delete')

    # NOTE on why there is no corresponding 'UtilBill.reebills' attribute: each
    # 'AssociationProxy' has a 'creator', which is a callable that creates a
    # new instance of the intermediate class whenever an instance of the
    # "target" class is appended to the list (in this case, a new instance of
    # 'UtilbillReebill' to hold each UtilBill). the default 'creator' is just
    # the intermediate class itself, which works when that class' constructor
    # has only one argument and that argument is the target class instance. in
    # this case the 'creator' is 'UtilbillReebill' and its __init__ takes one
    # UtilBill as its argument. if there were a bidirectional relationship
    # where 'UtilBill' also had a 'reebills' attribute,
    # UtilbillReebill.__init__ would have to take both a UtilBill and a ReeBill
    # as arguments, so a 'creator' would have to be explicitly specified. for
    # ReeBill it would be something like
    #     creator=lambda u: UtilbillReebill(u, self)
    # and for UtilBill,
    #     creator=lambda r: UtilbillReebill(self, r)
    # but this will not actually work because 'self' is not available in class
    # scope; there is no instance of UtilBill or ReeBill at the time this
    # code is executed. it also does not work to move the code into __init__
    # and assign the 'utilbills' attribute to a particular ReeBill instance
    # or vice versa. there may be a way to make SQLAlchemy do this (maybe by
    # switching to "classical" class-definition style?) but i decided it was
    # sufficient to have only a one-directional relationship from ReeBill to
    # UtilBill.
    utilbills = association_proxy('_utilbill_reebills', 'utilbill')

    @property
    def utilbill(self):
        assert len(self.utilbills) == 1
        return self.utilbills[0]

    # see the following documentation for delete cascade behavior
    charges = relationship('ReeBillCharge', backref='reebill',
                           cascade='all, delete-orphan')
    readings = relationship('Reading', backref='reebill',
                            cascade='all, delete-orphan')

    def __init__(self, reebill_customer, sequence, version=0, discount_rate=None,
                 late_charge_rate=None, billing_address=None,
                 service_address=None, utilbills=[]):
        self.reebill_customer = reebill_customer
        self.sequence = sequence
        self.version = version
        self.issued = 0
        if discount_rate:
            self.discount_rate = discount_rate
        else:
            self.discount_rate = self.reebill_customer.discountrate
        if late_charge_rate:
            self.late_charge_rate = late_charge_rate
        else:
            self.late_charge_rate = self.reebill_customer.latechargerate

        self.ree_charge = 0
        self.balance_due = 0
        self.balance_forward = 0
        self.due_date = None
        self.late_charge = 0
        self.total_adjustment = 0
        self.manual_adjustment = 0
        self.payment_received = 0
        self.prior_balance = 0
        self.ree_value = 0
        self.ree_savings = 0
        self.email_recipient = None

        # NOTE: billing/service_address arguments can't be given default value
        # 'Address()' because that causes the same Address instance to be
        # assigned every time.
        self.billing_address = billing_address or Address()
        self.service_address = service_address or Address()

        # supposedly, SQLAlchemy sends queries to the database whenever an
        # association_proxy attribute is accessed, meaning that if
        # 'utilbills' is set before the other attributes above, SQLAlchemy
        # will try to insert the new row too soon, and fail because many
        # fields are still null but the columns are defined as not-null. this
        # can be fixed by setting 'utilbills' last, but there may be a better
        # solution. see related bug:
        # https://www.pivotaltracker.com/story/show/65502556
        self.utilbills = utilbills

    def __repr__(self):
        return '<ReeBill %s-%s-%s, %s, %s utilbills>' % (
            self.get_account(), self.sequence, self.version, 'issued' if
            self.issued else 'unissued', len(self.utilbills))

    def get_account(self):
        return self.reebill_customer.utility_account.account


    def check_editable(self):
        '''Raise a ProcessedBillError or IssuedBillError to prevent editing a
        bill that should not be editable.
        '''
        if self.issued:
            raise IssuedBillError("Can't modify an issued reebill")
        if self.processed:
            raise ProcessedBillError("Can't modify a processed reebill")

    def get_period(self):
        '''Returns period of the first (only) utility bill for this reebill
        as tuple of dates.
        '''
        return self.utilbills[0].period_start, self.utilbills[0].period_end


    def copy_reading_conventional_quantities_from_utility_bill(self):
        """Sets the conventional_quantity of each reading to match the
        corresponding utility bill register quantity."""
        s = Session.object_session(self)
        for reading, register in s.query(Reading, Register).join(Register,
                Reading.register_binding == Register.register_binding). \
                filter(Reading.reebill_id == self.id). \
                filter(Register.utilbill_id == self.utilbill.id).all():
            reading.conventional_quantity = register.quantity

    def replace_readings_from_utility_bill_registers(self, utility_bill):
        """Deletes and replaces the readings using the corresponding utility
        bill registers."""
        s = Session.object_session(self)

        while len(self.readings) > 0:
            # using the cascade setting "all, delete-orphan" deletes
            # the reading from the session when it gets dissasociated from
            # its parent. otherwise it would be necessary to call
            # s.expunge(elf.readings[0]).
            del self.readings[0]
        for register in utility_bill.registers:
            new_reading = Reading(register.register_binding, "Energy Sold",
                                  register.quantity, 0, "SUM",
                                  register.unit)
            self.readings.append(new_reading)

    def update_readings_from_reebill(self, reebill_readings):
        '''Updates the set of Readings associated with this ReeBill to match
        the list of registers in the given reebill_readings. Readings that do
        not have a register binding that matches a register in the utility bill
        are ignored.
        '''
        session = Session.object_session(self)
        for r in self.readings:
            session.delete(r)

        # this works even when len(self.utilbills) == 0, which is currently
        # happening in a test but should never actually happen in real life
        # TODO replace with
        # [r.register_binding for r in self.utilbill.registers]
        utilbill_register_bindings = list(chain.from_iterable(
                (r.register_binding for r in u.registers)
                for u in self.utilbills))

        self.readings = [Reading(r.register_binding, r.measure, 0,
                0, r.aggregate_function, r.unit) for r in reebill_readings
                if r.register_binding in utilbill_register_bindings]
        session.flush()

    def get_reading_by_register_binding(self, binding):
        '''Returns the first Reading object found belonging to this ReeBill
        whose 'register_binding' matches 'binding'.
        '''
        try:
            result = next(r for r in self.readings if r.register_binding == binding)
        except StopIteration:
            raise RegisterError('Unknown register binding "%s"' % binding)
        return result

    def set_renewable_energy_reading(self, register_binding, new_quantity):
        assert isinstance(register_binding, basestring)
        assert isinstance(new_quantity, (float, int))
        reading = self.get_reading_by_register_binding(register_binding)
        unit = reading.unit.lower()

        # Thermal: convert quantity to therms according to unit, and add it to
        # the total
        if unit == 'therms':
            new_quantity /= 1e5
        elif unit == 'btu':
            # TODO physical constants must be global
            pass
        elif unit == 'kwh':
            # TODO physical constants must be global
            new_quantity /= 1e5
            new_quantity /= .0341214163
        elif unit == 'ccf':
            # deal with non-energy unit "CCF" by converting to therms with
            # conversion factor 1
            # TODO: 28825375 - need the conversion factor for this
            # print ("Register in reebill %s-%s-%s contains gas measured "
            #        "in ccf: energy value is wrong; time to implement "
            #        "https://www.pivotaltracker.com/story/show/28825375") \
            #       % (self.account, self.sequence, self.version)
            new_quantity /= 1e5
        # PV: Unit is kilowatt; no conversion needs to happen
        elif unit == 'kwd':
            pass
        else:
            raise ValueError('Unknown energy unit: "%s"' % unit)

        reading.renewable_quantity = new_quantity

    def get_total_renewable_energy(self, ccf_conversion_factor=None):
        total_therms = 0
        for reading in self.readings:
            quantity = reading.renewable_quantity
            unit = reading.unit.lower()
            assert isinstance(quantity, (float, int))
            assert isinstance(unit, basestring)

            # convert quantity to therms according to unit, and add it to
            # the total
            if unit == 'therms':
                total_therms += quantity
            elif unit == 'btu':
                # TODO physical constants must be global
                total_therms += quantity / 100000.0
            elif unit == 'kwh':
                # TODO physical constants must be global
                total_therms += quantity * .0341214163
            elif unit == 'ccf':
                if ccf_conversion_factor is not None:
                    total_therms += quantity * ccf_conversion_factor
                else:
                    # TODO: 28825375 - need the conversion factor for this
                    # print ("Register in reebill %s-%s-%s contains gas measured "
                    #        "in ccf: energy value is wrong; time to implement "
                    #        "https://www.pivotaltracker.com/story/show/28825375"
                    #       ) % (self.customer.account, self.sequence,
                    #       self.version)
                    # assume conversion factor is 1
                    total_therms += quantity
            elif unit == 'kwd':
                # power does not count toward total energy
                pass
            else:
                raise ValueError('Unknown energy unit: "%s"' % unit)

        return total_therms

    def get_total_conventional_energy(self, ccf_conversion_factor=None):
        # TODO remove duplicate code with the above
        total_therms = 0
        for reading in self.readings:
            quantity = reading.conventional_quantity
            unit = reading.unit.lower()
            assert isinstance(quantity, (float, int))
            assert isinstance(unit, basestring)

            # convert quantity to therms according to unit, and add it to
            # the total
            if unit == 'therms':
                total_therms += quantity
            elif unit == 'btu':
                # TODO physical constants must be global
                total_therms += quantity / 100000.0
            elif unit == 'kwh':
                # TODO physical constants must be global
                total_therms += quantity * .0341214163
            elif unit == 'ccf':
                if ccf_conversion_factor is not None:
                    total_therms += quantity * ccf_conversion_factor
                else:
                    # TODO: 28825375 - need the conversion factor for this
                    # print ("Register in reebill %s-%s-%s contains gas measured "
                    #        "in ccf: energy value is wrong; time to implement "
                    #        "https://www.pivotaltracker.com/story/show/28825375"
                    #       ) % (self.customer.account, self.sequence,
                    #       self.version)
                    # assume conversion factor is 1
                    total_therms += quantity
            elif unit == 'kwd':
                # power does not count toward total energy
                pass
            else:
                raise ValueError('Unknown energy unit: "%s"' % unit)
        return total_therms

    def _replace_charges_with_evaluations(self, evaluations):
        """Replace the ReeBill charges with data from each `Evaluation`.
        :param evaluations: a dictionary of binding: `Evaluation`
        """
        session = Session.object_session(self)
        for charge in self.charges:
            session.delete(charge)
        self.charges = []
        charge_dct = {c.rsi_binding: c for c in self.utilbill.charges}
        for binding, evaluation in evaluations.iteritems():
            charge = charge_dct[binding]
            if charge.has_charge:
                unit = '' if charge.unit is None else charge.unit
                session.add(ReeBillCharge(self, binding, charge.description,
                        charge.group, charge.quantity, evaluation.quantity,
                        charge.unit, charge.rate, charge.total,
                        evaluation.total))

    def compute_charges(self):
        """Computes and updates utility bill charges, then computes and
        updates reebill charges."""
        self.utilbill.compute_charges()
        session = Session.object_session(self)
        for charge in self.charges:
            session.delete(charge)

        # compute the utility bill charges in a context where the quantity
        # of each Register that has a corresponding Reading is replaced by
        # the hypothetical_quantity of the Reading. a Register that has no
        # corresponding Reading may still be necessary for calculating the
        # charges, so the actual quantity of that register is used.
        context = {r.register_binding: Evaluation(r.quantity)
                   for r in self.utilbill.registers}
        context.update({r.register_binding: Evaluation(r.hypothetical_quantity)
                        for r in self.readings})

        evaluated_charges = {}
        for charge in self.utilbill.ordered_charges():
            evaluation = charge.evaluate(context, update=False)
            if evaluation.exception is not None:
                raise evaluation.exception
            context[charge.rsi_binding] = evaluation
            evaluated_charges[charge.rsi_binding] = evaluation
        self._replace_charges_with_evaluations(evaluated_charges)

    @property
    def total(self):
        '''The sum of all charges on this bill that do not come from other
        bills, i.e. charges that are being charged to the customer's account on
        this bill's issue date. (This includes the late charge, which depends
        on another bill for its value but belongs to the bill on which it
        appears.) This total is what should be used to calculate the adjustment
        produced by the difference between two versions of a bill.'''
        return self.ree_charge + self.late_charge

    def get_total_actual_charges(self):
        '''Returns sum of "actual" versions of all charges.
        '''
        return sum(charge.a_total for charge in self.charges)

    def get_total_hypothetical_charges(self):
        '''Returns sum of "hypothetical" versions of all charges.
        '''
        return sum(charge.h_total for charge in self.charges)

    def get_charge_by_rsi_binding(self, binding):
        '''Returns the first ReeBillCharge object found belonging to this
        ReeBill whose 'rsi_binding' matches 'binding'.
        '''
        return next(c for c in self.charges if c.rsi_binding == binding)

    def column_dict(self):
        period_start , period_end = self.get_period()
        the_dict = super(ReeBill, self).column_dict()
        the_dict.update({
            'account': self.get_account(),
            'mailto': self.reebill_customer.bill_email_recipient,
            'hypothetical_total': self.get_total_hypothetical_charges(),
            'actual_total': self.get_total_actual_charges(),
            'billing_address': self.billing_address.to_dict(),
            'service_address': self.service_address.to_dict(),
            'period_start': period_start,
            'period_end': period_end,
            'utilbill_total': sum(u.get_total_charges() for u in self.utilbills),
            # TODO: is this used at all? does it need to be populated?
            'services': [],
            'readings': [r.column_dict() for r in self.readings]
        })

        if self.version > 0:
            if self.issued:
                the_dict['corrections'] = str(self.version)
            else:
                the_dict['corrections'] = '#%s not issued' % self.version
        else:
            the_dict['corrections'] = '-' if self.issued else '(never ' \
                                                                 'issued)'
        # wrong energy unit can make this method fail causing the reebill
        # grid to not load; see
        # https://www.pivotaltracker.com/story/show/59594888
        try:
            the_dict['ree_quantity'] = self.get_total_renewable_energy()
        except (ValueError, StopIteration) as e:
            log.error(
                "Error when getting renewable energy "
                "quantity for reebill %s:\n%s" % (
                self.id, traceback.format_exc()))
            the_dict['ree_quantity'] = 'ERROR: %s' % e.message

        return the_dict


class UtilbillReebill(Base):
    '''Class corresponding to the "utilbill_reebill" table which represents the
    many-to-many relationship between "utilbill" and "reebill".'''
    __tablename__ = 'utilbill_reebill'

    reebill_id = Column(Integer, ForeignKey('reebill.id'), primary_key=True)
    utilbill_id = Column(Integer, ForeignKey('utilbill.id'), primary_key=True)

    # there is no delete cascade in this 'relationship' because a UtilBill
    # should not be deleted when a UtilbillReebill is deleted.
    utilbill = relationship('UtilBill', backref='_utilbill_reebills')

    def __init__(self, utilbill, document_id=None):
        # UtilbillReebill has only 'utilbill' in its __init__ because the
        # relationship goes Reebill -> UtilbillReebill -> UtilBill. NOTE if the
        # 'utilbill' argument is actually a ReeBill, ReeBill's relationship to
        # UtilbillReebill will cause a stack overflow in SQLAlchemy code
        # (without this check).
        assert isinstance(utilbill, UtilBill)

        self.utilbill = utilbill
        self.document_id = document_id

    def __repr__(self):
        return (('UtilbillReebill(utilbill_id=%s, reebill_id=%s, '
                 'document_id=...%s, uprs_document_id=...%s, ') % (
                    self.utilbill_id, self.reebill_id, self.document_id[-4:],
                    self.uprs_document_id[-4:]))

class ReeBillCharge(Base):
    '''Table representing "hypothetical" versions of charges in reebills (so
    named because these may not have the same schema as utility bill charges).
    Note that, in the past, a set of "hypothetical charges" was associated
    with each utility bill subdocument of a reebill Mongo document, of which
    there was always 1 in practice. Now these charges are associated directly
    with a reebill, so there would be no way to distinguish between charges
    from different utility bills, if there mere multiple utility bills.
    '''
    __tablename__ = 'reebill_charge'

    id = Column(Integer, primary_key=True)
    reebill_id = Column(Integer, ForeignKey('reebill.id', ondelete='CASCADE'))
    rsi_binding = Column(String(1000), nullable=False)
    description = Column(String(1000), nullable=False)
    # NOTE alternate name is required because you can't have a column called
    # "group" in MySQL
    group = Column(String(1000), name='group_name', nullable=False)
    a_quantity = Column(Float, nullable=False)
    h_quantity = Column(Float, nullable=False)
    unit = Column(Enum(*Charge.CHARGE_UNITS), nullable=False)
    rate = Column(Float, nullable=False)
    a_total = Column(Float, nullable=False)
    h_total = Column(Float, nullable=False)

    def __init__(self, reebill, rsi_binding, description, group, a_quantity,
                 h_quantity, unit, rate, a_total, h_total):
        assert unit is not None
        self.reebill = reebill
        self.rsi_binding = rsi_binding
        self.description = description
        self.group = group
        self.a_quantity, self.h_quantity = a_quantity, h_quantity
        self.unit = unit
        self.rate = rate
        self.a_total, self.h_total = a_total, h_total

class Reading(Base):
    '''Stores utility register readings and renewable energy offsetting the
    value of each register.
    '''
    __tablename__ = 'reading'

    id = Column(Integer, primary_key=True)
    reebill_id = Column(Integer, ForeignKey('reebill.id'))

    # identifies which utility bill register this corresponds to
    register_binding = Column(String(1000), nullable=False)

    # name of measure in OLAP database to use for getting renewable energy
    # quantity
    measure = Column(String(1000), nullable=False)

    # actual reading from utility bill
    conventional_quantity = Column(Float, nullable=False)

    # renewable energy offsetting the above
    renewable_quantity = Column(Float, nullable=False)

    aggregate_function = Column(String(15), nullable=False)

    unit = Column(Enum(*Register.PHYSICAL_UNITS), nullable=False)

    def __init__(self, register_binding, measure, conventional_quantity,
                 renewable_quantity, aggregate_function, unit):
        assert isinstance(register_binding, basestring)
        assert isinstance(measure, basestring)
        assert isinstance(conventional_quantity, (float, int))
        assert isinstance(renewable_quantity, (float, int))
        assert isinstance(unit, basestring)
        self.register_binding = register_binding
        self.measure = measure
        self.conventional_quantity = conventional_quantity
        self.renewable_quantity = renewable_quantity
        self.aggregate_function = aggregate_function
        self.unit = unit

    def __hash__(self):
        return hash(self.register_binding + self.measure +
                str(self.conventional_quantity) + str(self.renewable_quantity)
                + self.aggregate_function + self.unit)

    def __eq__(self, other):
        return all([
            self.register_binding == other.register_binding,
            self.measure == other.measure,
            self.conventional_quantity == other.conventional_quantity,
            self.renewable_quantity == other.renewable_quantity,
            self.aggregate_function == other.aggregate_function,
            self.unit == other.unit
        ])

    @property
    def hypothetical_quantity(self):
        return self.conventional_quantity + self.renewable_quantity

    def get_aggregation_function(self):
        '''Return the function for aggregating renewable energy values
        (float, float -> float), based on the 'aggregate_function' database
        column.
        '''
        if self.aggregate_function == 'SUM':
            return sum
        if self.aggregate_function == 'MAX':
            return max
        else:
            raise ValueError('Unknown aggregation function "%s"' %
                             self.aggregate_function)

class Payment(Base):
    __tablename__ = 'payment'

    id = Column(Integer, primary_key=True)
    reebill_customer_id = Column(Integer, ForeignKey('reebill_customer.id'), nullable=False)
    customer_id = Column(Integer, ForeignKey('customer.id'))
    reebill_id = Column(Integer, ForeignKey('reebill.id'))
    date_received = Column(DateTime, nullable=False)
    date_applied = Column(DateTime, nullable=False)
    description = Column(String(45))
    credit = Column(Float)

    reebill_customer = relationship("ReeBillCustomer", backref=backref('payments',
        order_by=id))

    customer = relationship("Customer", backref=backref('payments',
        order_by=id))

    reebill = relationship("ReeBill", backref=backref('payments',
        order_by=id))

    '''date_received is the datetime when the payment was recorded.
    date_applied is the date that the payment is "for", from the customer's
    perspective. Normally these are on the same day, but an error in an old
    payment can be corrected by entering a new payment with the same
    date_applied as the old one, whose credit is the true amount minus the
    previously-entered amount.'''

    def __init__(self, reebill_customer, date_received, date_applied, description,
                 credit):
        assert isinstance(date_received, datetime)
        assert isinstance(date_applied, date)
        self.reebill_customer = reebill_customer
        self.date_received = date_received
        self.date_applied = date_applied
        self.description = description
        self.credit = credit

    def is_editable(self):
        """ Returns True or False depending on whether the payment should be
        editable. Payments should be editable as long as it is not applied to
        a reebill
        """
        today = datetime.utcnow()
        if self.reebill_id is None:
            return True
        return False

    def __repr__(self):
        return '<Payment(%s, received=%s, applied=%s, %s, %s)>' \
               % (self.customer.account, self.date_received, \
                  self.date_applied, self.description, self.credit)

    def column_dict(self):
        the_dict = super(Payment, self).column_dict()
        the_dict.update(editable=self.is_editable())
        return the_dict

class StateDB(object):
    """A Data Access Class"""

    def __init__(self, logger=None):
        """Construct a new :class:`.StateDB`.

        :param session: a ``scoped_session`` instance
        :param logger: a logger object
        """
        self.logger = logger
        self.session = Session

<<<<<<< HEAD
    def get_customer(self, account):
        session = Session()
        return session.query(Customer).filter(Customer.account == account).one()

    def get_create_utility(self, name):
        session = Session()
        try:
            result = session.query(Utility).filter_by(name=name).one()
        except NoResultFound:
            result = Utility(name, Address('', '', '', '', ''))
        return result

    def get_utility(self, name):
        session = Session()
        return session.query(Utility).filter(Utility.name == name).one()

    def get_create_supplier(self, name):
        session = Session()
        try:
            result = session.query(Supplier).filter_by(name=name).one()
        except NoResultFound:
            result = Supplier(name, Address('', '', '', '', ''))
        return result

    def get_supplier(self, name):
        session = Session()
        return session.query(Supplier).filter(Supplier.name == name).one()

    def get_create_rate_class(self, rate_class_name, utility):
        assert isinstance(utility, Utility)
        session = Session()
        try:
            result = session.query(RateClass).filter_by(
                name=rate_class_name).one()
        except NoResultFound:
            result = RateClass(rate_class_name, utility)
        return result

    def get_rate_class(self, name):
=======
    def get_reebill_customer(self, account):
>>>>>>> 309bd949
        session = Session()
        utility_account = self.session.query(UtilityAccount).filter(UtilityAccount.account == account).one()
        return session.query(ReeBillCustomer).filter(ReeBillCustomer.utility_account == utility_account).one()

    def max_version(self, account, sequence):
        # surprisingly, it is possible to filter a ReeBill query by a Customer
        # column even without actually joining with Customer. because of
        # func.max, the result is a tuple rather than a ReeBill object.
        session = Session()
        reebills_subquery = session.query(ReeBill).join(ReeBillCustomer) \
            .filter(ReeBill.reebill_customer_id == ReeBillCustomer.id) \
            .join(UtilityAccount) \
            .filter(UtilityAccount.account == account) \
            .filter(ReeBill.sequence == sequence)
        max_version = session.query(func.max(
            reebills_subquery.subquery().columns.version)).one()[0]
        # SQLAlchemy returns None when the reebill row doesn't exist, but that
        # should be reported as an exception
        if max_version == None:
            raise NoResultFound

        # SQLAlchemy returns a "long" here for some reason, so convert to int
        return int(max_version)

    def max_issued_version(self, account, sequence):
        '''Returns the greatest version of the given reebill that has been
        issued. (This should differ by at most 1 from the maximum version
        overall, since a new version can't be created if the last one hasn't
        been issued.) If no version has ever been issued, returns None.'''
        # weird filtering on other table without a join
        session = Session()
        reebill_customer = self.get_reebill_customer(account)
        result = session.query(func.max(ReeBill.version)) \
            .filter(ReeBill.reebill_customer == reebill_customer) \
            .filter(ReeBill.issued == 1).one()[0]
        # SQLAlchemy returns None if no reebills with that customer are issued
        if result is None:
            return None
        # version number is a long, so convert to int
        return int(result)

    # TODO rename to something like "create_next_version"
    def increment_version(self, account, sequence):
        '''Creates a new reebill with version number 1 greater than the highest
        existing version for the given account and sequence.

        The utility bill(s) of the new version are the same as those of its
        predecessor, but utility bill, UPRS, and document_ids are cleared
        from the utilbill_reebill table, meaning that the new reebill's
        utilbill/UPRS documents are the current ones.

        Returns the new state.ReeBill object.'''
        # highest existing version must be issued
        session = Session()
        current_max_version_reebill = self.get_reebill(account, sequence)
        if current_max_version_reebill.issued != 1:
            raise ValueError(("Can't increment version of reebill %s-%s "
                    "because version %s is not issued yet") % (account,
                    sequence, current_max_version_reebill.version))

        new_reebill = ReeBill(current_max_version_reebill.reebill_customer, sequence,
            current_max_version_reebill.version + 1,
            discount_rate=current_max_version_reebill.discount_rate,
            late_charge_rate=current_max_version_reebill.late_charge_rate,
            utilbills=current_max_version_reebill.utilbills)

        # copy "sequential account info"
        new_reebill.billing_address = Address.from_other(
                current_max_version_reebill.billing_address)
        new_reebill.service_address = Address.from_other(
                current_max_version_reebill.service_address)
        new_reebill.discount_rate = current_max_version_reebill.discount_rate
        new_reebill.late_charge_rate = \
                current_max_version_reebill.late_charge_rate

        # copy readings (rather than creating one for every utility bill
        # register, which may not be correct)
        new_reebill.update_readings_from_reebill(
                current_max_version_reebill.readings)

        for ur in new_reebill._utilbill_reebills:
            ur.document_id, ur.uprs_id, = None, None

        session.add(new_reebill)
        return new_reebill

    def get_unissued_corrections(self, account):
        '''Returns a list of (sequence, version) pairs for bills that have
        versions > 0 that have not been issued.'''
        session = Session()
        reebills = session.query(ReeBill).join(ReeBillCustomer) \
            .join(UtilityAccount) \
            .filter(UtilityAccount.account == account) \
            .filter(ReeBill.version > 0) \
            .filter(ReeBill.issued == 0).all()
        return [(int(reebill.sequence), int(reebill.version)) for reebill
                in reebills]

    def last_sequence(self, account):
        '''Returns the discount rate for the customer given by account.'''
        session = Session()
        result = session.query(UtilityAccount).filter_by(account=account).one(). \
            get_discount_rate()
        return result

    def last_sequence(self, account):
        '''Returns the sequence of the last reebill for 'account', or 0 if
        there are no reebills.'''
        session = Session()
        reebill_customer = self.get_reebill_customer(account)
        max_sequence = session.query(sqlalchemy.func.max(ReeBill.sequence)) \
            .filter(ReeBill.reebill_customer_id == reebill_customer.id).one()[0]
        # TODO: because of the way 0.xml templates are made (they are not in
        # the database) reebill needs to be primed otherwise the last sequence
        # for a new bill is None. Design a solution to this issue.
        if max_sequence is None:
            max_sequence = 0
        return max_sequence

    def last_issued_sequence(self, account,
                             include_corrections=False):
        '''Returns the sequence of the last issued reebill for 'account', or 0
        if there are no issued reebills.'''
        session = Session()
        customer = self.get_customer(account)
        if include_corrections:
            filter_logic = sqlalchemy.or_(ReeBill.issued == 1,
                sqlalchemy.and_(ReeBill.issued == 0, ReeBill.version > 0))
        else:
            filter_logic = ReeBill.issued == 1

        max_sequence = session.query(sqlalchemy.func.max(ReeBill.sequence)) \
            .filter(ReeBill.customer_id == customer.id) \
            .filter(filter_logic).one()[0]
        if max_sequence is None:
            max_sequence = 0
        return max_sequence

    def get_accounts_grid_data(self, account=None):
        '''Returns the Account, fb_utility_name, fb_rate_class,
        and fb_service_address of every customer,
        the Sequence, Version and Issue date of the highest-sequence,
        highest-version issued ReeBill object,
        the rate class, the service address of the latest
        (i.e. last-ending ) utility bill for each customer, and the period_end
        of the latest *processed* utility bill
        If account is given, the query is filtered by it.
        This is a way of speeding up the AccountsGrid in the UI
        '''
        session = Session()
        sequence_sq = session.query(
            ReeBill.reebill_customer_id, func.max(
                ReeBill.sequence).label('max_sequence'))\
            .filter(ReeBill.issued == 1)\
            .group_by(ReeBill.reebill_customer_id).subquery()
        version_sq = session.query(
            ReeBill.reebill_customer_id, ReeBill.sequence, ReeBill.issue_date,
            func.max(ReeBill.version).label('max_version'))\
            .filter(ReeBill.issued == 1)\
            .group_by(ReeBill.sequence, ReeBill.reebill_customer_id)\
            .subquery()
        utilbill_sq = session.query(
            UtilBill.utility_account_id,
            func.max(UtilBill.period_end).label('max_period_end'))\
        .group_by(UtilBill.utility_account_id)\
        .subquery()
        processed_utilbill_sq = session.query(
            UtilBill.utility_account_id,
            func.max(UtilBill.period_end).label('max_period_end_processed'))\
        .filter(UtilBill.processed == 1)\
        .group_by(UtilBill.utility_account_id)\
        .subquery()
        rate_class = aliased(RateClass)

        q = session.query(UtilityAccount.account,
                          Utility.name,
                          RateClass.name,
                          UtilityAccount.fb_service_address,
                          sequence_sq.c.max_sequence,
                          version_sq.c.max_version,
                          version_sq.c.issue_date,
                          rate_class.name,
                          Address,
                          processed_utilbill_sq.c.max_period_end_processed)\
        .outerjoin(ReeBillCustomer, ReeBillCustomer.utility_account_id==UtilityAccount.id)\
        .outerjoin(RateClass, RateClass.id==UtilityAccount.fb_rate_class_id)\
        .outerjoin(Utility, Utility.id == UtilityAccount.fb_utility_id)\
        .outerjoin(sequence_sq, ReeBillCustomer.id == sequence_sq.c.reebill_customer_id)\
        .outerjoin(version_sq, and_(ReeBillCustomer.id == version_sq.c.reebill_customer_id,
                   sequence_sq.c.max_sequence == version_sq.c.sequence))\
        .outerjoin(utilbill_sq, UtilityAccount.id == utilbill_sq.c.utility_account_id)\
        .outerjoin(UtilBill, and_(
            UtilBill.utility_account_id == utilbill_sq.c.utility_account_id,
            UtilBill.period_end == utilbill_sq.c.max_period_end))\
        .outerjoin(rate_class, rate_class.id == UtilBill.rate_class_id)\
        .outerjoin(Address, UtilBill.service_address_id == Address.id)\
        .outerjoin(processed_utilbill_sq,
                   ReeBillCustomer.utility_account_id == processed_utilbill_sq.c.utility_account_id)\
        .order_by(desc(UtilityAccount.account))

        if account is not None:
            q = q.filter(UtilityAccount.account == account)

        return q.all()

    def issue(self, account, sequence, issue_date=None):
        '''Marks the highest version of the reebill given by account, sequence
        as issued.
        '''
        reebill = self.get_reebill(account, sequence)
        if issue_date is None:
            issue_date = datetime.utcnow()
        if reebill.issued == 1:
            raise IssuedBillError(("Can't issue reebill %s-%s-%s because it's "
                    "already issued") % (account, sequence, reebill.version))
        reebill.issued = 1
        reebill.processed = 1
        reebill.issue_date = issue_date

    def is_issued(self, account, sequence, version='max',
                  nonexistent=None):
        '''Returns true if the reebill given by account, sequence, and version
        (latest version by default) has been issued, false otherwise. If
        'nonexistent' is given, that value will be returned if the reebill is
        not present in the state database (e.g. False when you want
        non-existent bills to be treated as unissued).'''
        # NOTE: with the old database schema (one reebill row for all versions)
        # this method returned False when the 'version' argument was higher
        # than max_version. that was probably the wrong behavior, even though
        # test_state:StateDBTest.test_versions tested for it.
        session = Session()
        try:
            if version == 'max':
                reebill = self.get_reebill(account, sequence)
            elif isinstance(version, int):
                reebill = self.get_reebill(account, sequence, version)
            else:
                raise ValueError('Unknown version specifier "%s"' % version)
            # NOTE: reebill.issued is an int, and it converts the entire
            # expression to an int unless explicitly cast! see
            # https://www.pivotaltracker.com/story/show/35965271
            return bool(reebill.issued == 1)
        except NoResultFound:
            if nonexistent is not None:
                return nonexistent
            raise

    def account_exists(self, account):
        session = Session()
        try:
           session.query(UtilityAccount).with_lockmode("read")\
                .filter(UtilityAccount.account == account).one()
        except NoResultFound:
            return False
        return True

    def listAccounts(self):
        '''List of all customer accounts (ordered).'''
        # SQLAlchemy returns a list of tuples, so convert it into a plain list
        session = Session()
        result = map((lambda x: x[0]),
            session.query(UtilityAccount.account) \
                .order_by(UtilityAccount.account).all())
        return result

    def listSequences(self, account):
        session = Session()

        # TODO: figure out how to do this all in one query. many SQLAlchemy
        # subquery examples use multiple queries but that shouldn't be
        # necessary
        reebill_customer = session.query(ReeBillCustomer).join(UtilityAccount) \
            .filter(UtilityAccount.account == account).one()
        sequences = session.query(ReeBill.sequence).with_lockmode("read") \
            .filter(ReeBill.reebill_customer_id == reebill_customer.id).all()

        # sequences is a list of tuples of numbers, so convert it into a plain list
        result = map((lambda x: x[0]), sequences)

        return result

    def listReebills(self, start, limit, account, sort, dir, **kwargs):
        session = Session()
        query = session.query(ReeBill).join(UtilityAccount) \
            .filter(UtilityAccount.account == account)

        if (dir == u'DESC'):
            order = desc
        elif (dir == u'ASC'):
            order = asc
        else:
            raise ValueError(
                "Bad Parameter Value: 'dir' must be 'ASC' or 'DESC'")

        if (sort == u'sequence'):
            field = ReeBill.sequence
        else:
            raise ValueError("Bad Parameter Value: 'sort' must be 'sequence'")

        slice = query.order_by(order(field))[start:start + limit]
        count = query.count()

        return slice, count

    def reebills(self, include_unissued=True):
        '''Generates (account, sequence, max version) tuples for all reebills
        in MySQL.'''
        for account in self.listAccounts():
            for sequence in self.listSequences(account):
                reebill = self.get_reebill(account, sequence)
                if include_unissued or reebill.issued:
                    yield account, int(sequence), int(reebill.max_version)

    def get_reebill(self, account, sequence, version='max'):
        '''Returns the ReeBill object corresponding to the given account,
        sequence, and version (the highest version if no version number is
        given).'''
        session = Session()
        if version == 'max':
            version = session.query(func.max(ReeBill.version)).join(
                ReeBillCustomer).join(UtilityAccount)\
                .filter(UtilityAccount.account == account) \
                .filter(ReeBill.sequence == sequence).one()[0]
        result = session.query(ReeBill).join(ReeBillCustomer)\
            .join(UtilityAccount) \
            .filter(UtilityAccount.account == account) \
            .filter(ReeBill.sequence == sequence) \
            .filter(ReeBill.version == version).one()
        return result

    def get_reebill_by_id(self, rbid):
        session = Session()
        return session.query(ReeBill).filter(ReeBill.id == rbid).one()

    def sequences_in_month(self, account, year, month):
        '''Returns a list of sequences of all reebills whose periods contain
        ANY days within the given month. The list is empty if the month
        precedes the period of the account's first issued reebill, or if the
        account has no issued reebills at all. When 'sequence' exceeds the last
        sequence for the account, bill periods are assumed to correspond
        exactly to calendar months. This is NOT related to the approximate
        billing month.'''
        # get all reebills whose periods contain any days in this month, and
        # their sequences (there should be at most 3)
        session = Session()
        query_month = Month(year, month)
        sequences_for_month = session.query(ReeBill.sequence).join(UtilBill) \
            .filter(UtilBill.period_start >= query_month.first,
                    UtilBill.period_end <= query_month.last).all()

        # get sequence of last reebill and the month in which its period ends,
        # which will be useful below
        last_sequence = self.state_db.last_sequence(account)

        # if there's at least one sequence, return the list of sequences. but
        # if query_month is the month in which the account's last reebill ends,
        # and that period does not perfectly align with the end of the month,
        # also include the sequence of an additional hypothetical reebill whose
        # period would cover the end of the month.
        if sequences_for_month != []:
            last_end = self.state_db.get_reebill(last_sequence
            ).period_end
            if Month(last_end) == query_month and last_end \
                    < (Month(last_end) + 1).first:
                sequences_for_month.append(last_sequence + 1)
            return sequences_for_month

        # if there are no sequences in this month because the query_month
        # precedes the first reebill's start, or there were never any reebills
        # at all, return []
        if last_sequence == 0 or query_month.last < \
                self.state_db.get_reebill(account, 1).get_period()[0]:
            return []

        # now query_month must exceed the month in which the account's last
        # reebill ends. return the sequence determined by counting real months
        # after the approximate month of the last bill (there is only one
        # sequence in this case)
        last_reebill_end = self.state_db.get_reebill(account,
                                                     last_sequence).get_period()[1]
        return [last_sequence + (query_month - Month(last_reebill_end))]

    def create_payment(self, account, date_applied, description,
                       credit, date_received=None):
        '''Adds a new payment, returns the new Payment object. By default,
        'date_received' is the current datetime in UTC when this method is
        called; only override this for testing purposes.'''
        # NOTE a default value for 'date_received' can't be specified as a
        # default argument in the method signature because it would only get
        # evaluated once at the time this module was imported, which means its
        # value would be the same every time this method is called.
        if date_received is None:
            date_received = datetime.utcnow()
        session = Session()
        utility_account = session.query(UtilityAccount)\
                .filter(UtilityAccount.account==account).one()
        reebill_customer = session.query(ReeBillCustomer)\
                .filter(ReeBillCustomer.utility_account==utility_account)\
                .one()
        new_payment = Payment(reebill_customer, date_received, date_applied,
                description, credit)
        session.add(new_payment)
        session.flush()
        return new_payment

    def delete_payment(self, oid):
        '''Deletes the payment with id 'oid'.'''
        session = Session()
        payment = session.query(Payment).filter(Payment.id == oid).one()
        session.delete(payment)

    def find_payment(self, account, periodbegin, periodend):
        '''Returns a list of payment objects whose date_applied is in
        [periodbegin, period_end).'''
        # periodbegin and periodend must be non-overlapping between bills. This
        # is in direct opposition to the reebill period concept, which is a
        # period that covers all services for a given reebill and thus overlap
        # between bills.  Therefore, a non overlapping period could be just the
        # first utility service on the reebill. If the periods overlap,
        # payments will be applied more than once. See 11093293
        session = Session()
        utility_account = session.query(UtilityAccount)\
            .filter(UtilityAccount.account==account).one()
        reebill_customer = session.query(ReeBillCustomer)\
            .filter(ReeBillCustomer.utility_account==utility_account)\
            .one()
        payments = session.query(Payment) \
            .filter(Payment.reebill_customer == reebill_customer) \
            .filter(and_(Payment.date_applied >= periodbegin,
            Payment.date_applied < periodend)).all()
        return payments

    def get_total_payment_since(self, account, start, end=None, payment_objects=False):
        '''Returns sum of all account's payments applied on or after 'start'
        and before 'end' (today by default). If 'start' is None, the beginning
        of the interval extends to the beginning of time.
        '''
        assert isinstance(start, datetime)
        if end is None:
            end=datetime.utcnow()
        session = Session()
        payments = session.query(Payment)\
                .filter(Payment.reebill_customer==self.get_reebill_customer(account))\
                .filter(Payment.date_applied < end)
        if start is not None:
            payments = payments.filter(Payment.date_applied >= start)
        if payment_objects:
            return payments.all()
        return float(sum(payment.credit for payment in payments.all()))

    def payments(self, account):
        '''Returns list of all payments for the given account ordered by
        date_received.'''
        session = Session()
        payments = session.query(Payment).join(ReeBillCustomer)\
            .join(UtilityAccount) \
            .filter(UtilityAccount.account == account).order_by(
            Payment.date_received).all()
        return payments

    def get_payments_for_reebill_id(self, reebill_id):
        session = Session()
        payments = session.query(Payment) \
            .filter(Payment.reebill_id == reebill_id).order_by(
            Payment.date_received).all()
        return payments

    # TODO: this method is not used anywhere but it probably should be.
    def get_outstanding_balance(self, account, sequence=None):
        '''Returns the balance due of the reebill given by account and sequence
        (or the account's last issued reebill when 'sequence' is not given)
        minus the sum of all payments that have been made since that bill was
        issued. Returns 0 if total payments since the issue date exceed the
        balance due, or if no reebill has ever been issued for the customer.'''
        # get balance due of last reebill
        if sequence == None:
            sequence = self.last_issued_sequence(account)
        if sequence == 0:
            return 0
        reebill = self.get_reebill(sequence)

        if reebill.issue_date == None:
            return 0

        # result cannot be negative
        return max(0, reebill.balance_due -
                   self.get_total_payment_since(account, reebill.issue_date))
<|MERGE_RESOLUTION|>--- conflicted
+++ resolved
@@ -684,49 +684,7 @@
         self.logger = logger
         self.session = Session
 
-<<<<<<< HEAD
-    def get_customer(self, account):
-        session = Session()
-        return session.query(Customer).filter(Customer.account == account).one()
-
-    def get_create_utility(self, name):
-        session = Session()
-        try:
-            result = session.query(Utility).filter_by(name=name).one()
-        except NoResultFound:
-            result = Utility(name, Address('', '', '', '', ''))
-        return result
-
-    def get_utility(self, name):
-        session = Session()
-        return session.query(Utility).filter(Utility.name == name).one()
-
-    def get_create_supplier(self, name):
-        session = Session()
-        try:
-            result = session.query(Supplier).filter_by(name=name).one()
-        except NoResultFound:
-            result = Supplier(name, Address('', '', '', '', ''))
-        return result
-
-    def get_supplier(self, name):
-        session = Session()
-        return session.query(Supplier).filter(Supplier.name == name).one()
-
-    def get_create_rate_class(self, rate_class_name, utility):
-        assert isinstance(utility, Utility)
-        session = Session()
-        try:
-            result = session.query(RateClass).filter_by(
-                name=rate_class_name).one()
-        except NoResultFound:
-            result = RateClass(rate_class_name, utility)
-        return result
-
-    def get_rate_class(self, name):
-=======
     def get_reebill_customer(self, account):
->>>>>>> 309bd949
         session = Session()
         utility_account = self.session.query(UtilityAccount).filter(UtilityAccount.account == account).one()
         return session.query(ReeBillCustomer).filter(ReeBillCustomer.utility_account == utility_account).one()
