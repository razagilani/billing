"""
Utility functions to interact with state database
"""
from datetime import datetime, date
from itertools import chain

import logging
import sqlalchemy
from sqlalchemy import Column, ForeignKey
from sqlalchemy.orm import relationship, backref, aliased
from sqlalchemy.orm.exc import NoResultFound
from sqlalchemy import and_
from sqlalchemy.sql.expression import desc, asc
from sqlalchemy import func
from sqlalchemy.types import Integer, String, Float, Date, DateTime, Boolean,\
        Enum
from sqlalchemy.ext.associationproxy import association_proxy

import traceback

from billing.exc import IssuedBillError, RegisterError, ProcessedBillError
from billing.core.model import Base, Address, Register, Session, Evaluation, \
    UtilBill, Utility, RateClass, Charge, UtilityAccount
from billing import config
from billing.util.monthmath import Month

__all__ = [
    'Payment',
    'Reading',
    'ReeBill',
    'ReeBillCharge',
    'ReeBillCustomer',
    'StateDB',
    ]

log = logging.getLogger(__name__)


class ReeBill(Base):
    __tablename__ = 'reebill'

    id = Column(Integer, primary_key=True)
    reebill_customer_id = Column(Integer, ForeignKey('reebill_customer.id'), nullable=False)
    # deprecated: do not use
    customer_id = Column(Integer, ForeignKey('customer.id'))
    sequence = Column(Integer, nullable=False)
    issued = Column(Integer, nullable=False)
    version = Column(Integer, nullable=False)
    issue_date = Column(DateTime)

    # new fields from Mongo
    ree_charge = Column(Float, nullable=False)
    balance_due = Column(Float, nullable=False)
    balance_forward = Column(Float, nullable=False)
    discount_rate = Column(Float, nullable=False)
    due_date = Column(Date)
    late_charge_rate = Column(Float, nullable=False)
    late_charge = Column(Float, nullable=False)
    total_adjustment = Column(Float, nullable=False)
    manual_adjustment = Column(Float, nullable=False)
    payment_received = Column(Float, nullable=False)
    prior_balance = Column(Float, nullable=False)
    ree_value = Column(Float, nullable=False)
    ree_savings = Column(Float, nullable=False)
    email_recipient = Column(String(1000), nullable=True)
    processed = Column(Boolean, default=False)

    billing_address_id = Column(Integer, ForeignKey('address.id'),
        nullable=False)
    service_address_id = Column(Integer, ForeignKey('address.id'),
        nullable=False)

    reebill_customer = relationship("ReeBillCustomer", backref=backref('reebills',
        order_by=id))

    # deprecated: do not use
    customer = relationship("Customer", backref=backref('reebills',
        order_by=id))

    billing_address = relationship('Address', uselist=False,
        cascade='all',
        primaryjoin='ReeBill.billing_address_id==Address.id')
    service_address = relationship('Address', uselist=False, cascade='all',
        primaryjoin='ReeBill.service_address_id==Address.id')

    _utilbill_reebills = relationship('UtilbillReebill', backref='reebill',
        # NOTE: the "utilbill_reebill" table also has ON DELETE CASCADE in
        # the db
        cascade='delete')

    # NOTE on why there is no corresponding 'UtilBill.reebills' attribute: each
    # 'AssociationProxy' has a 'creator', which is a callable that creates a
    # new instance of the intermediate class whenever an instance of the
    # "target" class is appended to the list (in this case, a new instance of
    # 'UtilbillReebill' to hold each UtilBill). the default 'creator' is just
    # the intermediate class itself, which works when that class' constructor
    # has only one argument and that argument is the target class instance. in
    # this case the 'creator' is 'UtilbillReebill' and its __init__ takes one
    # UtilBill as its argument. if there were a bidirectional relationship
    # where 'UtilBill' also had a 'reebills' attribute,
    # UtilbillReebill.__init__ would have to take both a UtilBill and a ReeBill
    # as arguments, so a 'creator' would have to be explicitly specified. for
    # ReeBill it would be something like
    #     creator=lambda u: UtilbillReebill(u, self)
    # and for UtilBill,
    #     creator=lambda r: UtilbillReebill(self, r)
    # but this will not actually work because 'self' is not available in class
    # scope; there is no instance of UtilBill or ReeBill at the time this
    # code is executed. it also does not work to move the code into __init__
    # and assign the 'utilbills' attribute to a particular ReeBill instance
    # or vice versa. there may be a way to make SQLAlchemy do this (maybe by
    # switching to "classical" class-definition style?) but i decided it was
    # sufficient to have only a one-directional relationship from ReeBill to
    # UtilBill.
    utilbills = association_proxy('_utilbill_reebills', 'utilbill')

    @property
    def utilbill(self):
        assert len(self.utilbills) == 1
        return self.utilbills[0]

    # see the following documentation for delete cascade behavior
    charges = relationship('ReeBillCharge', backref='reebill',
                           cascade='all, delete-orphan')
    readings = relationship('Reading', backref='reebill',
                            cascade='all, delete-orphan')

    def __init__(self, reebill_customer, sequence, version=0, discount_rate=None,
                 late_charge_rate=None, billing_address=None,
                 service_address=None, utilbills=[]):
        self.reebill_customer = reebill_customer
        self.sequence = sequence
        self.version = version
        self.issued = 0
        if discount_rate:
            self.discount_rate = discount_rate
        else:
            self.discount_rate = self.reebill_customer.discountrate
        if late_charge_rate:
            self.late_charge_rate = late_charge_rate
        else:
            self.late_charge_rate = self.reebill_customer.latechargerate

        self.ree_charge = 0
        self.balance_due = 0
        self.balance_forward = 0
        self.due_date = None
        self.late_charge = 0
        self.total_adjustment = 0
        self.manual_adjustment = 0
        self.payment_received = 0
        self.prior_balance = 0
        self.ree_value = 0
        self.ree_savings = 0
        self.email_recipient = None

        # NOTE: billing/service_address arguments can't be given default value
        # 'Address()' because that causes the same Address instance to be
        # assigned every time.
        self.billing_address = billing_address or Address()
        self.service_address = service_address or Address()

        # supposedly, SQLAlchemy sends queries to the database whenever an
        # association_proxy attribute is accessed, meaning that if
        # 'utilbills' is set before the other attributes above, SQLAlchemy
        # will try to insert the new row too soon, and fail because many
        # fields are still null but the columns are defined as not-null. this
        # can be fixed by setting 'utilbills' last, but there may be a better
        # solution. see related bug:
        # https://www.pivotaltracker.com/story/show/65502556
        self.utilbills = utilbills

    def __repr__(self):
        return '<ReeBill %s-%s-%s, %s, %s utilbills>' % (
            self.get_account(), self.sequence, self.version, 'issued' if
            self.issued else 'unissued', len(self.utilbills))

    def get_account(self):
        return self.reebill_customer.get_account()


    def check_editable(self):
        '''Raise a ProcessedBillError or IssuedBillError to prevent editing a
        bill that should not be editable.
        '''
        if self.issued:
            raise IssuedBillError("Can't modify an issued reebill")
        if self.processed:
            raise ProcessedBillError("Can't modify a processed reebill")

    def get_period(self):
        '''Returns period of the first (only) utility bill for this reebill
        as tuple of dates.
        '''
        return self.utilbills[0].period_start, self.utilbills[0].period_end


    def copy_reading_conventional_quantities_from_utility_bill(self):
        """Sets the conventional_quantity of each reading to match the
        corresponding utility bill register quantity."""
        s = Session.object_session(self)
        for reading, register in s.query(Reading, Register).join(Register,
                Reading.register_binding == Register.register_binding). \
                filter(Reading.reebill_id == self.id). \
                filter(Register.utilbill_id == self.utilbill.id).all():
            reading.conventional_quantity = register.quantity

    def replace_readings_from_utility_bill_registers(self, utility_bill):
        """Deletes and replaces the readings using the corresponding utility
        bill registers."""
        s = Session.object_session(self)

        while len(self.readings) > 0:
            # using the cascade setting "all, delete-orphan" deletes
            # the reading from the session when it gets dissasociated from
            # its parent. otherwise it would be necessary to call
            # s.expunge(elf.readings[0]).
            del self.readings[0]
        for register in utility_bill.registers:
            self.readings.append(Reading.make_reading_from_register(register))

    def update_readings_from_reebill(self, reebill_readings):
        '''Updates the set of Readings associated with this ReeBill to match
        the list of registers in the given reebill_readings. Readings that do
        not have a register binding that matches a register in the utility bill
        are ignored.
        '''
        session = Session.object_session(self)
        for r in self.readings:
            session.delete(r)

        # this works even when len(self.utilbills) == 0, which is currently
        # happening in a test but should never actually happen in real life
        # TODO replace with
        # [r.register_binding for r in self.utilbill.registers]
        utilbill_register_bindings = list(chain.from_iterable(
                (r.register_binding for r in u.registers)
                for u in self.utilbills))

        self.readings = [Reading(r.register_binding, r.measure, 0,
                0, r.aggregate_function, r.unit) for r in reebill_readings
                if r.register_binding in utilbill_register_bindings]
        session.flush()

    def get_reading_by_register_binding(self, binding):
        '''Returns the first Reading object found belonging to this ReeBill
        whose 'register_binding' matches 'binding'.
        '''
        try:
            result = next(r for r in self.readings if r.register_binding == binding)
        except StopIteration:
            raise RegisterError('Unknown register binding "%s"' % binding)
        return result

    def set_renewable_energy_reading(self, register_binding, new_quantity):
        assert isinstance(register_binding, basestring)
        assert isinstance(new_quantity, (float, int))
        reading = self.get_reading_by_register_binding(register_binding)
        unit = reading.unit.lower()

        # Thermal: convert quantity to therms according to unit, and add it to
        # the total
        if unit == 'therms':
            new_quantity /= 1e5
        elif unit == 'btu':
            # TODO physical constants must be global
            pass
        elif unit == 'kwh':
            # TODO physical constants must be global
            new_quantity /= 1e5
            new_quantity /= .0341214163
        elif unit == 'ccf':
            # deal with non-energy unit "CCF" by converting to therms with
            # conversion factor 1
            # TODO: 28825375 - need the conversion factor for this
            # print ("Register in reebill %s-%s-%s contains gas measured "
            #        "in ccf: energy value is wrong; time to implement "
            #        "https://www.pivotaltracker.com/story/show/28825375") \
            #       % (self.account, self.sequence, self.version)
            new_quantity /= 1e5
        # PV: Unit is kilowatt; no conversion needs to happen
        elif unit == 'kwd':
            pass
        else:
            raise ValueError('Unknown energy unit: "%s"' % unit)

        reading.renewable_quantity = new_quantity

    def get_total_renewable_energy(self, ccf_conversion_factor=None):
        total_therms = 0
        for reading in self.readings:
            quantity = reading.renewable_quantity
            unit = reading.unit.lower()
            assert isinstance(quantity, (float, int))
            assert isinstance(unit, basestring)

            # convert quantity to therms according to unit, and add it to
            # the total
            if unit == 'therms':
                total_therms += quantity
            elif unit == 'btu':
                # TODO physical constants must be global
                total_therms += quantity / 100000.0
            elif unit == 'kwh':
                # TODO physical constants must be global
                total_therms += quantity * .0341214163
            elif unit == 'ccf':
                if ccf_conversion_factor is not None:
                    total_therms += quantity * ccf_conversion_factor
                else:
                    # TODO: 28825375 - need the conversion factor for this
                    # print ("Register in reebill %s-%s-%s contains gas measured "
                    #        "in ccf: energy value is wrong; time to implement "
                    #        "https://www.pivotaltracker.com/story/show/28825375"
                    #       ) % (self.customer.account, self.sequence,
                    #       self.version)
                    # assume conversion factor is 1
                    total_therms += quantity
            elif unit == 'kwd':
                # power does not count toward total energy
                pass
            else:
                raise ValueError('Unknown energy unit: "%s"' % unit)

        return total_therms

    def get_total_conventional_energy(self, ccf_conversion_factor=None):
        # TODO remove duplicate code with the above
        total_therms = 0
        for reading in self.readings:
            quantity = reading.conventional_quantity
            unit = reading.unit.lower()
            assert isinstance(quantity, (float, int))
            assert isinstance(unit, basestring)

            # convert quantity to therms according to unit, and add it to
            # the total
            if unit == 'therms':
                total_therms += quantity
            elif unit == 'btu':
                # TODO physical constants must be global
                total_therms += quantity / 100000.0
            elif unit == 'kwh':
                # TODO physical constants must be global
                total_therms += quantity * .0341214163
            elif unit == 'ccf':
                if ccf_conversion_factor is not None:
                    total_therms += quantity * ccf_conversion_factor
                else:
                    # TODO: 28825375 - need the conversion factor for this
                    # print ("Register in reebill %s-%s-%s contains gas measured "
                    #        "in ccf: energy value is wrong; time to implement "
                    #        "https://www.pivotaltracker.com/story/show/28825375"
                    #       ) % (self.customer.account, self.sequence,
                    #       self.version)
                    # assume conversion factor is 1
                    total_therms += quantity
            elif unit == 'kwd':
                # power does not count toward total energy
                pass
            else:
                raise ValueError('Unknown energy unit: "%s"' % unit)
        return total_therms

    def _replace_charges_with_evaluations(self, evaluations):
        """Replace the ReeBill charges with data from each `Evaluation`.
        :param evaluations: a dictionary of binding: `Evaluation`
        """
        session = Session.object_session(self)
        for charge in self.charges:
            session.delete(charge)
        self.charges = []
        charge_dct = {c.rsi_binding: c for c in self.utilbill.charges}
        for binding, evaluation in evaluations.iteritems():
            charge = charge_dct[binding]
            if charge.has_charge:
                unit = '' if charge.unit is None else charge.unit
                session.add(ReeBillCharge(self, binding, charge.description,
                        charge.group, charge.quantity, evaluation.quantity,
                        charge.unit, charge.rate, charge.total,
                        evaluation.total))

    def compute_charges(self):
        """Computes and updates utility bill charges, then computes and
        updates reebill charges."""
        self.utilbill.compute_charges()
        session = Session.object_session(self)
        for charge in self.charges:
            session.delete(charge)

        # compute the utility bill charges in a context where the quantity
        # of each Register that has a corresponding Reading is replaced by
        # the hypothetical_quantity of the Reading. a Register that has no
        # corresponding Reading may still be necessary for calculating the
        # charges, so the actual quantity of that register is used.
        context = {r.register_binding: Evaluation(r.quantity)
                   for r in self.utilbill.registers}
        context.update({r.register_binding: Evaluation(r.hypothetical_quantity)
                        for r in self.readings})

        evaluated_charges = {}
        for charge in self.utilbill.ordered_charges():
            evaluation = charge.evaluate(context, update=False)
            if evaluation.exception is not None:
                raise evaluation.exception
            context[charge.rsi_binding] = evaluation
            evaluated_charges[charge.rsi_binding] = evaluation
        self._replace_charges_with_evaluations(evaluated_charges)

    @property
    def total(self):
        '''The sum of all charges on this bill that do not come from other
        bills, i.e. charges that are being charged to the customer's account on
        this bill's issue date. (This includes the late charge, which depends
        on another bill for its value but belongs to the bill on which it
        appears.) This total is what should be used to calculate the adjustment
        produced by the difference between two versions of a bill.'''
        return self.ree_charge + self.late_charge

    def get_total_actual_charges(self):
        '''Returns sum of "actual" versions of all charges.
        '''
        return sum(charge.a_total for charge in self.charges)

    def get_total_hypothetical_charges(self):
        '''Returns sum of "hypothetical" versions of all charges.
        '''
        return sum(charge.h_total for charge in self.charges)

    def get_charge_by_rsi_binding(self, binding):
        '''Returns the first ReeBillCharge object found belonging to this
        ReeBill whose 'rsi_binding' matches 'binding'.
        '''
        return next(c for c in self.charges if c.rsi_binding == binding)

    def column_dict(self):
        period_start , period_end = self.get_period()
        the_dict = super(ReeBill, self).column_dict()
        the_dict.update({
            'account': self.get_account(),
            'mailto': self.reebill_customer.bill_email_recipient,
            'hypothetical_total': self.get_total_hypothetical_charges(),
            'actual_total': self.get_total_actual_charges(),
            'billing_address': self.billing_address.to_dict(),
            'service_address': self.service_address.to_dict(),
            'period_start': period_start,
            'period_end': period_end,
            'utilbill_total': sum(u.get_total_charges() for u in self.utilbills),
            # TODO: is this used at all? does it need to be populated?
            'services': [],
            'readings': [r.column_dict() for r in self.readings]
        })

        if self.version > 0:
            if self.issued:
                the_dict['corrections'] = str(self.version)
            else:
                the_dict['corrections'] = '#%s not issued' % self.version
        else:
            the_dict['corrections'] = '-' if self.issued else '(never ' \
                                                                 'issued)'
        # wrong energy unit can make this method fail causing the reebill
        # grid to not load; see
        # https://www.pivotaltracker.com/story/show/59594888
        try:
            the_dict['ree_quantity'] = self.get_total_renewable_energy()
        except (ValueError, StopIteration) as e:
            log.error(
                "Error when getting renewable energy "
                "quantity for reebill %s:\n%s" % (
                self.id, traceback.format_exc()))
            the_dict['ree_quantity'] = 'ERROR: %s' % e.message

        return the_dict


class UtilbillReebill(Base):
    '''Class corresponding to the "utilbill_reebill" table which represents the
    many-to-many relationship between "utilbill" and "reebill".'''
    __tablename__ = 'utilbill_reebill'

    reebill_id = Column(Integer, ForeignKey('reebill.id'), primary_key=True)
    utilbill_id = Column(Integer, ForeignKey('utilbill.id'), primary_key=True)

    # there is no delete cascade in this 'relationship' because a UtilBill
    # should not be deleted when a UtilbillReebill is deleted.
    utilbill = relationship('UtilBill', backref='_utilbill_reebills')

    def __init__(self, utilbill, document_id=None):
        # UtilbillReebill has only 'utilbill' in its __init__ because the
        # relationship goes Reebill -> UtilbillReebill -> UtilBill. NOTE if the
        # 'utilbill' argument is actually a ReeBill, ReeBill's relationship to
        # UtilbillReebill will cause a stack overflow in SQLAlchemy code
        # (without this check).
        assert isinstance(utilbill, UtilBill)

        self.utilbill = utilbill
        self.document_id = document_id

    def __repr__(self):
        return (('UtilbillReebill(utilbill_id=%s, reebill_id=%s, '
                 'document_id=...%s, uprs_document_id=...%s, ') % (
                    self.utilbill_id, self.reebill_id, self.document_id[-4:],
                    self.uprs_document_id[-4:]))

class ReeBillCustomer(Base):
    __tablename__ = 'reebill_customer'

    SERVICE_TYPES = ('thermal', 'pv')
    # this is here because there doesn't seem to be a way to get a list of
    # possible values from a SQLAlchemy.types.Enum


    id = Column(Integer, primary_key=True)
    name = Column(String(45))
    discountrate = Column(Float(asdecimal=False), nullable=False)
    latechargerate = Column(Float(asdecimal=False), nullable=False)
    bill_email_recipient = Column(String(1000), nullable=False)
    service = Column(Enum(*SERVICE_TYPES), nullable=False)
    utility_account_id = Column(Integer, ForeignKey('utility_account.id'))

    utility_account = relationship('UtilityAccount', uselist=False, cascade='all',
        primaryjoin='ReeBillCustomer.utility_account_id==UtilityAccount.id')


    def get_discount_rate(self):
        return self.discountrate

    def get_account(self):
        return self.utility_account.account

    def set_discountrate(self, value):
        self.discountrate = value

    def get_late_charge_rate(self):
        return self.latechargerate

    def set_late_charge_rate(self, value):
        self.latechargerate = value

    def __init__(self, name, discount_rate, late_charge_rate,
                service, bill_email_recipient, utility_account):
        """Construct a new :class:`.Customer`.
        :param name: The name of the utility_account.
        :param account:
        :param discount_rate:
        :param late_charge_rate:
        :param bill_email_recipient: The utility_account receiving email
        address for skyline-generated bills
        :fb_utility: The :class:`.Utility` to be assigned to the the first
        `UtilityBill` associated with this utility_account.
        :fb_supplier: The :class: 'Supplier' to be assigned to the first
        'UtilityBill' associated with this utility_account
        :fb_rate_class": "first bill rate class" (see fb_utility_name)
        :fb_billing_address: (as previous)
        :fb_service address: (as previous)
        """
        self.name = name
        self.discountrate = discount_rate
        self.latechargerate = late_charge_rate
        self.bill_email_recipient = bill_email_recipient
        self.service = service
        self.utility_account = utility_account

    def __repr__(self):
        return '<ReeBillCustomer(name=%s, discountrate=%s)>' \
               % (self.name, self.discountrate)

class ReeBillCharge(Base):
    '''Table representing "hypothetical" versions of charges in reebills (so
    named because these may not have the same schema as utility bill charges).
    Note that, in the past, a set of "hypothetical charges" was associated
    with each utility bill subdocument of a reebill Mongo document, of which
    there was always 1 in practice. Now these charges are associated directly
    with a reebill, so there would be no way to distinguish between charges
    from different utility bills, if there mere multiple utility bills.
    '''
    __tablename__ = 'reebill_charge'

    id = Column(Integer, primary_key=True)
    reebill_id = Column(Integer, ForeignKey('reebill.id', ondelete='CASCADE'))
    rsi_binding = Column(String(1000), nullable=False)
    description = Column(String(1000), nullable=False)
    # NOTE alternate name is required because you can't have a column called
    # "group" in MySQL
    group = Column(String(1000), name='group_name', nullable=False)
    a_quantity = Column(Float, nullable=False)
    h_quantity = Column(Float, nullable=False)
    unit = Column(Enum(*Charge.CHARGE_UNITS), nullable=False)
    rate = Column(Float, nullable=False)
    a_total = Column(Float, nullable=False)
    h_total = Column(Float, nullable=False)

    def __init__(self, reebill, rsi_binding, description, group, a_quantity,
                 h_quantity, unit, rate, a_total, h_total):
        assert unit is not None
        self.reebill = reebill
        self.rsi_binding = rsi_binding
        self.description = description
        self.group = group
        self.a_quantity, self.h_quantity = a_quantity, h_quantity
        self.unit = unit
        self.rate = rate
        self.a_total, self.h_total = a_total, h_total

class Reading(Base):
    '''Stores utility register readings and renewable energy offsetting the
    value of each register.
    '''
    __tablename__ = 'reading'

    id = Column(Integer, primary_key=True)
    reebill_id = Column(Integer, ForeignKey('reebill.id'))

    # identifies which utility bill register this corresponds to
    register_binding = Column(String(1000), nullable=False)

    # name of measure in OLAP database to use for getting renewable energy
    # quantity
    measure = Column(String(1000), nullable=False)

    # actual reading from utility bill
    conventional_quantity = Column(Float, nullable=False)

    # renewable energy offsetting the above
    renewable_quantity = Column(Float, nullable=False)

    aggregate_function = Column(String(15), nullable=False)

    unit = Column(Enum(*Register.PHYSICAL_UNITS), nullable=False)

    @staticmethod
    def make_reading_from_register(register):
        '''Return a new 'Reading' instance based on the given utility bill
        register  with default values for its measure name and aggregation
        function.
        :param register: Register on which this reading is based.
        '''
        return Reading(register.register_binding, "Energy Sold",
                              register.quantity, 0, "SUM",
                              register.unit)

    def __init__(self, register_binding, measure, conventional_quantity,
                 renewable_quantity, aggregate_function, unit):
        assert isinstance(register_binding, basestring)
        assert isinstance(measure, basestring)
        assert isinstance(conventional_quantity, (float, int))
        assert isinstance(renewable_quantity, (float, int))
        assert isinstance(unit, basestring)
        self.register_binding = register_binding
        self.measure = measure
        self.conventional_quantity = conventional_quantity
        self.renewable_quantity = renewable_quantity
        self.aggregate_function = aggregate_function
        self.unit = unit

    def __hash__(self):
        return hash(self.register_binding + self.measure +
                str(self.conventional_quantity) + str(self.renewable_quantity)
                + self.aggregate_function + self.unit)

    def __eq__(self, other):
        return all([
            self.register_binding == other.register_binding,
            self.measure == other.measure,
            self.conventional_quantity == other.conventional_quantity,
            self.renewable_quantity == other.renewable_quantity,
            self.aggregate_function == other.aggregate_function,
            self.unit == other.unit
        ])

    @property
    def hypothetical_quantity(self):
        return self.conventional_quantity + self.renewable_quantity

    def get_aggregation_function(self):
        '''Return the function for aggregating renewable energy values
        (float, float -> float), based on the 'aggregate_function' database
        column.
        '''
        if self.aggregate_function == 'SUM':
            return sum
        if self.aggregate_function == 'MAX':
            return max
        else:
            raise ValueError('Unknown aggregation function "%s"' %
                             self.aggregate_function)

class Payment(Base):
    __tablename__ = 'payment'

    id = Column(Integer, primary_key=True)
    reebill_customer_id = Column(Integer, ForeignKey('reebill_customer.id'), nullable=False)
    customer_id = Column(Integer, ForeignKey('customer.id'))
    reebill_id = Column(Integer, ForeignKey('reebill.id'))
    date_received = Column(DateTime, nullable=False)
    date_applied = Column(DateTime, nullable=False)
    description = Column(String(45))
    credit = Column(Float)

    reebill_customer = relationship("ReeBillCustomer", backref=backref('payments',
        order_by=id))

    customer = relationship("Customer", backref=backref('payments',
        order_by=id))

    reebill = relationship("ReeBill", backref=backref('payments',
        order_by=id))

    '''date_received is the datetime when the payment was recorded.
    date_applied is the date that the payment is "for", from the customer's
    perspective. Normally these are on the same day, but an error in an old
    payment can be corrected by entering a new payment with the same
    date_applied as the old one, whose credit is the true amount minus the
    previously-entered amount.'''

    def __init__(self, reebill_customer, date_received, date_applied, description,
                 credit):
        assert isinstance(date_received, datetime)
        assert isinstance(date_applied, date)
        self.reebill_customer = reebill_customer
        self.date_received = date_received
        self.date_applied = date_applied
        self.description = description
        self.credit = credit

    def is_editable(self):
        """ Returns True or False depending on whether the payment should be
        editable. Payments should be editable as long as it is not applied to
        a reebill
        """
        today = datetime.utcnow()
        if self.reebill_id is None:
            return True
        return False

    def __repr__(self):
        return '<Payment(%s, received=%s, applied=%s, %s, %s)>' \
               % (self.customer.account, self.date_received, \
                  self.date_applied, self.description, self.credit)

    def column_dict(self):
        the_dict = super(Payment, self).column_dict()
        the_dict.update(editable=self.is_editable())
        return the_dict

class StateDB(object):
    """A Data Access Class"""

    def __init__(self, logger=None):
        """Construct a new :class:`.StateDB`.

        :param session: a ``scoped_session`` instance
        :param logger: a logger object
        """
        self.logger = logger
        self.session = Session

    def get_reebill_customer(self, account):
        session = Session()
        utility_account = self.session.query(UtilityAccount).filter(UtilityAccount.account == account).one()
        return session.query(ReeBillCustomer).filter(ReeBillCustomer.utility_account == utility_account).one()

    def max_version(self, account, sequence):
        # surprisingly, it is possible to filter a ReeBill query by a Customer
        # column even without actually joining with Customer. because of
        # func.max, the result is a tuple rather than a ReeBill object.
        session = Session()
        reebills_subquery = session.query(ReeBill).join(ReeBillCustomer) \
            .filter(ReeBill.reebill_customer_id == ReeBillCustomer.id) \
            .join(UtilityAccount) \
            .filter(UtilityAccount.account == account) \
            .filter(ReeBill.sequence == sequence)
        max_version = session.query(func.max(
            reebills_subquery.subquery().columns.version)).one()[0]
        # SQLAlchemy returns None when the reebill row doesn't exist, but that
        # should be reported as an exception
        if max_version == None:
            raise NoResultFound

        # SQLAlchemy returns a "long" here for some reason, so convert to int
        return int(max_version)

    def max_issued_version(self, account, sequence):
        '''Returns the greatest version of the given reebill that has been
        issued. (This should differ by at most 1 from the maximum version
        overall, since a new version can't be created if the last one hasn't
        been issued.) If no version has ever been issued, returns None.'''
        # weird filtering on other table without a join
        session = Session()
        reebill_customer = self.get_reebill_customer(account)
        result = session.query(func.max(ReeBill.version)) \
            .filter(ReeBill.reebill_customer == reebill_customer) \
            .filter(ReeBill.issued == 1).one()[0]
        # SQLAlchemy returns None if no reebills with that customer are issued
        if result is None:
            return None
        # version number is a long, so convert to int
        return int(result)

    # TODO rename to something like "create_next_version"
    def increment_version(self, account, sequence):
        '''Creates a new reebill with version number 1 greater than the highest
        existing version for the given account and sequence.

        The utility bill(s) of the new version are the same as those of its
        predecessor, but utility bill, UPRS, and document_ids are cleared
        from the utilbill_reebill table, meaning that the new reebill's
        utilbill/UPRS documents are the current ones.

        Returns the new state.ReeBill object.'''
        # highest existing version must be issued
        session = Session()
        current_max_version_reebill = self.get_reebill(account, sequence)
        if current_max_version_reebill.issued != 1:
            raise ValueError(("Can't increment version of reebill %s-%s "
                    "because version %s is not issued yet") % (account,
                    sequence, current_max_version_reebill.version))

        new_reebill = ReeBill(current_max_version_reebill.reebill_customer, sequence,
            current_max_version_reebill.version + 1,
            discount_rate=current_max_version_reebill.discount_rate,
            late_charge_rate=current_max_version_reebill.late_charge_rate,
            utilbills=current_max_version_reebill.utilbills)

        # copy "sequential account info"
        new_reebill.billing_address = Address.from_other(
                current_max_version_reebill.billing_address)
        new_reebill.service_address = Address.from_other(
                current_max_version_reebill.service_address)
        new_reebill.discount_rate = current_max_version_reebill.discount_rate
        new_reebill.late_charge_rate = \
                current_max_version_reebill.late_charge_rate

        # copy readings (rather than creating one for every utility bill
        # register, which may not be correct)
        new_reebill.update_readings_from_reebill(
                current_max_version_reebill.readings)

        for ur in new_reebill._utilbill_reebills:
            ur.document_id, ur.uprs_id, = None, None

        session.add(new_reebill)
        return new_reebill

    def get_unissued_corrections(self, account):
        '''Returns a list of (sequence, version) pairs for bills that have
        versions > 0 that have not been issued.'''
        session = Session()
        reebills = session.query(ReeBill).join(ReeBillCustomer) \
            .join(UtilityAccount) \
            .filter(UtilityAccount.account == account) \
            .filter(ReeBill.version > 0) \
            .filter(ReeBill.issued == 0).all()
        return [(int(reebill.sequence), int(reebill.version)) for reebill
                in reebills]

    def last_sequence(self, account):
        '''Returns the discount rate for the customer given by account.'''
        session = Session()
        result = session.query(UtilityAccount).filter_by(account=account).one(). \
            get_discount_rate()
        return result

    def last_sequence(self, account):
        '''Returns the sequence of the last reebill for 'account', or 0 if
        there are no reebills.'''
        session = Session()
        reebill_customer = self.get_reebill_customer(account)
        max_sequence = session.query(sqlalchemy.func.max(ReeBill.sequence)) \
            .filter(ReeBill.reebill_customer_id == reebill_customer.id).one()[0]
        # TODO: because of the way 0.xml templates are made (they are not in
        # the database) reebill needs to be primed otherwise the last sequence
        # for a new bill is None. Design a solution to this issue.
        if max_sequence is None:
            max_sequence = 0
        return max_sequence

    def last_issued_sequence(self, account,
                             include_corrections=False):
        '''Returns the sequence of the last issued reebill for 'account', or 0
        if there are no issued reebills.'''
        session = Session()
        customer = self.get_customer(account)
        if include_corrections:
            filter_logic = sqlalchemy.or_(ReeBill.issued == 1,
                sqlalchemy.and_(ReeBill.issued == 0, ReeBill.version > 0))
        else:
            filter_logic = ReeBill.issued == 1

        max_sequence = session.query(sqlalchemy.func.max(ReeBill.sequence)) \
            .filter(ReeBill.customer_id == customer.id) \
            .filter(filter_logic).one()[0]
        if max_sequence is None:
            max_sequence = 0
        return max_sequence

    def get_accounts_grid_data(self, account=None):
        '''Returns the Account, fb_utility_name, fb_rate_class,
        and fb_service_address of every customer,
        the Sequence, Version and Issue date of the highest-sequence,
        highest-version issued ReeBill object,
        the rate class, the service address of the latest
        (i.e. last-ending ) utility bill for each customer, and the period_end
        of the latest *processed* utility bill
        If account is given, the query is filtered by it.
        This is a way of speeding up the AccountsGrid in the UI
        '''
        session = Session()
        sequence_sq = session.query(
            ReeBill.reebill_customer_id, func.max(
                ReeBill.sequence).label('max_sequence'))\
            .filter(ReeBill.issued == 1)\
            .group_by(ReeBill.reebill_customer_id).subquery()
        version_sq = session.query(
            ReeBill.reebill_customer_id, ReeBill.sequence, ReeBill.issue_date,
            func.max(ReeBill.version).label('max_version'))\
            .filter(ReeBill.issued == 1)\
            .group_by(ReeBill.sequence, ReeBill.reebill_customer_id)\
            .subquery()
        utilbill_sq = session.query(
            UtilBill.utility_account_id,
            func.max(UtilBill.period_end).label('max_period_end'))\
        .group_by(UtilBill.utility_account_id)\
        .subquery()
        processed_utilbill_sq = session.query(
            UtilBill.utility_account_id,
            func.max(UtilBill.period_end).label('max_period_end_processed'))\
        .filter(UtilBill.processed == 1)\
        .group_by(UtilBill.utility_account_id)\
        .subquery()
        rate_class = aliased(RateClass)

        q = session.query(UtilityAccount.id,
                          UtilityAccount.account,
                          UtilityAccount.account_number,
                          Utility.name,
                          RateClass.name,
                          UtilityAccount.fb_service_address,
                          sequence_sq.c.max_sequence,
                          version_sq.c.max_version,
                          version_sq.c.issue_date,
                          rate_class.name,
                          Address,
                          processed_utilbill_sq.c.max_period_end_processed)\
        .outerjoin(ReeBillCustomer, ReeBillCustomer.utility_account_id==UtilityAccount.id)\
        .outerjoin(RateClass, RateClass.id==UtilityAccount.fb_rate_class_id)\
        .outerjoin(Utility, Utility.id == UtilityAccount.fb_utility_id)\
        .outerjoin(sequence_sq, ReeBillCustomer.id == sequence_sq.c.reebill_customer_id)\
        .outerjoin(version_sq, and_(ReeBillCustomer.id == version_sq.c.reebill_customer_id,
                   sequence_sq.c.max_sequence == version_sq.c.sequence))\
        .outerjoin(utilbill_sq, UtilityAccount.id == utilbill_sq.c.utility_account_id)\
        .outerjoin(UtilBill, and_(
            UtilBill.utility_account_id == utilbill_sq.c.utility_account_id,
            UtilBill.period_end == utilbill_sq.c.max_period_end))\
        .outerjoin(rate_class, rate_class.id == UtilBill.rate_class_id)\
        .outerjoin(Address, UtilBill.service_address_id == Address.id)\
        .outerjoin(processed_utilbill_sq,
                   ReeBillCustomer.utility_account_id == processed_utilbill_sq.c.utility_account_id)\
        .order_by(desc(UtilityAccount.account))

        if account is not None:
            q = q.filter(UtilityAccount.account == account)

        return q.all()

    def issue(self, account, sequence, issue_date=None):
        '''Marks the highest version of the reebill given by account, sequence
        as issued.
        '''
        reebill = self.get_reebill(account, sequence)
        if issue_date is None:
            issue_date = datetime.utcnow()
        if reebill.issued == 1:
            raise IssuedBillError(("Can't issue reebill %s-%s-%s because it's "
                    "already issued") % (account, sequence, reebill.version))
        reebill.issued = 1
        reebill.processed = 1
        reebill.issue_date = issue_date

    def is_issued(self, account, sequence, version='max',
                  nonexistent=None):
        '''Returns true if the reebill given by account, sequence, and version
        (latest version by default) has been issued, false otherwise. If
        'nonexistent' is given, that value will be returned if the reebill is
        not present in the state database (e.g. False when you want
        non-existent bills to be treated as unissued).'''
        # NOTE: with the old database schema (one reebill row for all versions)
        # this method returned False when the 'version' argument was higher
        # than max_version. that was probably the wrong behavior, even though
        # test_state:StateDBTest.test_versions tested for it.
        session = Session()
        try:
            if version == 'max':
                reebill = self.get_reebill(account, sequence)
            elif isinstance(version, int):
                reebill = self.get_reebill(account, sequence, version)
            else:
                raise ValueError('Unknown version specifier "%s"' % version)
            # NOTE: reebill.issued is an int, and it converts the entire
            # expression to an int unless explicitly cast! see
            # https://www.pivotaltracker.com/story/show/35965271
            return bool(reebill.issued == 1)
        except NoResultFound:
            if nonexistent is not None:
                return nonexistent
            raise

    def account_exists(self, account):
        session = Session()
        try:
           session.query(UtilityAccount).with_lockmode("read")\
                .filter(UtilityAccount.account == account).one()
        except NoResultFound:
            return False
        return True

<<<<<<< HEAD
    def listAccounts(self):
        '''List of all customer accounts (ordered).'''
        # SQLAlchemy returns a list of tuples, so convert it into a plain list
        session = Session()
        result = map((lambda x: x[0]),
            session.query(UtilityAccount.account) \
                .order_by(UtilityAccount.account).all())
        return result

    def listSequences(self, account):
        session = Session()

        # TODO: figure out how to do this all in one query. many SQLAlchemy
        # subquery examples use multiple queries but that shouldn't be
        # necessary
        reebill_customer = session.query(ReeBillCustomer).join(UtilityAccount) \
            .filter(UtilityAccount.account == account).one()
        sequences = session.query(ReeBill.sequence).with_lockmode("read") \
            .filter(ReeBill.reebill_customer_id == reebill_customer.id).all()

        # sequences is a list of tuples of numbers, so convert it into a plain list
        result = map((lambda x: x[0]), sequences)

        return result

    def get_all_reebills_for_account(self, account):
        """
        Returns a list of all Reebill objects for UtilityAccount 'account'
        odered by sequence and version ascending
        """
=======
    def listReebills(self, start, limit, account, sort, dir, **kwargs):
>>>>>>> b9e99308
        session = Session()
        query = session.query(ReeBill).join(ReeBillCustomer).join(
            UtilityAccount).filter(UtilityAccount.account == account).order_by(
            ReeBill.sequence.asc(), ReeBill.version.asc())
        return query.all()

    def get_reebill(self, account, sequence, version='max'):
        '''Returns the ReeBill object corresponding to the given account,
        sequence, and version (the highest version if no version number is
        given).'''
        session = Session()
        if version == 'max':
            version = session.query(func.max(ReeBill.version)).join(
                ReeBillCustomer).join(UtilityAccount)\
                .filter(UtilityAccount.account == account) \
                .filter(ReeBill.sequence == sequence).one()[0]
        result = session.query(ReeBill).join(ReeBillCustomer)\
            .join(UtilityAccount) \
            .filter(UtilityAccount.account == account) \
            .filter(ReeBill.sequence == sequence) \
            .filter(ReeBill.version == version).one()
        return result

    def get_reebill_by_id(self, rbid):
        session = Session()
        return session.query(ReeBill).filter(ReeBill.id == rbid).one()

    # missing coverage because only called by dead code
    def sequences_in_month(self, account, year, month):
        '''Returns a list of sequences of all reebills whose periods contain
        ANY days within the given month. The list is empty if the month
        precedes the period of the account's first issued reebill, or if the
        account has no issued reebills at all. When 'sequence' exceeds the last
        sequence for the account, bill periods are assumed to correspond
        exactly to calendar months. This is NOT related to the approximate
        billing month.'''
        # get all reebills whose periods contain any days in this month, and
        # their sequences (there should be at most 3)
        session = Session()
        query_month = Month(year, month)
        sequences_for_month = session.query(ReeBill.sequence).join(UtilBill) \
            .filter(UtilBill.period_start >= query_month.first,
                    UtilBill.period_end <= query_month.last).all()

        # get sequence of last reebill and the month in which its period ends,
        # which will be useful below
        last_sequence = self.state_db.last_sequence(account)

        # if there's at least one sequence, return the list of sequences. but
        # if query_month is the month in which the account's last reebill ends,
        # and that period does not perfectly align with the end of the month,
        # also include the sequence of an additional hypothetical reebill whose
        # period would cover the end of the month.
        if sequences_for_month != []:
            last_end = self.state_db.get_reebill(last_sequence
            ).period_end
            if Month(last_end) == query_month and last_end \
                    < (Month(last_end) + 1).first:
                sequences_for_month.append(last_sequence + 1)
            return sequences_for_month

        # if there are no sequences in this month because the query_month
        # precedes the first reebill's start, or there were never any reebills
        # at all, return []
        if last_sequence == 0 or query_month.last < \
                self.state_db.get_reebill(account, 1).get_period()[0]:
            return []

        # now query_month must exceed the month in which the account's last
        # reebill ends. return the sequence determined by counting real months
        # after the approximate month of the last bill (there is only one
        # sequence in this case)
        last_reebill_end = self.state_db.get_reebill(account,
                                                     last_sequence).get_period()[1]
        return [last_sequence + (query_month - Month(last_reebill_end))]

    def create_payment(self, account, date_applied, description,
                       credit, date_received=None):
        '''Adds a new payment, returns the new Payment object. By default,
        'date_received' is the current datetime in UTC when this method is
        called; only override this for testing purposes.'''
        # NOTE a default value for 'date_received' can't be specified as a
        # default argument in the method signature because it would only get
        # evaluated once at the time this module was imported, which means its
        # value would be the same every time this method is called.
        if date_received is None:
            date_received = datetime.utcnow()
        session = Session()
        utility_account = session.query(UtilityAccount)\
                .filter(UtilityAccount.account==account).one()
        reebill_customer = session.query(ReeBillCustomer)\
                .filter(ReeBillCustomer.utility_account==utility_account)\
                .one()
        new_payment = Payment(reebill_customer, date_received, date_applied,
                description, credit)
        session.add(new_payment)
        session.flush()
        return new_payment

    def delete_payment(self, oid):
        '''Deletes the payment with id 'oid'.'''
        session = Session()
        payment = session.query(Payment).filter(Payment.id == oid).one()
        session.delete(payment)

    def find_payment(self, account, periodbegin, periodend):
        '''Returns a list of payment objects whose date_applied is in
        [periodbegin, period_end).'''
        # periodbegin and periodend must be non-overlapping between bills. This
        # is in direct opposition to the reebill period concept, which is a
        # period that covers all services for a given reebill and thus overlap
        # between bills.  Therefore, a non overlapping period could be just the
        # first utility service on the reebill. If the periods overlap,
        # payments will be applied more than once. See 11093293
        session = Session()
        utility_account = session.query(UtilityAccount)\
            .filter(UtilityAccount.account==account).one()
        reebill_customer = session.query(ReeBillCustomer)\
            .filter(ReeBillCustomer.utility_account==utility_account)\
            .one()
        payments = session.query(Payment) \
            .filter(Payment.reebill_customer == reebill_customer) \
            .filter(and_(Payment.date_applied >= periodbegin,
            Payment.date_applied < periodend)).all()
        return payments

    def get_total_payment_since(self, account, start, end=None, payment_objects=False):
        '''Returns sum of all account's payments applied on or after 'start'
        and before 'end' (today by default). If 'start' is None, the beginning
        of the interval extends to the beginning of time.
        '''
        assert isinstance(start, datetime)
        if end is None:
            end=datetime.utcnow()
        session = Session()
        payments = session.query(Payment)\
                .filter(Payment.reebill_customer==self.get_reebill_customer(account))\
                .filter(Payment.date_applied < end)
        if start is not None:
            payments = payments.filter(Payment.date_applied >= start)
        if payment_objects:
            return payments.all()
        return float(sum(payment.credit for payment in payments.all()))

    def payments(self, account):
        '''Returns list of all payments for the given account ordered by
        date_received.'''
        session = Session()
        payments = session.query(Payment).join(ReeBillCustomer)\
            .join(UtilityAccount) \
            .filter(UtilityAccount.account == account).order_by(
            Payment.date_received).all()
        return payments

    def get_payments_for_reebill_id(self, reebill_id):
        session = Session()
        payments = session.query(Payment) \
            .filter(Payment.reebill_id == reebill_id).order_by(
            Payment.date_received).all()
        return payments

    # TODO: this method is not used anywhere but it probably should be.
    def get_outstanding_balance(self, account, sequence=None):
        '''Returns the balance due of the reebill given by account and sequence
        (or the account's last issued reebill when 'sequence' is not given)
        minus the sum of all payments that have been made since that bill was
        issued. Returns 0 if total payments since the issue date exceed the
        balance due, or if no reebill has ever been issued for the customer.'''
        # get balance due of last reebill
        if sequence == None:
            sequence = self.last_issued_sequence(account)
        if sequence == 0:
            return 0
        reebill = self.get_reebill(sequence)

        if reebill.issue_date == None:
            return 0

        # result cannot be negative
        return max(0, reebill.balance_due -
                   self.get_total_payment_since(account, reebill.issue_date))
<|MERGE_RESOLUTION|>--- conflicted
+++ resolved
@@ -1015,40 +1015,11 @@
             return False
         return True
 
-<<<<<<< HEAD
-    def listAccounts(self):
-        '''List of all customer accounts (ordered).'''
-        # SQLAlchemy returns a list of tuples, so convert it into a plain list
-        session = Session()
-        result = map((lambda x: x[0]),
-            session.query(UtilityAccount.account) \
-                .order_by(UtilityAccount.account).all())
-        return result
-
-    def listSequences(self, account):
-        session = Session()
-
-        # TODO: figure out how to do this all in one query. many SQLAlchemy
-        # subquery examples use multiple queries but that shouldn't be
-        # necessary
-        reebill_customer = session.query(ReeBillCustomer).join(UtilityAccount) \
-            .filter(UtilityAccount.account == account).one()
-        sequences = session.query(ReeBill.sequence).with_lockmode("read") \
-            .filter(ReeBill.reebill_customer_id == reebill_customer.id).all()
-
-        # sequences is a list of tuples of numbers, so convert it into a plain list
-        result = map((lambda x: x[0]), sequences)
-
-        return result
-
     def get_all_reebills_for_account(self, account):
         """
         Returns a list of all Reebill objects for UtilityAccount 'account'
         odered by sequence and version ascending
         """
-=======
-    def listReebills(self, start, limit, account, sort, dir, **kwargs):
->>>>>>> b9e99308
         session = Session()
         query = session.query(ReeBill).join(ReeBillCustomer).join(
             UtilityAccount).filter(UtilityAccount.account == account).order_by(
