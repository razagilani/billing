--- conflicted
+++ resolved
@@ -152,15 +152,10 @@
         values while other fields are unaffected.
         """
         utilbill = self._get_utilbill(utilbill_id)
-<<<<<<< HEAD
-        try:
-            utilbill.editable()
-=======
         #toggle processed state of utility bill
         if processed is not None:
                 utilbill.processed = processed
         if utilbill.editable():
->>>>>>> 48aae425
             if target_total is not None:
                 utilbill.target_total = target_total
 
@@ -184,16 +179,6 @@
             utilbill.period_start = period_start
             utilbill.period_end = period_end
             self.compute_utility_bill(utilbill.id)
-<<<<<<< HEAD
-            if processed is not None:
-                utilbill.processed = processed
-            else:
-                utilbill.processed = False
-        except ProcessedBillError:
-            if processed is not None:
-                utilbill.processed = processed
-=======
->>>>>>> 48aae425
         return  utilbill
 
     def upload_utility_bill(self, account, service, begin_date,
@@ -320,20 +305,11 @@
         session = Session()
         utility_bill = session.query(UtilBill).filter(
             UtilBill.id == utilbill_id).one()
-        
-        # TODO maybe this is redudant with editable() below
-        if utility_bill.is_attached() or utility_bill.processed:
-            raise ValueError("Can't delete an attached or processed utility bill.")
-
-<<<<<<< HEAD
-        if utility_bill.editable():
-            self.billupload.delete_utilbill_pdf_from_s3(utility_bill)
-=======
+
         if utility_bill.is_attached() or not utility_bill.editable():
             raise ValueError("Can't delete an attached or processed utility bill.")
 
         self.billupload.delete_utilbill_pdf_from_s3(utility_bill)
->>>>>>> 48aae425
 
         # TODO use cascade instead if possible
         for charge in utility_bill.charges:
@@ -341,11 +317,7 @@
         for register in utility_bill.registers:
             session.delete(register)
         session.delete(utility_bill)
-<<<<<<< HEAD
-        return utility_bill
-=======
         return utility_bill, utility_bill.pdf_url
->>>>>>> 48aae425
 
     def regenerate_uprs(self, utilbill_id):
         '''Resets the UPRS of this utility bill to match the predicted one.
