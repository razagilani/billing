import json
from datetime import datetime,date
from sqlalchemy import desc
from sqlalchemy.orm.exc import NoResultFound

from core.model import UtilBill, Address, Charge, Register, Session, \
    Supplier, Utility, RateClass, UtilityAccount
<<<<<<< HEAD
from exc import NoSuchBillException, DuplicateFileError
from core.utilbill_loader import UtilBillLoader
=======
from billing.exc import NoSuchBillException, DuplicateFileError, BillingError
from billing.core.utilbill_loader import UtilBillLoader
>>>>>>> b7778253


ACCOUNT_NAME_REGEX = '[0-9a-z]{5}'


class UtilbillProcessor(object):
    ''''Does a mix of the following things:
    - Operations on utility bills: upload, delete, compute, regenerate charges,
    etc.
    - CRUD on child objects of UtilBill that are closely associated
    with UtilBills, like charges and registers.
    - CRUD on utilities, suppliers, rate classes.
    - Generating JSON data for the ReeBill UI.
    Only methods that do the first or the first two things should stay in
    here; the others should eventually be moved. This file should be inside
    "core" (not "reebill") so the "utility bill processing" methods can be used
    outside of ReeBill.
    '''
    def __init__(self, pricing_model, bill_file_handler, nexus_util,
                 logger=None):
        self.pricing_model = pricing_model
        self.bill_file_handler = bill_file_handler
        self.nexus_util = nexus_util
        self.logger = logger

    # TODO this method might be replaced by the UtilbillLoader method
    def _get_utilbill(self, utilbill_id):
        return UtilBillLoader(Session()).get_utilbill_by_id(utilbill_id)

    ############################################################################
    # methods that are actually for "processing" UtilBills
    ############################################################################

    def update_utilbill_metadata(
            self, utilbill_id, period_start=None, period_end=None, service=None,
            target_total=None, utility=None, supplier=None, rate_class=None,
            processed=None):
        """Update various fields for the utility bill having the specified
        `utilbill_id`. Fields that are not None get updated to new
        values while other fields are unaffected.
        """
        utilbill = self._get_utilbill(utilbill_id)
        assert utilbill.utility is not None

        #toggle processed state of utility bill
        if processed is not None:
            if utilbill.rate_class is None or utilbill.supplier is None:
                raise BillingError("Bill with unknown supplier or rate class "
                                   "can't become processed")
            utilbill.processed = processed

        if utilbill.editable():
            if target_total is not None:
                utilbill.target_total = target_total

            if service is not None:
                utilbill.service = service

            if supplier is not None:
                utilbill.supplier = self.get_create_supplier(supplier)

            if rate_class is not None:
                utilbill.rate_class = self.get_create_rate_class(
                    rate_class, utilbill.utility)

            if utility is not None and isinstance(utility, basestring):
                utilbill.utility = self.get_create_utility(utility)
                utilbill.supplier = None
                utilbill.rate_class = None

            period_start = period_start if period_start else \
                utilbill.period_start
            period_end = period_end if period_end else utilbill.period_end

            UtilBill.validate_utilbill_period(period_start, period_end)
            utilbill.period_start = period_start
            utilbill.period_end = period_end
            self.compute_utility_bill(utilbill.id)
        return  utilbill

    def _create_utilbill_in_db(self, utility_account, start=None, end=None,
                            service=None, utility=None, rate_class=None,
                            total=0, state=UtilBill.Complete, supplier=None):
        '''
        Returns a UtilBill with related objects (Charges and Registers
        assigned to it). Does not add anything to the session, so callers can
        do this only if no exception was raised by BillFileHandler when
        uploading the file.`
        :param utility_account:
        :param start:
        :param end:
        :param service:
        :param utility:
        :param rate_class:
        :param total:
        :param state:
        :param supplier:
        :return:
        '''
        # validate arguments
        UtilBill.validate_utilbill_period(start, end)

        session = Session()

        # find an existing utility bill that will provide rate class and
        # utility name for the new one, or get it from the template.
        # note that it doesn't matter if this is wrong because the user can
        # edit it after uploading.
        try:
            predecessor = UtilBillLoader(session).get_last_real_utilbill(
                utility_account.account, end=start, service=service)
            billing_address = predecessor.billing_address
            service_address = predecessor.service_address
        except NoSuchBillException as e:
            # If we don't have a predecessor utility bill (this is the first
            # utility bill we are creating for this customer) then we get the
            # closest one we can find by time difference, having the same rate
            # class and utility.

            q = session.query(UtilBill). \
                filter_by(rate_class=utility_account.fb_rate_class). \
                filter_by(utility=utility_account.fb_utility).\
                filter_by(processed=True)

            # find "closest" or most recent utility bill to copy data from
            if start is None:
                next_ub = None
                prev_ub = q.order_by(UtilBill.period_start.desc()).first()
            else:
                next_ub = q.filter(UtilBill.period_start >= start). \
                order_by(UtilBill.period_start).first()
                prev_ub = q.filter(UtilBill.period_start <= start). \
                    order_by(UtilBill.period_start.desc()).first()
            next_distance = (next_ub.period_start - start).days if next_ub \
                else float('inf')
            prev_distance = (start - prev_ub.period_start).days if prev_ub \
                and start else float('inf')
            predecessor = None if next_distance == prev_distance == float('inf') \
                else prev_ub if prev_distance < next_distance else next_ub

            billing_address = utility_account.fb_billing_address
            service_address = utility_account.fb_service_address

        # order of preference for picking value of "service" field: value
        # passed as an argument, or 'electric' by default
        # TODO: this doesn't really make sense; probably the "service" field
        # should belong to the rate class.
        if service is None:
            service = getattr(predecessor, 'service', None)
        if service is None:
            service = 'electric'

        # order of preference for picking utility/supplier/rate_class: value
        # passed as an argument, same value as predecessor,
        # "fb" values from Customer
        # TODO: this is unnecessarily complicated.
        if utility is None:
            utility = getattr(predecessor, 'utility', None)
        if utility is None:
            utility = utility_account.fb_utility
        if supplier is None:
            supplier = getattr(predecessor, 'supplier', None)
        if supplier is None:
            supplier = utility_account.fb_supplier
        if rate_class is None:
            rate_class = getattr(predecessor, 'rate_class', None)
        if rate_class is None:
            rate_class = utility_account.fb_rate_class

        new_utilbill = UtilBill(
            utility_account, state, service, utility, supplier, rate_class,
            Address.from_other(billing_address),
            Address.from_other(service_address),
            period_start=start, period_end=end, target_total=total,
            date_received=datetime.utcnow().date())

        new_utilbill.charges = self.pricing_model. \
            get_predicted_charges(new_utilbill)
        for register in predecessor.registers if predecessor else []:
            # no need to append this Register to new_utilbill.Registers because
            # SQLAlchemy does it automatically
            Register(new_utilbill, register.description, register.identifier,
                     register.unit, False, register.reg_type,
                     register.active_periods, register.meter_identifier,
                     quantity=0, register_binding=register.register_binding)
        return new_utilbill

    def upload_utility_bill(self, account, bill_file, start=None, end=None,
                            service=None, utility=None, rate_class=None,
                            total=0, state=UtilBill.Complete, supplier=None):
        """Uploads `bill_file` with the name `file_name` as a utility bill for
        the given account, service, and dates. If this is the newest or
        oldest utility bill for the given account and service, "estimated"
        utility bills will be added to cover the gap between this bill's period
        and the previous newest or oldest one respectively. The total of all
        charges on the utility bill may be given.

        Returns the newly created UtilBill object.

        Currently 'utility' and 'rate_class' are ignored in favor of the
        predecessor's (or template's) values; see
        https://www.pivotaltracker.com/story/show/52495771
        """
        # file-dependent validation
        if bill_file is None and state in (UtilBill.UtilityEstimated,
                                           UtilBill.Complete):
            raise ValueError(("A file is required for a complete or "
                              "utility-estimated utility bill"))
        if bill_file is not None and state == UtilBill.Estimated:
            raise ValueError("Estimated utility bills can't have a file")

        # create in database
        if utility is not None:
            utility = self.get_create_utility(utility)
        if rate_class is not None:
            rate_class = self.get_create_rate_class(rate_class, utility)
        if supplier is not None:
           supplier = self.get_create_supplier(supplier)
        session = Session()
        utility_account = session.query(UtilityAccount).filter_by(
            account=account).one()
        new_utilbill = self._create_utilbill_in_db(
            utility_account, start=start, end=end, service=service,
            utility=utility, rate_class=rate_class, total=total, state=state,
            supplier=supplier)

        # upload the file
        if bill_file is not None:
            self.bill_file_handler.upload_utilbill_pdf_to_s3(new_utilbill,
                                                             bill_file)

        # adding UtilBill should also add Charges and Registers due to cascade
        session.add(new_utilbill)
        session.flush()

        self.compute_utility_bill(new_utilbill.id)
        return new_utilbill

    def create_utility_bill_with_existing_file(self, utility_account, utility,
                                  sha256_hexdigest, due_date=None,
                                  target_total=None, service_address=None):
        '''Create a UtilBill in the database corresponding to a file that
        has already been stored in S3.
        :param utility_account: UtilityAccount to which the new bill will
        belong.
        :param utility_guid: specifies which utility this bill is for.
        :param sha256_hexdigest: SHA-256 hash of the existing file,
        which should also be (part of) the file name and sufficient to
        determine which existing file goes with this bill.
        :param target_total: total of charges on the bill (float).
        :param service_address: service address for new utility bill (Address).
        '''
        assert isinstance(utility_account, UtilityAccount)
        assert isinstance(utility, Utility)
        assert isinstance(sha256_hexdigest, basestring) and len(
            sha256_hexdigest) == 64;
        assert isinstance(due_date, (date, type(None)))
        assert isinstance(target_total, (float, int, type(None)))
        assert isinstance(service_address, (Address, type(None)))

        s = Session()
        if UtilBillLoader(s).count_utilbills_with_hash(sha256_hexdigest) != 0:
            raise DuplicateFileError('Utility bill already exists with '
                                     'file hash %s' % sha256_hexdigest)

        new_utilbill = self._create_utilbill_in_db(utility_account,
                                                   utility=utility)

        # adding UtilBill should also add Charges and Registers due to cascade
        session = Session()
        session.add(new_utilbill)
        session.flush()

        self.compute_utility_bill(new_utilbill.id)

        # set hexdigest of the file (this would normally be done by
        # BillFileHandler.upload_utilbill_pdf_to_s3)
        new_utilbill.sha256_hexdigest = sha256_hexdigest

        if target_total is not None:
            new_utilbill.target_total = target_total
        if service_address is not None:
            new_utilbill.service_address = service_address
        if due_date is not None:
            new_utilbill.due_date = due_date

        self.bill_file_handler.check_file_exists(new_utilbill)

        return new_utilbill

    def get_service_address(self, account):
        return UtilBillLoader(Session()).get_last_real_utilbill(
            account, end=datetime.utcnow()).service_address.to_dict()

    def delete_utility_bill_by_id(self, utilbill_id):
        """Deletes the utility bill given by its MySQL id 'utilbill_id' (if

        it's not attached to a reebill) and returns the deleted state
        .UtilBill object and the path  where the file was moved (it never
        really gets deleted). This path will be None if there was no file or
        it could not be found. Raises a ValueError if the
        utility bill cannot be deleted.
        """
        session = Session()
        utility_bill = session.query(UtilBill).filter(
            UtilBill.id == utilbill_id).one()

        if utility_bill.is_attached() or not utility_bill.editable():
            raise ValueError("Can't delete an attached or processed utility bill.")

        self.bill_file_handler.delete_utilbill_pdf_from_s3(utility_bill)

        # TODO use cascade instead if possible
        for charge in utility_bill.charges:
            session.delete(charge)
        for register in utility_bill.registers:
            session.delete(register)
        session.delete(utility_bill)

        pdf_url = self.bill_file_handler.get_s3_url(utility_bill)
        return utility_bill, pdf_url

    def regenerate_uprs(self, utilbill_id):
        '''Resets the UPRS of this utility bill to match the predicted one.
        '''
        session = Session()
        utilbill = self._get_utilbill(utilbill_id)
        if utilbill.editable():
            for charge in utilbill.charges:
                session.delete(charge)
            utilbill.charges = []
            utilbill.charges = self.pricing_model. \
                get_predicted_charges(utilbill)
        return self.compute_utility_bill(utilbill_id)

    def compute_utility_bill(self, utilbill_id):
        '''Updates all charges in the utility bill given by 'utilbill_id'.
        Also updates some keys in the document that are duplicates of columns
        in the MySQL table.
        '''
        utilbill = self._get_utilbill(utilbill_id)
        if utilbill.editable():
            utilbill.compute_charges()
        return utilbill

    ############################################################################
    # CRUD methods for child objects of UtilBill
    ############################################################################

    def new_register(self, utilbill_id, **register_kwargs):
        """Creates a new register for the utility bill having the specified id
        "row" argument is a dictionary but keys other than
        "meter_id" and "register_id" are ignored.
        """
        session = Session()
        utility_bill = session.query(UtilBill).filter_by(id=utilbill_id).one()
        if utility_bill.editable():
            r = Register(
                utility_bill,
                description=register_kwargs.get(
                    'description',"Insert description"),
                identifier=register_kwargs.get(
                    'identifier', "Insert register ID here"),
                unit=register_kwargs.get('unit', 'therms'),
                estimated=register_kwargs.get('estimated', False),
                reg_type=register_kwargs.get('reg_type', "total"),
                active_periods=register_kwargs.get('active_periods', None),
                meter_identifier=register_kwargs.get('meter_identifier', ""),
                quantity=register_kwargs.get('quantity', 0),
                register_binding=register_kwargs.get(
                    'register_binding', "Insert register binding here")
            )
            session.add(r)
            session.flush()
            return r

    def update_register(self, register_id, rows):
        """Updates fields in the register given by 'register_id'
        """
        self.logger.info("Running Process.update_register %s" % register_id)
        session = Session()

        #Register to be updated
        register = session.query(Register).filter(
            Register.id == register_id).one()

        for k in ['description', 'quantity', 'unit',
                  'identifier', 'estimated', 'reg_type', 'register_binding',
                  'meter_identifier']:
            val = rows.get(k, getattr(register, k))
            self.logger.debug("Setting attribute %s on register %s to %s" %
                              (k, register.id, val))
            setattr(register, k, val)
        if 'active_periods' in rows and rows['active_periods'] is not None:
            active_periods_str = json.dumps(rows['active_periods'])
            self.logger.debug("Setting attribute active_periods on register"
                              " %s to %s" % (register.id, active_periods_str))
            register.active_periods = active_periods_str
        self.logger.debug("Commiting changes to register %s" % register.id)
        self.compute_utility_bill(register.utilbill_id)
        return register

    def delete_register(self, register_id):
        self.logger.info("Running Process.delete_register %s" %
                         register_id)
        session = Session()
        register = session.query(Register).filter(
            Register.id == register_id).one()
        utilbill_id = register.utilbill_id
        utilbill = self._get_utilbill(utilbill_id)
        if utilbill.editable():
            session.delete(register)
            session.commit()
            self.compute_utility_bill(utilbill_id)

    def add_charge(self, utilbill_id, **charge_kwargs):
        """Add a new charge to the given utility bill. charge_kwargs are
        passed as keyword arguments to the charge"""
        utilbill = self._get_utilbill(utilbill_id)
        if utilbill.editable():
            charge = utilbill.add_charge(**charge_kwargs)
            self.compute_utility_bill(utilbill_id)
        return charge

    def update_charge(self, fields, charge_id=None, utilbill_id=None,
                      rsi_binding=None):
        """Modify the charge given by charge_id
        by setting key-value pairs to match the dictionary 'fields'."""
        assert charge_id or utilbill_id and rsi_binding
        session = Session()
        charge = session.query(Charge).filter(Charge.id == charge_id).one() \
            if charge_id else \
            session.query(Charge). \
                filter(Charge.utilbill_id == utilbill_id). \
                filter(Charge.rsi_binding == rsi_binding).one()
        utilbill = self._get_utilbill(charge.utilbill.id)
        if utilbill.editable():
            for k, v in fields.iteritems():
                if k not in Charge.column_names():
                    raise AttributeError("Charge has no attribute '%s'" % k)
                setattr(charge, k, v)
            session.flush()
            self.compute_utility_bill(charge.utilbill.id)
        return charge

    def delete_charge(self, charge_id):
        """Delete the charge given by 'charge_id' from its utility
        bill and recompute the utility bill. Raise ProcessedBillError if the
        utility bill is not editable.
        """
        session = Session()
        charge = session.query(Charge).filter_by(id=charge_id).one()
        charge.utilbill.check_editable()
        session.delete(charge)
        self.compute_utility_bill(charge.utilbill_id)
        session.expire(charge.utilbill)

    ############################################################################
    # CRUD methods for objects that are not children of UtilBill
    # TODO move somewhere else (or delete if unnecessary)
    ############################################################################

    def get_create_utility(self, name):
        session = Session()
        try:
            result = session.query(Utility).filter_by(name=name).one()
        except NoResultFound:
            result = Utility(name, Address('', '', '', '', ''))
        return result

    def get_create_supplier(self, name):
        session = Session()
        # rate classes are identified in the client by name, rather than
        # their primary key. "Unknown Supplier" is a name sent by the client
        # to the server to identify the supplier that is identified by "null"
        # when sent from the server to the client.
        if name == 'Unknown Supplier':
            return None
        try:
            result = session.query(Supplier).filter_by(name=name).one()
        except NoResultFound:
            result = Supplier(name, Address('', '', '', '', ''))
        return result

    def get_create_rate_class(self, rate_class_name, utility):
        assert isinstance(utility, Utility)
        session = Session()
        # rate classes are identified in the client by name, rather than
        # their primary key. "Unknown Rate Class" is a name sent by the client
        # to the server to identify the rate class that is identified by "null"
        # when sent from the server to the client.
        if rate_class_name == 'Unknown Rate Class':
            return None
        try:
            result = session.query(RateClass).filter_by(
                name=rate_class_name).one()
        except NoResultFound:
            result = RateClass(rate_class_name, utility)
        return result

    def create_utility(self, name):
        '''Create and return a new Utility with the given name. A new
        RateClass for the utility is also added.
        '''
        s = Session()
        new_utility = Utility(name=name, address=Address())
        new_rate_class = RateClass('Unknown rate class for %s' % name)
        new_utility.rate_classes.append(new_rate_class)
        s.add_all([new_utility, new_rate_class])

    def update_utility_account_number(self, utility_account_id,
                                      utility_account_number):
        session = Session()
        try:
            utility_account = session.query(UtilityAccount).\
                filter(UtilityAccount.id==utility_account_id).one()
        except NoResultFound:
            raise
        utility_account.account_number = utility_account_number
        return utility_account


    ############################################################################
    # "view" methods: return JSON dictionaries for ReeBill UI
    # TODO: move to another file in reebill/
    ############################################################################

    def get_utilbill_charges_json(self, utilbill_id):
        """Returns a list of dictionaries of charges for the utility bill given
        by  'utilbill_id' (MySQL id)."""
        session = Session()
        utilbill = session.query(UtilBill).filter_by(id=utilbill_id).one()
        return [charge.column_dict() for charge in utilbill.charges]

    def get_registers_json(self, utilbill_id):
        """Returns a dictionary of register information for the utility bill
        having the specified utilbill_id."""
        l = []
        session = Session()
        for r in session.query(Register).join(UtilBill,
                                              Register.utilbill_id == UtilBill.id). \
                filter(UtilBill.id == utilbill_id).all():
            l.append(r.column_dict())
        return l

    def get_all_utilbills_json(self, account, start=None, limit=None):
        # result is a list of dictionaries of the form {account: account
        # number, name: full name, period_start: date, period_end: date,
        # sequence: reebill sequence number (if present)}
        s = Session()
        utilbills = s.query(UtilBill).join(UtilityAccount).filter_by(
            account=account).order_by(UtilityAccount.account,
                                      desc(UtilBill.period_start)).all()
        data = [dict(ub.column_dict(),
                     pdf_url=self.bill_file_handler.get_s3_url(ub))
                for ub in utilbills]
        return data, len(utilbills)

    def get_all_suppliers_json(self):
        session = Session()
        return [s.column_dict() for s in session.query(Supplier).all()]

    def get_all_utilities_json(self):
        session = Session()
        return [u.column_dict() for u in session.query(Utility).all()]

    def get_all_rate_classes_json(self):
        session = Session()
        return [r.column_dict() for r in session.query(RateClass).all()]

    def get_utility(self, name):
        session = Session()
        return session.query(Utility).filter(Utility.name == name).one()

    def get_supplier(self, name):
        session = Session()
        return session.query(Supplier).filter(Supplier.name == name).one()

    def get_rate_class(self, name):
        session = Session()
        return session.query(RateClass).filter(RateClass.name == name).one()<|MERGE_RESOLUTION|>--- conflicted
+++ resolved
@@ -5,13 +5,8 @@
 
 from core.model import UtilBill, Address, Charge, Register, Session, \
     Supplier, Utility, RateClass, UtilityAccount
-<<<<<<< HEAD
 from exc import NoSuchBillException, DuplicateFileError
 from core.utilbill_loader import UtilBillLoader
-=======
-from billing.exc import NoSuchBillException, DuplicateFileError, BillingError
-from billing.core.utilbill_loader import UtilBillLoader
->>>>>>> b7778253
 
 
 ACCOUNT_NAME_REGEX = '[0-9a-z]{5}'
