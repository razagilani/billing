import json
from datetime import datetime
from sqlalchemy import desc
from sqlalchemy.orm.exc import NoResultFound

from billing.core.model import UtilBill, Address, Charge, Register, Session, \
    Supplier, Utility, RateClass, UtilityAccount
from billing.exc import NoSuchBillException, DuplicateFileError
from billing.core.utilbill_loader import UtilBillLoader


ACCOUNT_NAME_REGEX = '[0-9a-z]{5}'


class UtilbillProcessor(object):
    ''''Does a mix of the following things:
    - Operations on utility bills: upload, delete, compute, regenerate charges,
    etc.
    - CRUD on child objects of UtilBill that are closely associated
    with UtilBills, like charges and registers.
    - CRUD on utilities, suppliers, rate classes.
    - Generating JSON data for the ReeBill UI.
    Only methods that do the first or the first two things should stay in
    here; the others should eventually be moved. This file should be inside
    "core" (not "reebill") so the "utility bill processing" methods can be used
    outside of ReeBill.
    '''
    def __init__(self, pricing_model, bill_file_handler, nexus_util,
                 logger=None):
        self.pricing_model = pricing_model
        self.bill_file_handler = bill_file_handler
        self.nexus_util = nexus_util
        self.logger = logger

    # TODO this method might be replaced by the UtilbillLoader method
    def _get_utilbill(self, utilbill_id):
        return UtilBillLoader(Session()).get_utilbill_by_id(utilbill_id)

    ############################################################################
    # methods that are actually for "processing" UtilBills
    ############################################################################

    def update_utilbill_metadata(
            self, utilbill_id, period_start=None, period_end=None, service=None,
            target_total=None, utility=None, supplier=None, rate_class=None,
            processed=None):
        """Update various fields for the utility bill having the specified
        `utilbill_id`. Fields that are not None get updated to new
        values while other fields are unaffected.
        """
        utilbill = self._get_utilbill(utilbill_id)
        #toggle processed state of utility bill
        if processed is not None:
                utilbill.processed = processed
        if utilbill.editable():
            if target_total is not None:
                utilbill.target_total = target_total

            if service is not None:
                utilbill.service = service

            if utility is not None and isinstance(utility, basestring):
                utilbill.utility = self.get_create_utility(utility)

            if supplier is not None and isinstance(supplier, basestring):
                utilbill.supplier = self.get_create_supplier(supplier)

            if rate_class is not None and isinstance(rate_class, basestring):
                utilbill.rate_class = self.get_create_rate_class(
                    rate_class, utilbill.utility)

            period_start = period_start if period_start else \
                utilbill.period_start
            period_end = period_end if period_end else utilbill.period_end

            UtilBill.validate_utilbill_period(period_start, period_end)
            utilbill.period_start = period_start
            utilbill.period_end = period_end
            self.compute_utility_bill(utilbill.id)
        return  utilbill

    def _create_utilbill_in_db(self, utility_account, start=None, end=None,
                            service=None, utility=None, rate_class=None,
                            total=0, state=UtilBill.Complete, supplier=None):
        '''
        Returns a UtilBill with related objects (Charges and Registers
        assigned to it). Does not add anything to the session, so callers can
        do this only if no exception was raised by BillFileHandler when
        uploading the file.`
        :param utility_account:
        :param start:
        :param end:
        :param service:
        :param utility:
        :param rate_class:
        :param total:
        :param state:
        :param supplier:
        :return:
        '''
        # validate arguments
        UtilBill.validate_utilbill_period(start, end)

        session = Session()

        # find an existing utility bill that will provide rate class and
        # utility name for the new one, or get it from the template.
        # note that it doesn't matter if this is wrong because the user can
        # edit it after uploading.
        try:
            predecessor = UtilBillLoader(session).get_last_real_utilbill(
                utility_account.account, end=start, service=service)
            billing_address = predecessor.billing_address
            service_address = predecessor.service_address
        except NoSuchBillException as e:
            # If we don't have a predecessor utility bill (this is the first
            # utility bill we are creating for this customer) then we get the
            # closest one we can find by time difference, having the same rate
            # class and utility.

            q = session.query(UtilBill). \
                filter_by(rate_class=utility_account.fb_rate_class). \
                filter_by(utility=utility_account.fb_utility).\
                filter_by(processed=True)

            # find "closest" or most recent utility bill to copy data from
            if start is None:
                next_ub = None
                prev_ub = q.order_by(UtilBill.period_start.desc()).first()
            else:
                next_ub = q.filter(UtilBill.period_start >= start). \
                order_by(UtilBill.period_start).first()
                prev_ub = q.filter(UtilBill.period_start <= start). \
                    order_by(UtilBill.period_start.desc()).first()
            next_distance = (next_ub.period_start - start).days if next_ub \
                else float('inf')
            prev_distance = (start - prev_ub.period_start).days if prev_ub \
                and start else float('inf')
            predecessor = None if next_distance == prev_distance == float('inf') \
                else prev_ub if prev_distance < next_distance else next_ub

            billing_address = utility_account.fb_billing_address
            service_address = utility_account.fb_service_address

        # order of preference for picking value of "service" field: value
        # passed as an argument, or 'electric' by default
        # TODO: this doesn't really make sense; probably the "service" field
        # should belong to the rate class.
        if service is None:
            service = getattr(predecessor, 'service', None)
        if service is None:
            service = 'electric'

        # order of preference for picking utility/supplier/rate_class: value
        # passed as an argument, same value as predecessor,
        # "fb" values from Customer
        # TODO: this is unnecessarily complicated.
        if utility is None:
            utility = getattr(predecessor, 'utility', None)
        if utility is None:
            utility = utility_account.fb_utility
        if supplier is None:
            supplier = getattr(predecessor, 'supplier', None)
        if supplier is None:
            supplier = utility_account.fb_supplier
        if rate_class is None:
            rate_class = getattr(predecessor, 'rate_class', None)
        if rate_class is None:
            rate_class = utility_account.fb_rate_class

        new_utilbill = UtilBill(
            utility_account, state, service, utility, supplier, rate_class,
            Address.from_other(billing_address),
            Address.from_other(service_address),
            period_start=start, period_end=end, target_total=total,
            date_received=datetime.utcnow().date())

        new_utilbill.charges = self.pricing_model. \
            get_predicted_charges(new_utilbill)
        for register in predecessor.registers if predecessor else []:
            # no need to append this Register to new_utilbill.Registers because
            # SQLAlchemy does it automatically
            Register(new_utilbill, register.description, register.identifier,
                     register.unit, False, register.reg_type,
                     register.active_periods, register.meter_identifier,
                     quantity=0, register_binding=register.register_binding)
        return new_utilbill

    def upload_utility_bill(self, account, bill_file, start=None, end=None,
                            service=None, utility=None, rate_class=None,
                            total=0, state=UtilBill.Complete, supplier=None):
        """Uploads `bill_file` with the name `file_name` as a utility bill for
        the given account, service, and dates. If this is the newest or
        oldest utility bill for the given account and service, "estimated"
        utility bills will be added to cover the gap between this bill's period
        and the previous newest or oldest one respectively. The total of all
        charges on the utility bill may be given.

        Returns the newly created UtilBill object.

        Currently 'utility' and 'rate_class' are ignored in favor of the
        predecessor's (or template's) values; see
        https://www.pivotaltracker.com/story/show/52495771
        """
        # file-dependent validation
        if bill_file is None and state in (UtilBill.UtilityEstimated,
                                           UtilBill.Complete):
            raise ValueError(("A file is required for a complete or "
                              "utility-estimated utility bill"))
        if bill_file is not None and state == UtilBill.Estimated:
            raise ValueError("Estimated utility bills can't have a file")

        # create in database
        if utility is not None:
            utility = self.get_create_utility(utility)
        if rate_class is not None:
            rate_class = self.get_create_rate_class(rate_class, utility)
        if supplier is not None:
           supplier = self.get_create_supplier(supplier)
        session = Session()
        utility_account = session.query(UtilityAccount).filter_by(
            account=account).one()
        new_utilbill = self._create_utilbill_in_db(
            utility_account, start=start, end=end, service=service,
            utility=utility, rate_class=rate_class, total=total, state=state,
            supplier=supplier)

        # upload the file
        if bill_file is not None:
            self.bill_file_handler.upload_utilbill_pdf_to_s3(new_utilbill,
                                                             bill_file)

        # adding UtilBill should also add Charges and Registers due to cascade
        session.add(new_utilbill)
        session.flush()

        self.compute_utility_bill(new_utilbill.id)
        return new_utilbill

    def create_utility_bill_with_existing_file(self, utility_account, utility,
                                  sha256_hexdigest,
                                  # TODO
                                  # due_date=None,
                                  target_total=None, service_address=None):
        '''Create a UtilBill in the database corresponding to a file that
        has already been stored in S3.
        :param utility_account: UtilityAccount to which the new bill will
        belong.
        :param utility_guid: specifies which utility this bill is for.
        :param sha256_hexdigest: SHA-256 hash of the existing file,
        which should also be (part of) the file name and sufficient to
        determine which existing file goes with this bill.
        :param target_total: total of charges on the bill (float).
        :param service_address: service address for new utility bill (Address).
        '''
        assert isinstance(utility_account, UtilityAccount)
        assert isinstance(utility, Utility)
        assert isinstance(sha256_hexdigest, basestring) and len(
            sha256_hexdigest) == 64;
        #assert isinstance(due_date, (datetime, type(None)))
        assert isinstance(target_total, (float, int, type(None)))
        assert isinstance(service_address, (Address, type(None)))

        s = Session()
        if UtilBillLoader(s).count_utilbills_with_hash(sha256_hexdigest) != 0:
            raise DuplicateFileError('Utility bill already exists with '
                                     'file hash %s' % sha256_hexdigest)

        new_utilbill = self._create_utilbill_in_db(utility_account,
                                                   utility=utility)

        # adding UtilBill should also add Charges and Registers due to cascade
        session = Session()
        session.add(new_utilbill)
        session.flush()

        self.compute_utility_bill(new_utilbill.id)

        # set hexdigest of the file (this would normally be done by
        # BillFileHandler.upload_utilbill_pdf_to_s3)
        new_utilbill.sha256_hexdigest = sha256_hexdigest

        if target_total is not None:
            new_utilbill.target_total = target_total
        if service_address is not None:
            new_utilbill.service_address = service_address

        self.bill_file_handler.check_file_exists(new_utilbill)

        return new_utilbill

    def get_service_address(self, account):
        return UtilBillLoader(Session()).get_last_real_utilbill(
            account, end=datetime.utcnow()).service_address.to_dict()

    def delete_utility_bill_by_id(self, utilbill_id):
        """Deletes the utility bill given by its MySQL id 'utilbill_id' (if

        it's not attached to a reebill) and returns the deleted state
        .UtilBill object and the path  where the file was moved (it never
        really gets deleted). This path will be None if there was no file or
        it could not be found. Raises a ValueError if the
        utility bill cannot be deleted.
        """
        session = Session()
        utility_bill = session.query(UtilBill).filter(
            UtilBill.id == utilbill_id).one()

        if utility_bill.is_attached() or not utility_bill.editable():
            raise ValueError("Can't delete an attached or processed utility bill.")

        self.bill_file_handler.delete_utilbill_pdf_from_s3(utility_bill)

        # TODO use cascade instead if possible
        for charge in utility_bill.charges:
            session.delete(charge)
        for register in utility_bill.registers:
            session.delete(register)
        session.delete(utility_bill)

        pdf_url = self.bill_file_handler.get_s3_url(utility_bill)
        return utility_bill, pdf_url

    def regenerate_uprs(self, utilbill_id):
        '''Resets the UPRS of this utility bill to match the predicted one.
        '''
        session = Session()
        utilbill = self._get_utilbill(utilbill_id)
        if utilbill.editable():
            for charge in utilbill.charges:
                session.delete(charge)
            utilbill.charges = []
            utilbill.charges = self.pricing_model. \
                get_predicted_charges(utilbill)
        return self.compute_utility_bill(utilbill_id)

    def compute_utility_bill(self, utilbill_id):
        '''Updates all charges in the utility bill given by 'utilbill_id'.
        Also updates some keys in the document that are duplicates of columns
        in the MySQL table.
        '''
        utilbill = self._get_utilbill(utilbill_id)
        if utilbill.editable():
            utilbill.compute_charges()
        return utilbill

    ############################################################################
    # CRUD methods for child objects of UtilBill
    ############################################################################

    def new_register(self, utilbill_id, **register_kwargs):
        """Creates a new register for the utility bill having the specified id
        "row" argument is a dictionary but keys other than
        "meter_id" and "register_id" are ignored.
        """
        session = Session()
        utility_bill = session.query(UtilBill).filter_by(id=utilbill_id).one()
        if utility_bill.editable():
            r = Register(
                utility_bill,
                description=register_kwargs.get(
                    'description',"Insert description"),
                identifier=register_kwargs.get(
                    'identifier', "Insert register ID here"),
                unit=register_kwargs.get('unit', 'therms'),
                estimated=register_kwargs.get('estimated', False),
                reg_type=register_kwargs.get('reg_type', "total"),
                active_periods=register_kwargs.get('active_periods', None),
                meter_identifier=register_kwargs.get('meter_identifier', ""),
                quantity=register_kwargs.get('quantity', 0),
                register_binding=register_kwargs.get(
                    'register_binding', "Insert register binding here")
            )
            session.add(r)
            session.flush()
            return r

    def update_register(self, register_id, rows):
        """Updates fields in the register given by 'register_id'
        """
        self.logger.info("Running Process.update_register %s" % register_id)
        session = Session()

        #Register to be updated
        register = session.query(Register).filter(
            Register.id == register_id).one()

        for k in ['description', 'quantity', 'unit',
                  'identifier', 'estimated', 'reg_type', 'register_binding',
                  'meter_identifier']:
            val = rows.get(k, getattr(register, k))
            self.logger.debug("Setting attribute %s on register %s to %s" %
                              (k, register.id, val))
            setattr(register, k, val)
        if 'active_periods' in rows and rows['active_periods'] is not None:
            active_periods_str = json.dumps(rows['active_periods'])
            self.logger.debug("Setting attribute active_periods on register"
                              " %s to %s" % (register.id, active_periods_str))
            register.active_periods = active_periods_str
        self.logger.debug("Commiting changes to register %s" % register.id)
        self.compute_utility_bill(register.utilbill_id)
        return register

    def delete_register(self, register_id):
        self.logger.info("Running Process.delete_register %s" %
                         register_id)
        session = Session()
        register = session.query(Register).filter(
            Register.id == register_id).one()
        utilbill_id = register.utilbill_id
        utilbill = self._get_utilbill(utilbill_id)
        if utilbill.editable():
            session.delete(register)
            session.commit()
            self.compute_utility_bill(utilbill_id)

    def add_charge(self, utilbill_id, **charge_kwargs):
        """Add a new charge to the given utility bill. charge_kwargs are
        passed as keyword arguments to the charge"""
        utilbill = self._get_utilbill(utilbill_id)
        if utilbill.editable():
            charge = utilbill.add_charge(**charge_kwargs)
            self.compute_utility_bill(utilbill_id)
        return charge

    def update_charge(self, fields, charge_id=None, utilbill_id=None,
                      rsi_binding=None):
        """Modify the charge given by charge_id
        by setting key-value pairs to match the dictionary 'fields'."""
        assert charge_id or utilbill_id and rsi_binding
        session = Session()
        charge = session.query(Charge).filter(Charge.id == charge_id).one() \
            if charge_id else \
            session.query(Charge). \
                filter(Charge.utilbill_id == utilbill_id). \
                filter(Charge.rsi_binding == rsi_binding).one()
        utilbill = self._get_utilbill(charge.utilbill.id)
        if utilbill.editable():
            for k, v in fields.iteritems():
                if k not in Charge.column_names():
                    raise AttributeError("Charge has no attribute '%s'" % k)
                setattr(charge, k, v)
            session.flush()
            self.compute_utility_bill(charge.utilbill.id)
        return charge

    def delete_charge(self, charge_id=None, utilbill_id=None, rsi_binding=None):
        """Delete the charge given by 'rsi_binding' in the given utility
        bill."""
        assert charge_id or utilbill_id and rsi_binding
        utilbill = self._get_utilbill(utilbill_id)
        if utilbill.editable():
            session = Session()
            if charge_id:
                charge = session.query(Charge) \
                    .filter(Charge.id == charge_id).one()
            else:
                charge = session.query(Charge) \
                    .filter(Charge.utilbill_id == utilbill_id) \
                    .filter(Charge.rsi_binding == rsi_binding).one()
            session.delete(charge)
            self.compute_utility_bill(charge.utilbill_id)
            session.expire(charge.utilbill)


    ############################################################################
    # CRUD methods for objects that are not children of UtilBill
    # TODO move somewhere else (or delete if unnecessary)
    ############################################################################

    def get_create_utility(self, name):
        session = Session()
        try:
            result = session.query(Utility).filter_by(name=name).one()
        except NoResultFound:
            result = Utility(name, Address('', '', '', '', ''))
        return result

    def get_create_supplier(self, name):
        session = Session()
        try:
            result = session.query(Supplier).filter_by(name=name).one()
        except NoResultFound:
            result = Supplier(name, Address('', '', '', '', ''))
        return result

    def get_create_rate_class(self, rate_class_name, utility):
        assert isinstance(utility, Utility)
        session = Session()
        try:
            result = session.query(RateClass).filter_by(
                name=rate_class_name).one()
        except NoResultFound:
            result = RateClass(rate_class_name, utility)
        return result

    def create_utility(self, name):
        '''Create and return a new Utility with the given name. A new
        RateClass for the utility is also added.
        '''
        s = Session()
        new_utility = Utility(name=name, address=Address())
        new_rate_class = RateClass('Unknown rate class for %s' % name)
        new_utility.rate_classes.append(new_rate_class)
        s.add_all([new_utility, new_rate_class])

<<<<<<< HEAD
    def update_utility_account_number(self, account, utility_account_number):
        session = Session()
        try:
            utility_account = session.query(UtilityAccount).\
                filter(UtilityAccount.account==account).one()
=======
    def update_utility_account_number(self, utility_account_id,
                                      utility_account_number):
        session = Session()
        try:
            utility_account = session.query(UtilityAccount).\
                filter(UtilityAccount.id==utility_account_id).one()
>>>>>>> 879a96a2
        except NoResultFound:
            raise
        utility_account.account_number = utility_account_number
        return utility_account


    ############################################################################
    # "view" methods: return JSON dictionaries for ReeBill UI
    # TODO: move to another file in reebill/
    ############################################################################

    def get_utilbill_charges_json(self, utilbill_id):
        """Returns a list of dictionaries of charges for the utility bill given
        by  'utilbill_id' (MySQL id)."""
        session = Session()
        utilbill = session.query(UtilBill).filter_by(id=utilbill_id).one()
        return [charge.column_dict() for charge in utilbill.charges]

    def get_registers_json(self, utilbill_id):
        """Returns a dictionary of register information for the utility bill
        having the specified utilbill_id."""
        l = []
        session = Session()
        for r in session.query(Register).join(UtilBill,
                                              Register.utilbill_id == UtilBill.id). \
                filter(UtilBill.id == utilbill_id).all():
            l.append(r.column_dict())
        return l

    def get_all_utilbills_json(self, account, start=None, limit=None):
        # result is a list of dictionaries of the form {account: account
        # number, name: full name, period_start: date, period_end: date,
        # sequence: reebill sequence number (if present)}
        s = Session()
        utilbills = s.query(UtilBill).join(UtilityAccount).filter_by(
            account=account).order_by(UtilityAccount.account,
                                      desc(UtilBill.period_start)).all()
        data = [dict(ub.column_dict(),
                     pdf_url=self.bill_file_handler.get_s3_url(ub))
                for ub in utilbills]
        return data, len(utilbills)

    def get_all_suppliers_json(self):
        session = Session()
        return [s.column_dict() for s in session.query(Supplier).all()]

    def get_all_utilities_json(self):
        session = Session()
        return [u.column_dict() for u in session.query(Utility).all()]

    def get_all_rate_classes_json(self):
        session = Session()
        return [r.column_dict() for r in session.query(RateClass).all()]

    def get_utility(self, name):
        session = Session()
        return session.query(Utility).filter(Utility.name == name).one()

    def get_supplier(self, name):
        session = Session()
        return session.query(Supplier).filter(Supplier.name == name).one()

    def get_rate_class(self, name):
        session = Session()
        return session.query(RateClass).filter(RateClass.name == name).one()<|MERGE_RESOLUTION|>--- conflicted
+++ resolved
@@ -504,20 +504,12 @@
         new_utility.rate_classes.append(new_rate_class)
         s.add_all([new_utility, new_rate_class])
 
-<<<<<<< HEAD
-    def update_utility_account_number(self, account, utility_account_number):
-        session = Session()
-        try:
-            utility_account = session.query(UtilityAccount).\
-                filter(UtilityAccount.account==account).one()
-=======
     def update_utility_account_number(self, utility_account_id,
                                       utility_account_number):
         session = Session()
         try:
             utility_account = session.query(UtilityAccount).\
                 filter(UtilityAccount.id==utility_account_id).one()
->>>>>>> 879a96a2
         except NoResultFound:
             raise
         utility_account.account_number = utility_account_number
