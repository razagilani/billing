--- conflicted
+++ resolved
@@ -5,14 +5,9 @@
 
 from core.model import UtilBill, Address, Charge, Register, Session, \
     Supplier, Utility, RateClass, UtilityAccount
-<<<<<<< HEAD
-from billing.exc import NoSuchBillException, DuplicateFileError, BillingError, \
+from exc import NoSuchBillException, DuplicateFileError, BillingError, \
     ProcessedBillError
-from billing.core.utilbill_loader import UtilBillLoader
-=======
-from exc import NoSuchBillException, DuplicateFileError
 from core.utilbill_loader import UtilBillLoader
->>>>>>> 11ef0720
 
 
 ACCOUNT_NAME_REGEX = '[0-9a-z]{5}'
