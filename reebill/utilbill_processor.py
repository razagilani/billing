--- conflicted
+++ resolved
@@ -1,3 +1,4 @@
+import json
 from datetime import datetime, timedelta
 from billing import config
 from billing.core.model import UtilBill, UtilBillLoader, Address, Charge, Register, Session, Supplier
@@ -68,18 +69,21 @@
         #Register to be updated
         register = session.query(Register).filter(
             Register.id == register_id).one()
-        utilbill_id = register.utilbill_id
-        utilbill = self.state_db.get_utilbill_by_id(utilbill_id)
-        if utilbill.editable():
-            for k in ['description', 'quantity', 'quantity_units',
-                      'identifier', 'estimated', 'reg_type', 'register_binding',
-                      'active_periods', 'meter_identifier']:
-                val = rows.get(k, getattr(register, k))
-                self.logger.debug("Setting attribute %s on register %s to %s" %
-                                  (k, register.id, val))
-                setattr(register, k, val)
-            self.logger.debug("Commiting changes to register %s" % register.id)
-            self.compute_utility_bill(register.utilbill_id)
+
+        for k in ['description', 'quantity', 'quantity_units',
+                  'identifier', 'estimated', 'reg_type', 'register_binding',
+                  'meter_identifier']:
+            val = rows.get(k, getattr(register, k))
+            self.logger.debug("Setting attribute %s on register %s to %s" %
+                              (k, register.id, val))
+            setattr(register, k, val)
+        if 'active_periods' in rows and rows['active_periods'] is not None:
+            active_periods_str = json.dumps(rows['active_periods'])
+            self.logger.debug("Setting attribute active_periods on register"
+                              " %s to %s" % (register.id, active_periods_str))
+            register.active_periods = active_periods_str
+        self.logger.debug("Commiting changes to register %s" % register.id)
+        self.compute_utility_bill(register.utilbill_id)
         return register
 
     def delete_register(self, register_id):
@@ -89,7 +93,7 @@
         register = session.query(Register).filter(
             Register.id == register_id).one()
         utilbill_id = register.utilbill_id
-        utilbill = self.state_db.get_utilbill_by_id(utilbill_id)
+        utilbill = self._get_utilbill(utilbill_id)
         if utilbill.editable():
             session.delete(register)
             session.commit()
@@ -97,16 +101,10 @@
 
     def add_charge(self, utilbill_id):
         """Add a new charge to the given utility bill."""
-<<<<<<< HEAD
-        utilbill = Session().query(UtilBill).filter_by(id=utilbill_id).one()
-        charge = utilbill.add_charge()
-        self.compute_utility_bill(utilbill_id)
-=======
-        utilbill = self.state_db.get_utilbill_by_id(utilbill_id)
+        utilbill = self._get_utilbill(utilbill_id)
         if utilbill.editable():
             charge = utilbill.add_charge()
             self.compute_utility_bill(utilbill_id)
->>>>>>> 93d0be2e
         return charge
 
     def update_charge(self, fields, charge_id=None, utilbill_id=None,
@@ -120,7 +118,7 @@
             session.query(Charge). \
                 filter(Charge.utilbill_id == utilbill_id). \
                 filter(Charge.rsi_binding == rsi_binding).one()
-        utilbill = self.state_db.get_utilbill_by_id(charge.utilbill.id)
+        utilbill = self._get_utilbill(charge.utilbill.id)
         if utilbill.editable():
             for k, v in fields.iteritems():
                 if k not in Charge.column_names():
@@ -134,7 +132,7 @@
         """Delete the charge given by 'rsi_binding' in the given utility
         bill."""
         assert charge_id or utilbill_id and rsi_binding
-        utilbill = self.state_db.get_utilbill_by_id(utilbill_id)
+        utilbill = self._get_utilbill(utilbill_id)
         if utilbill.editable():
             session = Session()
             charge = session.query(Charge).filter(Charge.id == charge_id).one() \
@@ -153,17 +151,11 @@
         `utilbill_id`. Fields that are not None get updated to new
         values while other fields are unaffected.
         """
-<<<<<<< HEAD
-        utilbill = self._get_utilbill(utilbill_id)
-        if target_total is not None:
-            utilbill.target_total = target_total
-=======
-        utilbill = self.state_db.get_utilbill_by_id(utilbill_id)
+        utilbill = self._get_utilbill(utilbill_id)
         try:
             utilbill.editable()
             if target_total is not None:
                 utilbill.target_total = target_total
->>>>>>> 93d0be2e
 
             if service is not None:
                 utilbill.service = service
@@ -318,7 +310,8 @@
         session = Session()
         utility_bill = session.query(UtilBill).filter(
             UtilBill.id == utilbill_id).one()
-
+        
+        # TODO maybe this is redudant with editable() below
         if utility_bill.is_attached() or utility_bill.processed:
             raise ValueError("Can't delete an attached or processed utility bill.")
 
@@ -337,22 +330,13 @@
         '''Resets the UPRS of this utility bill to match the predicted one.
         '''
         session = Session()
-<<<<<<< HEAD
-        utilbill = self._get_utilbill(utilbill_id)
-        for charge in utilbill.charges:
-            session.delete(charge)
-        utilbill.charges = []
-        utilbill.charges = self.rate_structure_dao. \
-            get_predicted_charges(utilbill, UtilBillLoader(session))
-=======
-        utilbill = self.state_db.get_utilbill_by_id(utilbill_id)
+        utilbill = self._get_utilbill(utilbill_id)
         if utilbill.editable():
             for charge in utilbill.charges:
                 session.delete(charge)
             utilbill.charges = []
             utilbill.charges = self.rate_structure_dao. \
                 get_predicted_charges(utilbill, UtilBillLoader(session))
->>>>>>> 93d0be2e
         return self.compute_utility_bill(utilbill_id)
 
     def compute_utility_bill(self, utilbill_id):
@@ -360,14 +344,9 @@
         Also updates some keys in the document that are duplicates of columns
         in the MySQL table.
         '''
-<<<<<<< HEAD
-        utilbill = self._get_utilbill(utilbill_id)
-        utilbill.compute_charges()
-=======
-        utilbill = self.state_db.get_utilbill_by_id(utilbill_id)
+        utilbill = self._get_utilbill(utilbill_id)
         if utilbill.editable():
             utilbill.compute_charges()
->>>>>>> 93d0be2e
         return utilbill
 
     def get_all_utilbills_json(self, account, start=None, limit=None):
