--- conflicted
+++ resolved
@@ -233,13 +233,8 @@
             raise cherrypy.HTTPRedirect('/login.html')
 
     @cherrypy.expose
-<<<<<<< HEAD
     def get_reconciliation_data(self, start, limit, **kwargs):
         '''Handles AJAX request for data to fill reconciliation report grid.'''
-=======
-    def reconciliation(self):
-        '''Show reconciliation report.'''
->>>>>>> 69e2db51
         self.check_authentication()
         try:
             start, limit = int(start), int(limit)
