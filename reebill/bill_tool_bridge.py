#!/usr/bin/python
'''
File: bill_tool_bridge.py
Description: Allows bill tool to be invoked as a CGI
'''
import sys
import traceback
import json
import cherrypy
import jinja2, os
import string
import ConfigParser
from datetime import datetime
from datetime import date
import itertools as it
from decimal import *

# uuid collides with locals so both module and locals are renamed
import uuid as UUID
import inspect
import logging

from billing.processing import process
from billing.processing import state
from billing.processing import fetch_bill_data as fbd
from billing.reebill import render
from billing.reebill import journal
from billing.processing.billupload import BillUpload
from billing import nexus_util as nu
from billing.nexus_util import NexusUtil
from billing import bill
from billing import json_util as ju
from billing.reebill import bill_mailer
from billing import mongo
import billing.processing.rate_structure as rs
from billing.processing import db_objects
from billing.users import UserDAO, User
from billing import dateutils
from skyliner import splinter
from skyliner.skymap.monguru import Monguru

sys.stdout = sys.stderr
import pprint
pp = pprint.PrettyPrinter(indent=4)

# TODO 11454025 rename to ProcessBridge or something
class BillToolBridge:
    """ A monolithic class encapsulating the behavior to:  handle an incoming http request """
    """ and invoke bill processing code.  No business logic should reside here."""

    """
    Notes on using SQLAlchemy.  Since the ORM sits on top of the MySQL API, care must
    be given to the underlying resource utilization.  Namely, sessions have to be
    closed via a commit or rollback.

    Also, SQLAlchemy may be lazy in the way it executes database operations.  Primary
    keys may not be returned and set in an instance unless commit is called.  Therefore,
    ensure that a commit is issued before using newly inserted instances.

    The pattern of usage is as follows:
    - declare a local variable that will point to a session at the top of a try block
    - initialize this variable to None, so that if an exception is subsequently raised
      the local will not be undefined.
    - pass the session into a statedb function.
    - commit the session.
    - if an exception was raised, and the local variable pointing to the session is
      initialized, then rollback.
    """

    config = None

    # TODO: refactor config and share it between btb and bt 15413411
    def __init__(self):
        self.config = ConfigParser.RawConfigParser()
        config_file_path = os.path.join(os.path.dirname(os.path.realpath(__file__)),'reebill.cfg')
        if not self.config.read(config_file_path):
            # can't log this because logger hasn't been created yet (log file
            # name & associated info comes from config file)
            print >> sys.stderr, 'Config file "%s" not found; creating it with default values'
            self.config.add_section('journaldb')
            self.config.set('journaldb', 'host', 'localhost')
            self.config.set('journaldb', 'port', '27017')
            self.config.set('journaldb', 'database', 'skyline')
            self.config.set('journaldb', 'collection', 'journal')
            self.config.add_section('http')
            self.config.set('http', 'socket_port', '8185')
            self.config.set('http', 'socket_host', '10.0.0.250')
            self.config.add_section('rsdb')
            #self.config.set('rsdb', 'rspath', '[root]db/skyline/ratestructure/')
            self.config.set('rsdb', 'host', 'localhost')
            self.config.set('rsdb', 'port', '27017')
            self.config.set('rsdb', 'database', 'skyline')
            self.config.set('rsdb', 'collection', 'reebills')
            self.config.add_section('billdb')
            self.config.set('billdb', 'utilitybillpath', '[root]db/skyline/utilitybills/')
            self.config.set('billdb', 'billpath', '[root]db/skyline/bills/')
            self.config.set('billdb', 'host', 'localhost')
            self.config.set('billdb', 'port', '27017')
            self.config.set('billdb', 'database', 'skyline')
            self.config.set('billdb', 'collection', 'reebills')
            self.config.add_section('statedb')
            self.config.set('statedb', 'host', 'localhost')
            self.config.set('statedb', 'database', 'skyline')
            self.config.set('statedb', 'user', '[your mysql user]')
            self.config.set('statedb', 'password', '[your mysql password]')
            self.config.add_section('usersdb')
            self.config.set('usersdb', 'host', 'localhost')
            self.config.set('usersdb', 'database', 'skyline')
            self.config.set('usersdb', 'collection', 'users')
            self.config.set('usersdb', 'user', 'dev')
            self.config.set('usersdb', 'password', 'dev')
            self.config.add_section('mailer')
            self.config.set('mailer', 'smtp_host', 'smtp.gmail.com')
            self.config.set('mailer', 'smtp_port', '587')
            self.config.set('mailer', 'originator', 'jwatson@skylineinnovations.com')
            self.config.set('mailer', 'from', '"Jules Watson" <jwatson@skylineinnovations.com>')
            self.config.set('mailer', 'password', 'password')
            self.config.add_section('authentication')
            self.config.set('authentication', 'authenticate', 'true')

            # For BillUpload
            # default name of log file (config file can override this)
            DEFAULT_LOG_FILE_NAME = 'reebill.log'

            # default format of log entries (config file can override this)
            DEFAULT_LOG_FORMAT = '%(asctime)s %(levelname)s %(message)s'

            # directory where bill images are temporarily stored
            DEFAULT_BILL_IMAGE_DIRECTORY = '/tmp/billimages'

            # directory to store temporary files for pdf rendering
            DEFAULT_RENDERING_TEMP_DIRECTORY = '/tmp'

            # log file info
            self.config.add_section('log')
            self.config.set('log', 'log_file_name', DEFAULT_LOG_FILE_NAME)
            self.config.set('log', 'log_format', DEFAULT_LOG_FORMAT)

            # bill image rendering
            self.config.add_section('billimages')
            self.config.set('billimages', 'bill_image_directory', DEFAULT_BILL_IMAGE_DIRECTORY)

            # reebill pdf rendering
            self.config.add_section('reebillrendering')
            self.config.set('reebillrendering', 'temp_directory', DEFAULT_RENDERING_TEMP_DIRECTORY)


            # Writing our configuration file to 'example.cfg'
            with open(config_file_path, 'wb') as new_config_file:
                self.config.write(new_config_file)

        self.config.read(config_file_path)

        # logging:
        # get log file name and format from config file
        # TODO: if logging section of config file is malformed, choose default
        # values and report the error to stderr
        log_file_path = os.path.join(os.path.dirname(os.path.realpath(__file__)),
                self.config.get('log', 'log_file_name'))
        log_format = self.config.get('log', 'log_format')
        # make sure log file is writable
        try:
            open(log_file_path, 'a').close() # 'a' for append
        except Exception as e:
            # logging this error is impossible, so print to stderr
            print >> sys.stderr, 'Log file path "%s" is not writable.' \
                    % log_file_path
            raise
        # create logger
        self.logger = logging.getLogger('reebill')
        formatter = logging.Formatter(log_format)
        handler = logging.FileHandler(log_file_path)
        handler.setFormatter(formatter)
        self.logger.addHandler(handler) 
        # loggers are created with level 'NOTSET' by default, except the root
        # logger (this one), which is created with level 'WARNING'. to include
        # messages like the initialization message at the end of this function,
        # the level has to be changed.
        self.logger.setLevel(logging.DEBUG)

        # load users database
        self.user_dao = UserDAO(dict(self.config.items('usersdb')))

        # create an instance representing the database
        statedb_config_section = self.config.items("statedb")
        self.state_db = state.StateDB(dict(statedb_config_section)) 

        # create one BillUpload object to use for all BillUpload-related methods
        self.billUpload = BillUpload(self.config, self.logger)

        # create a MongoReeBillDAO
        billdb_config_section = self.config.items("billdb")
        self.reebill_dao = mongo.ReebillDAO(dict(billdb_config_section))

        # create a RateStructureDAO
        rsdb_config_section = self.config.items("rsdb")
        self.ratestructure_dao = rs.RateStructureDAO(dict(rsdb_config_section))

        # create a JournalDAO
        journaldb_config_section = self.config.items("journaldb")
        self.journal_dao = journal.JournalDAO(dict(journaldb_config_section))

        # create one Process object to use for all related bill processing
        self.process = process.Process(self.config, self.state_db, self.reebill_dao, self.ratestructure_dao)

        # create a ReebillRenderer
        self.renderer = render.ReebillRenderer(dict(self.config.items('reebillrendering')), self.logger)

        # configure mailer
        # TODO: pass in specific configs?
        bill_mailer.config = self.config

        # create on RateStructureDAO to user for all ratestructure queries
        rsdb_config_section = self.config.items("rsdb")
        self.ratestructure_dao = rs.RateStructureDAO(dict(rsdb_config_section))

        # determine whether authentication is on or off
        self.authentication_on = self.config.getboolean('authentication', 'authenticate')

        # print a message in the log--TODO include the software version
        self.logger.info('BillToolBridge initialized')
    
    @cherrypy.expose
    def index(self):
        print >> sys.stderr, 'index was called'
        if self.check_authentication():
            raise cherrypy.HTTPRedirect('/billentry.html')
        else:
            raise cherrypy.HTTPRedirect('/login.html')

#    @cherrypy.expose
#    def generate_reconciliation_report(self):
#        '''Reconciliation report for reebills.'''
#        try:
#            # file where the report goes: json format
#            output_file = open(os.path.join(os.path.dirname(
#                os.path.realpath(__file__)), 'reconciliation_report.json'), 'w')
#
#            session = self.state_db.session()
#            monguru = Monguru('tyrell', 'dev') # TODO don't hard-code
#
#            for account in self.state_db.listAccounts(session):
#                # TODO don't hard-code
#                install = splinter.Splinter('http://duino-drop.appspot.com/',
#                        "tyrell", "dev").get_install_obj_for(nu.NexusUtil() \
#                        .olap_id(account))
#                for sequence in self.state_db.listSequences(session, account):
#                    print 'reconciliation report for %s-%s' % (account, sequence)
#                    reebill = self.reebill_dao.load_reebill(account, sequence)
#                    try:
#                        # get energy from the bill
#                        bill_therms = reebill.total_renewable_energy
#
#                        # OLTP is more accurate but way too slow to generate this report in a reasonable time
#                        #oltp_therms = sum(install.get_energy_consumed_by_service(
#                                #day, 'service type is ignored!', [0,23]) for day
#                                #in dateutils.date_generator(reebill.period_begin,
#                                #reebill.period_end))
#                        
#                        # now get energy from OLAP: start by adding up energy
#                        # sold for each day, whether billable or not (assuming
#                        # that periods of missing data from OLTP will have
#                        # contributed 0 to the OLAP aggregate)
#                        olap_btu = 0
#                        for day in dateutils.date_generator(reebill.period_begin,
#                                reebill.period_end):
#                            olap_btu += monguru.get_data_for_day(install,
#                                    day).energy_sold
#
#                        # now find out how much energy was unbillable by
#                        # subtracting energy sold during all unbillable
#                        # annotations from the previous total
#                        for anno in [anno for anno in install.get_annotations() if
#                                anno.unbillable]:
#                            # i think annotation datetimes are in whole hours
#                            # and their ends are exclusive
#                            for hour in sky_handlers.cross_range(anno._from, anno._to):
#                                hourly_doc = monguru.get_data_for_hour(install, hour)
#                                olap_btu -= hourly_doc.energy_sold
#                        olap_therms = olap_btu / 100000
#                    except Exception as error:
#                        output_file.write(ju.dumps({
#                            'success': False,
#                            'account': account,
#                            'sequence': sequence,
#                            'error': '%s\n%s' % (error, traceback.format_exc()
#                        }))
#                    else:
#                        output_file.write(ju.dumps({
#                            'success': True,
#                            'account': account,
#                            'sequence': sequence,
#                            'bill_therms': bill_therms,
#                            'olap_therms': olap_therms
#                        }))
#                    output_file.write('\n')
#        except Exception as e:
#            print >> sys.stderr, e, traceback.format_exc()
#            self.logger.error(e, traceback.format_exc())
#            raise
<<<<<<< HEAD
    @cherrypy.expose
    def reconciliation(self):
    def reconciliation(self):
=======

    @cherrypy.expose
    def reconciliation(self):
>>>>>>> 483dc2e1
        '''Show reconciliation report.'''
        self.check_authentication()
        result = '''<h1>Reconciliation Report</h1>
                 <p><h4>Showing only bills that have a significant discrepancy from OLAP and ones that cause errors.</h4>'''
<<<<<<< HEAD
        #for line in open(os.path.join(os.path.dirname(os.path.realpath(__file__)), 'reconciliation_report.json')).readlines():
            #result += '<p>' + line.replace('\n', '<p>')
            ##json_dict = ju.loads(line)
=======
>>>>>>> 483dc2e1
        with open(os.path.join(os.path.dirname(os.path.realpath(__file__)), 'reconciliation_report.json')) as report_file:
            text = report_file.read()
            lines = text.split('\n')
            json_array = json.loads(text)
            for line, json_dict in zip(lines, json_array):
                if 'success' in json_dict and json_dict['success'] is True:
                    result += '<p>' + line
                else:
                    result += '<p><font color="#ff0000">' + line + '</font>'
        return result

#    @cherrypy.expose
#    def reconciliation_for_account(self, account, **kwargs):
#        '''Returns JSON representing the reconciliation data for all reebills
#        belonging to a single customer account.'''
#        try:
#            result = []
#            olap_id = nu.NexusUtil().olap_id(account)
#            install = splinter.Splinter('http://duino-drop.appspot.com/', "tyrell", "dev") \
#                    .get_install_obj_for(olap_id)
#            monguru = Monguru('tyrell', 'dev') # TODO don't hard-code
#            session = self.state_db.session()
#            for sequence in self.state_db.listSequences(session, account):
#                reebill = self.reebill_dao.load_reebill(account, sequence)
#                print '%s-%s' % (account, sequence)
#                try:
#                    # get energy from the bill
#                    bill_therms = reebill.total_renewable_energy
#                    #oltp_therms = sum(install.get_energy_consumed_by_service(
#                            #day, 'service type is ignored!', [0,23]) for day
#                            #in dateutils.date_generator(reebill.period_begin,
#                            #reebill.period_end))
#
#                    # OLTP is more accurate but way too slow to generate this report in a reasonable time
#                    
#                    # now get energy from OLAP: start by adding up energy
#                    # sold for each day, whether billable or not (assuming
#                    # that periods of missing data from OLTP will have
#                    # contributed 0 to the OLAP aggregate)
#                    olap_btu = 0
#                    for day in dateutils.date_generator(reebill.period_begin,
#                            reebill.period_end):
#                        olap_btu += monguru.get_data_for_day(install,
#                                day).energy_sold
#
#                    # now find out how much energy was unbillable by
#                    # subtracting energy sold during all unbillable
#                    # annotations from the previous total
#                    # TODO worry about floating-point errors
#                    for anno in [anno for anno in install.get_annotations() if
#                            anno.unbillable]:
#                        # i think annotation datetimes are in whole hours
#                        # and their ends are exclusive
#                        for hour in sky_handlers.cross_range(anno._from, anno._to):
#                            hourly_doc = monguru.get_data_for_hour(install, hour)
#                            olap_btu -= hourly_doc.energy_sold
#                    olap_therms = olap_btu / 100000.
#                except Exception as error:
#                    result.append({'sequence': sequence, 'success': False,
#                        'error': error})
#                else:
#                    result.append({'sequence': sequence, 'success': True,
#                        'bill_therms': bill_therms, 'olap_therms':
#                        olap_therms})
#            return ju.dumps(result)
#        except Exception as e:
#            print >> sys.stderr, e, traceback.format_exc()
#            self.logger.error(e, traceback.format_exc())
#            raise
<<<<<<< HEAD
=======
        
>>>>>>> 483dc2e1
    ###########################################################################
    # authentication functions

    @cherrypy.expose
    def login(self, identifier, rememberme='off', **kwargs):
        user = self.user_dao.load_user(identifier)
        if user is None:
            self.logger.info(('login attempt failed: identifier "%s"'
                ', remember me: %s') % (identifier, rememberme))
            raise cherrypy.HTTPRedirect("/login.html")

        # successful login:

        # create session object
        # if 'rememberme' is true, timeout is 1 week (10080 minutes) and
        # 'persistent' argument is true; if not, persistent is false and
        # timeout has no effect (cookie expires when browser is closed)
        # the functions below cause an error
        #cherrypy.lib.sessions.expire()
        #cherrypy.lib.sessions.init(timeout=1,
        #        persistent=(rememberme == 'on'))
        #cherrypy.session.regenerate()

        # store identifier & user preferences in cherrypy session object &
        # redirect to main page
        cherrypy.session['user'] = user
        self.logger.info(('user "%s" logged in: remember '
            'me: "%s" type is %s') % (identifier, rememberme,
            type(rememberme)))
        raise cherrypy.HTTPRedirect("/billentry.html")

    def check_authentication(self):
        '''Decorator to check authentication for HTTP request functions:
        returns True if the user is logged in; if not, sets the HTTP status
        code to 401 and returns False. Does not redirect to the login page,
        because it gets called in AJAX requests, which must return actual data
        instead of a redirect.'''
        try:
            # if authentication is turned off, skip the check and make sure the
            # session contains default data
            if not self.authentication_on:
                if 'user' not in cherrypy.session:
                    cherrypy.session['user'] = UserDAO.default_user
                return True
            if 'user' not in cherrypy.session:
                self.logger.info("Non-logged-in user was denied access to: %s" % \
                        inspect.stack()[1][3])
                # TODO: 19664107
                # 401 = unauthorized--can't reply to an ajax call with a redirect
                cherrypy.response.status = 401
                return False
            return True
        except Exception as e:
            print >> sys.stderr, e, traceback.format_exc()
            self.logger.error(e, traceback.format_exc())
            raise
    
    @cherrypy.expose
    def getUsername(self, **kwargs):
        '''This returns the username of the currently logged-in user--not to be
        confused with the identifier. The identifier is a unique id but the
        username is not.'''
        self.check_authentication()
        try:
            return ju.dumps({'success':True,
                    'username': cherrypy.session['user'].username})
        except Exception as e:
            self.logger.error('%s:\n%s' % (e, traceback.format_exc()))
            return ju.dumps({'success': False, 'errors':{'reason': str(e),
                    'details':traceback.format_exc()}})

    @cherrypy.expose
    def logout(self):
        if 'user' in cherrypy.session:
            self.logger.info('user "%s" logged out' % (cherrypy.session['user'].username))
            del cherrypy.session['user']
        raise cherrypy.HTTPRedirect('/login.html')

    ###########################################################################
    # bill processing

    # TODO: do this on a per service basis 18311877
    @cherrypy.expose
    def copyactual(self, account, sequence, **args):
        try:
            if not account or not sequence:
                raise ValueError("Bad Parameter Value")

            reebill = self.reebill_dao.load_reebill(account, sequence)
            self.process.copy_actual_charges(reebill)
            self.reebill_dao.save_reebill(reebill)

            return json.dumps({'success': True})

        except Exception as e:
                return json.dumps({'success': False, 'errors':{'reason': str(e), 'details':traceback.format_exc()}})

    @cherrypy.expose
    def new_account(self, name, account, discount_rate, template_account, **args):
        self.check_authentication()
        try:
            session = None
            if not name or not account or not discount_rate or not template_account:
                raise ValueError("Bad Parameter Value")

            session = self.state_db.session()

            customer = self.process.create_new_account(session, account, name, discount_rate, template_account)

            reebill = self.reebill_dao.load_reebill(account, 0)

            # record the successful completion
            self.journal_dao.journal(customer.account, 0, "Newly created")

            self.process.roll_bill(session, reebill)
            self.reebill_dao.save_reebill(reebill)
            self.journal_dao.journal(account, 0, "ReeBill rolled")

            session.commit()

            return json.dumps({'success': True})

        except Exception as e:
            if session is not None: 
                try:
                    if session is not None: session.rollback()
                except:
                    print "Could not rollback session"
            self.logger.error('%s:\n%s' % (e, traceback.format_exc()))
            return json.dumps({'success': False, 'errors':{'reason': str(e), 'details':traceback.format_exc()}})

    @cherrypy.expose
    def roll(self, account, sequence, **args):
        self.check_authentication()
        try:
            session = None
            if not account or not sequence:
                raise ValueError("Bad Parameter Value")

            reebill = self.reebill_dao.load_reebill(account, sequence)

            session = self.state_db.session()
            self.process.roll_bill(session, reebill)
            self.reebill_dao.save_reebill(reebill)
            session.commit()
            self.journal_dao.journal(account, sequence, "ReeBill rolled")
            return json.dumps({'success': True})
        except Exception as e:
            if session is not None: 
                try:
                    if session is not None: session.rollback()
                except:
                    print "Could not rollback session"
            self.logger.error('%s:\n%s' % (e, traceback.format_exc()))
            return json.dumps({'success': False, 'errors':{'reason': str(e), 'details':traceback.format_exc()}})


    @cherrypy.expose
    def pay(self, account, sequence, **args):
        self.check_authentication()
        try:
            session = None
            if not account or not sequence:
                raise ValueError("Bad Parameter Value")
            reebill = self.reebill_dao.load_reebill(account, sequence)

            session = self.state_db.session()
            self.process.pay_bill(session, reebill)
            session.commit()
            self.reebill_dao.save_reebill(reebill)
            return json.dumps({'success': True})

        except Exception as e:
            if session is not None: 
                try:
                    if session is not None: session.rollback()
                except:
                    print "Could not rollback session"
            self.logger.error('%s:\n%s' % (e, traceback.format_exc()))
            return json.dumps({'success': False, 'errors':{'reason': str(e), 'details':traceback.format_exc()}})


    @cherrypy.expose
    def bindree(self, account, sequence, **args):
        self.check_authentication()
        from billing.processing import fetch_bill_data as fbd
        try:
            if not account or not sequence:
                raise ValueError("Bad Parameter Value")
            reebill = self.reebill_dao.load_reebill(account, sequence)

            fbd.fetch_bill_data(
                "http://duino-drop.appspot.com/",
                nu.NexusUtil().olap_id(account),
                reebill
            )

            self.reebill_dao.save_reebill(reebill)

            self.journal_dao.journal(account, sequence, "RE&E Bound")

            return json.dumps({'success': True})

        except Exception as e:
            self.logger.error('%s:\n%s' % (e, traceback.format_exc()))
            return json.dumps({'success': False, 'errors':{'reason': str(e), 'details':traceback.format_exc()}})


    @cherrypy.expose
    def bindrs(self, account, sequence, **args):
        self.check_authentication()
        session = None
        try:
            if not account or not sequence:
                raise ValueError("Bad Parameter Value")

            session = self.state_db.session()

            reebill = self.reebill_dao.load_reebill(account, sequence)
            prior_reebill = self.reebill_dao.load_reebill(account, int(sequence)-1)

            self.process.calculate_reperiod(reebill)

            self.process.bind_rate_structure(reebill)

            self.process.pay_bill(session, reebill)

            # TODO: 22726549 hack to ensure the computations from bind_rs come back as decimal types
            self.reebill_dao.save_reebill(reebill)
            reebill = self.reebill_dao.load_reebill(account, sequence)

            self.process.sum_bill(session, prior_reebill, reebill)

            # TODO: 22726549  hack to ensure the computations from bind_rs come back as decimal types
            self.reebill_dao.save_reebill(reebill)
            reebill = self.reebill_dao.load_reebill(account, sequence)
            self.process.calculate_statistics(prior_reebill, reebill)

            self.reebill_dao.save_reebill(reebill)

            session.commit()

            return json.dumps({'success': True})
        except Exception as e:
            if session is not None: 
                try:
                    if session is not None: session.rollback()
                except:
                    print "Could not rollback session"
            self.logger.error('%s:\n%s' % (e, traceback.format_exc()))
            return json.dumps({'success': False, 'errors':{'reason': str(e), 'details':traceback.format_exc()}})

    @cherrypy.expose
    def render(self, account, sequence, **args):
        self.check_authentication()
        try:
            if not account or not sequence:
                raise ValueError("Bad Parameter Value")
            reebill = self.reebill_dao.load_reebill(account, sequence)
            # TODO 22598787 - branch awareness
            self.renderer.render(reebill, 
                self.config.get("billdb", "billpath")+ "%s" % account, 
                "%.4d.pdf" % int(sequence),
                "EmeraldCity-FullBleed-1.png,EmeraldCity-FullBleed-2.png",
                False
            )
        except Exception as e:
            self.logger.error('%s:\n%s' % (e, traceback.format_exc()))
            return json.dumps({'success': False, 'errors':{'reason': str(e), 'details':traceback.format_exc()}})

        return json.dumps({'success': True})

    @cherrypy.expose
    def mail(self, account, sequences, recipients, **args):
        self.check_authentication()
        try:
            session = None
            if not account or not sequences or not recipients:
                raise ValueError("Bad Parameter Value")

            # look up this value and fail early if there is something wrong
            # with the session.
            current_user = cherrypy.session['user'].username
            session = self.state_db.session()

            # sequences will come in as a string if there is one element in post data. 
            # If there are more, it will come in as a list of strings
            if type(sequences) is not list: sequences = [sequences]
            # acquire the most recent reebill from the sequence list and use
            # its values for the merge
            sequences = [sequence for sequence in sequences]
            # sequences is [u'17']
            all_bills = [self.reebill_dao.load_reebill(account, sequence) for
                    sequence in sequences]

            # set issue date 
            for reebill in all_bills:
                self.process.issue(reebill.account, reebill.sequence)
                self.process.issue_to_customer(session, reebill.account,
                        reebill.sequence)

            #  TODO: 21305875  Do this until reebill is being passed around
            #  problem is all_bills is not reloaded after .issue and
            #  .issue_to_customer
            all_bills = [self.reebill_dao.load_reebill(account, sequence) for
                    sequence in sequences]

            # render all the bills
            for reebill in all_bills:
                # TODO 22598787 - branch awareness
                self.renderer.render(reebill, 
                    self.config.get("billdb", "billpath")+ "%s" % reebill.account, 
                    "%.4d.pdf" % int(reebill.sequence),
                    "EmeraldCity-FullBleed-1.png,EmeraldCity-FullBleed-2.png",
                    True
                )
                

            # the last element
            most_recent_bill = all_bills[-1]

            bill_file_names = ["%.4d.pdf" % int(sequence) for sequence in sequences]
            bill_dates = ["%s" % (b.period_end) for b in all_bills]
            bill_dates = ", ".join(bill_dates)

            merge_fields = {}
            merge_fields["sa_street1"] = most_recent_bill.service_address["sa_street1"]
            merge_fields["balance_due"] = most_recent_bill.balance_due.quantize(Decimal("0.00"))
            merge_fields["bill_dates"] = bill_dates
            merge_fields["last_bill"] = bill_file_names[-1]

            bill_mailer.mail(recipients, merge_fields,
                    os.path.join(self.config.get("billdb", "billpath"),
                        account), bill_file_names);


            # set issued to customer flagnflict.
            # Commit bill
            for reebill in all_bills:
                self.journal_dao.journal(reebill.account, reebill.sequence,
                        "Mailed to %s by %s" % (recipients, current_user))
                self.process.issue_to_customer(session, reebill.account,
                        reebill.sequence)
                self.process.commit_reebill(session, reebill.account,
                        reebill.sequence)

            session.commit()
            return json.dumps({'success': True})

        except Exception as e:
            if session is not None: 
                try:
                    if session is not None: session.rollback()
                except:
                    print "Could not rollback session"
            self.logger.error('%s:\n%s' % (e, traceback.format_exc()))
            return json.dumps({'success': False, 'errors':{'reason': str(e),
                    'details':traceback.format_exc()}})


    def full_names_of_accounts(self, accounts):
        '''Given a list of account numbers (as strings), returns a list
        containing the "full name" of each account, each of which is of the
        form "accountnumber - codename - casualname - primus". Names that do not
        exist for a given account are skipped.'''
        all_accounts_all_names = NexusUtil().all_ids_for_accounts("billing", accounts)
        result = []
        for account, all_names in zip(accounts, all_accounts_all_names):
            names = [account]
            try:
                names.append(all_names['codename'])
            except KeyError:
                pass
            try:
                names.append(all_names['casualname'])
            except KeyError:
                pass
            try:
                names.append(all_names['primus'])
            except KeyError:
                pass
            result.append(' - '.join(names))
        return result

    @cherrypy.expose
    def listAccounts(self, **kwargs):
        self.check_authentication()
        try:
            session = None
            accounts = []
            # eventually, this data will have to support pagination
            session = self.state_db.session()
            accounts = self.state_db.listAccounts(session)
            session.commit()
            rows = [{'account': account, 'name': full_name} for account,
                    full_name in zip(accounts, self.full_names_of_accounts(accounts))]
            return json.dumps({'success': True, 'rows':rows})
        except Exception as e:
            if session is not None: 
                try:
                    if session is not None: session.rollback()
                except:
                    print "Could not rollback session"
            self.logger.error('%s:\n%s' % (e, traceback.format_exc()))
            return json.dumps({'success': False, 'errors':{'reason': str(e), 'details':traceback.format_exc()}})


    @cherrypy.expose
    def listSequences(self, account, **kwargs):
        self.check_authentication()
        try:
            session = None
            sequences = []
            if not account:
                raise ValueError("Bad Parameter Value")
            # eventually, this data will have to support pagination
            session = self.state_db.session()
            sequences = self.state_db.listSequences(session, account)
            session.commit()
            rows = [{'sequence': sequence} for sequence in sequences]
            return json.dumps({'success': True, 'rows':rows})
        except Exception as e:
            try:
                if session is not None: session.rollback()
            except:
                print "Could not rollback session"
            self.logger.error('%s:\n%s' % (e, traceback.format_exc()))
            return json.dumps({'success': False, 'errors':{'reason': str(e), 'details':traceback.format_exc()}})


    @cherrypy.expose
    def retrieve_account_status(self, start, limit, **args):
        self.check_authentication()
        # call getrows to actually query the database; return the result in
        # JSON format if it succeded or an error if it didn't
        try:
            session = None
            if not start or not limit:
                raise ValueError("Bad Parameter Value")
            # result is a list of dictionaries of the form
            # {account: full name, dayssince: days}
            session = self.state_db.session()
            statuses, totalCount = self.state_db.retrieve_status_days_since(session, int(start), int(limit))
            session.commit()
            full_names = self.full_names_of_accounts([s.account for s in statuses])
            rows = [dict([('account', status.account), ('fullname', full_names[i]), ('dayssince', status.dayssince)])
                    for i, status in enumerate(statuses)]

            return ju.dumps({'success': True, 'rows':rows, 'results':totalCount})
        except Exception as e:
            try:
                if session is not None: session.rollback()
            except:
                print "Could not rollback session"
            self.logger.error('%s:\n%s' % (e, traceback.format_exc()))
            return json.dumps({'success': False, 'errors':{'reason': str(e), 'details':traceback.format_exc()}})

    @cherrypy.expose
    def summary_ree_charges(self, start, limit, **args):
        self.check_authentication()
        # call getrows to actually query the database; return the result in
        # JSON format if it succeded or an error if it didn't
        try:
            session = None

            if not start or not limit:
                raise ValueError("Bad Parameter Value")

            session = self.state_db.session()

            accounts, totalCount = self.state_db.list_accounts(session, int(start), int(limit))

            full_names = self.full_names_of_accounts([account for account in accounts])

            rows = self.process.summary_ree_charges(session, accounts, full_names)

            session.commit()


            return ju.dumps({'success': True, 'rows':rows, 'results':totalCount})

        except Exception as e:
            try:
                if session is not None: session.rollback()
            except:
                print "Could not rollback session"
            # TODO 20217999: log errors?
            print >> sys.stderr, e
            return json.dumps({'success': False, 'errors':{'reason': str(e), 'details':traceback.format_exc()}})

    @cherrypy.expose
    def all_ree_charges(self, **args):

        self.check_authentication()

        try:
            session = None

            session = self.state_db.session()

            rows, total_count = self.process.all_ree_charges(session)

            session.commit()

            return ju.dumps({'success': True, 'rows':rows, 'results':total_count})

        except Exception as e:
            try:
                if session is not None: session.rollback()
            except:
                print "Could not rollback session"
            # TODO 20217999: log errors?
            print >> sys.stderr, e
            return json.dumps({'success': False, 'errors':{'reason': str(e), 'details':traceback.format_exc()}})

    @cherrypy.expose
    def all_ree_charges_csv(self, **args):
        try:
            session = None

            session = self.state_db.session()
            rows, total_count = self.process.all_ree_charges(session)
            session.commit()

            import csv
            import StringIO

            buf = StringIO.StringIO()

            writer = csv.writer(buf)

            writer.writerow(['Account','Sequence',
                'Billing Addressee', 'Service Addressee',
                'Issue Date', 'Period Begin', 'Period End', 'RE&E Value', 
                'RE&E Charges', 'utility charges', 'hypothesized charges',
                'RE&E Energy Therms', 'Marginal Rate per Therm'])

            for row in rows:
                ba = row['billing_address']
                bill_addr_str = "%s %s %s %s %s" % (
                    ba['ba_addressee'] if 'ba_addressee' in ba and ba['ba_addressee'] is not None else "",
                    ba['ba_street1'] if 'ba_street1' in ba and ba['ba_street1'] is not None else "",
                    ba['ba_city'] if 'ba_city' in ba and ba['ba_city'] is not None else "",
                    ba['ba_state'] if 'ba_state' in ba and ba['ba_state'] is not None else "",
                    ba['ba_postal_code'] if 'ba_postal_code' in ba and ba['ba_postal_code'] is not None else "",
                )
                sa = row['service_address']
                service_addr_str = "%s %s %s %s %s" % (
                    sa['sa_addressee'] if 'sa_addressee' in sa and sa['sa_addressee'] is not None else "",
                    sa['sa_street1'] if 'sa_street1' in sa and sa['sa_street1'] is not None else "",
                    sa['sa_city'] if 'sa_city' in sa and sa['sa_city'] is not None else "",
                    sa['sa_state'] if 'sa_state' in sa and sa['sa_state'] is not None else "",
                    sa['sa_postal_code'] if 'sa_postal_code' in sa and sa['sa_postal_code'] is not None else "",
                )

                writer.writerow([row['account'], row['sequence'], 
                    bill_addr_str, service_addr_str, 
                    row['issue_date'], row['period_begin'], row['period_end'],
                    row['ree_value'], row['ree_charges'], row['actual_charges'], row['hypothetical_charges'],
                    row['total_energy'], row['marginal_rate_therm'] ])

                cherrypy.response.headers['Content-Type'] = 'text/csv'
                cherrypy.response.headers['Content-Disposition'] = 'attachment; filename=%s.csv' % datetime.now().strftime("%Y%m%d")


            return buf.getvalue()

        except Exception as e:
            try:
                if session is not None: session.rollback()
            except:
                print "Could not rollback session"
            # TODO 20217999: log errors?
            print >> sys.stderr, e
            return json.dumps({'success': False, 'errors':{'reason': str(e), 'details':traceback.format_exc()}})

    @cherrypy.expose
    def all_ree_charges_csv_altitude(self, **args):
        try:
            session = None

            session = self.state_db.session()
            rows, total_count = self.process.all_ree_charges(session)
            session.commit()

            import csv
            import StringIO

            buf = StringIO.StringIO()

            writer = csv.writer(buf)

            writer.writerow(['Account-Sequence', 'Period End', 'RE&E Charges'])

            for row in rows:
                ba = row['billing_address']
                bill_addr_str = "%s %s %s %s %s" % (
                    ba['ba_addressee'] if 'ba_addressee' in ba and ba['ba_addressee'] is not None else "",
                    ba['ba_street1'] if 'ba_street1' in ba and ba['ba_street1'] is not None else "",
                    ba['ba_city'] if 'ba_city' in ba and ba['ba_city'] is not None else "",
                    ba['ba_state'] if 'ba_state' in ba and ba['ba_state'] is not None else "",
                    ba['ba_postal_code'] if 'ba_postal_code' in ba and ba['ba_postal_code'] is not None else "",
                )
                sa = row['service_address']
                service_addr_str = "%s %s %s %s %s" % (
                    sa['sa_addressee'] if 'sa_addressee' in sa and sa['sa_addressee'] is not None else "",
                    sa['sa_street1'] if 'sa_street1' in sa and sa['sa_street1'] is not None else "",
                    sa['sa_city'] if 'sa_city' in sa and sa['sa_city'] is not None else "",
                    sa['sa_state'] if 'sa_state' in sa and sa['sa_state'] is not None else "",
                    sa['sa_postal_code'] if 'sa_postal_code' in sa and sa['sa_postal_code'] is not None else "",
                )

                writer.writerow(["%s-%s" % (row['account'], row['sequence']), row['period_end'], row['ree_charges']])

                cherrypy.response.headers['Content-Type'] = 'text/csv'
                cherrypy.response.headers['Content-Disposition'] = 'attachment; filename=%s.csv' % datetime.now().strftime("%Y%m%d")


            return buf.getvalue()

        except Exception as e:
            try:
                if session is not None: session.rollback()
            except:
                print "Could not rollback session"
            # TODO 20217999: log errors?
            print >> sys.stderr, e
            return json.dumps({'success': False, 'errors':{'reason': str(e), 'details':traceback.format_exc()}})


    @cherrypy.expose
    # TODO see 15415625 about the problem passing in service to get at a set of RSIs
    def cprsrsi(self, xaction, account, sequence, service, **kwargs):
        self.check_authentication()
        try:
            if not xaction or not sequence or not service:
                raise ValueError("Bad Parameter Value")

            reebill = self.reebill_dao.load_reebill(account, sequence)

            # It is possible that there is no reebill for the requested rate structure 
            # if this is the case, return no rate structure.  
            # This is done so that the UI can configure itself with no data for the
            # requested rate structure 
            if reebill is None:
                return ju.dumps({'success':True})

            rate_structure = self.ratestructure_dao.load_cprs(
                reebill.account, 
                reebill.sequence, 
                reebill.branch,
                reebill.utility_name_for_service(service),
                reebill.rate_structure_name_for_service(service)
            )

            rates = rate_structure["rates"]

            if xaction == "read":
                return json.dumps({'success': True, 'rows':rates})

            elif xaction == "update":

                rows = json.loads(kwargs["rows"])

                # single edit comes in not in a list
                if type(rows) is dict: rows = [rows]

                # process list of edits
                # TODO: RateStructure DAO should do CRUD ops
                for row in rows:
                    # identify the RSI UUID of the posted data
                    rsi_uuid = row['uuid']

                    # identify the rsi, and update it with posted data
                    matches = [rsi_match for rsi_match in it.ifilter(lambda x: x['uuid']==rsi_uuid, rates)]
                    # there should only be one match
                    if (len(matches) == 0):
                        raise Exception("Did not match an RSI UUID which should not be possible")
                    if (len(matches) > 1):
                        raise Exception("Matched more than one RSI UUID which should not be possible")
                    rsi = matches[0]

                    # eliminate attributes that have empty strings or None as these mustn't 
                    # be added to the RSI so the RSI knows to compute for those values
                    for k,v in row.items():
                        if v is None or v == "":
                            del row[k]

                    # now that blank values are removed, ensure that required fields were sent from client 
                    if 'uuid' not in row: raise Exception("RSI must have a uuid")
                    if 'rsi_binding' not in row: raise Exception("RSI must have an rsi_binding")

                    # now take the legitimate values from the posted data and update the RSI
                    # clear it so that the old emptied attributes are removed
                    rsi.clear()
                    rsi.update(row)

                self.ratestructure_dao.save_cprs(
                    reebill.account, 
                    reebill.sequence, 
                    reebill.branch,
                    reebill.utility_name_for_service(service),
                    reebill.rate_structure_name_for_service(service),
                    rate_structure
                )

                return json.dumps({'success':True})

            elif xaction == "create":

                new_rate = {"uuid": str(UUID.uuid1())}
                # should find an unbound charge item, and use its binding since an RSI
                # might be made after a charge item is created
                new_rate['rsi_binding'] = "Temporary RSI Binding"
                rates.append(new_rate)

                self.ratestructure_dao.save_cprs(
                    reebill.account, 
                    reebill.sequence, 
                    reebill.branch,
                    reebill.utility_name_for_service(service),
                    reebill.rate_structure_name_for_service(service),
                    rate_structure
                )

                return json.dumps({'success':True, 'rows':new_rate})

            elif xaction == "destroy":

                uuids = json.loads(kwargs["rows"])

                # single edit comes in not in a list
                # TODO: understand why this is a unicode coming up from browser
                if type(uuids) is unicode: uuids = [uuids]

                # process list of removals
                for rsi_uuid in uuids:

                    # identify the rsi
                    matches = [result for result in it.ifilter(lambda x: x['uuid']==rsi_uuid, rates)]

                    if (len(matches) == 0):
                        raise Exception("Did not match an RSI UUID which should not be possible")
                    if (len(matches) > 1):
                        raise Exception("Matched more than one RSI UUID which should not be possible")
                    rsi = matches[0]

                    rates.remove(rsi)

                self.ratestructure_dao.save_cprs(
                    reebill.account, 
                    reebill.sequence, 
                    reebill.branch,
                    reebill.utility_name_for_service(service),
                    reebill.rate_structure_name_for_service(service),
                    rate_structure
                )

                return json.dumps({'success':True})

        except Exception as e:
            self.logger.error('%s:\n%s' % (e, traceback.format_exc()))
            return json.dumps({'success': False, 'errors':{'reason': str(e), 'details':traceback.format_exc()}})

    @cherrypy.expose
    def uprsrsi(self, xaction, account, sequence, service, begin_period, end_period, **kwargs):
        self.check_authentication()
        try:
            if not xaction or not account or not sequence or not service:
                raise ValueError("Bad Parameter Value")

            reebill = self.reebill_dao.load_reebill(account, sequence)

            # It is possible that there is no reebill for the requested rate structure 
            # if this is the case, return no rate structure.  
            # This is done so that the UI can configure itself with no data for the
            # requested rate structure 
            if reebill is None:
                return ju.dumps({'success':True})

            utility_name = reebill.utility_name_for_service(service)
            rs_name = reebill.rate_structure_name_for_service(service)
            rate_structure = self.ratestructure_dao.load_uprs(utility_name, rs_name, begin_period, end_period)

            if rate_structure is None:
                raise Exception("Could not load UPRS for %s, %s %s to %s" % (utility_name, rs_name, begin_period, end_period) )

            rates = rate_structure["rates"]

            if xaction == "read":
                return json.dumps({'success': True, 'rows':rates})

            elif xaction == "update":

                rows = json.loads(kwargs["rows"])

                # single edit comes in not in a list
                if type(rows) is dict: rows = [rows]

                # process list of edits
                for row in rows:

                    # identify the RSI descriptor of the posted data
                    rsi_uuid = row['uuid']

                    # identify the rsi, and update it with posted data
                    matches = [rsi_match for rsi_match in it.ifilter(lambda x: x['uuid']==rsi_uuid, rates)]
                    # there should only be one match
                    if (len(matches) == 0):
                        raise Exception("Did not match an RSI UUID which should not be possible")
                    if (len(matches) > 1):
                        raise Exception("Matched more than one RSI UUID which should not be possible")
                    rsi = matches[0]

                    # eliminate attributes that have empty strings or None as these mustn't 
                    # be added to the RSI so the RSI knows to compute for those values
                    for k,v in row.items():
                        if v is None or v == "":
                            del row[k]

                    # now that blank values are removed, ensure that required fields were sent from client 
                    if 'uuid' not in row: raise Exception("RSI must have a uuid")
                    if 'rsi_binding' not in row: raise Exception("RSI must have an rsi_binding")

                    # now take the legitimate values from the posted data and update the RSI
                    # clear it so that the old emptied attributes are removed
                    rsi.clear()
                    rsi.update(row)

                self.ratestructure_dao.save_uprs(
                    reebill.utility_name_for_service(service),
                    reebill.rate_structure_name_for_service(service),
                    None,
                    None,
                    rate_structure
                )

                return json.dumps({'success':True})

            elif xaction == "create":

                new_rate = {"uuid": str(UUID.uuid1())}
                new_rate['rsi_binding'] = "Temporary RSI Binding"
                rates.append(new_rate)

                self.ratestructure_dao.save_uprs(
                    reebill.utility_name_for_service(service),
                    reebill.rate_structure_name_for_service(service),
                    None,
                    None,
                    rate_structure
                )

                return json.dumps({'success':True, 'rows':new_rate})

            elif xaction == "destroy":

                uuids = json.loads(kwargs["rows"])

                # single edit comes in not in a list
                # TODO: understand why this is a unicode coming up from browser
                if type(uuids) is unicode: uuids = [uuids]

                # process list of removals
                for rsi_uuid in uuids:

                    # identify the rsi
                    matches = [result for result in it.ifilter(lambda x: x['uuid']==rsi_uuid, rates)]

                    if (len(matches) == 0):
                        raise Exception("Did not match an RSI UUID which should not be possible")
                    if (len(matches) > 1):
                        raise Exception("Matched more than one RSI UUID which should not be possible")
                    rsi = matches[0]

                    rates.remove(rsi)

                self.ratestructure_dao.save_urs(
                    reebill.utility_name_for_service(service),
                    reebill.rate_structure_name_for_service(service),
                    None,
                    None,
                    rate_structure
                )

                return json.dumps({'success':True})

        except Exception as e:
            self.logger.error('%s:\n%s' % (e, traceback.format_exc()))
            return json.dumps({'success': False, 'errors':{'reason': str(e), 'details':traceback.format_exc()}})

    @cherrypy.expose
    def ursrsi(self, xaction, account, sequence, service, **kwargs):
        self.check_authentication()
        try:
            if not xaction or not account or not sequence or not service:
                raise ValueError("Bad Parameter Value")

            reebill = self.reebill_dao.load_reebill(account, sequence)

            # It is possible that there is no reebill for the requested rate structure 
            # if this is the case, return no rate structure.  
            # This is done so that the UI can configure itself with no data for the
            # requested rate structure 
            if reebill is None:
                return ju.dumps({'success':True})

            utility_name = reebill.utility_name_for_service(service)
            rs_name = reebill.rate_structure_name_for_service(service)
            rate_structure = self.ratestructure_dao.load_urs(utility_name, rs_name)

            if rate_structure is None:
                raise Exception("Could not load URS for %s and %s" % (utility_name, rs_name) )

            rates = rate_structure["rates"]

            if xaction == "read":
                return json.dumps({'success': True, 'rows':rates})

            elif xaction == "update":

                rows = json.loads(kwargs["rows"])

                # single edit comes in not in a list
                if type(rows) is dict: rows = [rows]

                # process list of edits
                for row in rows:

                    # identify the RSI descriptor of the posted data
                    rsi_uuid = row['uuid']

                    # identify the rsi, and update it with posted data
                    matches = [rsi_match for rsi_match in it.ifilter(lambda x: x['uuid']==rsi_uuid, rates)]
                    # there should only be one match
                    if (len(matches) == 0):
                        raise Exception("Did not match an RSI UUID which should not be possible")
                    if (len(matches) > 1):
                        raise Exception("Matched more than one RSI UUID which should not be possible")
                    rsi = matches[0]

                    # eliminate attributes that have empty strings or None as these mustn't 
                    # be added to the RSI so the RSI knows to compute for those values
                    for k,v in row.items():
                        if v is None or v == "":
                            del row[k]

                    # now that blank values are removed, ensure that required fields were sent from client 
                    if 'uuid' not in row: raise Exception("RSI must have a uuid")
                    if 'rsi_binding' not in row: raise Exception("RSI must have an rsi_binding")

                    # now take the legitimate values from the posted data and update the RSI
                    # clear it so that the old emptied attributes are removed
                    rsi.clear()
                    rsi.update(row)

                self.ratestructure_dao.save_urs(
                    reebill.utility_name_for_service(service),
                    reebill.rate_structure_name_for_service(service),
                    None,
                    None,
                    rate_structure
                )

                return json.dumps({'success':True})

            elif xaction == "create":

                new_rate = {"uuid": str(UUID.uuid1())}
                new_rate['rsi_binding'] = "Temporary RSI Binding"
                rates.append(new_rate)

                self.ratestructure_dao.save_urs(
                    reebill.utility_name_for_service(service),
                    reebill.rate_structure_name_for_service(service),
                    None,
                    None,
                    rate_structure
                )

                return json.dumps({'success':True, 'rows':new_rate})

            elif xaction == "destroy":

                uuids = json.loads(kwargs["rows"])

                # single edit comes in not in a list
                # TODO: understand why this is a unicode coming up from browser
                if type(uuids) is unicode: uuids = [uuids]

                # process list of removals
                for rsi_uuid in uuids:

                    # identify the rsi
                    matches = [result for result in it.ifilter(lambda x: x['uuid']==rsi_uuid, rates)]

                    if (len(matches) == 0):
                        raise Exception("Did not match an RSI UUID which should not be possible")
                    if (len(matches) > 1):
                        raise Exception("Matched more than one RSI UUID which should not be possible")
                    rsi = matches[0]

                    rates.remove(rsi)

                self.ratestructure_dao.save_urs(
                    reebill.utility_name_for_service(service),
                    reebill.rate_structure_name_for_service(service),
                    None,
                    None,
                    rate_structure
                )

                return json.dumps({'success':True})

        except Exception as e:
            self.logger.error('%s:\n%s' % (e, traceback.format_exc()))
            return json.dumps({'success': False, 'errors':{'reason': str(e), 'details':traceback.format_exc()}})

    @cherrypy.expose
    def payment(self, xaction, account, **kwargs):
        self.check_authentication()
        try:
            session = None
            if not xaction or not account:
                raise ValueError("Bad parameter value")


            if xaction == "read":

                session = self.state_db.session()
                payments = self.state_db.payments(session, account)
                session.commit()

                payments = [{
                    'id': payment.id, 
                    'date': str(payment.date),
                    'description': payment.description, 
                    'credit': str(payment.credit),
                } for payment in payments]

                
                return json.dumps({'success': True, 'rows':payments})

            elif xaction == "update":

                session = self.state_db.session()

                rows = json.loads(kwargs["rows"])

                # single edit comes in not in a list
                if type(rows) is dict: rows = [rows]

                # process list of edits
                for row in rows:
                    self.state_db.update_payment(
                        session,
                        row['id'],
                        row['date'],
                        row['description'],
                        row['credit'],
                    )
                
                session.commit()

                return json.dumps({'success':True})

            elif xaction == "create":

                session = self.state_db.session()

                from datetime import date

                new_payment = self.state_db.create_payment(session, account, date.today(), "New Entry", "0.00")
                session.commit()
                # TODO: is there a better way to populate a dictionary from an ORM object dict?
                row = [{
                    'id': new_payment.id, 
                    'date': str(new_payment.date),
                    'description': new_payment.description,
                    'credit': str(new_payment.credit),
                    }]


                return json.dumps({'success':True, 'rows':row})

            elif xaction == "destroy":

                session = self.state_db.session()

                rows = json.loads(kwargs["rows"])

                # single delete comes in not in a list
                if type(rows) is int: rows = [rows]

                for oid in rows:
                    self.state_db.delete_payment(session, oid)

                session.commit()
                         
                return json.dumps({'success':True})

        except Exception as e:
            try:
                if session is not None: session.rollback()
            except:
                print "Could not rollback session"
            self.logger.error('%s:\n%s' % (e, traceback.format_exc()))
            return json.dumps({'success': False, 'errors':{'reason': str(e), 'details':traceback.format_exc()}})

    @cherrypy.expose
    def reebill(self, xaction, start, limit, account, **kwargs):
        self.check_authentication()
        try:
            session = None

            if not xaction or not start or not limit:
                raise ValueError("Bad Parameter Value")

            if xaction == "read":

                session = self.state_db.session()

                reebills, totalCount = self.state_db.listReebills(session, int(start), int(limit), account)
                session.commit()

                # convert the result into a list of dictionaries for returning as
                # JSON to the browser
                rows = [{'sequence': reebill.sequence} for reebill in reebills]


                return json.dumps({'success': True, 'rows':rows, 'results':totalCount})

            elif xaction == "update":

                return json.dumps({'success':False})

            elif xaction == "create":

                return json.dumps({'success':False})

            elif xaction == "destroy":

                return json.dumps({'success':False})

        except Exception as e:    
            try:
               if session is not None: session.rollback()
            except:
                print "Could not rollback session"
            self.logger.error('%s:\n%s' % (e, traceback.format_exc()))
            return json.dumps({'success': False, 'errors':{'reason': str(e), 'details':traceback.format_exc()}})

    ################
    # Handle addresses

    @cherrypy.expose
    def addresses(self, account, sequence, **args):
        self.check_authentication()
        """
        Return the billing and service address so that it may be edited.
        """

        try:
            if not account or not sequence:
                raise ValueError("Bad Parameter Value")

            reebill = self.reebill_dao.load_reebill(account, sequence)

            # It is possible that there is no reebill for the requested addresses
            # if this is the case, return no periods.  
            # This is done so that the UI can configure itself with no data
            if reebill is None:
                return ju.dumps({})

            ba = reebill.billing_address
            sa = reebill.service_address
            
            addresses = {}

            addresses['billing_address'] = {
                'ba_addressee': ba['ba_addressee'] if 'ba_addressee' in ba else '',
                'ba_street1': ba['ba_street1'] if 'ba_street1' in ba else '',
                'ba_city': ba['ba_city'] if 'ba_city' in ba else '',
                'ba_state': ba['ba_state'] if 'ba_state' in ba else '',
                'ba_postal_code': ba['ba_postal_code'] if 'ba_postal_code' in ba else '',
            }

            addresses['service_address'] = {
                'sa_addressee': sa['sa_addressee'] if 'sa_addressee' in sa else '',
                'sa_street1': sa['sa_street1'] if 'sa_street1' in sa else '',
                'sa_city': sa['sa_city'] if 'sa_city' in sa else '',
                'sa_state': sa['sa_state'] if 'sa_state' in sa else '',
                'sa_postal_code': sa['sa_postal_code'] if 'sa_postal_code' in sa else '',
            }

            return ju.dumps(addresses)

        except Exception as e:
            return ju.dumps({'success': False, 'errors':{'reason': str(e), 'details':traceback.format_exc()}})


    @cherrypy.expose
    def set_addresses(self, account, sequence, 
        ba_addressee, ba_street1, ba_city, ba_state, ba_postal_code,
        sa_addressee, sa_street1, sa_city, sa_state, sa_postal_code,
         **args):
        """
        Update both the billing and service address.
        """

        self.check_authentication()
        try:
            if not account or not sequence \
            or not ba_addressee or not ba_street1 or not ba_city or not ba_state or not ba_postal_code \
            or not sa_addressee or not sa_street1 or not sa_city or not sa_state or not sa_postal_code:
                raise ValueError("Bad Parameter Value")

            reebill = self.reebill_dao.load_reebill(account, sequence)

            ba = reebill.billing_address
            sa = reebill.service_address
            
            reebill.billing_address['ba_addressee'] = ba_addressee
            reebill.billing_address['ba_street1'] = ba_street1
            reebill.billing_address['ba_city'] = ba_city
            reebill.billing_address['ba_state'] = ba_state
            reebill.billing_address['ba_postal_code'] = ba_postal_code

            reebill.service_address['sa_addressee'] = sa_addressee
            reebill.service_address['sa_street1'] = sa_street1
            reebill.service_address['sa_city'] = sa_city
            reebill.service_address['sa_state'] = sa_state
            reebill.service_address['sa_postal_code'] = sa_postal_code

            self.reebill_dao.save_reebill(reebill)

            return ju.dumps({'success':True})

        except Exception as e:
            return ju.dumps({'success': False, 'errors':{'reason': str(e), 'details':traceback.format_exc()}})

    #
    ################

    ################
    # Handle ubPeriods

    @cherrypy.expose
    def ubPeriods(self, account, sequence, **args):
        self.check_authentication()
        """
        Return all of the utilbill periods on a per service basis so that the forms may be
        dynamically created.
        """

        try:
            if not account or not sequence:
                raise ValueError("Bad Parameter Value")

            reebill = self.reebill_dao.load_reebill(account, sequence)

            # It is possible that there is no reebill for the requested periods 
            # if this is the case, return no periods.  
            # This is done so that the UI can configure itself with no data for the
            # requested measured usage
            if reebill is None:
                return ju.dumps({})
            
            utilbill_periods = {}
            for service in reebill.services:
                (begin, end) = reebill.utilbill_period_for_service(service)
                utilbill_periods[service] = {
                    'begin': begin,
                    'end': end
                    }

            return ju.dumps(utilbill_periods)

        except Exception as e:
            return ju.dumps({'success': False, 'errors':{'reason': str(e), 'details':traceback.format_exc()}})

    @cherrypy.expose
    def setUBPeriod(self, account, sequence, service, begin, end, **args):
        self.check_authentication()
        """ 
        Utilbill period forms are dynamically created in browser, and post back to here individual periods.
        """ 

        try:
            if not account or not sequence or not service or not begin or not end:
                raise ValueError("Bad Parameter Value")
            reebill = self.reebill_dao.load_reebill(account, sequence)
            reebill.set_utilbill_period_for_service(service, (datetime.strptime(begin, "%Y-%m-%d"),datetime.strptime(end, "%Y-%m-%d")))
            self.reebill_dao.save_reebill(reebill)

            return ju.dumps({'success':True})

        except Exception as e:
            self.logger.error('%s:\n%s' % (e, traceback.format_exc()))
            return ju.dumps({'success': False, 'errors':{'reason': str(e), 'details':traceback.format_exc()}})


    #
    ################

    ################
    # handle actual and hypothetical charges 

    @cherrypy.expose
    def actualCharges(self, service, account, sequence, **args):
        self.check_authentication()
        try:
            if not account or not sequence or not service:
                raise ValueError("Bad Parameter Value")

            reebill = self.reebill_dao.load_reebill(account, sequence)

            # It is possible that there is no reebill for the requested charges 
            # if this is the case, return no charges.  
            # This is done so that the UI can configure itself with no data for the
            # requested charges 
            if reebill is None:
                return ju.dumps({'success':True, 'rows':[]})

            flattened_charges = reebill.actual_chargegroups_flattened(service)
            return ju.dumps({'success': True, 'rows': flattened_charges})

        except Exception as e:
            self.logger.error('%s:\n%s' % (e, traceback.format_exc()))
            return ju.dumps({'success': False, 'errors':{'reason': str(e), 'details':traceback.format_exc()}})


    @cherrypy.expose
    def hypotheticalCharges(self, service, account, sequence, **args):
        self.check_authentication()
        try:
            if not account or not sequence or not service:
                raise ValueError("Bad Parameter Value")

            reebill = self.reebill_dao.load_reebill(account, sequence)

            # It is possible that there is no reebill for the requested charges 
            # if this is the case, return no charges.  
            # This is done so that the UI can configure itself with no data for the
            # requested charges 
            if reebill is None:
                return ju.dumps({'success':True, 'rows':[]})

            flattened_charges = reebill.hypothetical_chargegroups_flattened(service)
            return ju.dumps({'success': True, 'rows': flattened_charges})

        except Exception as e:
            self.logger.error('%s:\n%s' % (e, traceback.format_exc()))
            return ju.dumps({'success': False, 'errors':{'reason': str(e), 'details':traceback.format_exc()}})


    @cherrypy.expose
    def saveActualCharges(self, service, account, sequence, rows, **args):
        self.check_authentication()
        try:
            if not account or not sequence or not service or not rows:
                raise ValueError("Bad Parameter Value")

            flattened_charges = ju.loads(rows)

            reebill = self.reebill_dao.load_reebill(account, sequence)
            reebill.set_actual_chargegroups_flattened(service, flattened_charges)
            self.reebill_dao.save_reebill(reebill)

            return ju.dumps({'success': True})

        except Exception as e:
            self.logger.error('%s:\n%s' % (e, traceback.format_exc()))
            return ju.dumps({'success': False, 'errors':{'reason': str(e), 'details':traceback.format_exc()}})


    @cherrypy.expose
    def saveHypotheticalCharges(self, service, account, sequence, rows, **args):
        self.check_authentication()
        try:
            if not account or not sequence or not service or not rows:
                raise ValueError("Bad Parameter Value")
            flattened_charges = ju.loads(rows)

            reebill = self.reebill_dao.load_reebill(account, sequence)
            reebill.set_hypothetical_chargegroups_flattened(service, flattened_charges)
            self.reebill_dao.save_reebill(reebill)
        
            return ju.dumps({'success': True})

        except Exception as e:
            self.logger.error('%s:\n%s' % (e, traceback.format_exc()))
            return ju.dumps({'success': False, 'errors':{'reason': str(e), 'details':traceback.format_exc()}})


    ################
    # Handle measuredUsages

    @cherrypy.expose
    def ubMeasuredUsages(self, account, sequence, branch=0, **args):
        """
        Return all of the measuredusages on a per service basis so that the forms may be
        dynamically created.

        This function returns a sophisticated data structure to the client. However, the client
        is expected to flatten it, and return edits keyed by meter or register identifier.

        {"SERVICENAME": [
            "present_read_date": "2011-10-04", 
            "prior_read_date": "2011-09-05",
            "identifier": "028702956",
            "registers": [
                {
                "description": "Total Ccf", 
                "quantity": 200.0, 
                "quantity_units": "Ccf", 
                "shadow": false, 
                "identifier": "028702956", 
                "type": "total", 
                "register_binding": "REG_TOTAL"
                }
            ], ...
        ]}
        """

        self.check_authentication()
        try:
            if not account or not sequence:
                raise ValueError("Bad Parameter Value")
            reebill = self.reebill_dao.load_reebill(account, sequence)

            # It is possible that there is no reebill for the requested measured usages
            # if this is the case, return no usages.  
            # This is done so that the UI can configure itself with no data for the
            # requested measured usage
            if reebill is None:
                return ju.dumps({'success': True})

            meters = reebill.meters

            return ju.dumps(meters)

        except Exception as e:
            self.logger.error('%s:\n%s' % (e, traceback.format_exc()))
            return ju.dumps({'success': False, 'errors':{'reason': str(e), 'details':traceback.format_exc()}})

    @cherrypy.expose
    def setMeter(self, account, sequence, service, meter_identifier, presentreaddate, priorreaddate):
        self.check_authentication()
        try:
            if not account or not sequence or not service or not meter_identifier \
                or not presentreaddate or not priorreaddate:
                raise ValueError("Bad Parameter Value")

            reebill = self.reebill_dao.load_reebill(account, sequence)
            reebill.set_meter_read_date(service, meter_identifier, 
                datetime.strptime(presentreaddate, "%Y-%m-%d"), 
                datetime.strptime(priorreaddate, "%Y-%m-%d")
            )

            self.reebill_dao.save_reebill(reebill)

            return ju.dumps({'success':True})

        except Exception as e:
            self.logger.error('%s:\n%s' % (e, traceback.format_exc()))
            return ju.dumps({'success': False, 'errors':{'reason': str(e), 'details':traceback.format_exc()}})

    @cherrypy.expose
    def setActualRegister(self, account, sequence, service, register_identifier, meter_identifier, quantity):
        self.check_authentication()
        try:
            if not account or not sequence or not service or not register_identifier \
                or not meter_identifier or not quantity:
                raise ValueError("Bad Parameter Value")

            reebill = self.reebill_dao.load_reebill(account, sequence)
            reebill.set_meter_actual_register(service, meter_identifier, register_identifier, Decimal(quantity))
            self.reebill_dao.save_reebill(reebill)

            return ju.dumps({'success':True})

        except Exception as e:
            self.logger.error('%s:\n%s' % (e, traceback.format_exc()))
            return ju.dumps({'success': False, 'errors':{'reason': str(e), 'details':traceback.format_exc()}})

    #
    ################

    ################
    # Handle utility bill upload

    @cherrypy.expose
    def upload_utility_bill(self, account, begin_date, end_date,
            file_to_upload, **args):
        self.check_authentication()
        try:
            session = None
            if not account or not begin_date or not end_date or not file_to_upload:
                raise ValueError("Bad Parameter Value")

            # convert dates, which come in as strings, into actual date objects
            begin_date_as_date = datetime.strptime(begin_date, '%Y-%m-%d').date()
            end_date_as_date = datetime.strptime(end_date, '%Y-%m-%d').date()

            session = self.state_db.session()

            # if begin_date does not match end date of latest existing bill,
            # create hypothetical bills to cover the gap
            latest_end_date = self.state_db.last_utilbill_end_date(session, account)
            if latest_end_date is not None and begin_date_as_date > latest_end_date:
                self.state_db.fill_in_hypothetical_utilbills(session, account, latest_end_date, begin_date_as_date)
                # TODO 23165829 not certain we need to commit the guesses, when the upload
                # is successful, the session does get committed
                session.commit()

            if file_to_upload.file is None:
                # if there's no file, this is a "skyline estimated bill":
                # record it in the database with that state, but don't upload
                # anything
                self.state_db.record_utilbill_in_database(session, account,
                        begin_date, end_date, datetime.utcnow(),
                        state=db_objects.UtilBill.SkylineEstimated)
                session.commit()
                return ju.dumps({'success':True})
            else:
                # if there is a file, get the Python file object and name
                # string from CherryPy, and pass those to BillUpload to upload
                # the file (so BillUpload can stay independent of CherryPy
                upload_result = self.billUpload.upload(account, begin_date,
                        end_date, file_to_upload.file, file_to_upload.filename)
                if upload_result is True:
                    self.state_db.record_utilbill_in_database(session, account,
                            begin_date, end_date, datetime.utcnow())
                    session.commit()
                    return ju.dumps({'success':True})
                else:
                    self.logger.error('file upload failed:', begin_date, end_date,
                            file_to_upload.filename)
                    return ju.dumps({'success':False, 'errors': {
                        'reason':'file upload failed', 'details':'Returned False'}})
            
        except Exception as e: 
            if session is not None: 
                try:
                    if session is not None: session.rollback()
                except:
                    print "Could not rollback session"
            self.logger.error('%s:\n%s' % (e, traceback.format_exc()))
            return ju.dumps({'success': False, 'errors':{'reason': str(e),
                'details':traceback.format_exc()}})

    #
    ################

    @cherrypy.expose
    def journal(self, xaction, account, **kwargs):
        self.check_authentication()
        try:
            if not xaction or not account:
                raise ValueError("Bad Parameter Value")

            journal_entries = self.journal_dao.load_entries(account)

            if xaction == "read":
                return ju.dumps({'success': True, 'rows':journal_entries})

            elif xaction == "update":

                # TODO: 20493983 eventually allow admin user to override and edit
                return json.dumps({'success':False, 'errors':{'reason':'Not supported'}})

            elif xaction == "create":

                # TODO: 20493983 necessary for adding new journal entries directy to grid
                return json.dumps({'success':False, 'errors':{'reason':'Not supported'}})

            elif xaction == "destroy":

                # TODO: 20493983 eventually allow admin user to override and edit
                return json.dumps({'success':False, 'errors':{'reason':'Not supported'}})

        except Exception as e:
            self.logger.error('%s:\n%s' % (e, traceback.format_exc()))
            return json.dumps({'success': False, 'errors':{'reason': str(e), 'details':traceback.format_exc()}})

    @cherrypy.expose
    def save_journal_entry(self, account, sequence, entry, **kwargs):
        self.check_authentication()
        try:
            # TODO: 1320091681504  allow a journal entry to be made without a sequence
            if not account or not sequence or not entry:
                raise ValueError("Bad Parameter Value")

            self.journal_dao.journal(account, sequence, entry)

            return json.dumps({'success':True})

        except Exception as e:
            self.logger.error('%s:\n%s' % (e, traceback.format_exc()))
            return json.dumps({'success': False, 'errors':{'reason': str(e), 'details':traceback.format_exc()}})

 
    @cherrypy.expose
    def listUtilBills(self, start, limit, account, **args):
        '''Handles AJAX call to populate Ext grid of utility bills.'''
        self.check_authentication()
        try:
            # names for utilbill states in the UI
            state_descriptions = {
                db_objects.UtilBill.Complete: 'Final',
                db_objects.UtilBill.UtilityEstimated: 'Utility Estimated',
                db_objects.UtilBill.SkylineEstimated: 'Skyline Estimated',
                db_objects.UtilBill.Hypothetical: 'Hypothetical'
            }

            session = None

            if not start or not limit or not account:
                raise ValueError("Bad Parameter Value")

            session = self.state_db.session()

            # result is a list of dictionaries of the form {account: account
            # number, name: full name, period_start: date, period_end: date,
            # sequence: reebill sequence number (if present)}
            utilbills, totalCount = self.state_db.list_utilbills(session, account, int(start), int(limit))
            session.commit()
            # note that utilbill customers are eagerly loaded
            full_names = self.full_names_of_accounts([ub.customer.account for ub in utilbills])
            rows = [dict([
                ('account', ub.customer.account),
                ('name', full_names[i]),
                ('period_start', ub.period_start),
                ('period_end', ub.period_end),
                ('sequence', ub.reebill.sequence if ub.reebill else None),
                # TODO this doesn't show up in the gui
                ('state', state_descriptions[ub.state])
            ]) for i, ub in enumerate(utilbills)]
            return ju.dumps({'success': True, 'rows':rows, 'results':totalCount})
        except Exception as e:
            try:
                if session is not None: session.rollback()
            except:
                print "Could not rollback session"
            self.logger.error('%s:\n%s' % (e, traceback.format_exc()))
            return json.dumps({'success': False, 'errors':{'reason': str(e), 'details':traceback.format_exc()}})
    
    @cherrypy.expose
    def last_utilbill_end_date(self, account, **kwargs):
        '''Returns date of last utilbill.'''
        self.check_authentication()
        try:
            session = self.state_db.session()
            the_date = self.state_db.last_utilbill_end_date(session, account)
            # the_date will be None (converted to JSON as null) if there are no
            # utilbills for this account
            the_datetime = None
            if the_date is not None:
                # TODO: a pure date gets converted to JSON as a datetime with
                # midnight as its time, causing problems in the browser
                # (https://www.pivotaltracker.com/story/show/23569087). temporary
                # fix is to make it a datetime with a later time.
                the_datetime = datetime(the_date.year, the_date.month, the_date.day, 23)
            return ju.dumps({'success':True, 'date': the_datetime})
        except Exception as e: 
            self.logger.error('%s:\n%s' % (e, traceback.format_exc()))
            return ju.dumps({'success': False, 'errors':{'reason': str(e), 'details':traceback.format_exc()}})

    @cherrypy.expose
    def getUtilBillImage(self, account, begin_date, end_date, resolution, **args):
        self.check_authentication()
        try:
            if not account or not begin_date or not end_date or not resolution:
                raise ValueError("Bad Parameter Value")
            # TODO: put url here, instead of in billentry.js?
            resolution = cherrypy.session['user'].preferences['bill_image_resolution']
            result = self.billUpload.getUtilBillImagePath(account, begin_date, end_date, resolution)
            return ju.dumps({'success':True, 'imageName':result})
        except Exception as e: 
            self.logger.error('%s:\n%s' % (e, traceback.format_exc()))
            return ju.dumps({'success': False, 'errors':{'reason': str(e), 'details':traceback.format_exc()}})

    @cherrypy.expose
    def getReeBillImage(self, account, sequence, resolution, **args):
        self.check_authentication()
        try:
            if not account or not sequence or not resolution:
                raise ValueError("Bad Parameter Value")
            resolution = cherrypy.session['user'].preferences['bill_image_resolution']
            result = self.billUpload.getReeBillImagePath(account, sequence, resolution)
            return ju.dumps({'success':True, 'imageName':result})
        except Exception as e: 
            self.logger.error('%s:\n%s' % (e, traceback.format_exc()))
            return ju.dumps({'success': False, 'errors':{'reason': str(e), 'details':traceback.format_exc()}})
    
    @cherrypy.expose
    def getBillImageResolution(self, **kwargs):
        self.check_authentication()
        try:
            resolution = cherrypy.session['user'].preferences['bill_image_resolution']
            return ju.dumps({'success':True, 'resolution': resolution})
        except Exception as e:
            self.logger.error('%s:\n%s' % (e, traceback.format_exc()))
            return ju.dumps({'success': False, 'errors':{'reason': str(e), 'details':traceback.format_exc()}})

    @cherrypy.expose
    def setBillImageResolution(self, resolution, **kwargs):
        self.check_authentication()
        try:
            cherrypy.session['user'].preferences['bill_image_resolution'] = int(resolution)
            self.user_dao.save_user(cherrypy.session['user'])
            return ju.dumps({'success':True})
        except Exception as e:
            self.logger.error('%s:\n%s' % (e, traceback.format_exc()))
            return ju.dumps({'success': False, 'errors':{'reason': str(e), 'details':traceback.format_exc()}})

    @cherrypy.expose
    def reebill_structure(self, account, sequence=None, **args):
        self.check_authentication()
        try:
            session = None
            if not account:
                raise ValueError("Bad Parameter Value: account")

            session = self.state_db.session()

            if sequence is None:
                sequence = self.state_db.last_sequence(session, account)
            reebill = self.reebill_dao.load_reebill(account, sequence)

            if reebill:

                services = reebill.services

                # construct utilbill parts
                tree = []
                node_index = 0
                for service in reebill.services:
                    utility = reebill.utility_name_for_service(service)
                    rate_structure = reebill.rate_structure_name_for_service(service)
                    chargegroups_model = reebill.chargegroups_model_for_service(service)
                    meters = reebill.meters_for_service(service)

                    utility_node = {
                        'id': str(UUID.uuid1()), 
                        'leaf': True,
                        'text': utility,
                    }

                    ratestructure_node = {
                        'id': str(UUID.uuid1()), 
                        'leaf': True,
                        'text': rate_structure,
                    }

                    meter_nodes = []
                    for meter in meters:
                        register_nodes = []
                        for register in meter['registers']:
                            if register['shadow'] is True:
                                continue
                            register_nodes.append({
                                'id': str(UUID.uuid1()),
                                'leaf': True,
                                'text': register['identifier'],
                                'service': service,
                                'account': account, 
                                'sequence': sequence, 
                                'node_type': 'register',
                                'node_key': register['identifier']
                            })
                        meter_nodes.append({
                            'id': str(UUID.uuid1()),
                            'text': meter['identifier'],
                            'children': register_nodes,
                            'service': service,
                            'account': account, 
                            'sequence': sequence, 
                            'node_type': 'meter',
                            'node_key': meter['identifier']
                        })

                    meters_node = {
                        'id': str(UUID.uuid1()),
                        'text': 'Meters',
                        'children': meter_nodes
                    }

                    chargegroup_names_nodes = []
                    for group in chargegroups_model:
                        chargegroup_names_nodes.append({
                            'id': str(UUID.uuid1()),
                            'text':group,
                            'leaf': True
                        })

                    chargegroups_node = {
                        'id': str(UUID.uuid1()),
                        'text': 'Charge Groups',
                        'children': chargegroup_names_nodes
                    }

                    utilbill_node = {
                        'id': str(UUID.uuid1()),
                        'text': service,
                        'children': [utility_node, ratestructure_node, chargegroups_node, meters_node]
                    }
                    tree.append(utilbill_node)

                # we want to return success to ajax call and then load the tree in page
                #return ju.dumps({'success':True, 'reebill_structure':tree});
                # but the TreeLoader doesn't abide by the above ajax packet
                return ju.dumps(tree);

        except Exception as e:
            try:
                if session is not None: session.rollback()
            except:
                print "Could not rollback session"
            self.logger.error('%s:\n%s' % (e, traceback.format_exc()))

            # TreePanel doesn't do error handling
            # Maybe the TreeLoader can be made to respond to something.
            return ju.dumps({'success': False, 'errors':{'reason': str(e), 'details':traceback.format_exc()}})

    @cherrypy.expose
    def insert_reebill_sibling_node(self, service, account, sequence, node_type, node_key, **args):
        """
        """
        self.check_authentication()
        try:
            session = None
            if not service or not account or not sequence or not node_type or not node_key:
                raise ValueError("Bad Parameter Value")

            session = self.state_db.session()

            reebill = self.reebill_dao.load_reebill(account, sequence)

            # node insertions are done by selecting a sibling node and creating
            # a new node based on the context of that selection.

            new_node = None
            if node_type == 'meter':
                # in the case of inserting a meter, we simply need to know
                # for which service the meter will be created since meters

                new_meter = reebill.new_meter(service)
                # both an actual and shadow register get created (actual, shadow)
                new_registers = reebill.new_register(service, new_meter['identifier'])

                register_nodes = [{
                    'id': str(UUID.uuid4()),
                    'leaf': True,
                    'text': new_registers[0]['identifier'],
                    'service': service,
                    'account': account, 
                    'sequence': sequence, 
                    'node_type': 'register',
                    'node_key': new_registers[0]['identifier'],
                }]
                new_node = {
                    'id': str(UUID.uuid4()),
                    'text': new_meter['identifier'],
                    'children': register_nodes,
                    'service': service,
                    'account': account, 
                    'sequence': sequence, 
                    'node_type': 'meter',
                    'node_key': new_meter['identifier'], 
                }
            elif node_type == 'register':
                # in the case of inserting a register, we need to find
                # the parent of the currently selected register node
                meter = reebill.meter_for_register(service, node_key)
                new_registers = reebill.new_register(service, meter['identifier'])
                new_node = {
                    'id': str(UUID.uuid4()),
                    'leaf': True,
                    'text': new_registers[0]['identifier'],
                    'service': service,
                    'account': account, 
                    'sequence': sequence, 
                    'node_type': 'register',
                    'node_key': new_registers[0]['identifier'],
                }




            self.reebill_dao.save_reebill(reebill)

            session.commit()

            return ju.dumps({'success': True, 'node':new_node })

        except Exception as e:
            try:
                if session is not None: session.rollback()
            except:
                print "Could not rollback session"
            self.logger.error('%s:\n%s' % (e, traceback.format_exc()))

            return ju.dumps({'success': False, 'errors':{'reason': str(e), 'details':traceback.format_exc()}})

    @cherrypy.expose
    def delete_reebill_node(self, service, account, sequence, node_type, node_key, text, **args):
        """
        """
        self.check_authentication()
        try:
            session = None
            if not service or not account or not sequence or not node_type or not node_key or not text:
                raise ValueError("Bad Parameter Value")

            session = self.state_db.session()

            reebill = self.reebill_dao.load_reebill(account, sequence)

            if reebill:
                if node_type == 'meter':

                    # retrieve this meter based on node_key
                    reebill.delete_meter(service, node_key)

                elif node_type == 'register':
                    raise Exception("finish me")

            self.reebill_dao.save_reebill(reebill)

            session.commit()

            return ju.dumps({'success': True })

        except Exception as e:
            try:
                if session is not None: session.rollback()
            except:
                print "Could not rollback session"
            self.logger.error('%s:\n%s' % (e, traceback.format_exc()))

            return ju.dumps({'success': False, 'errors':{'reason': str(e), 'details':traceback.format_exc()}})

    @cherrypy.expose
    def update_reebill_node(self, service, account, sequence, node_type, node_key, text, **args):
        """
        """
        self.check_authentication()
        try:
            session = None
            if not service or not account or not sequence or not node_type or not node_key or not text:
                raise ValueError("Bad Parameter Value")

            session = self.state_db.session()

            reebill = self.reebill_dao.load_reebill(account, sequence)

            updated_node = None
            if reebill:
                if node_type == 'meter':

                    # retrieve this meter based on node_key
                    reebill.set_meter_identifier(service, node_key, text)

                    # now that it has been changed, retrieve it with the new name
                    meter = reebill.meter(service, text)

                    # get the children of this meter
                    register_nodes = []
                    for register in meter['registers']:
                        if register['shadow'] is True:
                            continue
                        register_nodes.append({
                            'id': str(UUID.uuid1()),
                            'leaf': True,
                            'text': register['identifier'],
                            'service': service,
                            'account': account, 
                            'sequence': sequence, 
                            'node_type': 'register',
                            'node_key': register['identifier']
                        })

                    updated_node = {
                        'id': str(UUID.uuid1()),
                        'text': meter['identifier'],
                        'children': register_nodes,
                        'service': service,
                        'account': account, 
                        'sequence': sequence, 
                        'node_type': 'meter',
                        'node_key': meter['identifier'], 
                    }
                        
                    # update the meter fields
                elif node_type == 'register':
                    # retrieve this meter based on node_key
                    reebill.set_register_identifier(service, node_key, text)

                    # now that it has been changed, retrieve it with the new name
                    register = reebill.actual_register(service, text)

                    updated_node = {
                        'id': str(UUID.uuid1()),
                        'leaf': True,
                        'text': register['identifier'],
                        'service': service,
                        'account': account, 
                        'sequence': sequence, 
                        'node_type': 'register',
                        'node_key': register['identifier'], 
                    }

            self.reebill_dao.save_reebill(reebill)

            session.commit()

            return ju.dumps({'success': True, 'node':updated_node})
            #return ju.dumps({'success': True})

        except Exception as e:
            try:
                if session is not None: session.rollback()
            except:
                print "Could not rollback session"
            self.logger.error('%s:\n%s' % (e, traceback.format_exc()))

            return ju.dumps({'success': False, 'errors':{'reason': str(e), 'details':traceback.format_exc()}})

        
# TODO: place instantiation in main, so this module can be loaded without btb being instantiated
bridge = BillToolBridge()

if __name__ == '__main__':
    # configure CherryPy
    local_conf = {
        '/' : {
            'tools.staticdir.root' :os.path.dirname(os.path.abspath(__file__)), 
            #'tools.staticdir.dir' : '',
            #'tools.staticdir.on' : True,
            'tools.expires.secs': 0,
            'tools.response_headers.on': True,
        },
    }
    cherrypy.config.update({ 'server.socket_host': bridge.config.get("http", "socket_host"),
                             'server.socket_port': int(bridge.config.get("http", "socket_port")),
                             })
    cherrypy.quickstart(bridge, "/", config = local_conf)
else:
    # WSGI Mode
    cherrypy.config.update({
        'environment': 'embedded',
        'tools.sessions.on': True,
        'tools.sessions.timeout': 240
    })

    if cherrypy.__version__.startswith('3.0') and cherrypy.engine.state == 0:
        cherrypy.engine.start(blocking=False)
        atexit.register(cherrypy.engine.stop)

    application = cherrypy.Application(bridge, script_name=None, config=None)<|MERGE_RESOLUTION|>--- conflicted
+++ resolved
@@ -298,25 +298,13 @@
 #            print >> sys.stderr, e, traceback.format_exc()
 #            self.logger.error(e, traceback.format_exc())
 #            raise
-<<<<<<< HEAD
     @cherrypy.expose
     def reconciliation(self):
     def reconciliation(self):
-=======
-
-    @cherrypy.expose
-    def reconciliation(self):
->>>>>>> 483dc2e1
         '''Show reconciliation report.'''
         self.check_authentication()
         result = '''<h1>Reconciliation Report</h1>
                  <p><h4>Showing only bills that have a significant discrepancy from OLAP and ones that cause errors.</h4>'''
-<<<<<<< HEAD
-        #for line in open(os.path.join(os.path.dirname(os.path.realpath(__file__)), 'reconciliation_report.json')).readlines():
-            #result += '<p>' + line.replace('\n', '<p>')
-            ##json_dict = ju.loads(line)
-=======
->>>>>>> 483dc2e1
         with open(os.path.join(os.path.dirname(os.path.realpath(__file__)), 'reconciliation_report.json')) as report_file:
             text = report_file.read()
             lines = text.split('\n')
@@ -386,10 +374,6 @@
 #            print >> sys.stderr, e, traceback.format_exc()
 #            self.logger.error(e, traceback.format_exc())
 #            raise
-<<<<<<< HEAD
-=======
-        
->>>>>>> 483dc2e1
     ###########################################################################
     # authentication functions
 
