--- conflicted
+++ resolved
@@ -1660,7 +1660,6 @@
                 return self.dumps({'success': True,
                     'rows': [payment.to_dict() for payment in payments]})
             elif xaction == "update":
-                print payment.to_dict()
                 rows = json.loads(kwargs["rows"])
                 # single edit comes in not in a list
                 if type(rows) is dict: rows = [rows]
@@ -1677,11 +1676,7 @@
             elif xaction == "create":
                 # date applied is today by default (can be edited later)
                 new_payment = self.state_db.create_payment(session, account,
-<<<<<<< HEAD
-                        datetime.utcnow.date(), "New Entry", "0.00")
-=======
                         datetime.utcnow().date(), "New Entry", "0.00")
->>>>>>> 7809bf01
                 return self.dumps({'success':True, 'rows':[new_payment.to_dict()]})
             elif xaction == "destroy":
                 rows = json.loads(kwargs["rows"])
