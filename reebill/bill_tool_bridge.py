#!/usr/bin/python
'''
File: bill_tool_bridge.py
Description: Allows bill tool to be invoked as a CGI
'''
import sys
import traceback
import json
import cherrypy
import jinja2, os
import string
import ConfigParser
from datetime import datetime
from datetime import date
import itertools as it
from decimal import *
import uuid as UUID # uuid collides with locals so both module and locals are renamed
import inspect
import logging
import csv
from StringIO import StringIO

from billing.processing import process
from billing.processing import state
from billing.processing import fetch_bill_data as fbd
from billing.reebill import render
from billing.reebill import journal
from billing.reebill import eventlog
from billing.processing.billupload import BillUpload
from billing.processing import billupload
from billing import nexus_util as nu
from billing.nexus_util import NexusUtil
from billing import bill
from billing import json_util as ju
from billing.reebill import bill_mailer
from billing import mongo
import billing.processing.rate_structure as rs
from billing.processing import db_objects
from billing.users import UserDAO, User
from billing import dateutils
from billing import excel_export
from skyliner.splinter import Splinter
from skyliner.skymap.monguru import Monguru

sys.stdout = sys.stderr
import pprint
pp = pprint.PrettyPrinter(indent=4)



# decorator for stressing ajax asynchronicity
import random
import time
def random_wait(target):
    def random_wait_wrapper(*args, **kwargs):
        t = random.random()
<<<<<<< HEAD
        #print('Waiting %s' % t)
        #time.sleep(t)
=======
        t = 0
        print('Waiting %s' % t)
        time.sleep(t)
>>>>>>> 5ee47d95
        return target(*args, **kwargs)
    return random_wait_wrapper

class Unauthenticated(Exception):
    pass

# TODO 11454025 rename to ProcessBridge or something
class BillToolBridge:
    """ A monolithic class encapsulating the behavior to:  handle an incoming http request """
    """ and invoke bill processing code.  No business logic should reside here."""

    """
    Notes on using SQLAlchemy.  Since the ORM sits on top of the MySQL API, care must
    be given to the underlying resource utilization.  Namely, sessions have to be
    closed via a commit or rollback.

    Also, SQLAlchemy may be lazy in the way it executes database operations.  Primary
    keys may not be returned and set in an instance unless commit is called.  Therefore,
    ensure that a commit is issued before using newly inserted instances.

    The pattern of usage is as follows:
    - declare a local variable that will point to a session at the top of a try block
    - initialize this variable to None, so that if an exception is subsequently raised
      the local will not be undefined.
    - pass the session into a statedb function.
    - commit the session once, immediately before returning out of the WSGI function
    - if an exception was raised, and the local variable pointing to the session is
      initialized, then rollback.
    """

    config = None

    # TODO: refactor config and share it between btb and bt 15413411
    def __init__(self):
        self.config = ConfigParser.RawConfigParser()
        config_file_path = os.path.join(os.path.dirname(os.path.realpath(__file__)),'reebill.cfg')
        if not self.config.read(config_file_path):
            # can't log this because logger hasn't been created yet (log file
            # name & associated info comes from config file)
            print >> sys.stderr, 'Config file "%s" not found; creating it with default values'
            self.config.add_section('runtime')
            self.config.set('runtime', 'integrate_skyline_backend', 'true')
            self.config.set('runtime', 'nexus', 'true')
            self.config.add_section('skyline_backend')
            self.config.set('skyline_backend', 'oltp_url', 'http://duino-drop.appspot.com/')
            self.config.set('skyline_backend', 'olap_host', 'tyrell')
            self.config.set('skyline_backend', 'olap_database', 'dev')
            self.config.add_section('journaldb')
            self.config.set('journaldb', 'host', 'localhost')
            self.config.set('journaldb', 'port', '27017')
            self.config.set('journaldb', 'database', 'skyline')
            self.config.set('journaldb', 'collection', 'journal')
            self.config.add_section('http')
            self.config.set('http', 'socket_port', '8185')
            self.config.set('http', 'socket_host', '10.0.0.250')
            self.config.add_section('rsdb')
            #self.config.set('rsdb', 'rspath', '[root]db/skyline/ratestructure/')
            self.config.set('rsdb', 'host', 'localhost')
            self.config.set('rsdb', 'port', '27017')
            self.config.set('rsdb', 'database', 'skyline')
            self.config.set('rsdb', 'collection', 'reebills')
            self.config.add_section('billdb')
            self.config.set('billdb', 'utilitybillpath', '[root]db/skyline/utilitybills/')
            self.config.set('billdb', 'billpath', '[root]db/skyline/bills/')
            self.config.set('billdb', 'host', 'localhost')
            self.config.set('billdb', 'port', '27017')
            self.config.set('billdb', 'database', 'skyline')
            self.config.set('billdb', 'collection', 'reebills')
            self.config.add_section('statedb')
            self.config.set('statedb', 'host', 'localhost')
            self.config.set('statedb', 'database', 'skyline')
            self.config.set('statedb', 'user', '[your mysql user]')
            self.config.set('statedb', 'password', '[your mysql password]')
            self.config.add_section('usersdb')
            self.config.set('usersdb', 'host', 'localhost')
            self.config.set('usersdb', 'database', 'skyline')
            self.config.set('usersdb', 'collection', 'users')
            self.config.set('usersdb', 'user', 'dev')
            self.config.set('usersdb', 'password', 'dev')
            self.config.add_section('mailer')
            self.config.set('mailer', 'smtp_host', 'smtp.gmail.com')
            self.config.set('mailer', 'smtp_port', '587')
            self.config.set('mailer', 'originator', 'jwatson@skylineinnovations.com')
            self.config.set('mailer', 'from', '"Jules Watson" <jwatson@skylineinnovations.com>')
            self.config.set('mailer', 'password', 'password')
            self.config.add_section('authentication')
            self.config.set('authentication', 'authenticate', 'true')

            # For BillUpload
            # default name of log file (config file can override this)
            DEFAULT_LOG_FILE_NAME = 'reebill.log'

            # default format of log entries (config file can override this)
            DEFAULT_LOG_FORMAT = '%(asctime)s %(levelname)s %(message)s'

            # directory where bill images are temporarily stored
            DEFAULT_BILL_IMAGE_DIRECTORY = '/tmp/billimages'

            # directory to store temporary files for pdf rendering
            DEFAULT_RENDERING_TEMP_DIRECTORY = '/tmp'

            # log file info
            self.config.add_section('log')
            self.config.set('log', 'log_file_name', DEFAULT_LOG_FILE_NAME)
            self.config.set('log', 'log_format', DEFAULT_LOG_FORMAT)

            # bill image rendering
            self.config.add_section('billimages')
            self.config.set('billimages', 'bill_image_directory', DEFAULT_BILL_IMAGE_DIRECTORY)

            # reebill pdf rendering
            self.config.add_section('reebillrendering')
            self.config.set('reebillrendering', 'temp_directory', DEFAULT_RENDERING_TEMP_DIRECTORY)

            # TODO default config file is incomplete

            # Writing our configuration file to 'example.cfg'
            with open(config_file_path, 'wb') as new_config_file:
                self.config.write(new_config_file)

        self.config.read(config_file_path)

        # logging:
        # get log file name and format from config file
        # TODO: if logging section of config file is malformed, choose default
        # values and report the error to stderr
        log_file_path = os.path.join(os.path.dirname(os.path.realpath(__file__)),
                self.config.get('log', 'log_file_name'))
        log_format = self.config.get('log', 'log_format')
        # make sure log file is writable
        try:
            open(log_file_path, 'a').close() # 'a' for append
        except Exception as e:
            # logging this error is impossible, so print to stderr
            print >> sys.stderr, 'Log file path "%s" is not writable.' \
                    % log_file_path
            raise
        # create logger
        self.logger = logging.getLogger('reebill')
        formatter = logging.Formatter(log_format)
        handler = logging.FileHandler(log_file_path)
        handler.setFormatter(formatter)
        self.logger.addHandler(handler) 
        # loggers are created with level 'NOTSET' by default, except the root
        # logger (this one), which is created with level 'WARNING'. to include
        # messages like the initialization message at the end of this function,
        # the level has to be changed.
        self.logger.setLevel(logging.DEBUG)

        # load users database
        self.user_dao = UserDAO(dict(self.config.items('usersdb')))

        # create an instance representing the database
        self.statedb_config = dict(self.config.items("statedb"))
        self.state_db = state.StateDB(self.statedb_config) 

        # create one BillUpload object to use for all BillUpload-related methods
        self.billUpload = BillUpload(self.config, self.logger)

        # create a MongoReeBillDAO
        self.billdb_config = dict(self.config.items("billdb"))
        self.reebill_dao = mongo.ReebillDAO(self.billdb_config)

        # create a RateStructureDAO
        rsdb_config_section = self.config.items("rsdb")
        self.ratestructure_dao = rs.RateStructureDAO(dict(rsdb_config_section))

        # create a JournalDAO
        journaldb_config_section = self.config.items("journaldb")
        self.journal_dao = journal.JournalDAO(dict(journaldb_config_section))

        # create an event logger
        self.eventlogger = eventlog.EventLogger(dict(self.config.items('eventlog')))

        # create one Process object to use for all related bill processing
        # TODO it's theoretically bad to hard-code these, but all skyliner
        # configuration is hard-coded right now anyway
        self.runtime_config = dict(self.config.items('runtime'))
        if self.config.getboolean('runtime', 'integrate_skyline_backend') is True:
            self.process = process.Process(
                self.config, self.state_db, self.reebill_dao,
                self.ratestructure_dao,
                Splinter(self.config.get('skyline_backend', 'oltp_url'),
                    self.config.get('skyline_backend', 'olap_host'),
                    self.config.get('skyline_backend', 'olap_database')),
                Monguru(self.config.get('skyline_backend', 'olap_host'),
                    self.config.get('skyline_backend', 'olap_database'))
            )
        else:
            self.process = process.Process(self.config, self.state_db,
                    self.reebill_dao, self.ratestructure_dao,
                    None)


        # create a ReebillRenderer
        self.renderer = render.ReebillRenderer(dict(self.config.items('reebillrendering')), self.logger)

        # configure mailer
        # TODO: pass in specific configs?
        bill_mailer.config = self.config

        # create on RateStructureDAO to user for all ratestructure queries
        rsdb_config_section = self.config.items("rsdb")
        self.ratestructure_dao = rs.RateStructureDAO(dict(rsdb_config_section))

        # determine whether authentication is on or off
        self.authentication_on = self.config.getboolean('authentication', 'authenticate')

        # print a message in the log--TODO include the software version
        self.logger.info('BillToolBridge initialized')

        

    def dumps(self, data):
        # don't turn this on unless you need the json results to return
        # the url that was called. This is a good client side debug feature
        # when you need to associate ajax calls with ajax responses.
        #data['url'] = cherrypy.url()
        return ju.dumps(data)
    
    @cherrypy.expose
    @random_wait
    def index(self):
        try:
            if self.check_authentication():
                raise cherrypy.HTTPRedirect('/billentry.html')
        except Unauthenticated:
            raise cherrypy.HTTPRedirect('/login.html')

    @cherrypy.expose
    @random_wait
    def get_reconciliation_data(self, start, limit, **kwargs):
        '''Handles AJAX request for data to fill reconciliation report grid.'''
        try:
            self.check_authentication()
            start, limit = int(start), int(limit)
            with open(os.path.join(os.path.dirname(os.path.realpath(__file__)), 'reconciliation_report.json')) as json_file:
                # load all data from json file: a list of dictionaries
                items = ju.loads(json_file.read())
                print items
                return self.dumps({
                    'success': True,
                    'rows': items[start:start+limit],
                    'results': len(items) # total number of items
                })
        except Exception as e:
            return self.handle_exception(e)

    ###########################################################################
    # authentication functions

    @cherrypy.expose
    @random_wait
    def login(self, username, password, rememberme='off', **kwargs):
        user = self.user_dao.load_user(username, password)
        if user is None:
            self.logger.info(('login attempt failed: username "%s"'
                ', remember me: %s') % (username, rememberme))
            raise cherrypy.HTTPRedirect("/login.html")

        # successful login:

        # create session object
        # if 'rememberme' is true, timeout is 1 week (10080 minutes) and
        # 'persistent' argument is true; if not, persistent is false and
        # timeout has no effect (cookie expires when browser is closed)
        # the functions below cause an error
        #cherrypy.lib.sessions.expire()
        #cherrypy.lib.sessions.init(timeout=1,
        #        persistent=(rememberme == 'on'))
        #cherrypy.session.regenerate()

        # store identifier & user preferences in cherrypy session object &
        # redirect to main page
        cherrypy.session['user'] = user
        self.logger.info(('user "%s" logged in: remember '
            'me: "%s" type is %s') % (username, rememberme,
            type(rememberme)))
        raise cherrypy.HTTPRedirect("/billentry.html")

    def check_authentication(self):
        '''Function to check authentication for HTTP request functions:
        returns True if the user is logged in; if not, sets the HTTP status
        code to 401 and returns False. Does not redirect to the login page,
        because it gets called in AJAX requests, which must return actual data
        instead of a redirect.'''
        # if authentication is turned off, skip the check and make sure the
        # session contains default data
        if not self.authentication_on:
            if 'user' not in cherrypy.session:
                cherrypy.session['user'] = UserDAO.default_user
            return True
        if 'user' not in cherrypy.session:
            self.logger.info("Non-logged-in user was denied access to: %s" % \
                    inspect.stack()[1][3])
            # TODO: 19664107
            # 401 = unauthorized--can't reply to an ajax call with a redirect
            #cherrypy.response.status = 401
            raise Unauthenticated("No Session")
        return True

    def rollback_session(self, session):

        try:
            if session is not None: session.rollback()
        except:
            try:
                self.logger.error('Could not rollback session:\n%s' % traceback.format_exc())
            except:
                print >> sys.stderr, 'Logger not functioning\nCould not rollback session:\n%s' % traceback.format_exc()

    def handle_exception(self, e):
        if type(e) is cherrypy.HTTPRedirect:
            # don't treat cherrypy redirect as an error
            raise
        elif type(e) is Unauthenticated:
            return self.dumps({'success': False, 'errors':{'reason': str(e),
                    'details':'none'}})
        else:
            try:
                self.logger.error('%s:\n%s' % (e, traceback.format_exc()))
            except:
                print >> sys.stderr, "Logger not functioning\n%s:\n%s" % (e, traceback.format_exc())
            return self.dumps({'success': False, 'errors':{'reason': str(e),
                    'details':traceback.format_exc()}})

    @cherrypy.expose
    @random_wait
    def getUsername(self, **kwargs):
        '''This returns the username of the currently logged-in user--not to be
        confused with the identifier. The identifier is a unique id but the
        username is not.'''
        try:
            self.check_authentication()
            return self.dumps({'success':True,
                    'username': cherrypy.session['user'].username})
        except Exception as e:
            return self.handle_exception(e)
            

    @cherrypy.expose
    @random_wait
    def logout(self):
        if 'user' in cherrypy.session:
            self.logger.info('user "%s" logged out' % (cherrypy.session['user'].username))
            del cherrypy.session['user']
        raise cherrypy.HTTPRedirect('/login.html')

    ###########################################################################
    # bill processing

    # TODO: do this on a per service basis 18311877
    def copyactual(self, account, sequence, **args):
        try:
            self.check_authentication()
            if not account or not sequence:
                raise ValueError("Bad Parameter Value")

            reebill = self.reebill_dao.load_reebill(account, sequence)
            self.process.copy_actual_charges(reebill)
            self.reebill_dao.save_reebill(reebill)

            return self.dumps({'success': True})

        except Exception as e:
            return self.handle_exception(e)

    @cherrypy.expose
    @random_wait
    def new_account(self, name, account, discount_rate, template_account, **args):
        try:
            session = None
            self.check_authentication()
            if not name or not account or not discount_rate or not template_account:
                raise ValueError("Bad Parameter Value")

            session = self.state_db.session()

            customer = self.process.create_new_account(session, account, name, discount_rate, template_account)

            reebill = self.reebill_dao.load_reebill(account, 0)

            # record the successful completion
            self.journal_dao.journal(customer.account, 0, "Newly created")

            self.process.roll_bill(session, reebill)
            self.reebill_dao.save_reebill(reebill)
            self.journal_dao.journal(account, 0, "ReeBill rolled")

            session.commit()

            return self.dumps({'success': True})

        except Exception as e:
            self.rollback_session(session)
            return self.handle_exception(e)

    @cherrypy.expose
    @random_wait
    def roll(self, account, sequence, **args):
        try:
            session = None
            self.check_authentication()
            if not account or not sequence:
                raise ValueError("Bad Parameter Value")
            reebill = self.reebill_dao.load_reebill(account, sequence)
            session = self.state_db.session()
            self.process.roll_bill(session, reebill)
            self.reebill_dao.save_reebill(reebill)
            self.journal_dao.journal(account, sequence, "ReeBill rolled")
            session.commit()
            return self.dumps({'success': True})
        except Exception as e:
            self.rollback_session(session)
            return self.handle_exception(e)


    @cherrypy.expose
    @random_wait
    def delete_reebill(self, account, sequence, **args):
        try:
            session = None
            self.check_authentication()
            session = self.state_db.session()
            self.process.delete_reebill(session, account, sequence)
            self.journal_dao.journal(customer.account, sequence, "Deleted")
            session.commit()
            return self.dumps({'success': True})
        except Exception as e:
            self.rollback_session(session)
            return self.handle_exception(e)

    @cherrypy.expose
    @random_wait
    def pay(self, account, sequence, **args):
        try:
            session = None
            self.check_authentication()
            if not account or not sequence:
                raise ValueError("Bad Parameter Value")
            session = self.state_db.session()
            reebill = self.reebill_dao.load_reebill(account, sequence)

            self.process.pay_bill(session, reebill)
            self.reebill_dao.save_reebill(reebill)
            session.commit()
            return self.dumps({'success': True})

        except Exception as e:
            self.rollback_session(session)
            return self.handle_exception(e)


    @cherrypy.expose
    @random_wait
    def bindree(self, account, sequence, **args):
        from billing.processing import fetch_bill_data as fbd
        try:
            self.check_authentication()
            if not account or not sequence:
                raise ValueError("Bad Parameter Value")
            if self.config.getboolean('runtime', 'integrate_oltp') is False:
                raise Exception("OLTP is not integrated")
            if self.config.getboolean('runtime', 'integrate_nexus') is False:
                raise Exception("Nexus is not integrated")
            reebill = self.reebill_dao.load_reebill(account, sequence)

            if self.config.getboolean('runtime', 'integrate_skyline_backend') is True:
                fbd.fetch_bill_data(
                    self.config.get('skyline_backend', 'oltp_url'),
                    nu.NexusUtil().olap_id(account),
                    reebill
                )

                self.journal_dao.journal(account, sequence, "RE&E Bound")

            self.reebill_dao.save_reebill(reebill)

            return self.dumps({'success': True})

        except Exception as e:
            return self.handle_exception(e)


    @cherrypy.expose
    @random_wait
    def bindrs(self, account, sequence, **args):
        try:
            session = None
            self.check_authentication()
            if not account or not sequence:
                raise ValueError("Bad Parameter Value")

            session = self.state_db.session()

            reebill = self.reebill_dao.load_reebill(account, sequence)
            prior_reebill = self.reebill_dao.load_reebill(account, int(sequence)-1)

            self.process.calculate_reperiod(reebill)

            self.process.bind_rate_structure(reebill)

            self.process.pay_bill(session, reebill)

            # TODO: 22726549 hack to ensure the computations from bind_rs come back as decimal types
            self.reebill_dao.save_reebill(reebill)
            reebill = self.reebill_dao.load_reebill(account, sequence)

            self.process.sum_bill(session, prior_reebill, reebill)

            # TODO: 22726549  hack to ensure the computations from bind_rs come back as decimal types
            self.reebill_dao.save_reebill(reebill)
            reebill = self.reebill_dao.load_reebill(account, sequence)
            self.process.calculate_statistics(prior_reebill, reebill)

            self.reebill_dao.save_reebill(reebill)

            session.commit()

            return self.dumps({'success': True})
        except Exception as e:
            self.rollback_session(session)
            return self.handle_exception(e)

    @cherrypy.expose
    @random_wait
    def render(self, account, sequence, **args):
        try:
            self.check_authentication()
            if not account or not sequence:
                raise ValueError("Bad Parameter Value")
            if not self.config.getboolean('billimages', 'show_reebill_images'):
                return self.dumps({'success': False, 'errors': {'reason':
                        ('"Render" does nothing because reebill images have '
                        'been turned off.'), 'details': ''}})
            reebill = self.reebill_dao.load_reebill(account, sequence)
            # TODO 22598787 - branch awareness
            self.renderer.render(
                reebill, 
                self.config.get("billdb", "billpath")+ "%s" % account, 
                "%.4d.pdf" % int(sequence),
                "EmeraldCity-FullBleed-1.png,EmeraldCity-FullBleed-2.png",
                False
            )
            return self.dumps({'success': True})
        except Exception as e:
            return self.handle_exception(e)

    @cherrypy.expose
    @random_wait
    def attach_utilbills(self, account, sequence, **args):
        '''Finalizes association between the reebill given by 'account',
        'sequence' and its utility bills by recording it in the state database
        and marking the utility bills as processed. Note that this does not
        issue the reebill or give it an issue date.'''
        try:
            session = None
            self.check_authentication()
            if not account or not sequence:
                raise ValueError("Bad Parameter Value")
            session = self.state_db.session()

            reebill = self.reebill_dao.load_reebill(account, sequence)
            if reebill is None:
                raise Exception('No reebill for account %s, sequence %s')

            # finalize utility bill association
            self.process.attach_utilbills(session, reebill.account,
                    reebill.sequence)

            self.journal_dao.journal(reebill.account, reebill.sequence,
                    "User %s attached utilbills to reebill %s-%s" % (
                    cherrypy.session['user'].username, account, sequence))
            session.commit()
            return self.dumps({'success': True})
        except Exception as e:
            self.rollback_session(session)
            return self.handle_exception(e)


    @cherrypy.expose
    @random_wait
    def mail(self, account, sequences, recipients, **args):
        try:
            session = None
            self.check_authentication()
            if not account or not sequences or not recipients:
                raise ValueError("Bad Parameter Value")

            session = self.state_db.session()

            # sequences will come in as a string if there is one element in post data. 
            # If there are more, it will come in as a list of strings
            if type(sequences) is not list:
                sequences = [sequences]
            # acquire the most recent reebill from the sequence list and use
            # its values for the merge
            sequences = [sequence for sequence in sequences]
            # sequences is [u'17']
            all_bills = [self.reebill_dao.load_reebill(account, sequence) for
                    sequence in sequences]

            # set issue date 
            for reebill in all_bills:
                self.process.issue(session, reebill.account, reebill.sequence)

            #  TODO: 21305875  Do this until reebill is being passed around
            #  problem is all_bills is not reloaded after .issue
            all_bills = [self.reebill_dao.load_reebill(account, sequence) for
                    sequence in sequences]

            # render all the bills
            # TODO this fails if reebill rendering is turned off--there should be a better error message
            for reebill in all_bills:
                self.renderer.render(reebill, 
                    self.config.get("billdb", "billpath")+ "%s" % reebill.account, 
                    "%.4d.pdf" % int(reebill.sequence),
                    # TODO 22598787 - branch awareness
                    "EmeraldCity-FullBleed-1.png,EmeraldCity-FullBleed-2.png",
                    True
                )
                
            # the last element
            most_recent_bill = all_bills[-1]

            bill_file_names = ["%.4d.pdf" % int(sequence) for sequence in sequences]
            bill_dates = ["%s" % (b.period_end) for b in all_bills]
            bill_dates = ", ".join(bill_dates)

            merge_fields = {}
            merge_fields["sa_street1"] = most_recent_bill.service_address["sa_street1"]
            merge_fields["balance_due"] = most_recent_bill.balance_due.quantize(Decimal("0.00"))
            merge_fields["bill_dates"] = bill_dates
            merge_fields["last_bill"] = bill_file_names[-1]

            bill_mailer.mail(recipients, merge_fields,
                    os.path.join(self.config.get("billdb", "billpath"),
                        account), bill_file_names);

            for reebill in all_bills:
                self.journal_dao.journal(reebill.account, reebill.sequence,
                        "Mailed to %s by %s" % (recipients,
                        cherrypy.session['user'].username))
                self.process.issue(session, reebill.account, reebill.sequence)
                self.process.attach_utilbills(session, reebill.account,
                        reebill.sequence)

            session.commit()
            return self.dumps({'success': True})

        except Exception as e:
            self.rollback_session(session)
            return self.handle_exception(e)


    def full_names_of_accounts(self, accounts):
        '''Given a list of account numbers (as strings), returns a list
        containing the "full name" of each account, each of which is of the
        form "accountnumber - codename - casualname - primus". Names that do not
        exist for a given account are skipped.'''
        if self.config.getboolean('runtime', 'integrate_nexus') is False:
            return accounts

        all_accounts_all_names = NexusUtil().all_ids_for_accounts("billing", accounts)
        result = []
        for account, all_names in zip(accounts, all_accounts_all_names):
            names = [account]
            try:
                names.append(all_names['codename'])
            except KeyError:
                pass
            try:
                names.append(all_names['casualname'])
            except KeyError:
                pass
            try:
                names.append(all_names['primus'])
            except KeyError:
                pass
            result.append(' - '.join(names))
        return result

    @cherrypy.expose
    @random_wait
    def listAccounts(self, **kwargs):
        try:
            session = None
            self.check_authentication()
            accounts = []
            # eventually, this data will have to support pagination
            session = self.state_db.session()
            accounts = self.state_db.listAccounts(session)
            rows = [{'account': account, 'name': full_name} for account,
                    full_name in zip(accounts, self.full_names_of_accounts(accounts))]
            session.commit()
            return self.dumps({'success': True, 'rows':rows})
        except Exception as e:
            self.rollback_session(session)
            return self.handle_exception(e)


    @cherrypy.expose
    @random_wait
    def listSequences(self, account, **kwargs):
        '''Handles AJAX request to get reebill sequences for each account and
        whether each reebill has been committed.'''
        try:
            session = None
            self.check_authentication()
            sequences = []
            if not account:
                raise ValueError("Bad Parameter Value")
            # eventually, this data will have to support pagination
            session = self.state_db.session()
            sequences = self.state_db.listSequences(session, account)
            # TODO "issued" is used for the value of "committed" here because
            # committed is ill-defined: currently StateDB.is_committed()
            # returns true iff the reebill has attached utilbills, which
            # doesn't make sense.
            # https://www.pivotaltracker.com/story/show/24382885
            rows = [{'sequence': sequence,
                'committed': self.state_db.is_issued(session, account, sequence)}
                for sequence in sequences]
            session.commit()
            return self.dumps({'success': True, 'rows':rows})
        except Exception as e:
            self.rollback_session(session)
            return self.handle_exception(e)


    @cherrypy.expose
    @random_wait
    def retrieve_account_status(self, start, limit, **args):
        # call getrows to actually query the database; return the result in
        # JSON format if it succeded or an error if it didn't
        try:
            session = None
            self.check_authentication()
            if not start or not limit:
                raise ValueError("Bad Parameter Value")
            # result is a list of dictionaries of the form
            # {account: full name, dayssince: days}
            session = self.state_db.session()
            statuses, totalCount = self.state_db.retrieve_status_days_since(session, int(start), int(limit))
            full_names = self.full_names_of_accounts([s.account for s in statuses])
            rows = [dict([('account', status.account), ('fullname', full_names[i]), ('dayssince', status.dayssince)])
                    for i, status in enumerate(statuses)]


            if not start or not limit:
                raise ValueError("Bad Parameter Value")

            session = self.state_db.session()

            accounts, totalCount = self.state_db.list_accounts(session, int(start), int(limit))

            full_names = self.full_names_of_accounts([account for account in accounts])

            rows = self.process.summary_ree_charges(session, accounts, full_names)

            session.commit()

            return self.dumps({'success': True, 'rows':rows, 'results':totalCount})

        except Exception as e:
            self.rollback_session(session)
            return self.handle_exception(e)

    @cherrypy.expose
    @random_wait
    def all_ree_charges(self, **args):


        try:
            session = None
            self.check_authentication()

            session = self.state_db.session()

            rows, total_count = self.process.all_ree_charges(session)

            session.commit()

            return self.dumps({'success': True, 'rows':rows, 'results':total_count})

        except Exception as e:
            self.rollback_session(session)
            return self.handle_exception(e)

    @cherrypy.expose
    @random_wait
    def all_ree_charges_csv(self, **args):
        try:
            session = None
            self.check_authentication()

            session = self.state_db.session()
            rows, total_count = self.process.all_ree_charges(session)

            buf = StringIO()

            writer = csv.writer(buf)

            writer.writerow(['Account','Sequence',
                'Billing Addressee', 'Service Addressee',
                'Issue Date', 'Period Begin', 'Period End', 'RE&E Value', 
                'RE&E Charges', 'utility charges', 'hypothesized charges',
                'RE&E Energy Therms', 'Marginal Rate per Therm'])

            for row in rows:
                ba = row['billing_address']
                bill_addr_str = "%s %s %s %s %s" % (
                    ba['ba_addressee'] if 'ba_addressee' in ba and ba['ba_addressee'] is not None else "",
                    ba['ba_street1'] if 'ba_street1' in ba and ba['ba_street1'] is not None else "",
                    ba['ba_city'] if 'ba_city' in ba and ba['ba_city'] is not None else "",
                    ba['ba_state'] if 'ba_state' in ba and ba['ba_state'] is not None else "",
                    ba['ba_postal_code'] if 'ba_postal_code' in ba and ba['ba_postal_code'] is not None else "",
                )
                sa = row['service_address']
                service_addr_str = "%s %s %s %s %s" % (
                    sa['sa_addressee'] if 'sa_addressee' in sa and sa['sa_addressee'] is not None else "",
                    sa['sa_street1'] if 'sa_street1' in sa and sa['sa_street1'] is not None else "",
                    sa['sa_city'] if 'sa_city' in sa and sa['sa_city'] is not None else "",
                    sa['sa_state'] if 'sa_state' in sa and sa['sa_state'] is not None else "",
                    sa['sa_postal_code'] if 'sa_postal_code' in sa and sa['sa_postal_code'] is not None else "",
                )

                writer.writerow([row['account'], row['sequence'], 
                    bill_addr_str, service_addr_str, 
                    row['issue_date'], row['period_begin'], row['period_end'],
                    row['ree_value'], row['ree_charges'], row['actual_charges'], row['hypothetical_charges'],
                    row['total_energy'], row['marginal_rate_therm'] ])

                cherrypy.response.headers['Content-Type'] = 'text/csv'
                cherrypy.response.headers['Content-Disposition'] = 'attachment; filename=%s.csv' % datetime.now().strftime("%Y%m%d")


            data = buf.getvalue()
            session.commit()
            return data

        except Exception as e:
            self.rollback_session(session)
            return self.handle_exception(e)

    @cherrypy.expose
    @random_wait
    def all_ree_charges_csv_altitude(self, **args):
        try:
            session = None
            self.check_authentication()

            session = self.state_db.session()
            rows, total_count = self.process.all_ree_charges(session)

            import csv
            import StringIO

            buf = StringIO.StringIO()

            writer = csv.writer(buf)

            writer.writerow(['Account-Sequence', 'Period End', 'RE&E Charges'])

            for row in rows:
                ba = row['billing_address']
                bill_addr_str = "%s %s %s %s %s" % (
                    ba['ba_addressee'] if 'ba_addressee' in ba and ba['ba_addressee'] is not None else "",
                    ba['ba_street1'] if 'ba_street1' in ba and ba['ba_street1'] is not None else "",
                    ba['ba_city'] if 'ba_city' in ba and ba['ba_city'] is not None else "",
                    ba['ba_state'] if 'ba_state' in ba and ba['ba_state'] is not None else "",
                    ba['ba_postal_code'] if 'ba_postal_code' in ba and ba['ba_postal_code'] is not None else "",
                )
                sa = row['service_address']
                service_addr_str = "%s %s %s %s %s" % (
                    sa['sa_addressee'] if 'sa_addressee' in sa and sa['sa_addressee'] is not None else "",
                    sa['sa_street1'] if 'sa_street1' in sa and sa['sa_street1'] is not None else "",
                    sa['sa_city'] if 'sa_city' in sa and sa['sa_city'] is not None else "",
                    sa['sa_state'] if 'sa_state' in sa and sa['sa_state'] is not None else "",
                    sa['sa_postal_code'] if 'sa_postal_code' in sa and sa['sa_postal_code'] is not None else "",
                )

                writer.writerow(["%s-%s" % (row['account'], row['sequence']), row['period_end'], row['ree_charges']])

                cherrypy.response.headers['Content-Type'] = 'text/csv'
                cherrypy.response.headers['Content-Disposition'] = 'attachment; filename=%s.csv' % datetime.now().strftime("%Y%m%d")


            data = buf.getvalue()
            session.commit()
            return data

        except Exception as e:
            self.rollback_session(session)
            return self.handle_exception(e)

    @cherrypy.expose
    @random_wait
    def excel_export(self, account=None, **kwargs):
        '''Responds with an excel spreadsheet containing all actual charges for
        all utility bills for the given account, or every account (1 per sheet)
        if 'account' is not given.'''
        try:
            session = None

            try:
                self.check_authentication()
            except Unauthenticated:
                # http status code 401 is "unauthorized" but should be used
                # with a special header and tells the browser try to repeat the
                # request with http authentication, which is not what we want
                cherrypy.response.status = 403
                raise cherrypy.HTTPRedirect('/login.html')

            session = self.state_db.session()

            if account is not None:
                spreadsheet_name = account + '.xls'
            else:
                spreadsheet_name = 'all_accounts.xls'

            exporter = excel_export.Exporter(self.state_db, self.reebill_dao)

            # write excel spreadsheet into a StringIO buffer (file-like)
            buf = StringIO()
            exporter.export(session, buf, account)


            # set MIME type for file download
            cherrypy.response.headers['Content-Type'] = 'appliation/excel'
            cherrypy.response.headers['Content-Disposition'] = 'attachment; filename=%s' % spreadsheet_name


            session.commit()
            return buf.getvalue()

        except Exception as e:
            self.rollback_session(session)
            return self.handle_exception(e)

    @cherrypy.expose
    @random_wait
    # TODO see 15415625 about the problem passing in service to get at a set of RSIs
    def cprsrsi(self, xaction, account, sequence, service, **kwargs):
        try:
            self.check_authentication()
            if not xaction or not sequence or not service:
                raise ValueError("Bad Parameter Value")

            reebill = self.reebill_dao.load_reebill(account, sequence)

            # It is possible that there is no reebill for the requested rate structure 
            # if this is the case, return no rate structure.  
            # This is done so that the UI can configure itself with no data for the
            # requested rate structure 
            if reebill is None:
                return self.dumps({'success':True})

            rate_structure = self.ratestructure_dao.load_cprs(
                reebill.account, 
                reebill.sequence, 
                reebill.branch,
                reebill.utility_name_for_service(service),
                reebill.rate_structure_name_for_service(service)
            )

            rates = rate_structure["rates"]

            if xaction == "read":
                return self.dumps({'success': True, 'rows':rates})

            elif xaction == "update":

                rows = json.loads(kwargs["rows"])

                # single edit comes in not in a list
                if type(rows) is dict: rows = [rows]

                # process list of edits
                # TODO: RateStructure DAO should do CRUD ops
                for row in rows:
                    # identify the RSI UUID of the posted data
                    rsi_uuid = row['uuid']

                    # identify the rsi, and update it with posted data
                    matches = [rsi_match for rsi_match in it.ifilter(lambda x: x['uuid']==rsi_uuid, rates)]
                    # there should only be one match
                    if (len(matches) == 0):
                        raise Exception("Did not match an RSI UUID which should not be possible")
                    if (len(matches) > 1):
                        raise Exception("Matched more than one RSI UUID which should not be possible")
                    rsi = matches[0]

                    # eliminate attributes that have empty strings or None as these mustn't 
                    # be added to the RSI so the RSI knows to compute for those values
                    for k,v in row.items():
                        if v is None or v == "":
                            del row[k]

                    # now that blank values are removed, ensure that required fields were sent from client 
                    if 'uuid' not in row: raise Exception("RSI must have a uuid")
                    if 'rsi_binding' not in row: raise Exception("RSI must have an rsi_binding")

                    # now take the legitimate values from the posted data and update the RSI
                    # clear it so that the old emptied attributes are removed
                    rsi.clear()
                    rsi.update(row)

                self.ratestructure_dao.save_cprs(
                    reebill.account, 
                    reebill.sequence, 
                    reebill.branch,
                    reebill.utility_name_for_service(service),
                    reebill.rate_structure_name_for_service(service),
                    rate_structure
                )


                # 23417235 temporary hack
                result = self.bindrs(account, sequence)
                return self.dumps({'success':True})

            elif xaction == "create":

                new_rate = {"uuid": str(UUID.uuid1())}
                # should find an unbound charge item, and use its binding since an RSI
                # might be made after a charge item is created
                new_rate['rsi_binding'] = "Temporary RSI Binding"
                rates.append(new_rate)

                self.ratestructure_dao.save_cprs(
                    reebill.account, 
                    reebill.sequence, 
                    reebill.branch,
                    reebill.utility_name_for_service(service),
                    reebill.rate_structure_name_for_service(service),
                    rate_structure
                )

                # 23417235 temporary hack
                self.bindrs(account, sequence)
                return self.dumps({'success':True, 'rows':new_rate})

            elif xaction == "destroy":

                uuids = json.loads(kwargs["rows"])

                # single edit comes in not in a list
                # TODO: understand why this is a unicode coming up from browser
                if type(uuids) is unicode: uuids = [uuids]

                # process list of removals
                for rsi_uuid in uuids:

                    # identify the rsi
                    matches = [result for result in it.ifilter(lambda x: x['uuid']==rsi_uuid, rates)]

                    if (len(matches) == 0):
                        raise Exception("Did not match an RSI UUID which should not be possible")
                    if (len(matches) > 1):
                        raise Exception("Matched more than one RSI UUID which should not be possible")
                    rsi = matches[0]

                    rates.remove(rsi)

                self.ratestructure_dao.save_cprs(
                    reebill.account, 
                    reebill.sequence, 
                    reebill.branch,
                    reebill.utility_name_for_service(service),
                    reebill.rate_structure_name_for_service(service),
                    rate_structure
                )

                # 23417235 temporary hack
                self.bindrs(account, sequence)
                return self.dumps({'success':True})

        except Exception as e:
            return self.handle_exception(e)

    @cherrypy.expose
    @random_wait
    def uprsrsi(self, xaction, account, sequence, service, **kwargs):
        try:
            self.check_authentication()
            if not xaction or not account or not sequence or not service:
                raise ValueError("Bad Parameter Value")

            reebill = self.reebill_dao.load_reebill(account, sequence)

            # It is possible that there is no reebill for the requested rate structure 
            # if this is the case, return no rate structure.  
            # This is done so that the UI can configure itself with no data for the
            # requested rate structure 
            if reebill is None:
                return self.dumps({'success':True})

            utility_name = reebill.utility_name_for_service(service)
            rs_name = reebill.rate_structure_name_for_service(service)
            (effective, expires) = reebill.utilbill_period_for_service(service)
            rate_structure = self.ratestructure_dao.load_uprs(utility_name, rs_name, effective, expires)

            # It is possible the a UPRS does not exist for the utility billing period.
            # If this is the case, create it
            if rate_structure is None:
                raise Exception("Could not load UPRS for %s, %s %s to %s" % (utility_name, rs_name, effective, expires) )

            rates = rate_structure["rates"]

            if xaction == "read":
                return self.dumps({'success': True, 'rows':rates})

            elif xaction == "update":

                rows = json.loads(kwargs["rows"])

                # single edit comes in not in a list
                if type(rows) is dict: rows = [rows]

                # process list of edits
                for row in rows:

                    # identify the RSI descriptor of the posted data
                    rsi_uuid = row['uuid']

                    # identify the rsi, and update it with posted data
                    matches = [rsi_match for rsi_match in it.ifilter(lambda x: x['uuid']==rsi_uuid, rates)]
                    # there should only be one match
                    if (len(matches) == 0):
                        raise Exception("Did not match an RSI UUID which should not be possible")
                    if (len(matches) > 1):
                        raise Exception("Matched more than one RSI UUID which should not be possible")
                    rsi = matches[0]

                    # eliminate attributes that have empty strings or None as these mustn't 
                    # be added to the RSI so the RSI knows to compute for those values
                    for k,v in row.items():
                        if v is None or v == "":
                            del row[k]

                    # now that blank values are removed, ensure that required fields were sent from client 
                    if 'uuid' not in row: raise Exception("RSI must have a uuid")
                    if 'rsi_binding' not in row: raise Exception("RSI must have an rsi_binding")

                    # now take the legitimate values from the posted data and update the RSI
                    # clear it so that the old emptied attributes are removed
                    rsi.clear()
                    rsi.update(row)

                self.ratestructure_dao.save_uprs(
                    reebill.utility_name_for_service(service),
                    reebill.rate_structure_name_for_service(service),
                    effective,
                    expires,
                    rate_structure
                )

                # 23417235 temporary hack
                self.bindrs(account, sequence)
                return self.dumps({'success':True})

            elif xaction == "create":

                new_rate = {"uuid": str(UUID.uuid1())}
                new_rate['rsi_binding'] = "Temporary RSI Binding"
                rates.append(new_rate)

                self.ratestructure_dao.save_uprs(
                    reebill.utility_name_for_service(service),
                    reebill.rate_structure_name_for_service(service),
                    effective,
                    expires,
                    rate_structure
                )

                # 23417235 temporary hack
                self.bindrs(account, sequence)
                return self.dumps({'success':True, 'rows':new_rate})

            elif xaction == "destroy":

                uuids = json.loads(kwargs["rows"])

                # single edit comes in not in a list
                # TODO: understand why this is a unicode coming up from browser
                if type(uuids) is unicode: uuids = [uuids]

                # process list of removals
                for rsi_uuid in uuids:

                    # identify the rsi
                    matches = [result for result in it.ifilter(lambda x: x['uuid']==rsi_uuid, rates)]

                    if (len(matches) == 0):
                        raise Exception("Did not match an RSI UUID which should not be possible")
                    if (len(matches) > 1):
                        raise Exception("Matched more than one RSI UUID which should not be possible")
                    rsi = matches[0]

                    rates.remove(rsi)

                self.ratestructure_dao.save_uprs(
                    reebill.utility_name_for_service(service),
                    reebill.rate_structure_name_for_service(service),
                    effective,
                    expires,
                    rate_structure
                )

                # 23417235 temporary hack
                self.bindrs(account, sequence)
                return self.dumps({'success':True})

        except Exception as e:
            return self.handle_exception(e)

    @cherrypy.expose
    @random_wait
    def ursrsi(self, xaction, account, sequence, service, **kwargs):
        try:
            self.check_authentication()
            if not xaction or not account or not sequence or not service:
                raise ValueError("Bad Parameter Value")

            reebill = self.reebill_dao.load_reebill(account, sequence)

            # It is possible that there is no reebill for the requested rate structure 
            # if this is the case, return no rate structure.  
            # This is done so that the UI can configure itself with no data for the
            # requested rate structure 
            if reebill is None:
                return self.dumps({'success':True})

            utility_name = reebill.utility_name_for_service(service)
            rs_name = reebill.rate_structure_name_for_service(service)
            rate_structure = self.ratestructure_dao.load_urs(utility_name, rs_name)

            if rate_structure is None:
                raise Exception("Could not load URS for %s and %s" % (utility_name, rs_name) )

            rates = rate_structure["rates"]

            if xaction == "read":
                return self.dumps({'success': True, 'rows':rates})

            elif xaction == "update":

                rows = json.loads(kwargs["rows"])

                # single edit comes in not in a list
                if type(rows) is dict: rows = [rows]

                # process list of edits
                for row in rows:

                    # identify the RSI descriptor of the posted data
                    rsi_uuid = row['uuid']

                    # identify the rsi, and update it with posted data
                    matches = [rsi_match for rsi_match in it.ifilter(lambda x: x['uuid']==rsi_uuid, rates)]
                    # there should only be one match
                    if (len(matches) == 0):
                        raise Exception("Did not match an RSI UUID which should not be possible")
                    if (len(matches) > 1):
                        raise Exception("Matched more than one RSI UUID which should not be possible")
                    rsi = matches[0]

                    # eliminate attributes that have empty strings or None as these mustn't 
                    # be added to the RSI so the RSI knows to compute for those values
                    for k,v in row.items():
                        if v is None or v == "":
                            del row[k]

                    # now that blank values are removed, ensure that required fields were sent from client 
                    if 'uuid' not in row: raise Exception("RSI must have a uuid")
                    if 'rsi_binding' not in row: raise Exception("RSI must have an rsi_binding")

                    # now take the legitimate values from the posted data and update the RSI
                    # clear it so that the old emptied attributes are removed
                    rsi.clear()
                    rsi.update(row)

                self.ratestructure_dao.save_urs(
                    reebill.utility_name_for_service(service),
                    reebill.rate_structure_name_for_service(service),
                    None,
                    None,
                    rate_structure
                )

                # 23417235 temporary hack
                self.bindrs(account, sequence)
                return self.dumps({'success':True})

            elif xaction == "create":

                new_rate = {"uuid": str(UUID.uuid1())}
                new_rate['rsi_binding'] = "Temporary RSI Binding"
                rates.append(new_rate)

                self.ratestructure_dao.save_urs(
                    reebill.utility_name_for_service(service),
                    reebill.rate_structure_name_for_service(service),
                    None,
                    None,
                    rate_structure
                )

                # 23417235 temporary hack
                self.bindrs(account, sequence)
                return self.dumps({'success':True, 'rows':new_rate})

            elif xaction == "destroy":

                uuids = json.loads(kwargs["rows"])

                # single edit comes in not in a list
                # TODO: understand why this is a unicode coming up from browser
                if type(uuids) is unicode: uuids = [uuids]

                # process list of removals
                for rsi_uuid in uuids:

                    # identify the rsi
                    matches = [result for result in it.ifilter(lambda x: x['uuid']==rsi_uuid, rates)]

                    if (len(matches) == 0):
                        raise Exception("Did not match an RSI UUID which should not be possible")
                    if (len(matches) > 1):
                        raise Exception("Matched more than one RSI UUID which should not be possible")
                    rsi = matches[0]

                    rates.remove(rsi)

                self.ratestructure_dao.save_urs(
                    reebill.utility_name_for_service(service),
                    reebill.rate_structure_name_for_service(service),
                    None,
                    None,
                    rate_structure
                )

                # 23417235 temporary hack
                self.bindrs(account, sequence)
                return self.dumps({'success':True})

        except Exception as e:
            return self.handle_exception(e)

    @cherrypy.expose
    @random_wait
    def payment(self, xaction, account, **kwargs):
        try:
            session = None
            self.check_authentication()
            if not xaction or not account:
                raise ValueError("Bad parameter value")


            if xaction == "read":

                session = self.state_db.session()
                payments = self.state_db.payments(session, account)

                payments = [{
                    'id': payment.id, 
                    'date': str(payment.date),
                    'description': payment.description, 
                    'credit': str(payment.credit),
                } for payment in payments]

                
                session.commit()
                return self.dumps({'success': True, 'rows':payments})

            elif xaction == "update":

                session = self.state_db.session()

                rows = json.loads(kwargs["rows"])

                # single edit comes in not in a list
                if type(rows) is dict: rows = [rows]

                # process list of edits
                for row in rows:
                    self.state_db.update_payment(
                        session,
                        row['id'],
                        row['date'],
                        row['description'],
                        row['credit'],
                    )
                
                session.commit()

                return self.dumps({'success':True})

            elif xaction == "create":

                session = self.state_db.session()

                from datetime import date

                new_payment = self.state_db.create_payment(session, account, date.today(), "New Entry", "0.00")
                # TODO: is there a better way to populate a dictionary from an ORM object dict?
                row = [{
                    'id': new_payment.id, 
                    'date': str(new_payment.date),
                    'description': new_payment.description,
                    'credit': str(new_payment.credit),
                    }]


                session.commit()
                return self.dumps({'success':True, 'rows':row})

            elif xaction == "destroy":

                session = self.state_db.session()

                rows = json.loads(kwargs["rows"])

                # single delete comes in not in a list
                if type(rows) is int: rows = [rows]

                for oid in rows:
                    self.state_db.delete_payment(session, oid)

                session.commit()
                         
                return self.dumps({'success':True})

        except Exception as e:
            self.rollback_session(session)
            return self.handle_exception(e)

    @cherrypy.expose
    @random_wait
    def reebill(self, xaction, start, limit, account, **kwargs):
        try:
            session = None
            self.check_authentication()

            if not xaction or not start or not limit:
                raise ValueError("Bad Parameter Value")

            if xaction == "read":

                session = self.state_db.session()

                reebills, totalCount = self.state_db.listReebills(session, int(start), int(limit), account)

                # convert the result into a list of dictionaries for returning as
                # JSON to the browser
                rows = [{'sequence': reebill.sequence} for reebill in reebills]

                session.commit()
                return self.dumps({'success': True, 'rows':rows, 'results':totalCount})

            elif xaction == "update":

                return self.dumps({'success':False})

            elif xaction == "create":

                return self.dumps({'success':False})

            elif xaction == "destroy":

                return self.dumps({'success':False})

        except Exception as e:    
            self.rollback_session(session)
            return self.handle_exception(e)

    ################
    # Handle addresses

    @cherrypy.expose
    @random_wait
    def addresses(self, account, sequence, **args):
        """
        Return the billing and service address so that it may be edited.
        """

        try:
            self.check_authentication()
            if not account or not sequence:
                raise ValueError("Bad Parameter Value")

            reebill = self.reebill_dao.load_reebill(account, sequence)

            # It is possible that there is no reebill for the requested addresses
            # if this is the case, return no periods.  
            # This is done so that the UI can configure itself with no data
            if reebill is None:
                return self.dumps({})

            ba = reebill.billing_address
            sa = reebill.service_address
            
            addresses = {}

            addresses['billing_address'] = {
                'ba_addressee': ba['ba_addressee'] if 'ba_addressee' in ba else '',
                'ba_street1': ba['ba_street1'] if 'ba_street1' in ba else '',
                'ba_city': ba['ba_city'] if 'ba_city' in ba else '',
                'ba_state': ba['ba_state'] if 'ba_state' in ba else '',
                'ba_postal_code': ba['ba_postal_code'] if 'ba_postal_code' in ba else '',
            }

            addresses['service_address'] = {
                'sa_addressee': sa['sa_addressee'] if 'sa_addressee' in sa else '',
                'sa_street1': sa['sa_street1'] if 'sa_street1' in sa else '',
                'sa_city': sa['sa_city'] if 'sa_city' in sa else '',
                'sa_state': sa['sa_state'] if 'sa_state' in sa else '',
                'sa_postal_code': sa['sa_postal_code'] if 'sa_postal_code' in sa else '',
            }

            return self.dumps(addresses)

        except Exception as e:
            return self.handle_exception(e)


    @cherrypy.expose
    @random_wait
    def set_addresses(self, account, sequence, 
        ba_addressee, ba_street1, ba_city, ba_state, ba_postal_code,
        sa_addressee, sa_street1, sa_city, sa_state, sa_postal_code,
         **args):
        """
        Update both the billing and service address.
        """

        try:
            self.check_authentication()
            if not account or not sequence \
            or not ba_addressee or not ba_street1 or not ba_city or not ba_state or not ba_postal_code \
            or not sa_addressee or not sa_street1 or not sa_city or not sa_state or not sa_postal_code:
                raise ValueError("Bad Parameter Value")

            reebill = self.reebill_dao.load_reebill(account, sequence)

            ba = reebill.billing_address
            sa = reebill.service_address
            
            reebill.billing_address['ba_addressee'] = ba_addressee
            reebill.billing_address['ba_street1'] = ba_street1
            reebill.billing_address['ba_city'] = ba_city
            reebill.billing_address['ba_state'] = ba_state
            reebill.billing_address['ba_postal_code'] = ba_postal_code

            reebill.service_address['sa_addressee'] = sa_addressee
            reebill.service_address['sa_street1'] = sa_street1
            reebill.service_address['sa_city'] = sa_city
            reebill.service_address['sa_state'] = sa_state
            reebill.service_address['sa_postal_code'] = sa_postal_code

            self.reebill_dao.save_reebill(reebill)

            return self.dumps({'success':True})

        except Exception as e:
            return self.handle_exception(e)

    #
    ################

    ################
    # Handle ubPeriods

    @cherrypy.expose
    @random_wait
    def ubPeriods(self, account, sequence, **args):
        """ Return all of the utilbill periods on a per service basis so that the forms may be
        dynamically created."""
        try:
            self.check_authentication()
            if not account or not sequence:
                raise ValueError("Bad Parameter Value")

            reebill = self.reebill_dao.load_reebill(account, sequence)

            # It is possible that there is no reebill for the requested periods 
            # if this is the case, return no periods.  
            # This is done so that the UI can configure itself with no data for the
            # requested measured usage
            if reebill is None:
                return self.dumps({})
            
            utilbill_periods = {}
            for service in reebill.services:
                (begin, end) = reebill.utilbill_period_for_service(service)
                utilbill_periods[service] = { 'begin': begin, 'end': end }

            return self.dumps(utilbill_periods)

        except Exception as e:
            return self.handle_exception(e)

    @cherrypy.expose
    @random_wait
    def setUBPeriod(self, account, sequence, service, begin, end, **args):
        """ 
        Utilbill period forms are dynamically created in browser, and post back to here individual periods.
        """ 

        try:
            self.check_authentication()
            if not account or not sequence or not service or not begin or not end:
                raise ValueError("Bad Parameter Value")
            reebill = self.reebill_dao.load_reebill(account, sequence)
            reebill.set_utilbill_period_for_service(service, (datetime.strptime(begin, "%Y-%m-%d"),datetime.strptime(end, "%Y-%m-%d")))
            self.reebill_dao.save_reebill(reebill)

            return self.dumps({'success':True})

        except Exception as e:
            return self.handle_exception(e)


    #
    ################

    ################
    # handle actual and hypothetical charges 

    @cherrypy.expose
    @random_wait
    def actualCharges(self, service, account, sequence, **args):
        try:
            self.check_authentication()
            if not account or not sequence or not service:
                raise ValueError("Bad Parameter Value")

            reebill = self.reebill_dao.load_reebill(account, sequence)

            # It is possible that there is no reebill for the requested charges 
            # if this is the case, return no charges.  
            # This is done so that the UI can configure itself with no data for the
            # requested charges 
            if reebill is None:
                return self.dumps({'success':True, 'rows':[]})

            flattened_charges = reebill.actual_chargegroups_flattened(service)
            return self.dumps({'success': True, 'rows': flattened_charges})

        except Exception as e:
            return self.handle_exception(e)


    @cherrypy.expose
    @random_wait
    def hypotheticalCharges(self, service, account, sequence, **args):
        try:
            self.check_authentication()
            if not account or not sequence or not service:
                raise ValueError("Bad Parameter Value")

            reebill = self.reebill_dao.load_reebill(account, sequence)

            # It is possible that there is no reebill for the requested charges 
            # if this is the case, return no charges.  
            # This is done so that the UI can configure itself with no data for the
            # requested charges 
            if reebill is None:
                return self.dumps({'success':True, 'rows':[]})

            flattened_charges = reebill.hypothetical_chargegroups_flattened(service)
            return self.dumps({'success': True, 'rows': flattened_charges})

        except Exception as e:
            return self.handle_exception(e)


    @cherrypy.expose
    @random_wait
    def saveActualCharges(self, service, account, sequence, rows, **args):
        try:
            self.check_authentication()
            if not account or not sequence or not service or not rows:
                raise ValueError("Bad Parameter Value")

            flattened_charges = ju.loads(rows)

            reebill = self.reebill_dao.load_reebill(account, sequence)
            reebill.set_actual_chargegroups_flattened(service, flattened_charges)
            self.reebill_dao.save_reebill(reebill)


            # copy actual charges to hypothetical
            self.copyactual(account, sequence)


            return self.dumps({'success': True})

        except Exception as e:
            return self.handle_exception(e)


    @cherrypy.expose
    @random_wait
    def saveHypotheticalCharges(self, service, account, sequence, rows, **args):
        try:
            self.check_authentication()
            if not account or not sequence or not service or not rows:
                raise ValueError("Bad Parameter Value")
            flattened_charges = ju.loads(rows)

            reebill = self.reebill_dao.load_reebill(account, sequence)
            reebill.set_hypothetical_chargegroups_flattened(service, flattened_charges)
            self.reebill_dao.save_reebill(reebill)
        
            return self.dumps({'success': True})

        except Exception as e:
            return self.handle_exception(e)


    ################
    # Handle measuredUsages

    @cherrypy.expose
    @random_wait
    def ubMeasuredUsages(self, account, sequence, branch=0, **args):
        """
        Return all of the measuredusages on a per service basis so that the forms may be
        dynamically created.

        This function returns a sophisticated data structure to the client. However, the client
        is expected to flatten it, and return edits keyed by meter or register identifier.

        {"SERVICENAME": [
            "present_read_date": "2011-10-04", 
            "prior_read_date": "2011-09-05",
            "identifier": "028702956",
            "registers": [
                {
                "description": "Total Ccf", 
                "quantity": 200.0, 
                "quantity_units": "Ccf", 
                "shadow": false, 
                "identifier": "028702956", 
                "type": "total", 
                "register_binding": "REG_TOTAL"
                }
            ], ...
        ]}
        """

        try:
            self.check_authentication()
            if not account or not sequence:
                raise ValueError("Bad Parameter Value")
            reebill = self.reebill_dao.load_reebill(account, sequence)

            # It is possible that there is no reebill for the requested measured usages
            # if this is the case, return no usages.  
            # This is done so that the UI can configure itself with no data for the
            # requested measured usage
            if reebill is None:
                return self.dumps({'success': True})

            meters = reebill.meters

            return self.dumps(meters)

        except Exception as e:
            return self.handle_exception(e)

    @cherrypy.expose
    @random_wait
    def setMeter(self, account, sequence, service, meter_identifier, presentreaddate, priorreaddate):
        try:
            self.check_authentication()
            if not account or not sequence or not service or not meter_identifier \
                or not presentreaddate or not priorreaddate:
                raise ValueError("Bad Parameter Value")

            reebill = self.reebill_dao.load_reebill(account, sequence)
            reebill.set_meter_read_date(service, meter_identifier, 
                datetime.strptime(presentreaddate, "%Y-%m-%d"), 
                datetime.strptime(priorreaddate, "%Y-%m-%d")
            )

            self.reebill_dao.save_reebill(reebill)

            return self.dumps({'success':True})

        except Exception as e:
            return self.handle_exception(e)

    @cherrypy.expose
    @random_wait
    def setActualRegister(self, account, sequence, service, register_identifier, meter_identifier, quantity):
        try:
            self.check_authentication()
            if not account or not sequence or not service or not register_identifier \
                or not meter_identifier or not quantity:
                raise ValueError("Bad Parameter Value")

            reebill = self.reebill_dao.load_reebill(account, sequence)
            reebill.set_meter_actual_register(service, meter_identifier, register_identifier, Decimal(quantity))
            self.reebill_dao.save_reebill(reebill)

            return self.dumps({'success':True})

        except Exception as e:
            return self.handle_exception(e)

    #
    ################

    ################
    # Handle utility bill upload

    @cherrypy.expose
    @random_wait
    def upload_utility_bill(self, account, begin_date, end_date,
            file_to_upload, **args):
        try:
            session = None
            self.check_authentication()
            if not account or not begin_date or not end_date or not file_to_upload:
                raise ValueError("Bad Parameter Value")

            # convert dates, which come in as strings, into actual date objects
            begin_date_as_date = datetime.strptime(begin_date, '%Y-%m-%d').date()
            end_date_as_date = datetime.strptime(end_date, '%Y-%m-%d').date()

            # validate dates
            self.validate_utilbill_period(begin_date_as_date, end_date_as_date)


            session = self.state_db.session()

            # if begin_date does not match end date of latest existing bill,
            # create hypothetical bills to cover the gap
            latest_end_date = self.state_db.last_utilbill_end_date(session, account)
            if latest_end_date is not None and begin_date_as_date > latest_end_date:
                self.state_db.fill_in_hypothetical_utilbills(session, account, latest_end_date, begin_date_as_date)

            if file_to_upload.file is None:
                # if there's no file, this is a "skyline estimated bill":
                # record it in the database with that state, but don't upload
                # anything
                self.state_db.record_utilbill_in_database(session, account,
                        begin_date, end_date, datetime.utcnow(),
                        state=db_objects.UtilBill.SkylineEstimated)
                session.commit()
                return self.dumps({'success':True})
            else:
                # if there is a file, get the Python file object and name
                # string from CherryPy, and pass those to BillUpload to upload
                # the file (so BillUpload can stay independent of CherryPy
                upload_result = self.billUpload.upload(account, begin_date,
                        end_date, file_to_upload.file, file_to_upload.filename)
                if upload_result is True:
                    self.state_db.record_utilbill_in_database(session, account,
                            begin_date, end_date, datetime.utcnow())
                    session.commit()
                    return self.dumps({'success':True})
                else:
                    self.logger.error('file upload failed:', begin_date, end_date,
                            file_to_upload.filename)
                    session.commit()
                    return self.dumps({'success':False, 'errors': {
                        'reason':'file upload failed', 'details':'Returned False'}})
            
        except Exception as e: 
            self.rollback_session(session)
            return self.handle_exception(e)

    #
    ################

    @cherrypy.expose
    @random_wait
    def journal(self, xaction, account, **kwargs):
        try:
            self.check_authentication()
            if not xaction or not account:
                raise ValueError("Bad Parameter Value")

            journal_entries = self.journal_dao.load_entries(account)

            if xaction == "read":
                return self.dumps({'success': True, 'rows':journal_entries})

            elif xaction == "update":

                # TODO: 20493983 eventually allow admin user to override and edit
                return self.dumps({'success':False, 'errors':{'reason':'Not supported'}})

            elif xaction == "create":

                # TODO: 20493983 necessary for adding new journal entries directy to grid
                return self.dumps({'success':False, 'errors':{'reason':'Not supported'}})

            elif xaction == "destroy":

                # TODO: 20493983 eventually allow admin user to override and edit
                return self.dumps({'success':False, 'errors':{'reason':'Not supported'}})

        except Exception as e:
            return self.handle_exception(e)

    @cherrypy.expose
    @random_wait
    def save_journal_entry(self, account, sequence, entry, **kwargs):
        try:
            self.check_authentication()
            # TODO: 1320091681504  allow a journal entry to be made without a sequence
            if not account or not sequence or not entry:
                raise ValueError("Bad Parameter Value")

            self.journal_dao.journal(account, sequence, entry)

            return self.dumps({'success':True})

        except Exception as e:
            return self.handle_exception(e)

 
    @cherrypy.expose
    @random_wait
    def listUtilBills(self, start, limit, account, **args):
        '''Handles AJAX call to populate Ext grid of utility bills.'''
        try:
            session = None
            self.check_authentication()
            session = self.state_db.session()

            # names for utilbill states in the UI
            state_descriptions = {
                db_objects.UtilBill.Complete: 'Final',
                db_objects.UtilBill.UtilityEstimated: 'Utility Estimated',
                db_objects.UtilBill.SkylineEstimated: 'Skyline Estimated',
                db_objects.UtilBill.Hypothetical: 'Hypothetical'
            }


            if not start or not limit or not account:
                raise ValueError("Bad Parameter Value")


            # result is a list of dictionaries of the form {account: account
            # number, name: full name, period_start: date, period_end: date,
            # sequence: reebill sequence number (if present)}
            utilbills, totalCount = self.state_db.list_utilbills(session, account, int(start), int(limit))
            # note that utilbill customers are eagerly loaded
            full_names = self.full_names_of_accounts([ub.customer.account for ub in utilbills])
            rows = [dict([
                # TODO: sending real database ids to the client a security
                # risk; these should be encrypted
                ('id', ub.id),
                ('account', ub.customer.account),
                ('name', full_names[i]),
                ('period_start', ub.period_start),
                ('period_end', ub.period_end),
                ('sequence', ub.reebill.sequence if ub.reebill else None),
                # TODO this doesn't show up in the gui
                ('state', state_descriptions[ub.state]),
                # utility bill rows are only editable if they don't have a
                # reebill attached to them
                ('editable', not ub.has_reebill)
            ]) for i, ub in enumerate(utilbills)]

            session.commit()

            return self.dumps({'success': True, 'rows':rows, 'results':totalCount})
        except Exception as e:
            self.rollback_session(session)
            return self.handle_exception(e)
    
    @cherrypy.expose
    @random_wait
    def last_utilbill_end_date(self, account, **kwargs):
        '''Returns date of last utilbill.'''
        try:
            session = None
            self.check_authentication()
            session = self.state_db.session()

            the_date = self.state_db.last_utilbill_end_date(session, account)
            # the_date will be None (converted to JSON as null) if there are no
            # utilbills for this account
            the_datetime = None
            if the_date is not None:
                # TODO: a pure date gets converted to JSON as a datetime with
                # midnight as its time, causing problems in the browser
                # (https://www.pivotaltracker.com/story/show/23569087). temporary
                # fix is to make it a datetime with a later time.
                the_datetime = datetime(the_date.year, the_date.month, the_date.day, 23)
            session.commit()
            return self.dumps({'success':True, 'date': the_datetime})
        except Exception as e: 
            self.rollback_session(session)
            return self.handle_exception(e)

    def validate_utilbill_period(self, start, end):
        '''Raises an exception if the dates 'start' and 'end' are unreasonable
        as a utility bill period: "reasonable" means start < end and (end -
        start) < 1 year.'''
        if start >= end:
            raise Exception('Utility bill start date must precede end.')
        if (end - start).days > 365:
            raise Exception('Utility billing period lasts longer than a year?!')

    @cherrypy.expose
    @random_wait
    def utilbill_grid(self, xaction, **kwargs):
        '''Handles AJAX requests to read and write data for the grid of utility
        bills. Ext-JS provides the 'xaction' parameter, which is "read" when it
        wants to read data and "update" when a cell in the grid was edited.'''
        try:
            session = None
            self.check_authentication()
            if xaction == 'read':
                # for just reading, forward the request to the old function that
                # was doing this
                return self.listUtilBills(**kwargs)
            elif xaction == 'update':
                # only the start and end dates can be updated.
                # parse data from the client: for some reason it returns single
                # utility bill row in a JSON string called "rows"
                rows = ju.loads(kwargs['rows'])
                utilbill_id = rows['id']
                new_period_start = datetime.strptime(rows['period_start'], '%Y-%m-%dT%H:%M:%S').date() # ISO 8601
                new_period_end = datetime.strptime(rows['period_end'], '%Y-%m-%dT%H:%M:%S').date()

                # check that new dates are reasonable
                self.validate_utilbill_period(new_period_start, new_period_end)

                # find utilbill in MySQL
                session = self.state_db.session()
                utilbill = session.query(db_objects.UtilBill).filter(
                        db_objects.UtilBill.id==utilbill_id).one()
                customer = session.query(db_objects.Customer).filter(
                        db_objects.Customer.id==utilbill.customer_id).one()

                # utility bills that have reebills shouldn't be editable
                if utilbill.has_reebill:
                    raise Exception("Can't edit utility bills that have already been attached to a reebill.")

                # move the file
                self.billUpload.move_utilbill_file(customer.account,
                        # don't trust the client to say what the original dates were
                        # TODO don't pass dates into BillUpload as strings
                        # https://www.pivotaltracker.com/story/show/24869817
                        utilbill.period_start,
                        utilbill.period_end,
                        #datetime.strftime(utilbill.period_start, billupload.INPUT_DATE_FORMAT),
                        #datetime.strftime(utilbill.period_end, billupload.INPUT_DATE_FORMAT),
                        new_period_start, new_period_end)

                # change dates in MySQL
                session = self.state_db.session()
                utilbill = session.query(db_objects.UtilBill).filter(db_objects.UtilBill.id==utilbill_id).one()
                if utilbill.has_reebill:
                    raise Exception("Can't edit utility bills that have already been attached to a reebill.")
                utilbill.period_start = new_period_start
                utilbill.period_end = new_period_end
                session.commit()

                return self.dumps({'success': True})
            elif xaction == 'create':
                # creation happens via upload_utility_bill
                raise Exception('utilbill_grid() does not accept xaction "create"')
            elif xaction == 'destroy':
                raise Exception('utilbill_grid() does not accept xaction "destroy"')
        except Exception as e:
            self.rollback_session(session)
            return self.handle_exception(e)

    @cherrypy.expose
    @random_wait
    def getUtilBillImage(self, account, begin_date, end_date, resolution, **args):
        try:
            self.check_authentication()
            if not account or not begin_date or not end_date or not resolution:
                raise ValueError("Bad Parameter Value")
            # TODO: put url here, instead of in billentry.js?
            resolution = cherrypy.session['user'].preferences['bill_image_resolution']
            result = self.billUpload.getUtilBillImagePath(account, begin_date, end_date, resolution)
            return self.dumps({'success':True, 'imageName':result})
        except Exception as e: 
            return self.handle_exception(e)

    @cherrypy.expose
    @random_wait
    def getReeBillImage(self, account, sequence, resolution, **args):
        try:
            self.check_authentication()
            if not account or not sequence or not resolution:
                raise ValueError("Bad Parameter Value")
            if not self.config.getboolean('billimages', 'show_reebill_images'):
                return self.dumps({'success': False, 'errors': {'reason':
                        'Reebill images have been turned off.'}})
            resolution = cherrypy.session['user'].preferences['bill_image_resolution']
            result = self.billUpload.getReeBillImagePath(account, sequence, resolution)
            return self.dumps({'success':True, 'imageName':result})
        except Exception as e: 
            return self.handle_exception(e)
    
    @cherrypy.expose
    @random_wait
    def getBillImageResolution(self, **kwargs):
        try:
            self.check_authentication()
            resolution = cherrypy.session['user'].preferences['bill_image_resolution']
            return self.dumps({'success':True, 'resolution': resolution})
        except Exception as e:
            return self.handle_exception(e)

    @cherrypy.expose
    @random_wait
    def setBillImageResolution(self, resolution, **kwargs):
        try:
            self.check_authentication()
            cherrypy.session['user'].preferences['bill_image_resolution'] = int(resolution)
            self.user_dao.save_user(cherrypy.session['user'])
            return self.dumps({'success':True})
        except Exception as e:
            return self.handle_exception(e)

    @cherrypy.expose
    def reebill_structure(self, account, sequence=None, **args):
        try:
            session = None
            self.check_authentication()
            if not account:
                raise ValueError("Bad Parameter Value: account")

            session = self.state_db.session()

            if sequence is None:
                sequence = self.state_db.last_sequence(session, account)
            reebill = self.reebill_dao.load_reebill(account, sequence)

            if reebill:

                services = reebill.services

                # construct utilbill parts
                tree = []
                node_index = 0
                for service in reebill.services:
                    utility = reebill.utility_name_for_service(service)
                    rate_structure = reebill.rate_structure_name_for_service(service)
                    chargegroups_model = reebill.chargegroups_model_for_service(service)
                    meters = reebill.meters_for_service(service)

                    utility_node = {
                        'id': str(UUID.uuid1()), 
                        'leaf': True,
                        'text': utility,
                    }

                    ratestructure_node = {
                        'id': str(UUID.uuid1()), 
                        'leaf': True,
                        'text': rate_structure,
                    }

                    meter_nodes = []
                    for meter in meters:
                        register_nodes = []
                        for register in meter['registers']:
                            if register['shadow'] is True:
                                continue
                            register_nodes.append({
                                'id': str(UUID.uuid1()),
                                'leaf': True,
                                'text': register['identifier'],
                                'service': service,
                                'account': account, 
                                'sequence': sequence, 
                                'node_type': 'register',
                                'node_key': register['identifier']
                            })
                        meter_nodes.append({
                            'id': str(UUID.uuid1()),
                            'text': meter['identifier'],
                            'children': register_nodes,
                            'service': service,
                            'account': account, 
                            'sequence': sequence, 
                            'node_type': 'meter',
                            'node_key': meter['identifier']
                        })

                    meters_node = {
                        'id': str(UUID.uuid1()),
                        'text': 'Meters',
                        'children': meter_nodes
                    }

                    chargegroup_names_nodes = []
                    for group in chargegroups_model:
                        chargegroup_names_nodes.append({
                            'id': str(UUID.uuid1()),
                            'text':group,
                            'leaf': True
                        })

                    chargegroups_node = {
                        'id': str(UUID.uuid1()),
                        'text': 'Charge Groups',
                        'children': chargegroup_names_nodes
                    }

                    utilbill_node = {
                        'id': str(UUID.uuid1()),
                        'text': service,
                        'children': [utility_node, ratestructure_node, chargegroups_node, meters_node]
                    }
                    tree.append(utilbill_node)

                # we want to return success to ajax call and then load the tree in page
                #return self.dumps({'success':True, 'reebill_structure':tree});
                # but the TreeLoader doesn't abide by the above ajax packet
                session.commit()
                return self.dumps(tree);

        except Exception as e:
            self.rollback_session(session)
            return self.handle_exception(e)

    @cherrypy.expose
    @random_wait
    def insert_reebill_sibling_node(self, service, account, sequence, node_type, node_key, **args):
        """
        """
        try:
            session = None
            self.check_authentication()
            if not service or not account or not sequence or not node_type or not node_key:
                raise ValueError("Bad Parameter Value")

            session = self.state_db.session()

            reebill = self.reebill_dao.load_reebill(account, sequence)

            # node insertions are done by selecting a sibling node and creating
            # a new node based on the context of that selection.

            new_node = None
            if node_type == 'meter':
                # in the case of inserting a meter, we simply need to know
                # for which service the meter will be created since meters

                new_meter = reebill.new_meter(service)
                # both an actual and shadow register get created (actual, shadow)
                new_registers = reebill.new_register(service, new_meter['identifier'])

                register_nodes = [{
                    'id': str(UUID.uuid4()),
                    'leaf': True,
                    'text': new_registers[0]['identifier'],
                    'service': service,
                    'account': account, 
                    'sequence': sequence, 
                    'node_type': 'register',
                    'node_key': new_registers[0]['identifier'],
                }]
                new_node = {
                    'id': str(UUID.uuid4()),
                    'text': new_meter['identifier'],
                    'children': register_nodes,
                    'service': service,
                    'account': account, 
                    'sequence': sequence, 
                    'node_type': 'meter',
                    'node_key': new_meter['identifier'], 
                }
            elif node_type == 'register':
                # in the case of inserting a register, we need to find
                # the parent of the currently selected register node
                meter = reebill.meter_for_register(service, node_key)
                new_registers = reebill.new_register(service, meter['identifier'])
                new_node = {
                    'id': str(UUID.uuid4()),
                    'leaf': True,
                    'text': new_registers[0]['identifier'],
                    'service': service,
                    'account': account, 
                    'sequence': sequence, 
                    'node_type': 'register',
                    'node_key': new_registers[0]['identifier'],
                }




            self.reebill_dao.save_reebill(reebill)

            session.commit()

            return self.dumps({'success': True, 'node':new_node })

        except Exception as e:
            self.rollback_session(session)
            return self.handle_exception(e)

    @cherrypy.expose
    @random_wait
    def delete_reebill_node(self, service, account, sequence, node_type, node_key, text, **args):
        """
        """
        try:
            session = None
            self.check_authentication()
            if not service or not account or not sequence or not node_type or not node_key or not text:
                raise ValueError("Bad Parameter Value")

            session = self.state_db.session()

            reebill = self.reebill_dao.load_reebill(account, sequence)

            if reebill:
                if node_type == 'meter':

                    # retrieve this meter based on node_key
                    reebill.delete_meter(service, node_key)

                elif node_type == 'register':
                    raise Exception("finish me")

            self.reebill_dao.save_reebill(reebill)

            session.commit()

            return self.dumps({'success': True })

        except Exception as e:
            self.rollback_session(session)
            return self.handle_exception(e)

    @cherrypy.expose
    @random_wait
    def update_reebill_node(self, service, account, sequence, node_type, node_key, text, **args):
        """
        """
        self.check_authentication()
        try:
            session = None
            if not service or not account or not sequence or not node_type or not node_key or not text:
                raise ValueError("Bad Parameter Value")

            session = self.state_db.session()

            reebill = self.reebill_dao.load_reebill(account, sequence)

            updated_node = None
            if reebill:
                if node_type == 'meter':

                    # retrieve this meter based on node_key
                    reebill.set_meter_identifier(service, node_key, text)

                    # now that it has been changed, retrieve it with the new name
                    meter = reebill.meter(service, text)

                    # get the children of this meter
                    register_nodes = []
                    for register in meter['registers']:
                        if register['shadow'] is True:
                            continue
                        register_nodes.append({
                            'id': str(UUID.uuid1()),
                            'leaf': True,
                            'text': register['identifier'],
                            'service': service,
                            'account': account, 
                            'sequence': sequence, 
                            'node_type': 'register',
                            'node_key': register['identifier']
                        })

                    updated_node = {
                        'id': str(UUID.uuid1()),
                        'text': meter['identifier'],
                        'children': register_nodes,
                        'service': service,
                        'account': account, 
                        'sequence': sequence, 
                        'node_type': 'meter',
                        'node_key': meter['identifier'], 
                    }
                        
                    # update the meter fields
                elif node_type == 'register':
                    # retrieve this meter based on node_key
                    reebill.set_register_identifier(service, node_key, text)

                    # now that it has been changed, retrieve it with the new name
                    register = reebill.actual_register(service, text)

                    updated_node = {
                        'id': str(UUID.uuid1()),
                        'leaf': True,
                        'text': register['identifier'],
                        'service': service,
                        'account': account, 
                        'sequence': sequence, 
                        'node_type': 'register',
                        'node_key': register['identifier'], 
                    }

            self.reebill_dao.save_reebill(reebill)

            session.commit()

            return self.dumps({'success': True, 'node':updated_node})

        except Exception as e:
            self.rollback_session(session)
            return self.handle_exception(e)

        
# TODO: place instantiation in main, so this module can be loaded without btb being instantiated
bridge = BillToolBridge()

if __name__ == '__main__':
    # configure CherryPy
    local_conf = {
        '/' : {
            'tools.staticdir.root' :os.path.dirname(os.path.abspath(__file__)), 
            #'tools.staticdir.dir' : '',
            #'tools.staticdir.on' : True,
            'tools.expires.secs': 0,
            'tools.response_headers.on': True,
        },
    }
    cherrypy.config.update({ 'server.socket_host': bridge.config.get("http", "socket_host"),
                             'server.socket_port': int(bridge.config.get("http", "socket_port")),
                             })
    cherrypy.quickstart(bridge, "/", config = local_conf)
else:
    # WSGI Mode
    cherrypy.config.update({
        'environment': 'embedded',
        'tools.sessions.on': True,
        'tools.sessions.timeout': 240
    })

    if cherrypy.__version__.startswith('3.0') and cherrypy.engine.state == 0:
        cherrypy.engine.start(blocking=False)
        atexit.register(cherrypy.engine.stop)

    application = cherrypy.Application(bridge, script_name=None, config=None)<|MERGE_RESOLUTION|>--- conflicted
+++ resolved
@@ -54,14 +54,8 @@
 def random_wait(target):
     def random_wait_wrapper(*args, **kwargs):
         t = random.random()
-<<<<<<< HEAD
         #print('Waiting %s' % t)
         #time.sleep(t)
-=======
-        t = 0
-        print('Waiting %s' % t)
-        time.sleep(t)
->>>>>>> 5ee47d95
         return target(*args, **kwargs)
     return random_wait_wrapper
 
@@ -674,7 +668,7 @@
                     sequence in sequences]
 
             # render all the bills
-            # TODO this fails if reebill rendering is turned off--there should be a better error message
+            # TODO 25560415 this fails if reebill rendering is turned off--there should be a better error message
             for reebill in all_bills:
                 self.renderer.render(reebill, 
                     self.config.get("billdb", "billpath")+ "%s" % reebill.account, 
@@ -810,6 +804,20 @@
             rows = [dict([('account', status.account), ('fullname', full_names[i]), ('dayssince', status.dayssince)])
                     for i, status in enumerate(statuses)]
 
+            session.commit()
+            return self.dumps({'success': True, 'rows':rows, 'results':totalCount})
+        except Exception as e:
+            self.rollback_session(session)
+            return self.handle_exception(e)
+
+    @cherrypy.expose
+    @random_wait
+    def summary_ree_charges(self, start, limit, **args):
+        # call getrows to actually query the database; return the result in
+        # JSON format if it succeded or an error if it didn't
+        try:
+            session = None
+            self.check_authentication()
 
             if not start or not limit:
                 raise ValueError("Bad Parameter Value")
@@ -2192,6 +2200,7 @@
             return self.handle_exception(e)
 
     @cherrypy.expose
+    @random_wait
     def reebill_structure(self, account, sequence=None, **args):
         try:
             session = None
