#!/usr/bin/python
'''
File: bill_tool_bridge.py
Description: Allows bill tool to be invoked as a CGI
'''
import sys
import os
import pprint

# 29926885 output environment configs to debug virtual env
pprint.pprint(os.environ)
pprint.pprint(sys.path)
pprint.pprint(sys.prefix)


import traceback
import json
import cherrypy
import jinja2, os
import string, re
import ConfigParser
from datetime import datetime
from datetime import date
import itertools as it
from decimal import Decimal
import uuid as UUID # uuid collides with locals so both module and locals are renamed
import inspect
import logging
import csv
import random
import time
import copy
import functools
import re
from StringIO import StringIO
from skyliner.skymap.monguru import Monguru
from skyliner.splinter import Splinter
from billing import bill, json_util as ju, mongo, dateutils, monthmath, excel_export, nexus_util as nu
from billing.nexus_util import NexusUtil
from billing.dictutils import deep_map
from billing.processing import billupload
from billing.processing import process, state, db_objects, fetch_bill_data as fbd, rate_structure as rs
from billing.processing.billupload import BillUpload
from billing.reebill import render, journal, bill_mailer
from billing.reebill.journal import JournalDAO
from billing.users import UserDAO, User
from billing import calendar_reports
from billing.estimated_revenue import EstimatedRevenue
<<<<<<< HEAD
from billing.session_contextmanager import DBSession
import pprint
=======

>>>>>>> 2065e746
pp = pprint.PrettyPrinter(indent=4)

sys.stdout = sys.stderr

# from http://code.google.com/p/modwsgi/wiki/DebuggingTechniques#Python_Interactive_Debugger
class Debugger:
    def __init__(self, object):
        self.__object = object

    def __call__(self, *args, **kwargs):
        import pdb, sys
        debugger = pdb.Pdb()
        debugger.use_rawinput = 0
        debugger.reset()
        sys.settrace(debugger.trace_dispatch)

        try:
            return self.__object(*args, **kwargs)
        finally:
            debugger.quitting = 1
            sys.settrace(None)

# decorator for stressing ajax asynchronicity
def random_wait(target):
    @functools.wraps(target)
    def random_wait_wrapper(*args, **kwargs):
        #t = random.random()
        t = 0
        time.sleep(t)
        return target(*args, **kwargs)
    return random_wait_wrapper

class Unauthenticated(Exception):
    pass

def authenticate_ajax(method):
    '''Wrapper for AJAX-request-handling methods that require a user to be
    logged in. This should go "inside" (i.e. after) the cherrypy.expose
    decorator.'''
    # wrapper function takes a BillToolBridge object as its first argument, and
    # passes that as the "self" argument to the wrapped function. so this
    # decorator, which runs before any instance of BillToolBridge exists,
    # doesn't need to know about any BillToolBridge instance data. the wrapper
    # is executed when an HTTP request is received, so it can use BTB instance
    # data.
    @functools.wraps(method)
    def wrapper(btb_instance, *args, **kwargs):
        try:
            btb_instance.check_authentication()
            return method(btb_instance, *args, **kwargs)
        except Unauthenticated as e:
            # ajax response handlers in front-end interpret this and show
            # message box to redirect to login page
            # TODO: 28251379
            return ju.dumps({'success': False, 'errors':
                {'reason': 'No Session'}})
    return wrapper

def authenticate(method):
    '''Like @authenticate_ajax, but redirects non-logged-in users to
    /login.html. This should be used for "regular" HTTP requests (like file
    downloads), in which a redirect can be returned directly to the browser.'''
    # note: if you want to add a redirect_url argument to the decorator (so
    # it's not always '/login.html'), you need 3 layers: outer function
    # (authenticate) takes redirect_url argument, intermediate wrapper takes
    # method argument and returns inner wrapper, which takes the method itself
    # as its argument and returns the wrapped version.
    @functools.wraps(method)
    def wrapper(btb_instance, *args, **kwargs):
        try:
            btb_instance.check_authentication()
            return method(btb_instance, *args, **kwargs)
        except Unauthenticated:
            cherrypy.response.status = 403
            raise cherrypy.HTTPRedirect('/login.html')
    return wrapper

def json_exception(method):
    '''Decorator for exception handling in methods trigged by Ajax requests.'''
    @functools.wraps(method)
    def wrapper(btb_instance, *args, **kwargs):
        try:
            return method(btb_instance, *args, **kwargs)
        except Exception as e:
            return btb_instance.handle_exception(e)
    return wrapper


# TODO 11454025 rename to ProcessBridge or something
# TODO (object)?
class BillToolBridge:
    """ A monolithic class encapsulating the behavior to:  handle an incoming http request """
    """ and invoke bill processing code.  No business logic should reside here."""

    """
    Notes on using SQLAlchemy.  Since the ORM sits on top of the MySQL API, care must
    be given to the underlying resource utilization.  Namely, sessions have to be
    closed via a commit or rollback.

    Also, SQLAlchemy may be lazy in the way it executes database operations.  Primary
    keys may not be returned and set in an instance unless commit is called.  Therefore,
    ensure that a commit is issued before using newly inserted instances.

    The pattern of usage is as follows:
    - declare a local variable that will point to a session at the top of a try block
    - initialize this variable to None, so that if an exception is subsequently raised
      the local will not be undefined.
    - pass the session into a statedb function.
    - commit the session once, immediately before returning out of the WSGI function
    - if an exception was raised, and the local variable pointing to the session is
      initialized, then rollback.
    """

    config = None

    # TODO: refactor config and share it between btb and bt 15413411
    def __init__(self):
        self.config = ConfigParser.RawConfigParser()
        config_file_path = os.path.join(os.path.dirname(os.path.realpath(__file__)),'reebill.cfg')
        if not self.config.read(config_file_path):
            # can't log this because logger hasn't been created yet (log file
            # name & associated info comes from config file)
            print >> sys.stderr, 'Config file "%s" not found; creating it with default values'
            self.config.add_section('runtime')
            self.config.set('runtime', 'integrate_skyline_backend', 'true')
            self.config.set('runtime', 'nexus', 'true')
            self.config.add_section('skyline_backend')
            self.config.set('skyline_backend', 'oltp_url', 'http://duino-drop.appspot.com/')
            self.config.set('skyline_backend', 'olap_host', 'tyrell')
            self.config.set('skyline_backend', 'olap_database', 'dev')
            self.config.add_section('journaldb')
            self.config.set('journaldb', 'host', 'localhost')
            self.config.set('journaldb', 'port', '27017')
            self.config.set('journaldb', 'database', 'skyline')
            self.config.set('journaldb', 'collection', 'journal')
            self.config.add_section('http')
            self.config.set('http', 'socket_port', '8185')
            self.config.set('http', 'socket_host', '10.0.0.250')
            self.config.add_section('rsdb')
            #self.config.set('rsdb', 'rspath', '[root]db/skyline/ratestructure/')
            self.config.set('rsdb', 'host', 'localhost')
            self.config.set('rsdb', 'port', '27017')
            self.config.set('rsdb', 'database', 'skyline')
            self.config.set('rsdb', 'collection', 'reebills')
            self.config.add_section('billdb')
            self.config.set('billdb', 'utilitybillpath', '[root]db/skyline/utilitybills/')
            self.config.set('billdb', 'billpath', '[root]db/skyline/bills/')
            self.config.set('billdb', 'host', 'localhost')
            self.config.set('billdb', 'port', '27017')
            self.config.set('billdb', 'database', 'skyline')
            self.config.set('billdb', 'collection', 'reebills')
            self.config.add_section('statedb')
            self.config.set('statedb', 'host', 'localhost')
            self.config.set('statedb', 'database', 'skyline')
            self.config.set('statedb', 'user', '[your mysql user]')
            self.config.set('statedb', 'password', '[your mysql password]')
            self.config.add_section('usersdb')
            self.config.set('usersdb', 'host', 'localhost')
            self.config.set('usersdb', 'database', 'skyline')
            self.config.set('usersdb', 'collection', 'users')
            self.config.set('usersdb', 'user', 'dev')
            self.config.set('usersdb', 'password', 'dev')
            self.config.add_section('mailer')
            self.config.set('mailer', 'smtp_host', 'smtp.gmail.com')
            self.config.set('mailer', 'smtp_port', '587')
            self.config.set('mailer', 'originator', 'jwatson@skylineinnovations.com')
            self.config.set('mailer', 'from', '"Jules Watson" <jwatson@skylineinnovations.com>')
            self.config.set('mailer', 'password', 'password')
            self.config.add_section('authentication')
            self.config.set('authentication', 'authenticate', 'true')

            # For BillUpload
            # default name of log file (config file can override this)
            DEFAULT_LOG_FILE_NAME = 'reebill.log'

            # default format of log entries (config file can override this)
            DEFAULT_LOG_FORMAT = '%(asctime)s %(levelname)s %(message)s'

            # directory where bill images are temporarily stored
            DEFAULT_BILL_IMAGE_DIRECTORY = '/tmp/billimages'

            # directory to store temporary files for pdf rendering
            DEFAULT_RENDERING_TEMP_DIRECTORY = '/tmp'

            # log file info
            self.config.add_section('log')
            self.config.set('log', 'log_file_name', DEFAULT_LOG_FILE_NAME)
            self.config.set('log', 'log_format', DEFAULT_LOG_FORMAT)

            # bill image rendering
            self.config.add_section('billimages')
            self.config.set('billimages', 'bill_image_directory', DEFAULT_BILL_IMAGE_DIRECTORY)

            # reebill pdf rendering
            self.config.add_section('reebillrendering')
            self.config.set('reebillrendering', 'temp_directory', DEFAULT_RENDERING_TEMP_DIRECTORY)

            # TODO default config file is incomplete

            # Writing our configuration file to 'example.cfg'
            with open(config_file_path, 'wb') as new_config_file:
                self.config.write(new_config_file)

        self.config.read(config_file_path)

        # logging:
        # get log file name and format from config file
        # TODO: if logging section of config file is malformed, choose default
        # values and report the error to stderr
        log_file_path = os.path.join(os.path.dirname(os.path.realpath(__file__)),
                self.config.get('log', 'log_file_name'))
        log_format = self.config.get('log', 'log_format')
        # make sure log file is writable
        try:
            open(log_file_path, 'a').close() # 'a' for append
        except Exception as e:
            # logging this error is impossible, so print to stderr
            print >> sys.stderr, 'Log file path "%s" is not writable.' \
                    % log_file_path
            raise
        # create logger
        self.logger = logging.getLogger('reebill')
        formatter = logging.Formatter(log_format)
        handler = logging.FileHandler(log_file_path)
        handler.setFormatter(formatter)
        self.logger.addHandler(handler) 
        # loggers are created with level 'NOTSET' by default, except the root
        # logger (this one), which is created with level 'WARNING'. to include
        # messages like the initialization message at the end of this function,
        # the level has to be changed.
        self.logger.setLevel(logging.DEBUG)

        # create a NexusUtil
        self.nexus_util = NexusUtil()

        # load users database
        self.user_dao = UserDAO(dict(self.config.items('usersdb')))

        # create an instance representing the database
        self.statedb_config = dict(self.config.items("statedb"))
        self.state_db = state.StateDB(**self.statedb_config) 

        # create one BillUpload object to use for all BillUpload-related methods
        self.billUpload = BillUpload(self.config, self.logger)

        # create a MongoReeBillDAO
        self.billdb_config = dict(self.config.items("billdb"))
        self.reebill_dao = mongo.ReebillDAO(self.billdb_config)

        # create a RateStructureDAO
        rsdb_config_section = self.config.items("rsdb")
        self.ratestructure_dao = rs.RateStructureDAO(dict(rsdb_config_section))

        # create a JournalDAO
        journaldb_config_section = self.config.items("journaldb")
        self.journal_dao = journal.JournalDAO(**dict(journaldb_config_section))

        # create a Splinter
        self.splinter = Splinter(self.config.get('skyline_backend',
            'oltp_url'), self.config.get('skyline_backend', 'olap_host'),
            self.config.get('skyline_backend', 'olap_database'))

        # create one Process object to use for all related bill processing
        # TODO it's theoretically bad to hard-code these, but all skyliner
        # configuration is hard-coded right now anyway
        self.runtime_config = dict(self.config.items('runtime'))
        if self.config.getboolean('runtime', 'integrate_skyline_backend') is True:
            self.process = process.Process(
                self.config, self.state_db, self.reebill_dao,
                self.ratestructure_dao,
                self.billUpload,
                self.splinter, self.splinter.get_monguru()
            )
        else:
            self.process = process.Process(self.config, self.state_db,
                    self.reebill_dao, self.ratestructure_dao, self.billUpload,
                    None, None)


        # create a ReebillRenderer
        self.renderer = render.ReebillRenderer(dict(self.config.items('reebillrendering')), self.logger)

        # configure mailer
        # TODO: pass in specific configs?
        bill_mailer.config = self.config

        # create one RateStructureDAO to user for all ratestructure queries
        rsdb_config_section = self.config.items("rsdb")
        self.ratestructure_dao = rs.RateStructureDAO(dict(rsdb_config_section))

        # determine whether authentication is on or off
        self.authentication_on = self.config.getboolean('authentication', 'authenticate')

        # print a message in the log--TODO include the software version
        self.logger.info('BillToolBridge initialized')

    def dumps(self, data):
        # don't turn this on unless you need the json results to return
        # the url that was called. This is a good client side debug feature
        # when you need to associate ajax calls with ajax responses.
        #data['url'] = cherrypy.url()
        return ju.dumps(data)
    
    @cherrypy.expose
    @random_wait
    @authenticate
    def index(self, **kwargs):
        raise cherrypy.HTTPRedirect('/billentry.html')

    @cherrypy.expose
    @random_wait
    @authenticate_ajax
    @json_exception
    def get_reconciliation_data(self, start, limit, **kwargs):
        '''Handles AJAX request for data to fill reconciliation report grid.'''
        start, limit = int(start), int(limit)
        with open(os.path.join(os.path.dirname(os.path.realpath(__file__)),
                'reconciliation_report.json')) as json_file:
            # load all data from json file: it's one JSON dictionary per
            # line (for reasons explained in reconciliation.py) but should
            # be interpreted as a JSON list
            items = ju.loads('[' + ', '.join(json_file.readlines()) + ']')
            return self.dumps({
                'success': True,
                'rows': items[start:start+limit],
                'results': len(items) # total number of items
            })

    @cherrypy.expose
    @random_wait
    @authenticate_ajax
    @json_exception
    def estimated_revenue_report(self, **kwargs):
        '''Handles AJAX request for data to fill estimated revenue report
        grid.''' 
        with DBSession(self.state_db) as session:
            er = EstimatedRevenue(self.state_db, self.reebill_dao,
                    self.ratestructure_dao, self.splinter)
            data = er.report(session)

            # build list of rows from report data
            rows = []
            for account in sorted(data.keys(),
                    # 'total' first
                    cmp=lambda x,y: -1 if x == 'total' else 1 if y == 'total' else cmp(x,y)):
                row = {'account': 'Total' if account == 'total' else account}
                for month in data[account].keys():
                    # show error message instead of value if there was one
                    if 'error' in data[account][month]:
                        value = 'ERROR: %s' % data[account][month]['error']
                    elif 'value' in data[account][month]:
                        value = '%.2f' % data[account][month]['value']

                    row.update({
                        'revenue_%s_months_ago' % (monthmath.current_utc() - month): {
                            'value': value,
                            'estimated': data[account][month].get('estimated', False)
                        }
                    })
                rows.append(row)
                print rows
            return self.dumps({
                'success': True,
                'rows': rows
            })

    @cherrypy.expose
    @random_wait
    @authenticate
    @json_exception
    def estimated_revenue_xls(self, **kwargs):
        '''Responds with the data from the estimated revenue report in the form
        of an Excel spreadsheet.'''
        with DBSession(self.state_db) as session:
            spreadsheet_name =  'estimated_revenue.xls'
            er = EstimatedRevenue(self.state_db, self.reebill_dao,
                    self.ratestructure_dao, self.splinter)
            buf = StringIO()
            er.write_report_xls(session, buf)

            # set headers for file download
            cherrypy.response.headers['Content-Type'] = 'application/excel'
            cherrypy.response.headers['Content-Disposition'] = 'attachment; filename=%s' % spreadsheet_name

            return buf.getvalue()

    ###########################################################################
    # authentication functions

    @cherrypy.expose
    @random_wait
    def login(self, username, password, rememberme='off', **kwargs):
        user = self.user_dao.load_user(username, password)
        if user is None:
            self.logger.info(('login attempt failed: username "%s"'
                ', remember me: %s') % (username, rememberme))
            raise cherrypy.HTTPRedirect("/login.html")

        # successful login:

        # create session object
        # if 'rememberme' is true, timeout is 1 week (10080 minutes) and
        # 'persistent' argument is true; if not, persistent is false and
        # timeout has no effect (cookie expires when browser is closed)
        # the functions below cause an error
        #cherrypy.lib.sessions.expire()
        #cherrypy.lib.sessions.init(timeout=1,
        #        persistent=(rememberme == 'on'))
        #cherrypy.session.regenerate()

        # store identifier & user preferences in cherrypy session object &
        # redirect to main page
        cherrypy.session['user'] = user
        self.logger.info(('user "%s" logged in: remember '
            'me: "%s" type is %s') % (username, rememberme,
            type(rememberme)))
        raise cherrypy.HTTPRedirect("/billentry.html")

    def check_authentication(self):
        '''Function to check authentication for HTTP request functions: if user
        is not logged in, raises Unauthenticated exception. If authentication
        is turned off, ensures that the default user's data are in the cherrypy
        session. Does not redirect to the login page, because it gets called in
        AJAX requests, which must return actual data instead of a redirect.
        This is not meant to be called directly, but via the @authenticate_ajax or
        @authenticate decorators.'''
        if not self.authentication_on:
            if 'user' not in cherrypy.session:
                cherrypy.session['user'] = UserDAO.default_user
        if 'user' not in cherrypy.session:
            # TODO show the wrapped function name here instead of "wrapper"
            # (probably inspect.stack is too smart to be fooled by
            # functools.wraps)
            self.logger.info(("Non-logged-in user was denied access"
                    " to: %s") % inspect.stack()[1][3])
            raise Unauthenticated("No Session")

    def rollback_session(self, session):
        try:
            if session is not None: session.rollback()
        except:
            try:
                self.logger.error('Could not rollback session:\n%s' % traceback.format_exc())
            except:
                print >> sys.stderr, ('Logger not functioning\nCould not '
                        'roll back session:\n%s') % traceback.format_exc()

    def handle_exception(self, e):
        if type(e) is cherrypy.HTTPRedirect:
            # don't treat cherrypy redirect as an error
            raise
        elif type(e) is Unauthenticated:
            return self.dumps({'success': false, 'errors':{ 'reason': str(e),
                    'details': ('if you are reading this message a client'
                    ' request did not properly handle an invalid session'
                    ' response.')}})
        else:
            # normal exception
            try:
                self.logger.error('%s:\n%s' % (e, traceback.format_exc()))
            except:
                print >> sys.stderr, "Logger not functioning\n%s:\n%s" % (
                        e, traceback.format_exc())
            return self.dumps({'success': False, 'errors':{'reason': str(e),
                    'details':traceback.format_exc()}})

    @cherrypy.expose
    @random_wait
    @authenticate_ajax
    @json_exception
    def getUsername(self, **kwargs):
        '''This returns the username of the currently logged-in user--not to be
        confused with the identifier. The identifier is a unique id but the
        username is not.'''
        with DBSession(self.state_db) as session:
            return self.dumps({'success':True,
                    'username': cherrypy.session['user'].username})
            

    @cherrypy.expose
    @random_wait
    def logout(self):
        if 'user' in cherrypy.session:
            self.logger.info('user "%s" logged out' % (cherrypy.session['user'].username))
            del cherrypy.session['user']
        raise cherrypy.HTTPRedirect('/login.html')

    ###########################################################################
    # UI configuration

    @cherrypy.expose
    @random_wait
    @authenticate_ajax
    @json_exception
    def ui_configuration(self, **kwargs):
        '''Returns the UI javascript file.'''
        ui_config_file_path = os.path.join(os.path.dirname(
            os.path.realpath(__file__)), 'ui', 'ui.cfg')
        ui_config = ConfigParser.RawConfigParser()
        # NB: read() takes a list of file paths, not a file.
        # also note that ConfigParser converts all keys to lowercase
        ui_config.read([ui_config_file_path])

        # currently we have only one section
        config_dict = dict(ui_config.items('tabs'))

        # convert "true"/"false" strings to booleans
        config_dict = deep_map(
                lambda x: {'true':True, 'false':False}.get(x,x),
                config_dict)
        return json.dumps(config_dict)

    ###########################################################################
    # bill processing

    # TODO: do this on a per service basis 18311877
    @json_exception
    def copyactual(self, account, sequence, **args):
        if not account or not sequence:
            raise ValueError("Bad Parameter Value")
        reebill = self.reebill_dao.load_reebill(account, sequence)
        self.process.copy_actual_charges(reebill)
        self.reebill_dao.save_reebill(reebill)
        return self.dumps({'success': True})

    @cherrypy.expose
    @random_wait
    @authenticate_ajax
    @json_exception
    def get_next_account_number(self, **kwargs):
        '''Handles AJAX request for what the next account would be called if it
        were created (highest existing account number + 1--we require accounts
        to be numbers, even though we always store them as arbitrary
        strings).'''
        with DBSession(self.state_db) as session:
            next_account = self.state_db.get_next_account_number(session)
            session.commit()
            return ju.dumps({'success': True, 'account': next_account})
            
    @cherrypy.expose
    @random_wait
    @authenticate_ajax
    @json_exception
    def new_account(self, name, account, discount_rate, late_charge_rate, template_account, **args):
        with DBSession(self.state_db) as session:
            if not name or not account or not discount_rate or not template_account:
                raise ValueError("Bad Parameter Value")
            session = self.state_db.session()
            customer = self.process.create_new_account(session, account, name,
                    discount_rate, late_charge_rate, template_account)
            reebill = self.reebill_dao.load_reebill(account, 0)

            # record account creation
            # (no sequence associated with this)
            self.journal_dao.log_event(cherrypy.session['user'],
                    JournalDAO.AccountCreated, customer.account)
            self.process.roll_bill(session, reebill)
            self.reebill_dao.save_reebill(reebill)

            # record reebill roll separately ("so that performance can be
            # measured": 25282041)
            self.journal_dao.log_event(cherrypy.session['user'],
                    JournalDAO.ReeBillRolled, account, sequence=0)

            # get next next account number to send it back to the client so it
            # can be shown in the account-creation form
            next_account = self.state_db.get_next_account_number(session)
            session.commit()
            return self.dumps({'success': True, 'nextAccount': next_account})

    @cherrypy.expose
    @random_wait
    @authenticate_ajax
    @json_exception
    def roll(self, account, sequence, **args):
        with DBSession(self.state_db) as session:
            session = None
            if not account or not sequence:
                raise ValueError("Bad Parameter Value")
            session = self.state_db.session()
            reebill = self.reebill_dao.load_reebill(account, sequence)
            self.process.roll_bill(session, reebill)
            self.reebill_dao.save_reebill(reebill)
            self.journal_dao.log_event(cherrypy.session['user'],
                    JournalDAO.ReeBillRolled, account, sequence=sequence)
            session.commit()
            return self.dumps({'success': True})

    @cherrypy.expose
    @random_wait
    @authenticate_ajax
    @json_exception
    def pay(self, account, sequence, **args):
        with DBSession(self.state_db) as session:
            session = None
            if not account or not sequence:
                raise ValueError("Bad Parameter Value")
            session = self.state_db.session()
            reebill = self.reebill_dao.load_reebill(account, sequence)

            self.process.pay_bill(session, reebill)
            self.reebill_dao.save_reebill(reebill)
            session.commit()
            return self.dumps({'success': True})


    @cherrypy.expose
    @random_wait
    @authenticate_ajax
    @json_exception
    def bindree(self, account, sequence, **args):
        '''Puts energy from Skyline OLTP into shadow registers of the reebill
        given by account, sequence.'''
        if not account or not sequence:
            raise ValueError("Bad Parameter Value")
        if self.config.getboolean('runtime', 'integrate_skyline_backend') is False:
            raise Exception("OLTP is not integrated")
        if self.config.getboolean('runtime', 'integrate_nexus') is False:
            raise Exception("Nexus is not integrated")
        sequence = int(sequence)
        reebill = self.reebill_dao.load_reebill(account, sequence)

        if self.config.getboolean('runtime', 'integrate_skyline_backend') is True:
            fbd.fetch_oltp_data(
                Splinter(self.config.get('skyline_backend', 'oltp_url'),
                    self.config.get('skyline_backend', 'olap_host'),
                    self.config.get('skyline_backend', 'olap_database')),
                self.nexus_util.olap_id(account),
                reebill
            )
        self.reebill_dao.save_reebill(reebill)
        self.journal_dao.log_event(cherrypy.session['user'],
                JournalDAO.ReeBillBoundtoREE, account, sequence=sequence)
        return self.dumps({'success': True})


    @cherrypy.expose
    @random_wait
    @authenticate_ajax
    @json_exception
    def upload_interval_meter_csv(self, account, sequence, csv_file,
            timestamp_column, timestamp_format, energy_column, energy_unit, meter_identifier, **args):
        '''Takes an upload of an interval meter CSV file (cherrypy file upload
        object) and puts energy from it into the shadow registers of the
        reebill given by account, sequence.'''
        if not account or not sequence:
            raise ValueError("Bad Parameter Value")
        reebill = self.reebill_dao.load_reebill(account, sequence)

        # convert column letters into 0-based indices
        if not re.match('[A-Za-z]', timestamp_column):
            raise ValueError('Timestamp column must be a letter')
        if not re.match('[A-Za-z]', energy_column):
            raise ValueError('Energy column must be a letter')
        timestamp_column = ord(timestamp_column.lower()) - ord('a')
        energy_column = ord(energy_column.lower()) - ord('a')

        # extract data from the file (assuming the format of AtSite's
        # example files)
        fbd.fetch_interval_meter_data(reebill, csv_file.file,
                meter_identifier=meter_identifier,
                timestamp_column=timestamp_column,
                energy_column=energy_column,
                timestamp_format=timestamp_format, energy_unit=energy_unit)

        self.reebill_dao.save_reebill(reebill)
        self.journal_dao.log_event(cherrypy.session['user'],
                JournalDAO.ReeBillBoundtoREE, account, sequence=sequence)
        return self.dumps({'success': True})

    @cherrypy.expose
    @random_wait
    @authenticate_ajax
    @json_exception
    def bindrs(self, account, sequence, **args):
        '''Handler for the front end's "Compute Bill" operation.'''
        with DBSession(self.state_db) as session:
            if not account or not sequence:
                raise ValueError("Bad Parameter Value")

            reebill = self.reebill_dao.load_reebill(account, sequence)
            prior_reebill = self.reebill_dao.load_reebill(account, int(sequence)-1)
            self.process.calculate_reperiod(reebill)
            self.process.bind_rate_structure(reebill)

            # recalculate the bill's 'payment_received'
            self.process.pay_bill(session, reebill)

            # TODO: 22726549 hack to ensure the computations from bind_rs come back as decimal types
            self.reebill_dao.save_reebill(reebill)
            reebill = self.reebill_dao.load_reebill(account, sequence)

            self.process.sum_bill(session, prior_reebill, reebill)

            # TODO: 22726549  hack to ensure the computations from bind_rs come back as decimal types
            self.reebill_dao.save_reebill(reebill)
            reebill = self.reebill_dao.load_reebill(account, sequence)
            self.process.calculate_statistics(prior_reebill, reebill)

            self.reebill_dao.save_reebill(reebill)
            session.commit()
            return self.dumps({'success': True})

    @cherrypy.expose
    @random_wait
    @authenticate_ajax
    @json_exception
    def render(self, account, sequence, **args):
        if not account or not sequence:
            raise ValueError("Bad Parameter Value")
        if not self.config.getboolean('billimages', 'show_reebill_images'):
            return self.dumps({'success': False, 'errors': {'reason':
                    ('"Render" does nothing because reebill images have '
                    'been turned off.'), 'details': ''}})
        reebill = self.reebill_dao.load_reebill(account, sequence)
        # TODO 22598787 - branch awareness
        self.renderer.render(
            reebill, 
            self.config.get("billdb", "billpath")+ "%s" % account, 
            "%.4d.pdf" % int(sequence),
            "EmeraldCity-FullBleed-1v2.png,EmeraldCity-FullBleed-2v2.png",
            False
        )
        return self.dumps({'success': True})

    @cherrypy.expose
    @random_wait
    @authenticate_ajax
    @json_exception
    def attach_utilbills(self, account, sequence, **args):
        '''Finalizes association between the reebill given by 'account',
        'sequence' and its utility bills by recording it in the state database
        and marking the utility bills as processed. Utility bills for suspended
        services are skipped. Note that this does not issue the reebill or give
        it an issue date.'''
        if not account or not sequence:
            raise ValueError("Bad Parameter Value")

        with DBSession(self.state_db) as session:
            reebill = self.reebill_dao.load_reebill(account, sequence)
            if reebill is None:
                raise Exception('No reebill for account %s, sequence %s')

            # finalize utility bill association
            self.process.attach_utilbills(session, reebill.account,
                    reebill.sequence)

            self.journal_dao.log_event(cherrypy.session['user'],
                    JournalDAO.ReeBillAttached, reebill.account,
                    sequence=reebill.sequence)
            session.commit()
            return self.dumps({'success': True})

    @cherrypy.expose
    @random_wait
    @authenticate_ajax
    @json_exception
    def mail(self, account, sequences, recipients, **args):
        if not account or not sequences or not recipients:
            raise ValueError("Bad Parameter Value")

        with DBSession(self.state_db) as session:
            # sequences will come in as a string if there is one element in post data. 
            # If there are more, it will come in as a list of strings
            if type(sequences) is not list:
                sequences = [sequences]
            # acquire the most recent reebill from the sequence list and use
            # its values for the merge
            sequences = [sequence for sequence in sequences]
            # sequences is [u'17']
            all_bills = [self.reebill_dao.load_reebill(account, sequence) for
                    sequence in sequences]

            # set issue date 
            for reebill in all_bills:
                self.process.issue(session, reebill.account, reebill.sequence)

            #  TODO: 21305875  Do this until reebill is being passed around
            #  problem is all_bills is not reloaded after .issue
            all_bills = [self.reebill_dao.load_reebill(account, sequence) for
                    sequence in sequences]

            # render all the bills
            # TODO 25560415 this fails if reebill rendering is turned
            # off--there should be a better error message
            for reebill in all_bills:
                self.renderer.render(reebill, 
                    self.config.get("billdb", "billpath")+ "%s" % reebill.account, 
                    "%.4d.pdf" % int(reebill.sequence),
                    # TODO 22598787 - branch awareness
                    "EmeraldCity-FullBleed-1.png,EmeraldCity-FullBleed-2.png",
                    True
                )
                
            # the last element
            most_recent_bill = all_bills[-1]
            bill_file_names = ["%.4d.pdf" % int(sequence) for sequence in sequences]
            bill_dates = ["%s" % (b.period_end) for b in all_bills]
            bill_dates = ", ".join(bill_dates)
            merge_fields = {}
            merge_fields["sa_street1"] = most_recent_bill.service_address["sa_street1"]
            merge_fields["balance_due"] = most_recent_bill.balance_due.quantize(Decimal("0.00"))
            merge_fields["bill_dates"] = bill_dates
            merge_fields["last_bill"] = bill_file_names[-1]
            bill_mailer.mail(recipients, merge_fields,
                    os.path.join(self.config.get("billdb", "billpath"),
                        account), bill_file_names);

            for reebill in all_bills:
                self.journal_dao.log_event(cherrypy.session['user'],
                        JournalDAO.ReeBillMailed, reebill.account,
                        sequence=reebill.sequence, address=recipients)
                self.process.issue(session, reebill.account, reebill.sequence)
                self.process.attach_utilbills(session, reebill.account,
                        reebill.sequence)
            session.commit()
            return self.dumps({'success': True})


    def full_names_of_accounts(self, accounts):
        '''Given a list of account numbers (as strings), returns a list
        containing the "full name" of each account, each of which is of the
        form "accountnumber - codename - casualname - primus" (sorted by
        account). Names that do not exist for a given account are skipped.'''
        if self.config.getboolean('runtime', 'integrate_nexus') is False:
            return accounts

        # get list of customer name dictionaries sorted by their billing account
        all_accounts_all_names = self.nexus_util.all_names_for_accounts(accounts)
        name_dicts = sorted(all_accounts_all_names.iteritems())

        result = []
        for account, all_names in name_dicts:
            names = [account]
            try:
                names.append(all_names['codename'])
            except KeyError:
                pass
            try:
                names.append(all_names['casualname'])
            except KeyError:
                pass
            try:
                names.append(all_names['primus'])
            except KeyError:
                pass
            result.append(' - '.join(names))
        return result

    @cherrypy.expose
    @random_wait
    @authenticate_ajax
    @json_exception
    def listAccounts(self, **kwargs):
        with DBSession(self.state_db) as session:
            accounts = []
            # eventually, this data will have to support pagination
            accounts = self.state_db.listAccounts(session)
            rows = [{'account': account, 'name': full_name} for account,
                    full_name in zip(accounts, self.full_names_of_accounts(accounts))]
            session.commit()
            return self.dumps({'success': True, 'rows':rows})


    @cherrypy.expose
    @random_wait
    @authenticate_ajax
    @json_exception
    def listSequences(self, account, **kwargs):
        '''Handles AJAX request to get reebill sequences for each account and
        whether each reebill has been committed.'''
        if not account:
            raise ValueError("Bad Parameter Value")
        with DBSession(self.state_db) as session:
            sequences = []
            # eventually, this data will have to support pagination
            sequences = self.state_db.listSequences(session, account)
            # TODO "issued" is used for the value of "committed" here because
            # committed is ill-defined: currently StateDB.is_committed()
            # returns true iff the reebill has attached utilbills, which
            # doesn't make sense.
            # https://www.pivotaltracker.com/story/show/24382885
            rows = [{'sequence': sequence,
                'committed': self.state_db.is_issued(session, account, sequence)}
                for sequence in sequences]
            session.commit()
            return self.dumps({'success': True, 'rows':rows})


    @cherrypy.expose
    @random_wait
    @authenticate_ajax
    @json_exception
    def retrieve_account_status(self, start, limit, **kwargs):
        '''Handles AJAX request for "Account Processing Status" grid in
        "Accounts" tab.'''
        # call getrows to actually query the database; return the result in
        # JSON format if it succeded or an error if it didn't
        if not start or not limit:
            raise ValueError("Bad Parameter Value")

        with DBSession(self.state_db) as session:
            start, limit = int(start), int(limit)

            # result is a list of dictionaries of the form
            # {account: full name, dayssince: days}

            sortcol = kwargs.get('sort', None)
            sortdir = kwargs.get('dir', None)
            if sortdir == 'ASC':
                sortreverse = False
            else:
                sortreverse = True

            # pass the sort params if we want the db to do any sorting work
            statuses = self.state_db.retrieve_status_days_since(session, sortcol, sortdir)

            name_dicts = self.nexus_util.all_names_for_accounts([s.account for s in statuses])
            rows = [dict([
                ('account', status.account),
                ('codename', name_dicts[status.account]['codename'] if
                    'codename' in name_dicts[status.account] else ''),
                ('casualname', name_dicts[status.account]['casualname'] if
                    'casualname' in name_dicts[status.account] else ''),
                ('primusname', name_dicts[status.account]['primus'] if
                    'primus' in name_dicts[status.account] else ''),
                ('dayssince', status.dayssince),
                ('lastevent', self.journal_dao.last_event_description(status.account)),
                ('provisionable', False),
            ]) for i, status in enumerate(statuses)]

            if sortcol == 'account':
                rows.sort(key=lambda r: r['account'], reverse=sortreverse)
            elif sortcol == 'codename':
                rows.sort(key=lambda r: r['codename'], reverse=sortreverse)
            elif sortcol == 'casualname':
                rows.sort(key=lambda r: r['casualname'], reverse=sortreverse)
            elif sortcol == 'primusname':
                rows.sort(key=lambda r: r['primusname'], reverse=sortreverse)
            elif sortcol == 'dayssince':
                rows.sort(key=lambda r: r['dayssince'], reverse=sortreverse)
            elif sortcol == 'lastevent':
                rows.sort(key=lambda r: r['lastevent'], reverse=sortreverse)

            # also get customers from Nexus who don't exist in billing yet
            # (do not sort these; just append them to the end)
            # TODO: we DO want to sort these, but we just want to them to come
            # after all the billing billing customers
            non_billing_customers = self.nexus_util.get_non_billing_customers()
            morerows = []
            for customer in non_billing_customers:
                morerows.append(dict([
                    # we have the olap_id too but we don't show it
                    ('account', 'n/a'),
                    ('codename', customer['codename']),
                    ('casualname', customer['casualname']),
                    ('primusname', customer['primus']),
                    ('dayssince', 'n/a'),
                    ('lastevent', 'n/a'),
                    ('provisionable', True)
                ]))

            if sortcol == 'account':
                morerows.sort(key=lambda r: r['account'], reverse=sortreverse)
            elif sortcol == 'codename':
                morerows.sort(key=lambda r: r['codename'], reverse=sortreverse)
            elif sortcol == 'casualname':
                morerows.sort(key=lambda r: r['casualname'], reverse=sortreverse)
            elif sortcol == 'primusname':
                morerows.sort(key=lambda r: r['primusname'], reverse=sortreverse)
            elif sortcol == 'dayssince':
                morerows.sort(key=lambda r: r['dayssince'], reverse=sortreverse)
            elif sortcol == 'lastevent':
                morerows.sort(key=lambda r: r['lastevent'], reverse=sortreverse)

            rows.extend(morerows)

            # count includes both billing and non-billing customers (front end
            # needs this for pagination)
            count = len(rows)

            # take slice for one page of the grid's data
            rows = rows[start:start+limit]

            session.commit()
            return self.dumps({'success': True, 'rows':rows, 'results':count})

    @cherrypy.expose
    @random_wait
    @authenticate_ajax
    @json_exception
    def summary_ree_charges(self, start, limit, **args):
        '''Handles AJAX request for "Summary and Export" grid in "Accounts"
        tab.'''
        if not start or not limit:
            raise ValueError("Bad Parameter Value")
        with DBSession(self.state_db) as session:
            accounts, totalCount = self.state_db.list_accounts(session, int(start), int(limit))
            full_names = self.full_names_of_accounts([account for account in accounts])
            rows = self.process.summary_ree_charges(session, accounts, full_names)
            for row in rows:
                row.update({'outstandingbalance': '$%.2f' % self.process\
                        .get_outstanding_balance(session,row['account'])})
            session.commit()
            return self.dumps({'success': True, 'rows':rows, 'results':totalCount})

    @cherrypy.expose
    @random_wait
    @authenticate_ajax
    @json_exception
    def all_ree_charges(self, **args):
        with DBSession(self.state_db) as session:
            rows, total_count = self.process.all_ree_charges(session)
            session.commit()
            return self.dumps({'success': True, 'rows':rows, 'results':total_count})

    @cherrypy.expose
    @random_wait
    @authenticate_ajax
    @json_exception
    def all_ree_charges_xls(self, **args):
        with DBSession(self.state_db) as session:
            rows, total_count = self.process.all_ree_charges(session)

            buf = StringIO()

            import xlwt
            workbook = xlwt.Workbook(encoding='utf-8')
            sheet = workbook.add_sheet('All REE Charges')
            row_index = 0

            headings = ['Account','Sequence',
                'Billing Addressee', 'Service Addressee',
                'Issue Date', 'Period Begin', 'Period End', 'RE&E Value', 
                'RE&E Charges', 'utility charges', 'hypothesized charges',
                'RE&E Energy Therms', 'Marginal Rate per Therm']
            for i, heading in enumerate(headings):
                sheet.write(row_index, i, heading)
            row_index += 1

            for row in rows:
                ba = row['billing_address']
                bill_addr_str = "%s %s %s %s %s" % (
                    ba['ba_addressee'] if 'ba_addressee' in ba and ba['ba_addressee'] is not None else "",
                    ba['ba_street1'] if 'ba_street1' in ba and ba['ba_street1'] is not None else "",
                    ba['ba_city'] if 'ba_city' in ba and ba['ba_city'] is not None else "",
                    ba['ba_state'] if 'ba_state' in ba and ba['ba_state'] is not None else "",
                    ba['ba_postal_code'] if 'ba_postal_code' in ba and ba['ba_postal_code'] is not None else "",
                )
                sa = row['service_address']
                service_addr_str = "%s %s %s %s %s" % (
                    sa['sa_addressee'] if 'sa_addressee' in sa and sa['sa_addressee'] is not None else "",
                    sa['sa_street1'] if 'sa_street1' in sa and sa['sa_street1'] is not None else "",
                    sa['sa_city'] if 'sa_city' in sa and sa['sa_city'] is not None else "",
                    sa['sa_state'] if 'sa_state' in sa and sa['sa_state'] is not None else "",
                    sa['sa_postal_code'] if 'sa_postal_code' in sa and sa['sa_postal_code'] is not None else "",
                )

                actual_row = [row['account'], row['sequence'], bill_addr_str,
                        service_addr_str, row['issue_date'],
                        row['period_begin'], row['period_end'],
                        row['ree_value'], row['ree_charges'],
                        row['actual_charges'], row['hypothetical_charges'],
                        row['total_energy'], row['marginal_rate_therm'] ]
                for i, cell_text in enumerate(actual_row):
                    sheet.write(row_index, i, cell_text)
                row_index += 1

                cherrypy.response.headers['Content-Type'] = 'application/excel'
                cherrypy.response.headers['Content-Disposition'] = \
                        'attachment; filename=%s.xls' % \
                        datetime.now().strftime("%Y%m%d")

            workbook.save(buf)
            session.commit()
            return buf.getvalue()

    @cherrypy.expose
    @random_wait
    @authenticate_ajax
    @json_exception
    def all_ree_charges_csv_altitude(self, **args):
        with DBSession(self.state_db) as session:
            rows, total_count = self.process.all_ree_charges(session)

            import csv
            import StringIO

            buf = StringIO.StringIO()

            writer = csv.writer(buf)

            writer.writerow(['Account-Sequence', 'Period End', 'RE&E Charges'])

            for row in rows:
                ba = row['billing_address']
                bill_addr_str = "%s %s %s %s %s" % (
                    ba['ba_addressee'] if 'ba_addressee' in ba and ba['ba_addressee'] is not None else "",
                    ba['ba_street1'] if 'ba_street1' in ba and ba['ba_street1'] is not None else "",
                    ba['ba_city'] if 'ba_city' in ba and ba['ba_city'] is not None else "",
                    ba['ba_state'] if 'ba_state' in ba and ba['ba_state'] is not None else "",
                    ba['ba_postal_code'] if 'ba_postal_code' in ba and ba['ba_postal_code'] is not None else "",
                )
                sa = row['service_address']
                service_addr_str = "%s %s %s %s %s" % (
                    sa['sa_addressee'] if 'sa_addressee' in sa and sa['sa_addressee'] is not None else "",
                    sa['sa_street1'] if 'sa_street1' in sa and sa['sa_street1'] is not None else "",
                    sa['sa_city'] if 'sa_city' in sa and sa['sa_city'] is not None else "",
                    sa['sa_state'] if 'sa_state' in sa and sa['sa_state'] is not None else "",
                    sa['sa_postal_code'] if 'sa_postal_code' in sa and sa['sa_postal_code'] is not None else "",
                )

                writer.writerow(["%s-%s" % (row['account'], row['sequence']), row['period_end'], row['ree_charges']])

                cherrypy.response.headers['Content-Type'] = 'text/csv'
                cherrypy.response.headers['Content-Disposition'] = 'attachment; filename=%s.csv' % datetime.now().strftime("%Y%m%d")


            data = buf.getvalue()
            session.commit()
            return data

    @cherrypy.expose
    @random_wait
    @authenticate
    @json_exception
    def excel_export(self, account=None, **kwargs):
        '''Responds with an excel spreadsheet containing all actual charges for
        all utility bills for the given account, or every account (1 per sheet)
        if 'account' is not given.'''
        with DBSession(self.state_db) as session:
            if account is not None:
                spreadsheet_name = account + '.xls'
            else:
                spreadsheet_name = 'all_accounts.xls'

            exporter = excel_export.Exporter(self.state_db, self.reebill_dao)

            # write excel spreadsheet into a StringIO buffer (file-like)
            buf = StringIO()
            exporter.export(session, buf, account)

            # set MIME type for file download
            cherrypy.response.headers['Content-Type'] = 'application/excel'
            cherrypy.response.headers['Content-Disposition'] = 'attachment; filename=%s' % spreadsheet_name

            session.commit()
            return buf.getvalue()

    @cherrypy.expose
    @random_wait
    @authenticate
    @json_exception
    def daily_average_energy_xls(self, account, **kwargs):
        '''Responds with an excel spreadsheet containing daily average energy
        over all time for the given account.'''
        with DBSession(self.state_db) as session:
            buf = StringIO() 
            # TODO: include all services
            calendar_reports.write_daily_average_energy_xls(self.reebill_dao, account, buf, service='Gas')

            # set MIME type for file download
            cherrypy.response.headers['Content-Type'] = 'application/excel'
            cherrypy.response.headers['Content-Disposition'] = ('attachment;'
                    ' filename=%s_daily_average_energy.xls') % (account)
            session.commit()
            return buf.getvalue()

    @cherrypy.expose
    @random_wait
    @authenticate_ajax
    @json_exception
    # TODO see 15415625 about the problem passing in service to get at a set of RSIs
    def cprsrsi(self, xaction, account, sequence, service, **kwargs):
        if not xaction or not sequence or not service:
            raise ValueError("Bad Parameter Value")

        reebill = self.reebill_dao.load_reebill(account, sequence)

        # It is possible that there is no reebill for the requested rate structure 
        # if this is the case, return no rate structure.  
        # This is done so that the UI can configure itself with no data for the
        # requested rate structure 
        if reebill is None:
            return self.dumps({'success':True})

        rate_structure = self.ratestructure_dao.load_cprs(
            reebill.account, 
            reebill.sequence, 
            reebill.branch,
            reebill.utility_name_for_service(service),
            reebill.rate_structure_name_for_service(service)
        )

        rates = rate_structure["rates"]

        if xaction == "read":
            return self.dumps({'success': True, 'rows':rates})

        elif xaction == "update":

            rows = json.loads(kwargs["rows"])

            # single edit comes in not in a list
            if type(rows) is dict: rows = [rows]

            # process list of edits
            # TODO: RateStructure DAO should do CRUD ops
            for row in rows:
                # identify the RSI UUID of the posted data
                rsi_uuid = row['uuid']

                # identify the rsi, and update it with posted data
                matches = [rsi_match for rsi_match in it.ifilter(lambda x: x['uuid']==rsi_uuid, rates)]
                # there should only be one match
                if (len(matches) == 0):
                    raise Exception("Did not match an RSI UUID which should not be possible")
                if (len(matches) > 1):
                    raise Exception("Matched more than one RSI UUID which should not be possible")
                rsi = matches[0]

                # eliminate attributes that have empty strings or None as these mustn't 
                # be added to the RSI so the RSI knows to compute for those values
                for k,v in row.items():
                    if v is None or v == "":
                        del row[k]

                # now that blank values are removed, ensure that required fields were sent from client 
                if 'uuid' not in row: raise Exception("RSI must have a uuid")
                if 'rsi_binding' not in row: raise Exception("RSI must have an rsi_binding")

                # now take the legitimate values from the posted data and update the RSI
                # clear it so that the old emptied attributes are removed
                rsi.clear()
                rsi.update(row)

            self.ratestructure_dao.save_cprs(
                reebill.account, 
                reebill.sequence, 
                reebill.branch,
                reebill.utility_name_for_service(service),
                reebill.rate_structure_name_for_service(service),
                rate_structure
            )


            # 23417235 temporary hack
            result = self.bindrs(account, sequence)
            return self.dumps({'success':True})

        elif xaction == "create":

            # TODO: 27315653 allow more than one RSI to be created

            new_rate = {"uuid": str(UUID.uuid1())}
            # should find an unbound charge item, and use its binding since an RSI
            # might be made after a charge item is created
            #new_rate['rsi_binding'] = orphaned binding
            rates.append(new_rate)

            self.ratestructure_dao.save_cprs(
                reebill.account, 
                reebill.sequence, 
                reebill.branch,
                reebill.utility_name_for_service(service),
                reebill.rate_structure_name_for_service(service),
                rate_structure
            )

            # 23417235 temporary hack
            self.bindrs(account, sequence)
            return self.dumps({'success':True, 'rows':new_rate})

        elif xaction == "destroy":

            uuids = json.loads(kwargs["rows"])

            # single edit comes in not in a list
            # TODO: understand why this is a unicode coming up from browser
            if type(uuids) is unicode: uuids = [uuids]

            # process list of removals
            for rsi_uuid in uuids:

                # identify the rsi
                matches = [result for result in it.ifilter(lambda x: x['uuid']==rsi_uuid, rates)]

                if (len(matches) == 0):
                    raise Exception("Did not match an RSI UUID which should not be possible")
                if (len(matches) > 1):
                    raise Exception("Matched more than one RSI UUID which should not be possible")
                rsi = matches[0]

                rates.remove(rsi)

            self.ratestructure_dao.save_cprs(
                reebill.account, 
                reebill.sequence, 
                reebill.branch,
                reebill.utility_name_for_service(service),
                reebill.rate_structure_name_for_service(service),
                rate_structure
            )

            # 23417235 temporary hack
            self.bindrs(account, sequence)
            return self.dumps({'success':True})

    @cherrypy.expose
    @random_wait
    @authenticate_ajax
    @json_exception
    def uprsrsi(self, xaction, account, sequence, service, **kwargs):
        if not xaction or not account or not sequence or not service:
            raise ValueError("Bad Parameter Value")
        # client sends capitalized service names! workaround:
        service = service.lower()

        reebill = self.reebill_dao.load_reebill(account, sequence)

        # It is possible that there is no reebill for the requested rate structure 
        # if this is the case, return no rate structure.  
        # This is done so that the UI can configure itself with no data for the
        # requested rate structure 
        if reebill is None:
            return self.dumps({'success':True})

        utility_name = reebill.utility_name_for_service(service)
        rs_name = reebill.rate_structure_name_for_service(service)
        (effective, expires) = reebill.utilbill_period_for_service(service)
        rate_structure = self.ratestructure_dao.load_uprs(utility_name, rs_name, effective, expires)

        # It is possible the a UPRS does not exist for the utility billing period.
        # If this is the case, create it
        if rate_structure is None:
            raise Exception("Could not load UPRS for %s, %s %s to %s" % (utility_name, rs_name, effective, expires) )

        rates = rate_structure["rates"]

        if xaction == "read":
            return self.dumps({'success': True, 'rows':rates})

        elif xaction == "update":

            rows = json.loads(kwargs["rows"])

            # single edit comes in not in a list
            if type(rows) is dict: rows = [rows]

            # process list of edits
            for row in rows:

                # identify the RSI descriptor of the posted data
                rsi_uuid = row['uuid']

                # identify the rsi, and update it with posted data
                matches = [rsi_match for rsi_match in it.ifilter(lambda x: x['uuid']==rsi_uuid, rates)]
                # there should only be one match
                if (len(matches) == 0):
                    raise Exception("Did not match an RSI UUID which should not be possible")
                if (len(matches) > 1):
                    raise Exception("Matched more than one RSI UUID which should not be possible")
                rsi = matches[0]

                # eliminate attributes that have empty strings or None as these mustn't 
                # be added to the RSI so the RSI knows to compute for those values
                for k,v in row.items():
                    if v is None or v == "":
                        del row[k]

                # now that blank values are removed, ensure that required fields were sent from client 
                if 'uuid' not in row: raise Exception("RSI must have a uuid")
                if 'rsi_binding' not in row: raise Exception("RSI must have an rsi_binding")

                # now take the legitimate values from the posted data and update the RSI
                # clear it so that the old emptied attributes are removed
                rsi.clear()
                rsi.update(row)

            self.ratestructure_dao.save_uprs(
                reebill.utility_name_for_service(service),
                reebill.rate_structure_name_for_service(service),
                effective,
                expires,
                rate_structure
            )

            # 23417235 temporary hack
            self.bindrs(account, sequence)
            return self.dumps({'success':True})

        elif xaction == "create":

            # TODO: 27315653 allow more than one RSI to be created

            new_rate = {"uuid": str(UUID.uuid1())}
            # find an oprhan binding and set it here
            #new_rate['rsi_binding'] = "Temporary RSI Binding"
            rates.append(new_rate)

            self.ratestructure_dao.save_uprs(
                reebill.utility_name_for_service(service),
                reebill.rate_structure_name_for_service(service),
                effective,
                expires,
                rate_structure
            )

            # 23417235 temporary hack
            self.bindrs(account, sequence)
            return self.dumps({'success':True, 'rows':new_rate})

        elif xaction == "destroy":

            uuids = json.loads(kwargs["rows"])

            # single edit comes in not in a list
            # TODO: understand why this is a unicode coming up from browser
            if type(uuids) is unicode: uuids = [uuids]

            # process list of removals
            for rsi_uuid in uuids:

                # identify the rsi
                matches = [result for result in it.ifilter(lambda x: x['uuid']==rsi_uuid, rates)]

                if (len(matches) == 0):
                    raise Exception("Did not match an RSI UUID which should not be possible")
                if (len(matches) > 1):
                    raise Exception("Matched more than one RSI UUID which should not be possible")
                rsi = matches[0]

                rates.remove(rsi)

            self.ratestructure_dao.save_uprs(
                reebill.utility_name_for_service(service),
                reebill.rate_structure_name_for_service(service),
                effective,
                expires,
                rate_structure
            )

            # 23417235 temporary hack
            self.bindrs(account, sequence)
            return self.dumps({'success':True})

    @cherrypy.expose
    @random_wait
    @authenticate_ajax
    @json_exception
    def ursrsi(self, xaction, account, sequence, service, **kwargs):
        if not xaction or not account or not sequence or not service:
            raise ValueError("Bad Parameter Value")

        reebill = self.reebill_dao.load_reebill(account, sequence)

        # It is possible that there is no reebill for the requested rate structure 
        # if this is the case, return no rate structure.  
        # This is done so that the UI can configure itself with no data for the
        # requested rate structure 
        if reebill is None:
            return self.dumps({'success':True})

        utility_name = reebill.utility_name_for_service(service)
        rs_name = reebill.rate_structure_name_for_service(service)
        rate_structure = self.ratestructure_dao.load_urs(utility_name, rs_name)

        if rate_structure is None:
            raise Exception("Could not load URS for %s and %s" % (utility_name, rs_name) )

        rates = rate_structure["rates"]

        if xaction == "read":
            return self.dumps({'success': True, 'rows':rates})

        elif xaction == "update":

            rows = json.loads(kwargs["rows"])

            # single edit comes in not in a list
            if type(rows) is dict: rows = [rows]

            # process list of edits
            for row in rows:

                # identify the RSI descriptor of the posted data
                rsi_uuid = row['uuid']

                # identify the rsi, and update it with posted data
                matches = [rsi_match for rsi_match in it.ifilter(lambda x: x['uuid']==rsi_uuid, rates)]
                # there should only be one match
                if (len(matches) == 0):
                    raise Exception("Did not match an RSI UUID which should not be possible")
                if (len(matches) > 1):
                    raise Exception("Matched more than one RSI UUID which should not be possible")
                rsi = matches[0]

                # eliminate attributes that have empty strings or None as these mustn't 
                # be added to the RSI so the RSI knows to compute for those values
                for k,v in row.items():
                    if v is None or v == "":
                        del row[k]

                # now that blank values are removed, ensure that required fields were sent from client 
                if 'uuid' not in row: raise Exception("RSI must have a uuid")
                if 'rsi_binding' not in row: raise Exception("RSI must have an rsi_binding")

                # now take the legitimate values from the posted data and update the RSI
                # clear it so that the old emptied attributes are removed
                rsi.clear()
                rsi.update(row)

            self.ratestructure_dao.save_urs(
                reebill.utility_name_for_service(service),
                reebill.rate_structure_name_for_service(service),
                None,
                None,
                rate_structure
            )

            # 23417235 temporary hack
            self.bindrs(account, sequence)
            return self.dumps({'success':True})

        elif xaction == "create":

            # TODO: 27315653 allow more than one RSI to be created

            new_rate = {"uuid": str(UUID.uuid1())}
            # find an orphan rsi and set its binding here
            #new_rate['rsi_binding'] = "Temporary RSI Binding"
            rates.append(new_rate)

            self.ratestructure_dao.save_urs(
                reebill.utility_name_for_service(service),
                reebill.rate_structure_name_for_service(service),
                None,
                None,
                rate_structure
            )

            # 23417235 temporary hack
            self.bindrs(account, sequence)
            return self.dumps({'success':True, 'rows':new_rate})

        elif xaction == "destroy":

            uuids = json.loads(kwargs["rows"])

            # single edit comes in not in a list
            # TODO: understand why this is a unicode coming up from browser
            if type(uuids) is unicode: uuids = [uuids]

            # process list of removals
            for rsi_uuid in uuids:

                # identify the rsi
                matches = [result for result in it.ifilter(lambda x: x['uuid']==rsi_uuid, rates)]

                if (len(matches) == 0):
                    raise Exception("Did not match an RSI UUID which should not be possible")
                if (len(matches) > 1):
                    raise Exception("Matched more than one RSI UUID which should not be possible")
                rsi = matches[0]

                rates.remove(rsi)

            self.ratestructure_dao.save_urs(
                reebill.utility_name_for_service(service),
                reebill.rate_structure_name_for_service(service),
                None,
                None,
                rate_structure
            )

            # 23417235 temporary hack
            self.bindrs(account, sequence)
            return self.dumps({'success':True})

    @cherrypy.expose
    @random_wait
    @authenticate_ajax
    @json_exception
    def payment(self, xaction, account, **kwargs):
        with DBSession(self.state_db) as session:
            if not xaction or not account:
                raise ValueError("Bad parameter value")
            if xaction == "read":
                payments = self.state_db.payments(session, account)
                payments = [{
                    'id': payment.id, 
                    'date': str(payment.date),
                    'description': payment.description, 
                    'credit': str(payment.credit),
                } for payment in payments]
                session.commit()
                return self.dumps({'success': True, 'rows':payments})
            elif xaction == "update":
                rows = json.loads(kwargs["rows"])
                # single edit comes in not in a list
                if type(rows) is dict: rows = [rows]
                # process list of edits
                for row in rows:
                    self.state_db.update_payment(
                        session,
                        row['id'],
                        row['date'],
                        row['description'],
                        row['credit'],
                    )
                session.commit()
                return self.dumps({'success':True})
            elif xaction == "create":
                new_payment = self.state_db.create_payment(session, account,
                        date.today(), "New Entry", "0.00")
                # This session must be committed here, because the ORM
                # will not populate the id without a commit.
                # TODO: 25643535 - this commit is dangerously early 
                session.commit()
                # TODO: is there a better way to populate a dictionary from an
                # ORM object dict?
                row = [{
                    'id': new_payment.id, 
                    'date': str(new_payment.date),
                    'description': new_payment.description,
                    'credit': str(new_payment.credit),
                    }]
                return self.dumps({'success':True, 'rows':row})
            elif xaction == "destroy":
                rows = json.loads(kwargs["rows"])
                # single delete comes in not in a list
                if type(rows) is int: rows = [rows]
                for oid in rows:
                    self.state_db.delete_payment(session, oid)
                session.commit()
                return self.dumps({'success':True})

    @cherrypy.expose
    @random_wait
    @authenticate_ajax
    @json_exception
    def reebill(self, xaction, start, limit, account, **kwargs):
        '''Handles AJAX requests for reebill grid data.'''
        if not xaction or not start or not limit:
            raise ValueError("Bad Parameter Value")
        with DBSession(self.state_db) as session:
            if xaction == "read":
                reebills, totalCount = self.state_db.listReebills(session,
                        int(start), int(limit), account)
                rows = []
                for reebill in reebills:
                    # we have to load each bill from Mongo to get its period dates
                    mongo_reebill = self.reebill_dao.load_reebill(account, reebill.sequence)
                    rows.append({
                        'id': reebill.sequence, 'sequence': reebill.sequence,
                        'period_start': mongo_reebill.period_begin,
                        'period_end': mongo_reebill.period_end
                    })
                session.commit()
                return self.dumps({'success': True, 'rows':rows, 'results':totalCount})

            elif xaction == "update":
                return self.dumps({'success':False})

            elif xaction == "create":
                return self.dumps({'success':False})

            elif xaction == "destroy":
                sequences = json.loads(kwargs["rows"])
                # single edit comes in not in a list
                if type(sequences) is int: sequences = [sequences]
                for sequence in sequences:
                    self.process.delete_reebill(session, account, sequence)
                    self.journal_dao.log_event(cherrypy.session['user'],
                            JournalDAO.ReeBillDeleted, account,
                            sequence=sequence)
                session.commit()
                return self.dumps({'success': True})

    ################
    # Handle addresses

    @cherrypy.expose
    @random_wait
    @authenticate_ajax
    @json_exception
    def account_info(self, account, sequence, **args):
        """ Return information about the account """
        if not account or not sequence:
            raise ValueError("Bad Parameter Value")

        reebill = self.reebill_dao.load_reebill(account, sequence)

        # It is possible that there is no reebill for the requested addresses
        # if this is the case, return no periods.  
        # This is done so that the UI can configure itself with no data
        if reebill is None:
            return self.dumps({})

        ba = reebill.billing_address
        sa = reebill.service_address
        
        account_info = {}

        account_info['billing_address'] = {
            'ba_addressee': ba['ba_addressee'] if 'ba_addressee' in ba else '',
            'ba_street1': ba['ba_street1'] if 'ba_street1' in ba else '',
            'ba_city': ba['ba_city'] if 'ba_city' in ba else '',
            'ba_state': ba['ba_state'] if 'ba_state' in ba else '',
            'ba_postal_code': ba['ba_postal_code'] if 'ba_postal_code' in ba else '',
        }

        account_info['service_address'] = {
            'sa_addressee': sa['sa_addressee'] if 'sa_addressee' in sa else '',
            'sa_street1': sa['sa_street1'] if 'sa_street1' in sa else '',
            'sa_city': sa['sa_city'] if 'sa_city' in sa else '',
            'sa_state': sa['sa_state'] if 'sa_state' in sa else '',
            'sa_postal_code': sa['sa_postal_code'] if 'sa_postal_code' in sa else '',
        }

        try:
            account_info['late_charge_rate'] = reebill.late_charge_rate
        except KeyError:
            # ignore late charge rate when absent
            pass

        account_info['discount_rate'] = reebill.discount_rate

        return self.dumps(account_info)


    @cherrypy.expose
    @random_wait
    @authenticate_ajax
    @json_exception
    def set_account_info(self, account, sequence,
        discount_rate, late_charge_rate,
        ba_addressee, ba_street1, ba_city, ba_state, ba_postal_code,
        sa_addressee, sa_street1, sa_city, sa_state, sa_postal_code,
        **kwargs):
        """
        Update account information
        """
        if not account or not sequence \
        or not discount_rate \
        or not ba_addressee or not ba_street1 or not ba_city or not ba_state or not ba_postal_code \
        or not sa_addressee or not sa_street1 or not sa_city or not sa_state or not sa_postal_code:
            raise ValueError("Bad Parameter Value")

        reebill = self.reebill_dao.load_reebill(account, sequence)

        # TODO: 27042211 numerical types
        reebill.discount_rate = Decimal(discount_rate)

        # process late_charge_rate
        # strip out anything unrelated to a decimal number
        late_charge_rate = re.sub('[^0-9\.-]+', '', late_charge_rate)
        if late_charge_rate:
            late_charge_rate = Decimal(late_charge_rate)
            if late_charge_rate < 0 or late_charge_rate >1:
                return self.dumps({'success': False, 'errors': {'reason':'Late Charge Rate', 'details':'must be between 0 and 1', 'late_charge_rate':'Invalid late charge rate'}})
            reebill.late_charge_rate = Decimal(late_charge_rate)
        
        ba = reebill.billing_address
        sa = reebill.service_address
        
        reebill.billing_address['ba_addressee'] = ba_addressee
        reebill.billing_address['ba_street1'] = ba_street1
        reebill.billing_address['ba_city'] = ba_city
        reebill.billing_address['ba_state'] = ba_state
        reebill.billing_address['ba_postal_code'] = ba_postal_code

        reebill.service_address['sa_addressee'] = sa_addressee
        reebill.service_address['sa_street1'] = sa_street1
        reebill.service_address['sa_city'] = sa_city
        reebill.service_address['sa_state'] = sa_state
        reebill.service_address['sa_postal_code'] = sa_postal_code

        # set disabled services (services not mentioned in the request are
        # automatically resumed)
        for service in reebill.services:
            if kwargs.get('%s_suspended' % service, '') == 'on' or kwargs \
                    .get('%s_suspended' % service.lower(), '') == 'on':
                reebill.suspend_service(service.lower())
                print service, 'suspended'
            else:
                print service, 'resumed'
                reebill.resume_service(service.lower())

        self.reebill_dao.save_reebill(reebill)

        return self.dumps({'success':True})


    @cherrypy.expose
    @random_wait
    @authenticate_ajax
    @json_exception
    def get_reebill_services(self, account, sequence, **args):
        '''Returns the utililty services associated with the reebill given by
        account and sequence, and a list of which services are suspended
        (usually empty). Used to show service suspension checkboxes in
        "Sequential Account Information".'''
        if not account or not sequence:
            raise ValueError("Bad Parameter Value")
        sequence = int(sequence)

        reebill = self.reebill_dao.load_reebill(account, sequence)
        if reebill is None:
            raise Exception('No reebill found for %s-%s' % (account, sequence))
        
        return self.dumps({
            'services': reebill.services,
            'suspended_services': reebill.suspended_services
        })

    #
    ################

    ################
    # Handle ubPeriods

    @cherrypy.expose
    @random_wait
    @authenticate_ajax
    def ubPeriods(self, account, sequence, **args):
        """ Return all of the utilbill periods on a per service basis so that the forms may be
        dynamically created."""
        if not account or not sequence:
            raise ValueError("Bad Parameter Value")

        reebill = self.reebill_dao.load_reebill(account, sequence)

        # It is possible that there is no reebill for the requested periods 
        # if this is the case, return no periods.  
        # This is done so that the UI can configure itself with no data for the
        # requested measured usage
        if reebill is None:
            return self.dumps({})
        
        utilbill_periods = {}
        for service in reebill.services:
            (begin, end) = reebill.utilbill_period_for_service(service)
            utilbill_periods[service] = { 'begin': begin, 'end': end }

        return self.dumps(utilbill_periods)

    @cherrypy.expose
    @random_wait
    @authenticate_ajax
    @json_exception
    def setUBPeriod(self, account, sequence, service, begin, end, **args):
        """ 
        Utilbill period forms are dynamically created in browser, and post back to here individual periods.
        """ 
        if not account or not sequence or not service or not begin or not end:
            raise ValueError("Bad Parameter Value")
        reebill = self.reebill_dao.load_reebill(account, sequence)
        reebill.set_utilbill_period_for_service(service, (datetime.strptime(begin, "%Y-%m-%d"),datetime.strptime(end, "%Y-%m-%d")))
        self.reebill_dao.save_reebill(reebill)
        return self.dumps({'success':True})


    #
    ################

    ################
    # handle actual and hypothetical charges 

    @cherrypy.expose
    @random_wait
    @authenticate_ajax
    @json_exception
    def actualCharges(self, xaction, service, account, sequence, **kwargs):
        if not xaction or not account or not sequence or not service:
            raise ValueError("Bad Parameter Value")

        reebill = self.reebill_dao.load_reebill(account, sequence)

        # It is possible that there is no reebill for the requested charges 
        # if this is the case, return no charges.  
        # This is done so that the UI can configure itself with no data for the
        # requested charges 
        # TODO ensure that this is necessary with new datastore scheme
        if reebill is None:
            return self.dumps({'success':True, 'rows':[]})

        flattened_charges = reebill.actual_chargegroups_flattened(service)

        if xaction == "read":
            return self.dumps({'success': True, 'rows': flattened_charges})

        elif xaction == "update":
            rows = json.loads(kwargs["rows"])
            # single edit comes in not in a list
            if type(rows) is dict: rows = [rows]
            for row in rows:
                # identify the charge item UUID of the posted data
                ci_uuid = row['uuid']
                # identify the charge item, and update it with posted data
                matches = [ci_match for ci_match in it.ifilter(lambda x: x['uuid']==ci_uuid, flattened_charges)]
                # there should only be one match
                if (len(matches) == 0):
                    raise Exception("Did not match charge item UUID which should not be possible")
                if (len(matches) > 1):
                    raise Exception("Matched more than one charge item UUID which should not be possible")
                ci = matches[0]

                # now that blank values are removed, ensure that required fields were sent from client 
                # if 'rsi_binding' not in row: raise Exception("RSI must have an rsi_binding")

                # now take the legitimate values from the posted data and update the RSI
                # clear it so that the old emptied attributes are removed
                ci.clear()
                ci.update(row)
            reebill.set_actual_chargegroups_flattened(service, flattened_charges)
            self.reebill_dao.save_reebill(reebill)
            # copy actual charges to hypothetical
            self.copyactual(account, sequence)
            return self.dumps({'success':True})
        elif xaction == "create":
            rows = json.loads(kwargs["rows"])
            # single create comes in not in a list
            if type(rows) is dict: rows = [rows]
            for row in rows:
                row["uuid"] = str(UUID.uuid1())
                # TODO: 22726549 need a copy here because reebill mangles the datastructure passed in
                flattened_charges.append(copy.copy(row))
            # TODO: 22726549 Reebill shouldn't mangle a datastructure passed in.  It should make a copy
            # for itself.
            reebill.set_actual_chargegroups_flattened(service, flattened_charges)
            self.reebill_dao.save_reebill(reebill)
            # copy actual charges to hypothetical
            self.copyactual(account, sequence)
            return self.dumps({'success':True, 'rows':rows})
        elif xaction == "destroy":
            uuids = json.loads(kwargs["rows"])
            # single edit comes in not in a list
            # TODO: understand why this is a unicode coming up from browser
            if type(uuids) is unicode: uuids = [uuids]
            for ci_uuid in uuids:
                # identify the rsi
                matches = [result for result in it.ifilter(lambda x: x['uuid']==ci_uuid, flattened_charges)]
                if (len(matches) == 0):
                    raise Exception("Did not match a charge item UUID which should not be possible")
                if (len(matches) > 1):
                    raise Exception("Matched more than one charge item UUID which should not be possible")
                ci = matches[0]
                flattened_charges.remove(ci)
            reebill.set_actual_chargegroups_flattened(service, flattened_charges)
            self.reebill_dao.save_reebill(reebill)
            # copy actual charges to hypothetical
            self.copyactual(account, sequence)
            return self.dumps({'success':True})


    @cherrypy.expose
    @random_wait
    @authenticate_ajax
    @json_exception
    def hypotheticalCharges(self, xaction, service, account, sequence, **kwargs):
        if not xaction or not account or not sequence or not service:
            raise ValueError("Bad Parameter Value")

        reebill = self.reebill_dao.load_reebill(account, sequence)

        # It is possible that there is no reebill for the requested charges 
        # if this is the case, return no charges.  
        # This is done so that the UI can configure itself with no data for the
        # requested charges 
        # TODO ensure that this is necessary with new datastore scheme
        if reebill is None:
            return self.dumps({'success':True, 'rows':[]})

        flattened_charges = reebill.hypothetical_chargegroups_flattened(service)

        if xaction == "read":
            return self.dumps({'success': True, 'rows': flattened_charges})

        elif xaction == "update":

            rows = json.loads(kwargs["rows"])

            # single edit comes in not in a list
            if type(rows) is dict: rows = [rows]

            for row in rows:
                # identify the charge item UUID of the posted data
                ci_uuid = row['uuid']

                # identify the charge item, and update it with posted data
                matches = [ci_match for ci_match in it.ifilter(lambda x: x['uuid']==ci_uuid, flattened_charges)]
                # there should only be one match
                if (len(matches) == 0):
                    raise Exception("Did not match charge item UUID which should not be possible")
                if (len(matches) > 1):
                    raise Exception("Matched more than one charge item UUID which should not be possible")
                ci = matches[0]

                # now that blank values are removed, ensure that required fields were sent from client 
                # if 'rsi_binding' not in row: raise Exception("RSI must have an rsi_binding")

                # now take the legitimate values from the posted data and update the RSI
                # clear it so that the old emptied attributes are removed
                ci.clear()
                ci.update(row)

            reebill.set_hypothetical_chargegroups_flattened(service, flattened_charges)
            self.reebill_dao.save_reebill(reebill)

            return self.dumps({'success':True})

        elif xaction == "create":

            rows = json.loads(kwargs["rows"])

            # single create comes in not in a list
            if type(rows) is dict: rows = [rows]

            for row in rows:
                row["uuid"] = str(UUID.uuid1())
                # TODO: 22726549 need a copy here because reebill mangles the datastructure passed in
                flattened_charges.append(copy.copy(row))

            # TODO: 22726549 Reebill shouldn't mangle a datastructure passed in.  It should make a copy
            # for itself.
            reebill.set_hypothetical_chargegroups_flattened(service, flattened_charges)
            self.reebill_dao.save_reebill(reebill)

            return self.dumps({'success':True, 'rows':rows})

        elif xaction == "destroy":

            uuids = json.loads(kwargs["rows"])

            # single edit comes in not in a list
            # TODO: understand why this is a unicode coming up from browser
            if type(uuids) is unicode: uuids = [uuids]

            for ci_uuid in uuids:

                # identify the rsi
                matches = [result for result in it.ifilter(lambda x: x['uuid']==ci_uuid, flattened_charges)]

                if (len(matches) == 0):
                    raise Exception("Did not match a charge item UUID which should not be possible")
                if (len(matches) > 1):
                    raise Exception("Matched more than one charge item UUID which should not be possible")
                ci = matches[0]

                flattened_charges.remove(ci)

            reebill.set_hypothetical_chargegroups_flattened(service, flattened_charges)
            self.reebill_dao.save_reebill(reebill)

            return self.dumps({'success':True})


    @cherrypy.expose
    @random_wait
    @authenticate_ajax
    @json_exception
    def _saveActualCharges(self, service, account, sequence, rows, **args):
        if not account or not sequence or not service or not rows:
            raise ValueError("Bad Parameter Value")
        flattened_charges = ju.loads(rows)
        reebill = self.reebill_dao.load_reebill(account, sequence)
        reebill.set_actual_chargegroups_flattened(service, flattened_charges)
        self.reebill_dao.save_reebill(reebill)
        # copy actual charges to hypothetical
        self.copyactual(account, sequence)
        return self.dumps({'success': True})


    @cherrypy.expose
    @random_wait
    @authenticate_ajax
    @json_exception
    def _saveHypotheticalCharges(self, service, account, sequence, rows, **args):
        if not account or not sequence or not service or not rows:
            raise ValueError("Bad Parameter Value")
        flattened_charges = ju.loads(rows)

        reebill = self.reebill_dao.load_reebill(account, sequence)
        reebill.set_hypothetical_chargegroups_flattened(service, flattened_charges)
        self.reebill_dao.save_reebill(reebill)
    
        return self.dumps({'success': True})


    ################
    # Handle measuredUsages

    @cherrypy.expose
    @random_wait
    @authenticate_ajax
    @json_exception
    def ubMeasuredUsages(self, account, sequence, branch=0, **args):
        """
        Return all of the measuredusages on a per service basis so that the forms may be
        dynamically created.

        This function returns a sophisticated data structure to the client. However, the client
        is expected to flatten it, and return edits keyed by meter or register identifier.

        {"SERVICENAME": [
            "present_read_date": "2011-10-04", 
            "prior_read_date": "2011-09-05",
            "identifier": "028702956",
            "registers": [
                {
                "description": "Total Ccf", 
                "quantity": 200.0, 
                "quantity_units": "Ccf", 
                "shadow": false, 
                "identifier": "028702956", 
                "type": "total", 
                "register_binding": "REG_TOTAL"
                }
            ], ...
        ]}
        """
        if not account or not sequence:
            raise ValueError("Bad Parameter Value")
        reebill = self.reebill_dao.load_reebill(account, sequence)

        # It is possible that there is no reebill for the requested measured usages
        # if this is the case, return no usages.  
        # This is done so that the UI can configure itself with no data for the
        # requested measured usage
        if reebill is None:
            return self.dumps({'success': True})

        meters = reebill.meters
        return self.dumps(meters)

    @cherrypy.expose
    @random_wait
    @authenticate_ajax
    @json_exception
    def setMeter(self, account, sequence, service, meter_identifier, presentreaddate, priorreaddate):
        if not account or not sequence or not service or not meter_identifier \
            or not presentreaddate or not priorreaddate:
            raise ValueError("Bad Parameter Value")

        reebill = self.reebill_dao.load_reebill(account, sequence)
        reebill.set_meter_read_date(service, meter_identifier, 
            datetime.strptime(presentreaddate, "%Y-%m-%d"), 
            datetime.strptime(priorreaddate, "%Y-%m-%d")
        )
        self.reebill_dao.save_reebill(reebill)
        return self.dumps({'success':True})

    @cherrypy.expose
    @random_wait
    @authenticate_ajax
    @json_exception
    def setActualRegister(self, account, sequence, service, register_identifier, meter_identifier, quantity):
        if not account or not sequence or not service or not register_identifier \
            or not meter_identifier or not quantity:
            raise ValueError("Bad Parameter Value")
        reebill = self.reebill_dao.load_reebill(account, sequence)
        reebill.set_meter_actual_register(service, meter_identifier, register_identifier, Decimal(quantity))
        self.reebill_dao.save_reebill(reebill)
        return self.dumps({'success':True})

    #
    ################

    ################
    # Handle utility bill upload

    @cherrypy.expose
    @random_wait
    @authenticate_ajax
    @json_exception
    def upload_utility_bill(self, account, service, begin_date, end_date,
            file_to_upload, **args):
        # TODO: refactor
        with DBSession(self.state_db) as session:
            if not account or not begin_date or not end_date or not file_to_upload:
                raise ValueError("Bad Parameter Value")

            # pre-process parameters
            service = service.lower()
            begin_date_as_date = datetime.strptime(begin_date, '%Y-%m-%d').date()
            end_date_as_date = datetime.strptime(end_date, '%Y-%m-%d').date()
            self.validate_utilbill_period(begin_date_as_date, end_date_as_date)

            try:
                self.process.upload_utility_bill(session, account, service,
                        begin_date_as_date, end_date_as_date, file_to_upload.file,
                        file_to_upload.filename if file_to_upload else None)
            except IOError:
                self.logger.error('file upload failed:', begin_date, end_date,
                        file_to_upload.filename)
                raise

            return self.dumps({'success': True})

    #
    ################

    @cherrypy.expose
    @random_wait
    @authenticate_ajax
    @json_exception
    def journal(self, xaction, account, **kwargs):
        if not xaction or not account:
            raise ValueError("Bad Parameter Value")
        journal_entries = self.journal_dao.load_entries(account)
        # TODO make journal entries a class and use MongoKit--clean up this ugliness
        for entry in journal_entries:
            # TODO 29715501 replace user identifier with user name
            # (UserDAO.load_user() currently requires a password to load a
            # user, but we just want to translate an indentifier into a
            # name)

            # put a string containing all non-standard journal entry data
            # in an 'extra' field for display in the browser
            extra_data = copy.deepcopy(entry)
            del extra_data['account']
            if 'sequence' in extra_data:
                del extra_data['sequence']
            del extra_data['date']
            if 'event' in extra_data:
                del extra_data['event']
            if 'user' in extra_data:
                del extra_data['user']
            entry['extra'] = ', '.join(['%s: %s' % (k,v) for (k,v) in extra_data.iteritems()])

        if xaction == "read":
            return self.dumps({'success': True, 'rows':journal_entries})

        elif xaction == "update":
            # TODO: 20493983 eventually allow admin user to override and edit
            return self.dumps({'success':False, 'errors':{'reason':'Not supported'}})

        elif xaction == "create":
            # TODO: 20493983 necessary for adding new journal entries directy to grid
            return self.dumps({'success':False, 'errors':{'reason':'Not supported'}})
        elif xaction == "destroy":
            # TODO: 20493983 eventually allow admin user to override and edit
            return self.dumps({'success':False, 'errors':{'reason':'Not supported'}})

    @cherrypy.expose
    @random_wait
    @authenticate_ajax
    @json_exception
    def save_journal_entry(self, account, sequence, entry, **kwargs):
        '''Saves the text 'entry' as a Note in the journal for 'account'.
        Sequence is optional in case the entry applies to the account as whole,
        but should be provided if it's associated with a particular reebill.'''
        try:
            # TODO: 1320091681504  allow a journal entry to be made without a sequence
            if not account or not entry:
                raise ValueError("Bad Parameter Value")
            if 'sequence' in kwargs:
                sequence = int(kwargs['sequence'])
                self.journal_dao.log_event(cherrypy.session['user'],
                        JournalDAO.Note, account, sequence=sequence, msg=entry)
            else:
                self.journal_dao.log_event(cherrypy.session['user'],
                        JournalDAO.Note, account, msg=entry)

            return self.dumps({'success':True})

        except Exception as e:
            return self.handle_exception(e)

 
    # TODO merge into utilbill_grid(); this is not called by the front-end anymore
    @cherrypy.expose
    @random_wait
    @authenticate_ajax
    @json_exception
    def listUtilBills(self, start, limit, account, **args):
        '''Handles AJAX call to populate Ext grid of utility bills.'''
        with DBSession(self.state_db) as session:
            # names for utilbill states in the UI
            state_descriptions = {
                db_objects.UtilBill.Complete: 'Final',
                db_objects.UtilBill.UtilityEstimated: 'Utility Estimated',
                db_objects.UtilBill.SkylineEstimated: 'Skyline Estimated',
                db_objects.UtilBill.Hypothetical: 'Missing'
            }

            if not start or not limit or not account:
                raise ValueError("Bad Parameter Value")

            # result is a list of dictionaries of the form {account: account
            # number, name: full name, period_start: date, period_end: date,
            # sequence: reebill sequence number (if present)}
            utilbills, totalCount = self.state_db.list_utilbills(session, account, int(start), int(limit))

            full_names = self.full_names_of_accounts([account])
            full_name = full_names[0] if full_names else account

            rows = [dict([
                # TODO: sending real database ids to the client a security
                # risk; these should be encrypted
                ('id', ub.id),
                ('account', ub.customer.account),
                ('name', full_name),
                # capitalize service name
                ('service', 'Unknown' if ub.service is None else ub.service[0].upper() + ub.service[1:]),
                ('period_start', ub.period_start),
                ('period_end', ub.period_end),
                ('sequence', ub.reebill.sequence if ub.reebill else None),
                ('state', state_descriptions[ub.state]),
                # utility bill rows are only editable if they don't have a
                # reebill attached to them
                ('editable', not ub.has_reebill)
            ]) for i, ub in enumerate(utilbills)]

            session.commit()
            return self.dumps({'success': True, 'rows':rows, 'results':totalCount})
    
    @cherrypy.expose
    @random_wait
    @authenticate_ajax
    @json_exception
    def last_utilbill_end_date(self, account, **kwargs):
        '''Returns date of last utilbill.'''
        with DBSession(self.state_db) as session:
            the_date = self.state_db.last_utilbill_end_date(session, account)
            # the_date will be None (converted to JSON as null) if there are no
            # utilbills for this account
            the_datetime = None
            if the_date is not None:
                # TODO: a pure date gets converted to JSON as a datetime with
                # midnight as its time, causing problems in the browser
                # (https://www.pivotaltracker.com/story/show/23569087). temporary
                # fix is to make it a datetime with a later time.
                the_datetime = datetime(the_date.year, the_date.month, the_date.day, 23)
            session.commit()
            return self.dumps({'success':True, 'date': the_datetime})

    def validate_utilbill_period(self, start, end):
        '''Raises an exception if the dates 'start' and 'end' are unreasonable
        as a utility bill period: "reasonable" means start < end and (end -
        start) < 1 year.'''
        if start >= end:
            raise Exception('Utility bill start date must precede end.')
        if (end - start).days > 365:
            raise Exception('Utility billing period lasts longer than a year?!')

    @cherrypy.expose
    @random_wait
    @authenticate_ajax
    @json_exception
    # TODO: 25650643 explicit params - security risk and other 
    def utilbill_grid(self, xaction, **kwargs):
        '''Handles AJAX requests to read and write data for the grid of utility
        bills. Ext-JS provides the 'xaction' parameter, which is "read" when it
        wants to read data and "update" when a cell in the grid was edited.'''
        with DBSession(self.state_db) as session:
            if xaction == 'read':
                # for just reading, forward the request to the old function that
                # was doing this
                return self.listUtilBills(**kwargs)
            elif xaction == 'update':
                # only the start and end dates can be updated.
                # parse data from the client: for some reason it returns single
                # utility bill row in a json string called "rows"
                rows = ju.loads(kwargs['rows'])
                utilbill_id = rows['id']
                new_period_start = datetime.strptime(rows['period_start'], '%y-%m-%dt%h:%m:%s').date() # iso 8601
                new_period_end = datetime.strptime(rows['period_end'], '%y-%m-%dt%h:%m:%s').date()

                # check that new dates are reasonable
                self.validate_utilbill_period(new_period_start, new_period_end)

                # find utilbill in mysql
                session = self.state_db.session()
                utilbill = session.query(db_objects.utilbill).filter(
                        db_objects.UtilBill.id==utilbill_id).one()
                customer = session.query(db_objects.Customer).filter(
                        db_objects.Customer.id==utilbill.customer_id).one()

                # utility bills that have reebills shouldn't be editable
                if utilbill.has_reebill:
                    raise Exception("Can't edit utility bills that have already been attached to a reebill.")

                # move the file
                self.billUpload.move_utilbill_file(customer.account,
                        # don't trust the client to say what the original dates were
                        # TODO don't pass dates into BillUpload as strings
                        # https://www.pivotaltracker.com/story/show/24869817
                        utilbill.period_start,
                        utilbill.period_end,
                        #datetime.strftime(utilbill.period_start, billupload.INPUT_DATE_FORMAT),
                        #datetime.strftime(utilbill.period_end, billupload.INPUT_DATE_FORMAT),
                        new_period_start, new_period_end)

                # change dates in MySQL
                session = self.state_db.session()
                utilbill = session.query(db_objects.UtilBill).filter(db_objects.UtilBill.id==utilbill_id).one()
                if utilbill.has_reebill:
                    raise Exception("Can't edit utility bills that have already been attached to a reebill.")
                utilbill.period_start = new_period_start
                utilbill.period_end = new_period_end
                session.commit()

                return self.dumps({'success': True})
            elif xaction == 'create':
                # creation happens via upload_utility_bill
                raise Exception('utilbill_grid() does not accept xaction "create"')
            elif xaction == 'destroy':
                raise Exception('utilbill_grid() does not accept xaction "destroy"')

    @cherrypy.expose
    @random_wait
    @authenticate_ajax
    @json_exception
    def getUtilBillImage(self, account, begin_date, end_date, resolution, **args):
        if not account or not begin_date or not end_date or not resolution:
            raise ValueError("Bad Parameter Value")
        # TODO: put url here, instead of in billentry.js?
        resolution = cherrypy.session['user'].preferences['bill_image_resolution']
        result = self.billUpload.getUtilBillImagePath(account, begin_date, end_date, resolution)
        return self.dumps({'success':True, 'imageName':result})

    @cherrypy.expose
    @random_wait
    @authenticate_ajax
    @json_exception
    def getReeBillImage(self, account, sequence, resolution, **args):
        if not account or not sequence or not resolution:
            raise ValueError("Bad Parameter Value")
        if not self.config.getboolean('billimages', 'show_reebill_images'):
            return self.dumps({'success': False, 'errors': {'reason':
                    'Reebill images have been turned off.'}})
        resolution = cherrypy.session['user'].preferences['bill_image_resolution']
        result = self.billUpload.getReeBillImagePath(account, sequence, resolution)
        return self.dumps({'success':True, 'imageName':result})
    
    @cherrypy.expose
    @random_wait
    @authenticate_ajax
    @json_exception
    def getBillImageResolution(self, **kwargs):
        resolution = cherrypy.session['user'].preferences['bill_image_resolution']
        return self.dumps({'success':True, 'resolution': resolution})

    @cherrypy.expose
    @random_wait
    @authenticate_ajax
    @json_exception
    def setBillImageResolution(self, resolution, **kwargs):
        cherrypy.session['user'].preferences['bill_image_resolution'] = int(resolution)
        self.user_dao.save_user(cherrypy.session['user'])
        return self.dumps({'success':True})

    @cherrypy.expose
    @random_wait
    @authenticate_ajax
    @json_exception
    def reebill_structure(self, account, sequence=None, **args):
        if not account:
            raise ValueError("Bad Parameter Value: account")
        with DBSession(self.state_db) as session:
            if sequence is None:
                sequence = self.state_db.last_sequence(session, account)
            reebill = self.reebill_dao.load_reebill(account, sequence)

            if reebill:

                services = reebill.services

                # construct utilbill parts
                tree = []
                node_index = 0
                for service in reebill.services:
                    utility = reebill.utility_name_for_service(service)
                    rate_structure = reebill.rate_structure_name_for_service(service)
                    chargegroups_model = reebill.chargegroups_model_for_service(service)
                    meters = reebill.meters_for_service(service)

                    utility_node = {
                        'id': str(UUID.uuid1()), 
                        'leaf': True,
                        'text': utility,
                    }

                    ratestructure_node = {
                        'id': str(UUID.uuid1()), 
                        'leaf': True,
                        'text': rate_structure,
                    }

                    meter_nodes = []
                    for meter in meters:
                        register_nodes = []
                        for register in meter['registers']:
                            if register['shadow'] is True:
                                continue
                            register_nodes.append({
                                'id': str(UUID.uuid1()),
                                'leaf': True,
                                'text': register['identifier'],
                                'service': service,
                                'account': account, 
                                'sequence': sequence, 
                                'node_type': 'register',
                                'node_key': register['identifier']
                            })
                        meter_nodes.append({
                            'id': str(UUID.uuid1()),
                            'text': meter['identifier'],
                            'children': register_nodes,
                            'service': service,
                            'account': account, 
                            'sequence': sequence, 
                            'node_type': 'meter',
                            'node_key': meter['identifier']
                        })

                    meters_node = {
                        'id': str(UUID.uuid1()),
                        'text': 'Meters',
                        'children': meter_nodes
                    }

                    chargegroup_names_nodes = []
                    for group in chargegroups_model:
                        chargegroup_names_nodes.append({
                            'id': str(UUID.uuid1()),
                            'text':group,
                            'leaf': True
                        })

                    chargegroups_node = {
                        'id': str(UUID.uuid1()),
                        'text': 'Charge Groups',
                        'children': chargegroup_names_nodes
                    }

                    utilbill_node = {
                        'id': str(UUID.uuid1()),
                        'text': service,
                        'children': [utility_node, ratestructure_node, chargegroups_node, meters_node]
                    }
                    tree.append(utilbill_node)

                # we want to return success to ajax call and then load the tree in page
                #return self.dumps({'success':True, 'reebill_structure':tree});
                # but the TreeLoader doesn't abide by the above ajax packet
                session.commit()
                return self.dumps(tree);

    @cherrypy.expose
    @random_wait
    @authenticate_ajax
    @json_exception
    def insert_reebill_sibling_node(self, service, account, sequence, node_type, node_key, **args):
            if not service or not account or not sequence or not node_type or not node_key:
                raise ValueError("Bad Parameter Value")
            with DBSession(self.state_db) as session:
                reebill = self.reebill_dao.load_reebill(account, sequence)

                # node insertions are done by selecting a sibling node and creating
                # a new node based on the context of that selection.

                new_node = None
                if node_type == 'meter':
                    # in the case of inserting a meter, we simply need to know
                    # for which service the meter will be created since meters

                    new_meter = reebill.new_meter(service)
                    # both an actual and shadow register get created (actual, shadow)
                    new_registers = reebill.new_register(service, new_meter['identifier'])

                    register_nodes = [{
                        'id': str(UUID.uuid4()),
                        'leaf': True,
                        'text': new_registers[0]['identifier'],
                        'service': service,
                        'account': account, 
                        'sequence': sequence, 
                        'node_type': 'register',
                        'node_key': new_registers[0]['identifier'],
                    }]
                    new_node = {
                        'id': str(UUID.uuid4()),
                        'text': new_meter['identifier'],
                        'children': register_nodes,
                        'service': service,
                        'account': account, 
                        'sequence': sequence, 
                        'node_type': 'meter',
                        'node_key': new_meter['identifier'], 
                    }
                elif node_type == 'register':
                    # in the case of inserting a register, we need to find
                    # the parent of the currently selected register node
                    meter = reebill.meter_for_register(service, node_key)
                    new_registers = reebill.new_register(service, meter['identifier'])
                    new_node = {
                        'id': str(UUID.uuid4()),
                        'leaf': True,
                        'text': new_registers[0]['identifier'],
                        'service': service,
                        'account': account, 
                        'sequence': sequence, 
                        'node_type': 'register',
                        'node_key': new_registers[0]['identifier'],
                    }
                self.reebill_dao.save_reebill(reebill)
                session.commit()
                return self.dumps({'success': True, 'node':new_node })

    @cherrypy.expose
    @random_wait
    @authenticate_ajax
    @json_exception
    def delete_reebill_node(self, service, account, sequence, node_type, node_key, text, **args):
        if not service or not account or not sequence or not node_type or not node_key or not text:
            raise ValueError("Bad Parameter Value")
        with DBSession(self.state_db) as session:
            reebill = self.reebill_dao.load_reebill(account, sequence)
            if reebill:
                if node_type == 'meter':
                    # retrieve this meter based on node_key
                    reebill.delete_meter(service, node_key)
                elif node_type == 'register':
                    raise Exception("finish me")
            self.reebill_dao.save_reebill(reebill)
            session.commit()
            return self.dumps({'success': True })

    @cherrypy.expose
    @random_wait
    @authenticate_ajax
    def update_reebill_node(self, service, account, sequence, node_type, node_key, text, **args):
        if not service or not account or not sequence or not node_type or not node_key or not text:
            raise ValueError("Bad Parameter Value")
        with DBSession(self.state_db) as session:
            reebill = self.reebill_dao.load_reebill(account, sequence)
            updated_node = None
            if reebill:
                if node_type == 'meter':

                    # retrieve this meter based on node_key
                    reebill.set_meter_identifier(service, node_key, text)

                    # now that it has been changed, retrieve it with the new name
                    meter = reebill.meter(service, text)

                    # get the children of this meter
                    register_nodes = []
                    for register in meter['registers']:
                        if register['shadow'] is True:
                            continue
                        register_nodes.append({
                            'id': str(UUID.uuid1()),
                            'leaf': True,
                            'text': register['identifier'],
                            'service': service,
                            'account': account, 
                            'sequence': sequence, 
                            'node_type': 'register',
                            'node_key': register['identifier']
                        })
                    updated_node = {
                        'id': str(UUID.uuid1()),
                        'text': meter['identifier'],
                        'children': register_nodes,
                        'service': service,
                        'account': account, 
                        'sequence': sequence, 
                        'node_type': 'meter',
                        'node_key': meter['identifier'], 
                    }
                    # update the meter fields
                elif node_type == 'register':
                    # retrieve this meter based on node_key
                    reebill.set_register_identifier(service, node_key, text)

                    # now that it has been changed, retrieve it with the new name
                    register = reebill.actual_register(service, text)

                    updated_node = {
                        'id': str(UUID.uuid1()),
                        'leaf': True,
                        'text': register['identifier'],
                        'service': service,
                        'account': account, 
                        'sequence': sequence, 
                        'node_type': 'register',
                        'node_key': register['identifier'], 
                    }

            self.reebill_dao.save_reebill(reebill)
            session.commit()
            return self.dumps({'success': True, 'node':updated_node})

        
# TODO: place instantiation in main, so this module can be loaded without btb being instantiated
bridge = BillToolBridge()

if __name__ == '__main__':
    # configure CherryPy
    local_conf = {
        '/' : {
            'tools.staticdir.root' :os.path.dirname(os.path.abspath(__file__)), 
            'tools.staticdir.dir' : 'ui',
            'tools.staticdir.on' : True,
            'tools.expires.secs': 0,
            'tools.response_headers.on': True,
            'tools.sessions.on': True,
            'tools.sessions.timeout': 240
        },
    }
    cherrypy.config.update({ 'server.socket_host': bridge.config.get("http", "socket_host"),
                             'server.socket_port': int(bridge.config.get("http", "socket_port")),
                             })
    cherrypy.quickstart(bridge, "/", config = local_conf)
else:
    # WSGI Mode
    cherrypy.config.update({
        'environment': 'embedded',
        'tools.sessions.on': True,
        'tools.sessions.timeout': 240
    })

    if cherrypy.__version__.startswith('3.0') and cherrypy.engine.state == 0:
        cherrypy.engine.start(blocking=False)
        atexit.register(cherrypy.engine.stop)

    application = cherrypy.Application(bridge, script_name=None, config=None)<|MERGE_RESOLUTION|>--- conflicted
+++ resolved
@@ -46,12 +46,8 @@
 from billing.users import UserDAO, User
 from billing import calendar_reports
 from billing.estimated_revenue import EstimatedRevenue
-<<<<<<< HEAD
 from billing.session_contextmanager import DBSession
 import pprint
-=======
-
->>>>>>> 2065e746
 pp = pprint.PrettyPrinter(indent=4)
 
 sys.stdout = sys.stderr
@@ -2230,7 +2226,6 @@
     @json_exception
     def upload_utility_bill(self, account, service, begin_date, end_date,
             file_to_upload, **args):
-        # TODO: refactor
         with DBSession(self.state_db) as session:
             if not account or not begin_date or not end_date or not file_to_upload:
                 raise ValueError("Bad Parameter Value")
