#!/usr/bin/python
'''
File: bill_tool_bridge.py
Description: Allows bill tool to be invoked as a CGI
'''
import sys
import traceback
import json
import cherrypy
import jinja2, os
import string
import ConfigParser
from datetime import datetime
from datetime import date
import itertools as it
from decimal import *
import uuid as UUID # uuid collides with locals so both module and locals are renamed
import inspect
import logging
import csv
from StringIO import StringIO

from billing.processing import process
from billing.processing import state
from billing.processing import fetch_bill_data as fbd
from billing.reebill import render
from billing.reebill import journal
from billing.reebill import eventlog
from billing.processing.billupload import BillUpload
from billing.processing import billupload
from billing import nexus_util as nu
from billing.nexus_util import NexusUtil
from billing import bill
from billing import json_util as ju
from billing.reebill import bill_mailer
from billing import mongo
import billing.processing.rate_structure as rs
from billing.processing import db_objects
from billing.users import UserDAO, User
from billing import dateutils
from billing import excel_export
from skyliner import splinter
from skyliner.skymap.monguru import Monguru

sys.stdout = sys.stderr
import pprint
pp = pprint.PrettyPrinter(indent=4)



# decorator for stressing ajax asynchronicity
import random
import time
def random_wait(target):
    def random_wait_wrapper(*args, **kwargs):
        t = random.random()
        print('Waiting %s' % t)
        time.sleep(t)
        return target(*args, **kwargs)
    return random_wait_wrapper

class Unauthenticated(Exception):
    pass

# TODO 11454025 rename to ProcessBridge or something
class BillToolBridge:
    """ A monolithic class encapsulating the behavior to:  handle an incoming http request """
    """ and invoke bill processing code.  No business logic should reside here."""

    """
    Notes on using SQLAlchemy.  Since the ORM sits on top of the MySQL API, care must
    be given to the underlying resource utilization.  Namely, sessions have to be
    closed via a commit or rollback.

    Also, SQLAlchemy may be lazy in the way it executes database operations.  Primary
    keys may not be returned and set in an instance unless commit is called.  Therefore,
    ensure that a commit is issued before using newly inserted instances.

    The pattern of usage is as follows:
    - declare a local variable that will point to a session at the top of a try block
    - initialize this variable to None, so that if an exception is subsequently raised
      the local will not be undefined.
    - pass the session into a statedb function.
    - commit the session once, immediately before returning out of the WSGI function
    - if an exception was raised, and the local variable pointing to the session is
      initialized, then rollback.
    """

    config = None

    # TODO: refactor config and share it between btb and bt 15413411
    def __init__(self):
        self.config = ConfigParser.RawConfigParser()
        config_file_path = os.path.join(os.path.dirname(os.path.realpath(__file__)),'reebill.cfg')
        if not self.config.read(config_file_path):
            # can't log this because logger hasn't been created yet (log file
            # name & associated info comes from config file)
            print >> sys.stderr, 'Config file "%s" not found; creating it with default values'
            self.config.add_section('runtime')
            self.config.set('runtime', 'integrate_skyline_backend', 'true')
            self.config.set('runtime', 'nexus', 'true')
            self.config.add_section('skyline_backend')
            self.config.set('skyline_backend', 'oltp_url', 'http://duino-drop.appspot.com/')
            self.config.set('skyline_backend', 'olap_host', 'tyrell')
            self.config.set('skyline_backend', 'olap_database', 'dev')
            self.config.add_section('journaldb')
            self.config.set('journaldb', 'host', 'localhost')
            self.config.set('journaldb', 'port', '27017')
            self.config.set('journaldb', 'database', 'skyline')
            self.config.set('journaldb', 'collection', 'journal')
            self.config.add_section('http')
            self.config.set('http', 'socket_port', '8185')
            self.config.set('http', 'socket_host', '10.0.0.250')
            self.config.add_section('rsdb')
            #self.config.set('rsdb', 'rspath', '[root]db/skyline/ratestructure/')
            self.config.set('rsdb', 'host', 'localhost')
            self.config.set('rsdb', 'port', '27017')
            self.config.set('rsdb', 'database', 'skyline')
            self.config.set('rsdb', 'collection', 'reebills')
            self.config.add_section('billdb')
            self.config.set('billdb', 'utilitybillpath', '[root]db/skyline/utilitybills/')
            self.config.set('billdb', 'billpath', '[root]db/skyline/bills/')
            self.config.set('billdb', 'host', 'localhost')
            self.config.set('billdb', 'port', '27017')
            self.config.set('billdb', 'database', 'skyline')
            self.config.set('billdb', 'collection', 'reebills')
            self.config.add_section('statedb')
            self.config.set('statedb', 'host', 'localhost')
            self.config.set('statedb', 'database', 'skyline')
            self.config.set('statedb', 'user', '[your mysql user]')
            self.config.set('statedb', 'password', '[your mysql password]')
            self.config.add_section('usersdb')
            self.config.set('usersdb', 'host', 'localhost')
            self.config.set('usersdb', 'database', 'skyline')
            self.config.set('usersdb', 'collection', 'users')
            self.config.set('usersdb', 'user', 'dev')
            self.config.set('usersdb', 'password', 'dev')
            self.config.add_section('mailer')
            self.config.set('mailer', 'smtp_host', 'smtp.gmail.com')
            self.config.set('mailer', 'smtp_port', '587')
            self.config.set('mailer', 'originator', 'jwatson@skylineinnovations.com')
            self.config.set('mailer', 'from', '"Jules Watson" <jwatson@skylineinnovations.com>')
            self.config.set('mailer', 'password', 'password')
            self.config.add_section('authentication')
            self.config.set('authentication', 'authenticate', 'true')

            # For BillUpload
            # default name of log file (config file can override this)
            DEFAULT_LOG_FILE_NAME = 'reebill.log'

            # default format of log entries (config file can override this)
            DEFAULT_LOG_FORMAT = '%(asctime)s %(levelname)s %(message)s'

            # directory where bill images are temporarily stored
            DEFAULT_BILL_IMAGE_DIRECTORY = '/tmp/billimages'

            # directory to store temporary files for pdf rendering
            DEFAULT_RENDERING_TEMP_DIRECTORY = '/tmp'

            # log file info
            self.config.add_section('log')
            self.config.set('log', 'log_file_name', DEFAULT_LOG_FILE_NAME)
            self.config.set('log', 'log_format', DEFAULT_LOG_FORMAT)

            # bill image rendering
            self.config.add_section('billimages')
            self.config.set('billimages', 'bill_image_directory', DEFAULT_BILL_IMAGE_DIRECTORY)

            # reebill pdf rendering
            self.config.add_section('reebillrendering')
            self.config.set('reebillrendering', 'temp_directory', DEFAULT_RENDERING_TEMP_DIRECTORY)

            # TODO default config file is incomplete

            # Writing our configuration file to 'example.cfg'
            with open(config_file_path, 'wb') as new_config_file:
                self.config.write(new_config_file)

        self.config.read(config_file_path)

        # logging:
        # get log file name and format from config file
        # TODO: if logging section of config file is malformed, choose default
        # values and report the error to stderr
        log_file_path = os.path.join(os.path.dirname(os.path.realpath(__file__)),
                self.config.get('log', 'log_file_name'))
        log_format = self.config.get('log', 'log_format')
        # make sure log file is writable
        try:
            open(log_file_path, 'a').close() # 'a' for append
        except Exception as e:
            # logging this error is impossible, so print to stderr
            print >> sys.stderr, 'Log file path "%s" is not writable.' \
                    % log_file_path
            raise
        # create logger
        self.logger = logging.getLogger('reebill')
        formatter = logging.Formatter(log_format)
        handler = logging.FileHandler(log_file_path)
        handler.setFormatter(formatter)
        self.logger.addHandler(handler) 
        # loggers are created with level 'NOTSET' by default, except the root
        # logger (this one), which is created with level 'WARNING'. to include
        # messages like the initialization message at the end of this function,
        # the level has to be changed.
        self.logger.setLevel(logging.DEBUG)

        # load users database
        self.user_dao = UserDAO(dict(self.config.items('usersdb')))

        # create an instance representing the database
        self.statedb_config = dict(self.config.items("statedb"))
        self.state_db = state.StateDB(self.statedb_config) 

        # create one BillUpload object to use for all BillUpload-related methods
        self.billUpload = BillUpload(self.config, self.logger)

        # create a MongoReeBillDAO
        self.billdb_config = dict(self.config.items("billdb"))
        self.reebill_dao = mongo.ReebillDAO(self.billdb_config)

        # create a RateStructureDAO
        rsdb_config_section = self.config.items("rsdb")
        self.ratestructure_dao = rs.RateStructureDAO(dict(rsdb_config_section))

        # create a JournalDAO
        journaldb_config_section = self.config.items("journaldb")
        self.journal_dao = journal.JournalDAO(dict(journaldb_config_section))

        # create an event logger
        self.eventlogger = eventlog.EventLogger(dict(self.config.items('eventlog')))

        # create one Process object to use for all related bill processing
        # TODO it's theoretically bad to hard-code these, but all skyliner
        # configuration is hard-coded right now anyway
        self.runtime_config = dict(self.config.items('runtime'))
        if self.config.getboolean('runtime', 'integrate_skyline_backend') is True:
            self.process = process.Process(self.config, self.state_db,
                    self.reebill_dao, self.ratestructure_dao,
                    splinter.Splinter(self.config.get('skyline_backend', 'oltp_url'),
                        self.config.get('skyline_backend', 'olap_host'),
                        self.config.get('skyline_backend', 'olap_database')))
        else:
            self.process = process.Process(self.config, self.state_db,
                    self.reebill_dao, self.ratestructure_dao,
                    None)


        # create a ReebillRenderer
        self.renderer = render.ReebillRenderer(dict(self.config.items('reebillrendering')), self.logger)

        # configure mailer
        # TODO: pass in specific configs?
        bill_mailer.config = self.config

        # create on RateStructureDAO to user for all ratestructure queries
        rsdb_config_section = self.config.items("rsdb")
        self.ratestructure_dao = rs.RateStructureDAO(dict(rsdb_config_section))

        # determine whether authentication is on or off
        self.authentication_on = self.config.getboolean('authentication', 'authenticate')

        # print a message in the log--TODO include the software version
        self.logger.info('BillToolBridge initialized')

        

    def dumps(self, data):
        # don't turn this on unless you need the json results to return
        # the url that was called. This is a good client side debug feature
        # when you need to associate ajax calls with ajax responses.
        #data['url'] = cherrypy.url()
        return ju.dumps(data)
    
    @cherrypy.expose
    @random_wait
    def index(self):
        try:
            if self.check_authentication():
                raise cherrypy.HTTPRedirect('/billentry.html')
        except Unauthenticated:
            raise cherrypy.HTTPRedirect('/login.html')

    @cherrypy.expose
    @random_wait
    def get_reconciliation_data(self, start, limit, **kwargs):
        '''Handles AJAX request for data to fill reconciliation report grid.'''
        try:
            self.check_authentication()
            start, limit = int(start), int(limit)
            with open(os.path.join(os.path.dirname(os.path.realpath(__file__)), 'reconciliation_report.json')) as json_file:
                # load all data from json file: a list of dictionaries
                items = ju.loads(json_file.read())
                print items
                return self.dumps({
                    'success': True,
                    'rows': items[start:start+limit],
                    'results': len(items) # total number of items
                })
        except Exception as e:
            return self.handle_exception(e)

    ###########################################################################
    # authentication functions

    @cherrypy.expose
    @random_wait
    def login(self, username, password, rememberme='off', **kwargs):
        user = self.user_dao.load_user(username, password)
        if user is None:
            self.logger.info(('login attempt failed: username "%s"'
                ', remember me: %s') % (username, rememberme))
            raise cherrypy.HTTPRedirect("/login.html")

        # successful login:

        # create session object
        # if 'rememberme' is true, timeout is 1 week (10080 minutes) and
        # 'persistent' argument is true; if not, persistent is false and
        # timeout has no effect (cookie expires when browser is closed)
        # the functions below cause an error
        #cherrypy.lib.sessions.expire()
        #cherrypy.lib.sessions.init(timeout=1,
        #        persistent=(rememberme == 'on'))
        #cherrypy.session.regenerate()

        # store identifier & user preferences in cherrypy session object &
        # redirect to main page
        cherrypy.session['user'] = user
        self.logger.info(('user "%s" logged in: remember '
            'me: "%s" type is %s') % (username, rememberme,
            type(rememberme)))
        raise cherrypy.HTTPRedirect("/billentry.html")

    def check_authentication(self):
        '''Function to check authentication for HTTP request functions:
        returns True if the user is logged in; if not, sets the HTTP status
        code to 401 and returns False. Does not redirect to the login page,
        because it gets called in AJAX requests, which must return actual data
        instead of a redirect.'''
        # if authentication is turned off, skip the check and make sure the
        # session contains default data
        if not self.authentication_on:
            if 'user' not in cherrypy.session:
                cherrypy.session['user'] = UserDAO.default_user
            return True
        if 'user' not in cherrypy.session:
            self.logger.info("Non-logged-in user was denied access to: %s" % \
                    inspect.stack()[1][3])
            # TODO: 19664107
            # 401 = unauthorized--can't reply to an ajax call with a redirect
            #cherrypy.response.status = 401
            raise Unauthenticated("No Session")

        return True

    def rollback_session(self, session):

        try:
            if session is not None: session.rollback()
        except:
            try:
                self.logger.error('Could not rollback session:\n%s' % traceback.format_exc())
            except:
                print >> sys.stderr, 'Logger not functioning\nCould not rollback session:\n%s' % traceback.format_exc()

    def handle_exception(self, e):

        if type(e) is Unauthenticated:
            return self.dumps({'success': False, 'errors':{'reason': str(e),
                    'details':'none'}})
        else:
            try:
                self.logger.error('%s:\n%s' % (e, traceback.format_exc()))
            except:
                print >> sys.stderr, "Logger not functioning\n%s:\n%s" % (e, traceback.format_exc())
            return self.dumps({'success': False, 'errors':{'reason': str(e),
                    'details':traceback.format_exc()}})

    @cherrypy.expose
    @random_wait
    def getUsername(self, **kwargs):
        '''This returns the username of the currently logged-in user--not to be
        confused with the identifier. The identifier is a unique id but the
        username is not.'''
        try:
            self.check_authentication()
            return self.dumps({'success':True,
                    'username': cherrypy.session['user'].username})
        except Exception as e:
            return self.handle_exception(e)
            

    @cherrypy.expose
    @random_wait
    def logout(self):
        if 'user' in cherrypy.session:
            self.logger.info('user "%s" logged out' % (cherrypy.session['user'].username))
            del cherrypy.session['user']
        raise cherrypy.HTTPRedirect('/login.html')

    ###########################################################################
    # bill processing

    # TODO: do this on a per service basis 18311877
    def copyactual(self, account, sequence, **args):
        try:
            self.check_authentication()
            if not account or not sequence:
                raise ValueError("Bad Parameter Value")

            reebill = self.reebill_dao.load_reebill(account, sequence)
            self.process.copy_actual_charges(reebill)
            self.reebill_dao.save_reebill(reebill)

            return self.dumps({'success': True})

        except Exception as e:
            return self.handle_exception(e)

    @cherrypy.expose
    @random_wait
    def new_account(self, name, account, discount_rate, template_account, **args):
        try:
            session = None
            self.check_authentication()
            if not name or not account or not discount_rate or not template_account:
                raise ValueError("Bad Parameter Value")

            session = self.state_db.session()

            customer = self.process.create_new_account(session, account, name, discount_rate, template_account)

            reebill = self.reebill_dao.load_reebill(account, 0)

            # record the successful completion
            self.journal_dao.journal(customer.account, 0, "Newly created")

            self.process.roll_bill(session, reebill)
            self.reebill_dao.save_reebill(reebill)
            self.journal_dao.journal(account, 0, "ReeBill rolled")

            session.commit()

            return self.dumps({'success': True})

        except Exception as e:
            self.rollback_session(session)
            return self.handle_exception(e)

    @cherrypy.expose
    @random_wait
    def roll(self, account, sequence, **args):
        try:
            session = None
            self.check_authentication()
            if not account or not sequence:
                raise ValueError("Bad Parameter Value")

            reebill = self.reebill_dao.load_reebill(account, sequence)
    
            session = self.state_db.session()
            self.process.roll_bill(session, reebill)
            self.reebill_dao.save_reebill(reebill)
            self.journal_dao.journal(account, sequence, "ReeBill rolled")
            session.commit()
            return self.dumps({'success': True})
        except Exception as e:
            self.rollback_session(session)
            return self.handle_exception(e)


    @cherrypy.expose
    @random_wait
    def delete_reebill(self, account, sequence, **args):
        try:
            session = None
            self.check_authentication()
            session = self.state_db.session()
            self.process.delete_reebill(session, account, sequence)
            self.journal_dao.journal(customer.account, sequence, "Deleted")
            session.commit()
            return self.dumps({'success': True})
        except Exception as e:
            self.rollback_session(session)
            return self.handle_exception(e)

    @cherrypy.expose
    @random_wait
    def pay(self, account, sequence, **args):
        try:
            session = None
            self.check_authentication()
            if not account or not sequence:
                raise ValueError("Bad Parameter Value")
            session = self.state_db.session()
            reebill = self.reebill_dao.load_reebill(account, sequence)

            self.process.pay_bill(session, reebill)
            self.reebill_dao.save_reebill(reebill)
            session.commit()
            return self.dumps({'success': True})

        except Exception as e:
            self.rollback_session(session)
            return self.handle_exception(e)


    @cherrypy.expose
    @random_wait
    def bindree(self, account, sequence, **args):
        from billing.processing import fetch_bill_data as fbd
        try:
            self.check_authentication()
            if not account or not sequence:
                raise ValueError("Bad Parameter Value")
            if self.config.getboolean('runtime', 'integrate_oltp') is False:
                raise Exception("OLTP is not integrated")
            if self.config.getboolean('runtime', 'integrate_nexus') is False:
                raise Exception("Nexus is not integrated")
            reebill = self.reebill_dao.load_reebill(account, sequence)

            if self.config.getboolean('runtime', 'integrate_skyline_backend') is True:
                fbd.fetch_bill_data(
                    self.config.get('skyline_backend', 'oltp_url'),
                    nu.NexusUtil().olap_id(account),
                    reebill
                )

                self.journal_dao.journal(account, sequence, "RE&E Bound")

            self.reebill_dao.save_reebill(reebill)

            return self.dumps({'success': True})

        except Exception as e:
            return self.handle_exception(e)


    @cherrypy.expose
    @random_wait
    def bindrs(self, account, sequence, **args):
        try:
            session = None
            self.check_authentication()
            if not account or not sequence:
                raise ValueError("Bad Parameter Value")

            session = self.state_db.session()

            reebill = self.reebill_dao.load_reebill(account, sequence)
            prior_reebill = self.reebill_dao.load_reebill(account, int(sequence)-1)

            self.process.calculate_reperiod(reebill)

            self.process.bind_rate_structure(reebill)

            self.process.pay_bill(session, reebill)

            # TODO: 22726549 hack to ensure the computations from bind_rs come back as decimal types
            self.reebill_dao.save_reebill(reebill)
            reebill = self.reebill_dao.load_reebill(account, sequence)

            self.process.sum_bill(session, prior_reebill, reebill)

            # TODO: 22726549  hack to ensure the computations from bind_rs come back as decimal types
            self.reebill_dao.save_reebill(reebill)
            reebill = self.reebill_dao.load_reebill(account, sequence)
            self.process.calculate_statistics(prior_reebill, reebill)

            self.reebill_dao.save_reebill(reebill)

            session.commit()

            return self.dumps({'success': True})
        except Exception as e:
            self.rollback_session(session)
            return self.handle_exception(e)

    @cherrypy.expose
    @random_wait
    def render(self, account, sequence, **args):
        try:
            self.check_authentication()
            if not account or not sequence:
                raise ValueError("Bad Parameter Value")
            if not self.config.getboolean('billimages', 'show_reebill_images'):
                return self.dumps({'success': False, 'errors': {'reason':
                        ('"Render" does nothing because reebill images have '
                        'been turned off.'), 'details': ''}})
            reebill = self.reebill_dao.load_reebill(account, sequence)
            # TODO 22598787 - branch awareness
            self.renderer.render(reebill, 
                self.config.get("billdb", "billpath")+ "%s" % account, 
                "%.4d.pdf" % int(sequence),
                "EmeraldCity-FullBleed-1.png,EmeraldCity-FullBleed-2.png",
                False
            )
            return self.dumps({'success': True})
        except Exception as e:
            return self.handle_exception(e)

    @cherrypy.expose
    @random_wait
    def mail(self, account, sequences, recipients, **args):
        try:
            session = None
            self.check_authentication()
            if not account or not sequences or not recipients:
                raise ValueError("Bad Parameter Value")

            session = self.state_db.session()

            # look up this value and fail early if there is something wrong
            # with the session.
            current_user = cherrypy.session['user'].username

            # sequences will come in as a string if there is one element in post data. 
            # If there are more, it will come in as a list of strings
            if type(sequences) is not list: sequences = [sequences]
            # acquire the most recent reebill from the sequence list and use
            # its values for the merge
            sequences = [sequence for sequence in sequences]
            # sequences is [u'17']
            all_bills = [self.reebill_dao.load_reebill(account, sequence) for
                    sequence in sequences]

            # set issue date 
            for reebill in all_bills:
                self.process.issue(reebill.account, reebill.sequence)
                self.process.issue_to_customer(session, reebill.account,
                        reebill.sequence)

            #  TODO: 21305875  Do this until reebill is being passed around
            #  problem is all_bills is not reloaded after .issue and
            #  .issue_to_customer
            all_bills = [self.reebill_dao.load_reebill(account, sequence) for
                    sequence in sequences]

            # render all the bills
            for reebill in all_bills:
                # TODO 22598787 - branch awareness
                self.renderer.render(reebill, 
                    self.config.get("billdb", "billpath")+ "%s" % reebill.account, 
                    "%.4d.pdf" % int(reebill.sequence),
                    "EmeraldCity-FullBleed-1.png,EmeraldCity-FullBleed-2.png",
                    True
                )
                

            # the last element
            most_recent_bill = all_bills[-1]

            bill_file_names = ["%.4d.pdf" % int(sequence) for sequence in sequences]
            bill_dates = ["%s" % (b.period_end) for b in all_bills]
            bill_dates = ", ".join(bill_dates)

            merge_fields = {}
            merge_fields["sa_street1"] = most_recent_bill.service_address["sa_street1"]
            merge_fields["balance_due"] = most_recent_bill.balance_due.quantize(Decimal("0.00"))
            merge_fields["bill_dates"] = bill_dates
            merge_fields["last_bill"] = bill_file_names[-1]

            bill_mailer.mail(recipients, merge_fields,
                    os.path.join(self.config.get("billdb", "billpath"),
                        account), bill_file_names);


            # set issued to customer flagnflict.
            # Commit bill
            for reebill in all_bills:
                self.journal_dao.journal(reebill.account, reebill.sequence,
                        "Mailed to %s by %s" % (recipients, current_user))
                self.process.issue_to_customer(session, reebill.account,
                        reebill.sequence)
                self.process.commit_reebill(session, reebill.account,
                        reebill.sequence)

            session.commit()
            return self.dumps({'success': True})

        except Exception as e:
            self.rollback_session(session)
            return self.handle_exception(e)


    def full_names_of_accounts(self, accounts):
        '''Given a list of account numbers (as strings), returns a list
        containing the "full name" of each account, each of which is of the
        form "accountnumber - codename - casualname - primus". Names that do not
        exist for a given account are skipped.'''
        if self.config.getboolean('runtime', 'integrate_nexus') is False:
            return accounts

        all_accounts_all_names = NexusUtil().all_ids_for_accounts("billing", accounts)
        result = []
        for account, all_names in zip(accounts, all_accounts_all_names):
            names = [account]
            try:
                names.append(all_names['codename'])
            except KeyError:
                pass
            try:
                names.append(all_names['casualname'])
            except KeyError:
                pass
            try:
                names.append(all_names['primus'])
            except KeyError:
                pass
            result.append(' - '.join(names))
        return result

    @cherrypy.expose
    @random_wait
    def listAccounts(self, **kwargs):
        try:
            session = None
            self.check_authentication()
            accounts = []
            # eventually, this data will have to support pagination
            session = self.state_db.session()
            accounts = self.state_db.listAccounts(session)
            rows = [{'account': account, 'name': full_name} for account,
                    full_name in zip(accounts, self.full_names_of_accounts(accounts))]
            session.commit()
            return self.dumps({'success': True, 'rows':rows})
        except Exception as e:
            self.rollback_session(session)
            return self.handle_exception(e)


    @cherrypy.expose
    @random_wait
    def listSequences(self, account, **kwargs):
        '''Handles AJAX request to get reebill sequences for each account and
        whether each reebill has been committed.'''
        try:
            session = None
            self.check_authentication()
            sequences = []
            if not account:
                raise ValueError("Bad Parameter Value")
            # eventually, this data will have to support pagination
            session = self.state_db.session()
            sequences = self.state_db.listSequences(session, account)
            #session.commit() # no reason to commit after no change, right? why was this line here?
            # TODO "issued" is used for the value of "committed" here because
            # committed is ill-defined: currently StateDB.is_committed()
            # returns true iff the reebill has associated utilbills, which
            # doesn't make sense.
            # https://www.pivotaltracker.com/story/show/24382885
            rows = [{'sequence': sequence,
                'committed': self.state_db.is_issued(session, account, sequence)}
                for sequence in sequences]
            session.commit()
            return self.dumps({'success': True, 'rows':rows})
        except Exception as e:
            self.rollback_session(session)
            return self.handle_exception(e)


    @cherrypy.expose
    @random_wait
    def retrieve_account_status(self, start, limit, **args):
        # call getrows to actually query the database; return the result in
        # JSON format if it succeded or an error if it didn't
        try:
            session = None
            self.check_authentication()
            if not start or not limit:
                raise ValueError("Bad Parameter Value")
            # result is a list of dictionaries of the form
            # {account: full name, dayssince: days}
            session = self.state_db.session()
            statuses, totalCount = self.state_db.retrieve_status_days_since(session, int(start), int(limit))
            full_names = self.full_names_of_accounts([s.account for s in statuses])
            rows = [dict([('account', status.account), ('fullname', full_names[i]), ('dayssince', status.dayssince)])
                    for i, status in enumerate(statuses)]

            session.commit()
            return self.dumps({'success': True, 'rows':rows, 'results':totalCount})
        except Exception as e:
            self.rollback_session(session)
            return self.handle_exception(e)

    @cherrypy.expose
    @random_wait
    def summary_ree_charges(self, start, limit, **args):
        # call getrows to actually query the database; return the result in
        # JSON format if it succeded or an error if it didn't
        try:
            session = None
            self.check_authentication()

            if not start or not limit:
                raise ValueError("Bad Parameter Value")

            session = self.state_db.session()

            accounts, totalCount = self.state_db.list_accounts(session, int(start), int(limit))

            full_names = self.full_names_of_accounts([account for account in accounts])

            rows = self.process.summary_ree_charges(session, accounts, full_names)

            session.commit()

            return self.dumps({'success': True, 'rows':rows, 'results':totalCount})

        except Exception as e:
            self.rollback_session(session)
            return self.handle_exception(e)

    @cherrypy.expose
    @random_wait
    def all_ree_charges(self, **args):


        try:
            session = None
            self.check_authentication()

            session = self.state_db.session()

            rows, total_count = self.process.all_ree_charges(session)

            session.commit()

            return self.dumps({'success': True, 'rows':rows, 'results':total_count})

        except Exception as e:
            self.rollback_session(session)
            return self.handle_exception(e)

    @cherrypy.expose
    @random_wait
    def all_ree_charges_csv(self, **args):
        try:
            session = None
            self.check_authentication()

            session = self.state_db.session()
            rows, total_count = self.process.all_ree_charges(session)

            buf = StringIO()

            writer = csv.writer(buf)

            writer.writerow(['Account','Sequence',
                'Billing Addressee', 'Service Addressee',
                'Issue Date', 'Period Begin', 'Period End', 'RE&E Value', 
                'RE&E Charges', 'utility charges', 'hypothesized charges',
                'RE&E Energy Therms', 'Marginal Rate per Therm'])

            for row in rows:
                ba = row['billing_address']
                bill_addr_str = "%s %s %s %s %s" % (
                    ba['ba_addressee'] if 'ba_addressee' in ba and ba['ba_addressee'] is not None else "",
                    ba['ba_street1'] if 'ba_street1' in ba and ba['ba_street1'] is not None else "",
                    ba['ba_city'] if 'ba_city' in ba and ba['ba_city'] is not None else "",
                    ba['ba_state'] if 'ba_state' in ba and ba['ba_state'] is not None else "",
                    ba['ba_postal_code'] if 'ba_postal_code' in ba and ba['ba_postal_code'] is not None else "",
                )
                sa = row['service_address']
                service_addr_str = "%s %s %s %s %s" % (
                    sa['sa_addressee'] if 'sa_addressee' in sa and sa['sa_addressee'] is not None else "",
                    sa['sa_street1'] if 'sa_street1' in sa and sa['sa_street1'] is not None else "",
                    sa['sa_city'] if 'sa_city' in sa and sa['sa_city'] is not None else "",
                    sa['sa_state'] if 'sa_state' in sa and sa['sa_state'] is not None else "",
                    sa['sa_postal_code'] if 'sa_postal_code' in sa and sa['sa_postal_code'] is not None else "",
                )

                writer.writerow([row['account'], row['sequence'], 
                    bill_addr_str, service_addr_str, 
                    row['issue_date'], row['period_begin'], row['period_end'],
                    row['ree_value'], row['ree_charges'], row['actual_charges'], row['hypothetical_charges'],
                    row['total_energy'], row['marginal_rate_therm'] ])

                cherrypy.response.headers['Content-Type'] = 'text/csv'
                cherrypy.response.headers['Content-Disposition'] = 'attachment; filename=%s.csv' % datetime.now().strftime("%Y%m%d")


            data = buf.getvalue()
            session.commit()
            return data

        except Exception as e:
            self.rollback_session(session)
            return self.handle_exception(e)

    @cherrypy.expose
    @random_wait
    def all_ree_charges_csv_altitude(self, **args):
        try:
            session = None
            self.check_authentication()

            session = self.state_db.session()
            rows, total_count = self.process.all_ree_charges(session)

            import csv
            import StringIO

            buf = StringIO.StringIO()

            writer = csv.writer(buf)

            writer.writerow(['Account-Sequence', 'Period End', 'RE&E Charges'])

            for row in rows:
                ba = row['billing_address']
                bill_addr_str = "%s %s %s %s %s" % (
                    ba['ba_addressee'] if 'ba_addressee' in ba and ba['ba_addressee'] is not None else "",
                    ba['ba_street1'] if 'ba_street1' in ba and ba['ba_street1'] is not None else "",
                    ba['ba_city'] if 'ba_city' in ba and ba['ba_city'] is not None else "",
                    ba['ba_state'] if 'ba_state' in ba and ba['ba_state'] is not None else "",
                    ba['ba_postal_code'] if 'ba_postal_code' in ba and ba['ba_postal_code'] is not None else "",
                )
                sa = row['service_address']
                service_addr_str = "%s %s %s %s %s" % (
                    sa['sa_addressee'] if 'sa_addressee' in sa and sa['sa_addressee'] is not None else "",
                    sa['sa_street1'] if 'sa_street1' in sa and sa['sa_street1'] is not None else "",
                    sa['sa_city'] if 'sa_city' in sa and sa['sa_city'] is not None else "",
                    sa['sa_state'] if 'sa_state' in sa and sa['sa_state'] is not None else "",
                    sa['sa_postal_code'] if 'sa_postal_code' in sa and sa['sa_postal_code'] is not None else "",
                )

                writer.writerow(["%s-%s" % (row['account'], row['sequence']), row['period_end'], row['ree_charges']])

                cherrypy.response.headers['Content-Type'] = 'text/csv'
                cherrypy.response.headers['Content-Disposition'] = 'attachment; filename=%s.csv' % datetime.now().strftime("%Y%m%d")


            data = buf.getvalue()
            session.commit()
            return data

        except Exception as e:
            self.rollback_session(session)
            return self.handle_exception(e)

    @cherrypy.expose
<<<<<<< HEAD
    def excel_export(self, account=None, **kwargs):
        '''Responds with an excel spreadsheet containing all actual charges for
        all utility bills for the given account, or every account (1 per sheet)
        if 'account' is not given.'''
=======
    @random_wait
    def excel_export(self, **kwargs):
>>>>>>> cd953523
        try:
            session = None
            self.check_authentication()
            session = self.state_db.session()

            if account is not None:
                spreadsheet_name = account + '.xls'
            else:
                spreadsheet_name = 'all_accounts.xls'

            exporter = excel_export.Exporter(self.state_db, self.reebill_dao)

            # write excel spreadsheet into a StringIO buffer (file-like)
            buf = StringIO()
            exporter.export(session, buf, account)

            # set MIME type for file download
            cherrypy.response.headers['Content-Type'] = 'appliation/excel'
            cherrypy.response.headers['Content-Disposition'] = 'attachment; filename=%s' % spreadsheet_name

            session.commit()
            return buf.getvalue()
        except Exception as e:
            self.rollback_session(session)
            return self.handle_exception(e)

    @cherrypy.expose
    @random_wait
    # TODO see 15415625 about the problem passing in service to get at a set of RSIs
    def cprsrsi(self, xaction, account, sequence, service, **kwargs):
        try:
            self.check_authentication()
            if not xaction or not sequence or not service:
                raise ValueError("Bad Parameter Value")

            reebill = self.reebill_dao.load_reebill(account, sequence)

            # It is possible that there is no reebill for the requested rate structure 
            # if this is the case, return no rate structure.  
            # This is done so that the UI can configure itself with no data for the
            # requested rate structure 
            if reebill is None:
                return self.dumps({'success':True})

            rate_structure = self.ratestructure_dao.load_cprs(
                reebill.account, 
                reebill.sequence, 
                reebill.branch,
                reebill.utility_name_for_service(service),
                reebill.rate_structure_name_for_service(service)
            )

            rates = rate_structure["rates"]

            if xaction == "read":
                return self.dumps({'success': True, 'rows':rates})

            elif xaction == "update":

                rows = json.loads(kwargs["rows"])

                # single edit comes in not in a list
                if type(rows) is dict: rows = [rows]

                # process list of edits
                # TODO: RateStructure DAO should do CRUD ops
                for row in rows:
                    # identify the RSI UUID of the posted data
                    rsi_uuid = row['uuid']

                    # identify the rsi, and update it with posted data
                    matches = [rsi_match for rsi_match in it.ifilter(lambda x: x['uuid']==rsi_uuid, rates)]
                    # there should only be one match
                    if (len(matches) == 0):
                        raise Exception("Did not match an RSI UUID which should not be possible")
                    if (len(matches) > 1):
                        raise Exception("Matched more than one RSI UUID which should not be possible")
                    rsi = matches[0]

                    # eliminate attributes that have empty strings or None as these mustn't 
                    # be added to the RSI so the RSI knows to compute for those values
                    for k,v in row.items():
                        if v is None or v == "":
                            del row[k]

                    # now that blank values are removed, ensure that required fields were sent from client 
                    if 'uuid' not in row: raise Exception("RSI must have a uuid")
                    if 'rsi_binding' not in row: raise Exception("RSI must have an rsi_binding")

                    # now take the legitimate values from the posted data and update the RSI
                    # clear it so that the old emptied attributes are removed
                    rsi.clear()
                    rsi.update(row)

                self.ratestructure_dao.save_cprs(
                    reebill.account, 
                    reebill.sequence, 
                    reebill.branch,
                    reebill.utility_name_for_service(service),
                    reebill.rate_structure_name_for_service(service),
                    rate_structure
                )


                # 23417235 temporary hack
                result = self.bindrs(account, sequence)
                return self.dumps({'success':True})

            elif xaction == "create":

                new_rate = {"uuid": str(UUID.uuid1())}
                # should find an unbound charge item, and use its binding since an RSI
                # might be made after a charge item is created
                new_rate['rsi_binding'] = "Temporary RSI Binding"
                rates.append(new_rate)

                self.ratestructure_dao.save_cprs(
                    reebill.account, 
                    reebill.sequence, 
                    reebill.branch,
                    reebill.utility_name_for_service(service),
                    reebill.rate_structure_name_for_service(service),
                    rate_structure
                )

                # 23417235 temporary hack
                self.bindrs(account, sequence)
                return self.dumps({'success':True, 'rows':new_rate})

            elif xaction == "destroy":

                uuids = json.loads(kwargs["rows"])

                # single edit comes in not in a list
                # TODO: understand why this is a unicode coming up from browser
                if type(uuids) is unicode: uuids = [uuids]

                # process list of removals
                for rsi_uuid in uuids:

                    # identify the rsi
                    matches = [result for result in it.ifilter(lambda x: x['uuid']==rsi_uuid, rates)]

                    if (len(matches) == 0):
                        raise Exception("Did not match an RSI UUID which should not be possible")
                    if (len(matches) > 1):
                        raise Exception("Matched more than one RSI UUID which should not be possible")
                    rsi = matches[0]

                    rates.remove(rsi)

                self.ratestructure_dao.save_cprs(
                    reebill.account, 
                    reebill.sequence, 
                    reebill.branch,
                    reebill.utility_name_for_service(service),
                    reebill.rate_structure_name_for_service(service),
                    rate_structure
                )

                # 23417235 temporary hack
                self.bindrs(account, sequence)
                return self.dumps({'success':True})

        except Exception as e:
            return self.handle_exception(e)

    @cherrypy.expose
    @random_wait
    def uprsrsi(self, xaction, account, sequence, service, **kwargs):
        try:
            self.check_authentication()
            if not xaction or not account or not sequence or not service:
                raise ValueError("Bad Parameter Value")

            reebill = self.reebill_dao.load_reebill(account, sequence)

            # It is possible that there is no reebill for the requested rate structure 
            # if this is the case, return no rate structure.  
            # This is done so that the UI can configure itself with no data for the
            # requested rate structure 
            if reebill is None:
                return self.dumps({'success':True})

            utility_name = reebill.utility_name_for_service(service)
            rs_name = reebill.rate_structure_name_for_service(service)
            (effective, expires) = reebill.utilbill_period_for_service(service)
            rate_structure = self.ratestructure_dao.load_uprs(utility_name, rs_name, effective, expires)

            # It is possible the a UPRS does not exist for the utility billing period.
            # If this is the case, create it
            if rate_structure is None:
                raise Exception("Could not load UPRS for %s, %s %s to %s" % (utility_name, rs_name, effective, expires) )

            rates = rate_structure["rates"]

            if xaction == "read":
                return self.dumps({'success': True, 'rows':rates})

            elif xaction == "update":

                rows = json.loads(kwargs["rows"])

                # single edit comes in not in a list
                if type(rows) is dict: rows = [rows]

                # process list of edits
                for row in rows:

                    # identify the RSI descriptor of the posted data
                    rsi_uuid = row['uuid']

                    # identify the rsi, and update it with posted data
                    matches = [rsi_match for rsi_match in it.ifilter(lambda x: x['uuid']==rsi_uuid, rates)]
                    # there should only be one match
                    if (len(matches) == 0):
                        raise Exception("Did not match an RSI UUID which should not be possible")
                    if (len(matches) > 1):
                        raise Exception("Matched more than one RSI UUID which should not be possible")
                    rsi = matches[0]

                    # eliminate attributes that have empty strings or None as these mustn't 
                    # be added to the RSI so the RSI knows to compute for those values
                    for k,v in row.items():
                        if v is None or v == "":
                            del row[k]

                    # now that blank values are removed, ensure that required fields were sent from client 
                    if 'uuid' not in row: raise Exception("RSI must have a uuid")
                    if 'rsi_binding' not in row: raise Exception("RSI must have an rsi_binding")

                    # now take the legitimate values from the posted data and update the RSI
                    # clear it so that the old emptied attributes are removed
                    rsi.clear()
                    rsi.update(row)

                self.ratestructure_dao.save_uprs(
                    reebill.utility_name_for_service(service),
                    reebill.rate_structure_name_for_service(service),
                    effective,
                    expires,
                    rate_structure
                )

                # 23417235 temporary hack
                self.bindrs(account, sequence)
                return self.dumps({'success':True})

            elif xaction == "create":

                new_rate = {"uuid": str(UUID.uuid1())}
                new_rate['rsi_binding'] = "Temporary RSI Binding"
                rates.append(new_rate)

                self.ratestructure_dao.save_uprs(
                    reebill.utility_name_for_service(service),
                    reebill.rate_structure_name_for_service(service),
                    effective,
                    expires,
                    rate_structure
                )

                # 23417235 temporary hack
                self.bindrs(account, sequence)
                return self.dumps({'success':True, 'rows':new_rate})

            elif xaction == "destroy":

                uuids = json.loads(kwargs["rows"])

                # single edit comes in not in a list
                # TODO: understand why this is a unicode coming up from browser
                if type(uuids) is unicode: uuids = [uuids]

                # process list of removals
                for rsi_uuid in uuids:

                    # identify the rsi
                    matches = [result for result in it.ifilter(lambda x: x['uuid']==rsi_uuid, rates)]

                    if (len(matches) == 0):
                        raise Exception("Did not match an RSI UUID which should not be possible")
                    if (len(matches) > 1):
                        raise Exception("Matched more than one RSI UUID which should not be possible")
                    rsi = matches[0]

                    rates.remove(rsi)

                self.ratestructure_dao.save_uprs(
                    reebill.utility_name_for_service(service),
                    reebill.rate_structure_name_for_service(service),
                    effective,
                    expires,
                    rate_structure
                )

                # 23417235 temporary hack
                self.bindrs(account, sequence)
                return self.dumps({'success':True})

        except Exception as e:
            return self.handle_exception(e)

    @cherrypy.expose
    @random_wait
    def ursrsi(self, xaction, account, sequence, service, **kwargs):
        try:
            self.check_authentication()
            if not xaction or not account or not sequence or not service:
                raise ValueError("Bad Parameter Value")

            reebill = self.reebill_dao.load_reebill(account, sequence)

            # It is possible that there is no reebill for the requested rate structure 
            # if this is the case, return no rate structure.  
            # This is done so that the UI can configure itself with no data for the
            # requested rate structure 
            if reebill is None:
                return self.dumps({'success':True})

            utility_name = reebill.utility_name_for_service(service)
            rs_name = reebill.rate_structure_name_for_service(service)
            rate_structure = self.ratestructure_dao.load_urs(utility_name, rs_name)

            if rate_structure is None:
                raise Exception("Could not load URS for %s and %s" % (utility_name, rs_name) )

            rates = rate_structure["rates"]

            if xaction == "read":
                return self.dumps({'success': True, 'rows':rates})

            elif xaction == "update":

                rows = json.loads(kwargs["rows"])

                # single edit comes in not in a list
                if type(rows) is dict: rows = [rows]

                # process list of edits
                for row in rows:

                    # identify the RSI descriptor of the posted data
                    rsi_uuid = row['uuid']

                    # identify the rsi, and update it with posted data
                    matches = [rsi_match for rsi_match in it.ifilter(lambda x: x['uuid']==rsi_uuid, rates)]
                    # there should only be one match
                    if (len(matches) == 0):
                        raise Exception("Did not match an RSI UUID which should not be possible")
                    if (len(matches) > 1):
                        raise Exception("Matched more than one RSI UUID which should not be possible")
                    rsi = matches[0]

                    # eliminate attributes that have empty strings or None as these mustn't 
                    # be added to the RSI so the RSI knows to compute for those values
                    for k,v in row.items():
                        if v is None or v == "":
                            del row[k]

                    # now that blank values are removed, ensure that required fields were sent from client 
                    if 'uuid' not in row: raise Exception("RSI must have a uuid")
                    if 'rsi_binding' not in row: raise Exception("RSI must have an rsi_binding")

                    # now take the legitimate values from the posted data and update the RSI
                    # clear it so that the old emptied attributes are removed
                    rsi.clear()
                    rsi.update(row)

                self.ratestructure_dao.save_urs(
                    reebill.utility_name_for_service(service),
                    reebill.rate_structure_name_for_service(service),
                    None,
                    None,
                    rate_structure
                )

                # 23417235 temporary hack
                self.bindrs(account, sequence)
                return self.dumps({'success':True})

            elif xaction == "create":

                new_rate = {"uuid": str(UUID.uuid1())}
                new_rate['rsi_binding'] = "Temporary RSI Binding"
                rates.append(new_rate)

                self.ratestructure_dao.save_urs(
                    reebill.utility_name_for_service(service),
                    reebill.rate_structure_name_for_service(service),
                    None,
                    None,
                    rate_structure
                )

                # 23417235 temporary hack
                self.bindrs(account, sequence)
                return self.dumps({'success':True, 'rows':new_rate})

            elif xaction == "destroy":

                uuids = json.loads(kwargs["rows"])

                # single edit comes in not in a list
                # TODO: understand why this is a unicode coming up from browser
                if type(uuids) is unicode: uuids = [uuids]

                # process list of removals
                for rsi_uuid in uuids:

                    # identify the rsi
                    matches = [result for result in it.ifilter(lambda x: x['uuid']==rsi_uuid, rates)]

                    if (len(matches) == 0):
                        raise Exception("Did not match an RSI UUID which should not be possible")
                    if (len(matches) > 1):
                        raise Exception("Matched more than one RSI UUID which should not be possible")
                    rsi = matches[0]

                    rates.remove(rsi)

                self.ratestructure_dao.save_urs(
                    reebill.utility_name_for_service(service),
                    reebill.rate_structure_name_for_service(service),
                    None,
                    None,
                    rate_structure
                )

                # 23417235 temporary hack
                self.bindrs(account, sequence)
                return self.dumps({'success':True})

        except Exception as e:
            return self.handle_exception(e)

    @cherrypy.expose
    @random_wait
    def payment(self, xaction, account, **kwargs):
        try:
            session = None
            self.check_authentication()
            if not xaction or not account:
                raise ValueError("Bad parameter value")


            if xaction == "read":

                session = self.state_db.session()
                payments = self.state_db.payments(session, account)

                payments = [{
                    'id': payment.id, 
                    'date': str(payment.date),
                    'description': payment.description, 
                    'credit': str(payment.credit),
                } for payment in payments]

                
                session.commit()
                return self.dumps({'success': True, 'rows':payments})

            elif xaction == "update":

                session = self.state_db.session()

                rows = json.loads(kwargs["rows"])

                # single edit comes in not in a list
                if type(rows) is dict: rows = [rows]

                # process list of edits
                for row in rows:
                    self.state_db.update_payment(
                        session,
                        row['id'],
                        row['date'],
                        row['description'],
                        row['credit'],
                    )
                
                session.commit()

                return self.dumps({'success':True})

            elif xaction == "create":

                session = self.state_db.session()

                from datetime import date

                new_payment = self.state_db.create_payment(session, account, date.today(), "New Entry", "0.00")
                # TODO: is there a better way to populate a dictionary from an ORM object dict?
                row = [{
                    'id': new_payment.id, 
                    'date': str(new_payment.date),
                    'description': new_payment.description,
                    'credit': str(new_payment.credit),
                    }]


                session.commit()
                return self.dumps({'success':True, 'rows':row})

            elif xaction == "destroy":

                session = self.state_db.session()

                rows = json.loads(kwargs["rows"])

                # single delete comes in not in a list
                if type(rows) is int: rows = [rows]

                for oid in rows:
                    self.state_db.delete_payment(session, oid)

                session.commit()
                         
                return self.dumps({'success':True})

        except Exception as e:
            self.rollback_session(session)
            return self.handle_exception(e)

    @cherrypy.expose
    @random_wait
    def reebill(self, xaction, start, limit, account, **kwargs):
        try:
            session = None
            self.check_authentication()

            if not xaction or not start or not limit:
                raise ValueError("Bad Parameter Value")

            if xaction == "read":

                session = self.state_db.session()

                reebills, totalCount = self.state_db.listReebills(session, int(start), int(limit), account)

                # convert the result into a list of dictionaries for returning as
                # JSON to the browser
                rows = [{'sequence': reebill.sequence} for reebill in reebills]

                session.commit()
                return self.dumps({'success': True, 'rows':rows, 'results':totalCount})

            elif xaction == "update":

                return self.dumps({'success':False})

            elif xaction == "create":

                return self.dumps({'success':False})

            elif xaction == "destroy":

                return self.dumps({'success':False})

        except Exception as e:    
            self.rollback_session(session)
            return self.handle_exception(e)

    ################
    # Handle addresses

    @cherrypy.expose
    @random_wait
    def addresses(self, account, sequence, **args):
        """
        Return the billing and service address so that it may be edited.
        """

        try:
            self.check_authentication()
            if not account or not sequence:
                raise ValueError("Bad Parameter Value")

            reebill = self.reebill_dao.load_reebill(account, sequence)

            # It is possible that there is no reebill for the requested addresses
            # if this is the case, return no periods.  
            # This is done so that the UI can configure itself with no data
            if reebill is None:
                return self.dumps({})

            ba = reebill.billing_address
            sa = reebill.service_address
            
            addresses = {}

            addresses['billing_address'] = {
                'ba_addressee': ba['ba_addressee'] if 'ba_addressee' in ba else '',
                'ba_street1': ba['ba_street1'] if 'ba_street1' in ba else '',
                'ba_city': ba['ba_city'] if 'ba_city' in ba else '',
                'ba_state': ba['ba_state'] if 'ba_state' in ba else '',
                'ba_postal_code': ba['ba_postal_code'] if 'ba_postal_code' in ba else '',
            }

            addresses['service_address'] = {
                'sa_addressee': sa['sa_addressee'] if 'sa_addressee' in sa else '',
                'sa_street1': sa['sa_street1'] if 'sa_street1' in sa else '',
                'sa_city': sa['sa_city'] if 'sa_city' in sa else '',
                'sa_state': sa['sa_state'] if 'sa_state' in sa else '',
                'sa_postal_code': sa['sa_postal_code'] if 'sa_postal_code' in sa else '',
            }

            return self.dumps(addresses)

        except Exception as e:
            return self.handle_exception(e)


    @cherrypy.expose
    @random_wait
    def set_addresses(self, account, sequence, 
        ba_addressee, ba_street1, ba_city, ba_state, ba_postal_code,
        sa_addressee, sa_street1, sa_city, sa_state, sa_postal_code,
         **args):
        """
        Update both the billing and service address.
        """

        try:
            self.check_authentication()
            if not account or not sequence \
            or not ba_addressee or not ba_street1 or not ba_city or not ba_state or not ba_postal_code \
            or not sa_addressee or not sa_street1 or not sa_city or not sa_state or not sa_postal_code:
                raise ValueError("Bad Parameter Value")

            reebill = self.reebill_dao.load_reebill(account, sequence)

            ba = reebill.billing_address
            sa = reebill.service_address
            
            reebill.billing_address['ba_addressee'] = ba_addressee
            reebill.billing_address['ba_street1'] = ba_street1
            reebill.billing_address['ba_city'] = ba_city
            reebill.billing_address['ba_state'] = ba_state
            reebill.billing_address['ba_postal_code'] = ba_postal_code

            reebill.service_address['sa_addressee'] = sa_addressee
            reebill.service_address['sa_street1'] = sa_street1
            reebill.service_address['sa_city'] = sa_city
            reebill.service_address['sa_state'] = sa_state
            reebill.service_address['sa_postal_code'] = sa_postal_code

            self.reebill_dao.save_reebill(reebill)

            return self.dumps({'success':True})

        except Exception as e:
            return self.handle_exception(e)

    #
    ################

    ################
    # Handle ubPeriods

    @cherrypy.expose
    @random_wait
    def ubPeriods(self, account, sequence, **args):
        """
        Return all of the utilbill periods on a per service basis so that the forms may be
        dynamically created.
        """

        try:
            self.check_authentication()
            if not account or not sequence:
                raise ValueError("Bad Parameter Value")

            reebill = self.reebill_dao.load_reebill(account, sequence)

            # It is possible that there is no reebill for the requested periods 
            # if this is the case, return no periods.  
            # This is done so that the UI can configure itself with no data for the
            # requested measured usage
            if reebill is None:
                return self.dumps({})
            
            utilbill_periods = {}
            for service in reebill.services:
                (begin, end) = reebill.utilbill_period_for_service(service)
                utilbill_periods[service] = {
                    'begin': begin,
                    'end': end
                    }

            return self.dumps(utilbill_periods)

        except Exception as e:
            return self.handle_exception(e)

    @cherrypy.expose
    @random_wait
    def setUBPeriod(self, account, sequence, service, begin, end, **args):
        """ 
        Utilbill period forms are dynamically created in browser, and post back to here individual periods.
        """ 

        try:
            self.check_authentication()
            if not account or not sequence or not service or not begin or not end:
                raise ValueError("Bad Parameter Value")
            reebill = self.reebill_dao.load_reebill(account, sequence)
            reebill.set_utilbill_period_for_service(service, (datetime.strptime(begin, "%Y-%m-%d"),datetime.strptime(end, "%Y-%m-%d")))
            self.reebill_dao.save_reebill(reebill)

            return self.dumps({'success':True})

        except Exception as e:
            return self.handle_exception(e)


    #
    ################

    ################
    # handle actual and hypothetical charges 

    @cherrypy.expose
    @random_wait
    def actualCharges(self, service, account, sequence, **args):
        try:
            self.check_authentication()
            if not account or not sequence or not service:
                raise ValueError("Bad Parameter Value")

            reebill = self.reebill_dao.load_reebill(account, sequence)

            # It is possible that there is no reebill for the requested charges 
            # if this is the case, return no charges.  
            # This is done so that the UI can configure itself with no data for the
            # requested charges 
            if reebill is None:
                return self.dumps({'success':True, 'rows':[]})

            flattened_charges = reebill.actual_chargegroups_flattened(service)
            return self.dumps({'success': True, 'rows': flattened_charges})

        except Exception as e:
            return self.handle_exception(e)


    @cherrypy.expose
    @random_wait
    def hypotheticalCharges(self, service, account, sequence, **args):
        try:
            self.check_authentication()
            if not account or not sequence or not service:
                raise ValueError("Bad Parameter Value")

            reebill = self.reebill_dao.load_reebill(account, sequence)

            # It is possible that there is no reebill for the requested charges 
            # if this is the case, return no charges.  
            # This is done so that the UI can configure itself with no data for the
            # requested charges 
            if reebill is None:
                return self.dumps({'success':True, 'rows':[]})

            flattened_charges = reebill.hypothetical_chargegroups_flattened(service)
            return self.dumps({'success': True, 'rows': flattened_charges})

        except Exception as e:
            return self.handle_exception(e)


    @cherrypy.expose
    @random_wait
    def saveActualCharges(self, service, account, sequence, rows, **args):
        try:
            self.check_authentication()
            if not account or not sequence or not service or not rows:
                raise ValueError("Bad Parameter Value")

            flattened_charges = ju.loads(rows)

            reebill = self.reebill_dao.load_reebill(account, sequence)
            reebill.set_actual_chargegroups_flattened(service, flattened_charges)
            self.reebill_dao.save_reebill(reebill)


            # copy actual charges to hypothetical
            self.copyactual(account, sequence)


            return self.dumps({'success': True})

        except Exception as e:
            return self.handle_exception(e)


    @cherrypy.expose
    @random_wait
    def saveHypotheticalCharges(self, service, account, sequence, rows, **args):
        try:
            self.check_authentication()
            if not account or not sequence or not service or not rows:
                raise ValueError("Bad Parameter Value")
            flattened_charges = ju.loads(rows)

            reebill = self.reebill_dao.load_reebill(account, sequence)
            reebill.set_hypothetical_chargegroups_flattened(service, flattened_charges)
            self.reebill_dao.save_reebill(reebill)
        
            return self.dumps({'success': True})

        except Exception as e:
            return self.handle_exception(e)


    ################
    # Handle measuredUsages

    @cherrypy.expose
    @random_wait
    def ubMeasuredUsages(self, account, sequence, branch=0, **args):
        """
        Return all of the measuredusages on a per service basis so that the forms may be
        dynamically created.

        This function returns a sophisticated data structure to the client. However, the client
        is expected to flatten it, and return edits keyed by meter or register identifier.

        {"SERVICENAME": [
            "present_read_date": "2011-10-04", 
            "prior_read_date": "2011-09-05",
            "identifier": "028702956",
            "registers": [
                {
                "description": "Total Ccf", 
                "quantity": 200.0, 
                "quantity_units": "Ccf", 
                "shadow": false, 
                "identifier": "028702956", 
                "type": "total", 
                "register_binding": "REG_TOTAL"
                }
            ], ...
        ]}
        """

        try:
            self.check_authentication()
            if not account or not sequence:
                raise ValueError("Bad Parameter Value")
            reebill = self.reebill_dao.load_reebill(account, sequence)

            # It is possible that there is no reebill for the requested measured usages
            # if this is the case, return no usages.  
            # This is done so that the UI can configure itself with no data for the
            # requested measured usage
            if reebill is None:
                return self.dumps({'success': True})

            meters = reebill.meters

            return self.dumps(meters)

        except Exception as e:
            return self.handle_exception(e)

    @cherrypy.expose
    @random_wait
    def setMeter(self, account, sequence, service, meter_identifier, presentreaddate, priorreaddate):
        try:
            self.check_authentication()
            if not account or not sequence or not service or not meter_identifier \
                or not presentreaddate or not priorreaddate:
                raise ValueError("Bad Parameter Value")

            reebill = self.reebill_dao.load_reebill(account, sequence)
            reebill.set_meter_read_date(service, meter_identifier, 
                datetime.strptime(presentreaddate, "%Y-%m-%d"), 
                datetime.strptime(priorreaddate, "%Y-%m-%d")
            )

            self.reebill_dao.save_reebill(reebill)

            return self.dumps({'success':True})

        except Exception as e:
            return self.handle_exception(e)

    @cherrypy.expose
    @random_wait
    def setActualRegister(self, account, sequence, service, register_identifier, meter_identifier, quantity):
        try:
            self.check_authentication()
            if not account or not sequence or not service or not register_identifier \
                or not meter_identifier or not quantity:
                raise ValueError("Bad Parameter Value")

            reebill = self.reebill_dao.load_reebill(account, sequence)
            reebill.set_meter_actual_register(service, meter_identifier, register_identifier, Decimal(quantity))
            self.reebill_dao.save_reebill(reebill)

            return self.dumps({'success':True})

        except Exception as e:
            return self.handle_exception(e)

    #
    ################

    ################
    # Handle utility bill upload

    @cherrypy.expose
    @random_wait
    def upload_utility_bill(self, account, begin_date, end_date,
            file_to_upload, **args):
        try:
            session = None
            self.check_authentication()
            if not account or not begin_date or not end_date or not file_to_upload:
                raise ValueError("Bad Parameter Value")

            # convert dates, which come in as strings, into actual date objects
            begin_date_as_date = datetime.strptime(begin_date, '%Y-%m-%d').date()
            end_date_as_date = datetime.strptime(end_date, '%Y-%m-%d').date()

            # validate dates
            self.validate_utilbill_period(begin_date_as_date, end_date_as_date)


            session = self.state_db.session()

            # if begin_date does not match end date of latest existing bill,
            # create hypothetical bills to cover the gap
            latest_end_date = self.state_db.last_utilbill_end_date(session, account)
            if latest_end_date is not None and begin_date_as_date > latest_end_date:
                self.state_db.fill_in_hypothetical_utilbills(session, account, latest_end_date, begin_date_as_date)

            if file_to_upload.file is None:
                # if there's no file, this is a "skyline estimated bill":
                # record it in the database with that state, but don't upload
                # anything
                self.state_db.record_utilbill_in_database(session, account,
                        begin_date, end_date, datetime.utcnow(),
                        state=db_objects.UtilBill.SkylineEstimated)
                session.commit()
                return self.dumps({'success':True})
            else:
                # if there is a file, get the Python file object and name
                # string from CherryPy, and pass those to BillUpload to upload
                # the file (so BillUpload can stay independent of CherryPy
                upload_result = self.billUpload.upload(account, begin_date,
                        end_date, file_to_upload.file, file_to_upload.filename)
                if upload_result is True:
                    self.state_db.record_utilbill_in_database(session, account,
                            begin_date, end_date, datetime.utcnow())
                    session.commit()
                    return self.dumps({'success':True})
                else:
                    self.logger.error('file upload failed:', begin_date, end_date,
                            file_to_upload.filename)
                    session.commit()
                    return self.dumps({'success':False, 'errors': {
                        'reason':'file upload failed', 'details':'Returned False'}})
            
        except Exception as e: 
            self.rollback_session(session)
            return self.handle_exception(e)

    #
    ################

    @cherrypy.expose
    @random_wait
    def journal(self, xaction, account, **kwargs):
        try:
            self.check_authentication()
            if not xaction or not account:
                raise ValueError("Bad Parameter Value")

            journal_entries = self.journal_dao.load_entries(account)

            if xaction == "read":
                return self.dumps({'success': True, 'rows':journal_entries})

            elif xaction == "update":

                # TODO: 20493983 eventually allow admin user to override and edit
                return self.dumps({'success':False, 'errors':{'reason':'Not supported'}})

            elif xaction == "create":

                # TODO: 20493983 necessary for adding new journal entries directy to grid
                return self.dumps({'success':False, 'errors':{'reason':'Not supported'}})

            elif xaction == "destroy":

                # TODO: 20493983 eventually allow admin user to override and edit
                return self.dumps({'success':False, 'errors':{'reason':'Not supported'}})

        except Exception as e:
            return self.handle_exception(e)

    @cherrypy.expose
    @random_wait
    def save_journal_entry(self, account, sequence, entry, **kwargs):
        try:
            self.check_authentication()
            # TODO: 1320091681504  allow a journal entry to be made without a sequence
            if not account or not sequence or not entry:
                raise ValueError("Bad Parameter Value")

            self.journal_dao.journal(account, sequence, entry)

            return self.dumps({'success':True})

        except Exception as e:
            return self.handle_exception(e)

 
    @cherrypy.expose
    @random_wait
    def listUtilBills(self, start, limit, account, **args):
        '''Handles AJAX call to populate Ext grid of utility bills.'''
        try:
            session = None
            self.check_authentication()
            session = self.state_db.session()

            # names for utilbill states in the UI
            state_descriptions = {
                db_objects.UtilBill.Complete: 'Final',
                db_objects.UtilBill.UtilityEstimated: 'Utility Estimated',
                db_objects.UtilBill.SkylineEstimated: 'Skyline Estimated',
                db_objects.UtilBill.Hypothetical: 'Hypothetical'
            }


            if not start or not limit or not account:
                raise ValueError("Bad Parameter Value")


            # result is a list of dictionaries of the form {account: account
            # number, name: full name, period_start: date, period_end: date,
            # sequence: reebill sequence number (if present)}
            utilbills, totalCount = self.state_db.list_utilbills(session, account, int(start), int(limit))
            # note that utilbill customers are eagerly loaded
            full_names = self.full_names_of_accounts([ub.customer.account for ub in utilbills])
            rows = [dict([
                # TODO: sending real database ids to the client a security
                # risk; these should be encrypted
                ('id', ub.id),
                ('account', ub.customer.account),
                ('name', full_names[i]),
                ('period_start', ub.period_start),
                ('period_end', ub.period_end),
                ('sequence', ub.reebill.sequence if ub.reebill else None),
                # TODO this doesn't show up in the gui
                ('state', state_descriptions[ub.state]),
                # utility bill rows are only editable if they don't have a
                # reebill associated with them
                ('editable', not ub.has_reebill)
            ]) for i, ub in enumerate(utilbills)]

            session.commit()

            return self.dumps({'success': True, 'rows':rows, 'results':totalCount})
        except Exception as e:
            self.rollback_session(session)
            return self.handle_exception(e)
    
    @cherrypy.expose
    @random_wait
    def last_utilbill_end_date(self, account, **kwargs):
        '''Returns date of last utilbill.'''
        try:
            session = None
            self.check_authentication()
            session = self.state_db.session()

            the_date = self.state_db.last_utilbill_end_date(session, account)
            # the_date will be None (converted to JSON as null) if there are no
            # utilbills for this account
            the_datetime = None
            if the_date is not None:
                # TODO: a pure date gets converted to JSON as a datetime with
                # midnight as its time, causing problems in the browser
                # (https://www.pivotaltracker.com/story/show/23569087). temporary
                # fix is to make it a datetime with a later time.
                the_datetime = datetime(the_date.year, the_date.month, the_date.day, 23)
            session.commit()
            return self.dumps({'success':True, 'date': the_datetime})
        except Exception as e: 
            self.rollback_session(session)
            return self.handle_exception(e)

    def validate_utilbill_period(self, start, end):
        '''Raises an exception if the dates 'start' and 'end' are unreasonable
        as a utility bill period: "reasonable" means start < end and (end -
        start) < 1 year.'''
        if start >= end:
            raise Exception('Utility bill start date must precede end.')
        if (end - start).days > 365:
            raise Exception('Utility billing period lasts longer than a year?!')

    @cherrypy.expose
    @random_wait
    def utilbill_grid(self, xaction, **kwargs):
        '''Handles AJAX requests to read and write data for the grid of utility
        bills. Ext-JS provides the 'xaction' parameter, which is "read" when it
        wants to read data and "update" when a cell in the grid was edited.'''
        try:
            session = None
            self.check_authentication()
            if xaction == 'read':
                # for just reading, forward the request to the old function that
                # was doing this
                return self.listUtilBills(**kwargs)
            elif xaction == 'update':
                # only the start and end dates can be updated.
                # parse data from the client: for some reason it returns single
                # utility bill row in a JSON string called "rows"
                rows = ju.loads(kwargs['rows'])
                utilbill_id = rows['id']
                new_period_start = datetime.strptime(rows['period_start'], '%Y-%m-%dT%H:%M:%S').date() # ISO 8601
                new_period_end = datetime.strptime(rows['period_end'], '%Y-%m-%dT%H:%M:%S').date()

                # check that new dates are reasonable
                self.validate_utilbill_period(new_period_start, new_period_end)

                # find utilbill in MySQL
                session = self.state_db.session()
                utilbill = session.query(db_objects.UtilBill).filter(
                        db_objects.UtilBill.id==utilbill_id).one()
                customer = session.query(db_objects.Customer).filter(
                        db_objects.Customer.id==utilbill.customer_id).one()

                # utility bills that have reebills shouldn't be editable
                if utilbill.has_reebill:
                    raise Exception("Can't edit utility bills that have already been attached to a reebill.")

                # move the file
                self.billUpload.move_utilbill_file(customer.account,
                        # don't trust the client to say what the original dates were
                        # TODO don't pass dates into BillUpload as strings
                        # https://www.pivotaltracker.com/story/show/24869817
                        utilbill.period_start,
                        utilbill.period_end,
                        #datetime.strftime(utilbill.period_start, billupload.INPUT_DATE_FORMAT),
                        #datetime.strftime(utilbill.period_end, billupload.INPUT_DATE_FORMAT),
                        new_period_start, new_period_end)

                # change dates in MySQL
                session = self.state_db.session()
                utilbill = session.query(db_objects.UtilBill).filter(db_objects.UtilBill.id==utilbill_id).one()
                if utilbill.has_reebill:
                    raise Exception("Can't edit utility bills that have already been attached to a reebill.")
                utilbill.period_start = new_period_start
                utilbill.period_end = new_period_end
                session.commit()

                return self.dumps({'success': True})
            elif xaction == 'create':
                # creation happens via upload_utility_bill
                raise Exception('utilbill_grid() does not accept xaction "create"')
            elif xaction == 'destroy':
                raise Exception('utilbill_grid() does not accept xaction "destroy"')
        except Exception as e:
            self.rollback_session(session)
            return self.handle_exception(e)

    @cherrypy.expose
    @random_wait
    def getUtilBillImage(self, account, begin_date, end_date, resolution, **args):
        try:
            self.check_authentication()
            if not account or not begin_date or not end_date or not resolution:
                raise ValueError("Bad Parameter Value")
            # TODO: put url here, instead of in billentry.js?
            resolution = cherrypy.session['user'].preferences['bill_image_resolution']
            result = self.billUpload.getUtilBillImagePath(account, begin_date, end_date, resolution)
            return self.dumps({'success':True, 'imageName':result})
        except Exception as e: 
            return self.handle_exception(e)

    @cherrypy.expose
    @random_wait
    def getReeBillImage(self, account, sequence, resolution, **args):
        try:
            self.check_authentication()
            if not account or not sequence or not resolution:
                raise ValueError("Bad Parameter Value")
            if not self.config.getboolean('billimages', 'show_reebill_images'):
                return self.dumps({'success': False, 'errors': {'reason':
                        'Reebill images have been turned off.'}})
            resolution = cherrypy.session['user'].preferences['bill_image_resolution']
            result = self.billUpload.getReeBillImagePath(account, sequence, resolution)
            return self.dumps({'success':True, 'imageName':result})
        except Exception as e: 
            return self.handle_exception(e)
    
    @cherrypy.expose
    @random_wait
    def getBillImageResolution(self, **kwargs):
        try:
            self.check_authentication()
            resolution = cherrypy.session['user'].preferences['bill_image_resolution']
            return self.dumps({'success':True, 'resolution': resolution})
        except Exception as e:
            return self.handle_exception(e)

    @cherrypy.expose
    @random_wait
    def setBillImageResolution(self, resolution, **kwargs):
        try:
            self.check_authentication()
            cherrypy.session['user'].preferences['bill_image_resolution'] = int(resolution)
            self.user_dao.save_user(cherrypy.session['user'])
            return self.dumps({'success':True})
        except Exception as e:
            return self.handle_exception(e)

    @cherrypy.expose
    @random_wait
    def reebill_structure(self, account, sequence=None, **args):
        try:
            session = None
            self.check_authentication()
            if not account:
                raise ValueError("Bad Parameter Value: account")

            session = self.state_db.session()

            if sequence is None:
                sequence = self.state_db.last_sequence(session, account)
            reebill = self.reebill_dao.load_reebill(account, sequence)

            if reebill:

                services = reebill.services

                # construct utilbill parts
                tree = []
                node_index = 0
                for service in reebill.services:
                    utility = reebill.utility_name_for_service(service)
                    rate_structure = reebill.rate_structure_name_for_service(service)
                    chargegroups_model = reebill.chargegroups_model_for_service(service)
                    meters = reebill.meters_for_service(service)

                    utility_node = {
                        'id': str(UUID.uuid1()), 
                        'leaf': True,
                        'text': utility,
                    }

                    ratestructure_node = {
                        'id': str(UUID.uuid1()), 
                        'leaf': True,
                        'text': rate_structure,
                    }

                    meter_nodes = []
                    for meter in meters:
                        register_nodes = []
                        for register in meter['registers']:
                            if register['shadow'] is True:
                                continue
                            register_nodes.append({
                                'id': str(UUID.uuid1()),
                                'leaf': True,
                                'text': register['identifier'],
                                'service': service,
                                'account': account, 
                                'sequence': sequence, 
                                'node_type': 'register',
                                'node_key': register['identifier']
                            })
                        meter_nodes.append({
                            'id': str(UUID.uuid1()),
                            'text': meter['identifier'],
                            'children': register_nodes,
                            'service': service,
                            'account': account, 
                            'sequence': sequence, 
                            'node_type': 'meter',
                            'node_key': meter['identifier']
                        })

                    meters_node = {
                        'id': str(UUID.uuid1()),
                        'text': 'Meters',
                        'children': meter_nodes
                    }

                    chargegroup_names_nodes = []
                    for group in chargegroups_model:
                        chargegroup_names_nodes.append({
                            'id': str(UUID.uuid1()),
                            'text':group,
                            'leaf': True
                        })

                    chargegroups_node = {
                        'id': str(UUID.uuid1()),
                        'text': 'Charge Groups',
                        'children': chargegroup_names_nodes
                    }

                    utilbill_node = {
                        'id': str(UUID.uuid1()),
                        'text': service,
                        'children': [utility_node, ratestructure_node, chargegroups_node, meters_node]
                    }
                    tree.append(utilbill_node)

                # we want to return success to ajax call and then load the tree in page
                #return self.dumps({'success':True, 'reebill_structure':tree});
                # but the TreeLoader doesn't abide by the above ajax packet
                session.commit()
                return self.dumps(tree);

        except Exception as e:
            self.rollback_session(session)
            return self.handle_exception(e)

    @cherrypy.expose
    @random_wait
    def insert_reebill_sibling_node(self, service, account, sequence, node_type, node_key, **args):
        """
        """
        try:
            session = None
            self.check_authentication()
            if not service or not account or not sequence or not node_type or not node_key:
                raise ValueError("Bad Parameter Value")

            session = self.state_db.session()

            reebill = self.reebill_dao.load_reebill(account, sequence)

            # node insertions are done by selecting a sibling node and creating
            # a new node based on the context of that selection.

            new_node = None
            if node_type == 'meter':
                # in the case of inserting a meter, we simply need to know
                # for which service the meter will be created since meters

                new_meter = reebill.new_meter(service)
                # both an actual and shadow register get created (actual, shadow)
                new_registers = reebill.new_register(service, new_meter['identifier'])

                register_nodes = [{
                    'id': str(UUID.uuid4()),
                    'leaf': True,
                    'text': new_registers[0]['identifier'],
                    'service': service,
                    'account': account, 
                    'sequence': sequence, 
                    'node_type': 'register',
                    'node_key': new_registers[0]['identifier'],
                }]
                new_node = {
                    'id': str(UUID.uuid4()),
                    'text': new_meter['identifier'],
                    'children': register_nodes,
                    'service': service,
                    'account': account, 
                    'sequence': sequence, 
                    'node_type': 'meter',
                    'node_key': new_meter['identifier'], 
                }
            elif node_type == 'register':
                # in the case of inserting a register, we need to find
                # the parent of the currently selected register node
                meter = reebill.meter_for_register(service, node_key)
                new_registers = reebill.new_register(service, meter['identifier'])
                new_node = {
                    'id': str(UUID.uuid4()),
                    'leaf': True,
                    'text': new_registers[0]['identifier'],
                    'service': service,
                    'account': account, 
                    'sequence': sequence, 
                    'node_type': 'register',
                    'node_key': new_registers[0]['identifier'],
                }




            self.reebill_dao.save_reebill(reebill)

            session.commit()

            return self.dumps({'success': True, 'node':new_node })

        except Exception as e:
            self.rollback_session(session)
            return self.handle_exception(e)

    @cherrypy.expose
    @random_wait
    def delete_reebill_node(self, service, account, sequence, node_type, node_key, text, **args):
        """
        """
        try:
            session = None
            self.check_authentication()
            if not service or not account or not sequence or not node_type or not node_key or not text:
                raise ValueError("Bad Parameter Value")

            session = self.state_db.session()

            reebill = self.reebill_dao.load_reebill(account, sequence)

            if reebill:
                if node_type == 'meter':

                    # retrieve this meter based on node_key
                    reebill.delete_meter(service, node_key)

                elif node_type == 'register':
                    raise Exception("finish me")

            self.reebill_dao.save_reebill(reebill)

            session.commit()

            return self.dumps({'success': True })

        except Exception as e:
            self.rollback_session(session)
            return self.handle_exception(e)

    @cherrypy.expose
    @random_wait
    def update_reebill_node(self, service, account, sequence, node_type, node_key, text, **args):
        """
        """
        self.check_authentication()
        try:
            session = None
            if not service or not account or not sequence or not node_type or not node_key or not text:
                raise ValueError("Bad Parameter Value")

            session = self.state_db.session()

            reebill = self.reebill_dao.load_reebill(account, sequence)

            updated_node = None
            if reebill:
                if node_type == 'meter':

                    # retrieve this meter based on node_key
                    reebill.set_meter_identifier(service, node_key, text)

                    # now that it has been changed, retrieve it with the new name
                    meter = reebill.meter(service, text)

                    # get the children of this meter
                    register_nodes = []
                    for register in meter['registers']:
                        if register['shadow'] is True:
                            continue
                        register_nodes.append({
                            'id': str(UUID.uuid1()),
                            'leaf': True,
                            'text': register['identifier'],
                            'service': service,
                            'account': account, 
                            'sequence': sequence, 
                            'node_type': 'register',
                            'node_key': register['identifier']
                        })

                    updated_node = {
                        'id': str(UUID.uuid1()),
                        'text': meter['identifier'],
                        'children': register_nodes,
                        'service': service,
                        'account': account, 
                        'sequence': sequence, 
                        'node_type': 'meter',
                        'node_key': meter['identifier'], 
                    }
                        
                    # update the meter fields
                elif node_type == 'register':
                    # retrieve this meter based on node_key
                    reebill.set_register_identifier(service, node_key, text)

                    # now that it has been changed, retrieve it with the new name
                    register = reebill.actual_register(service, text)

                    updated_node = {
                        'id': str(UUID.uuid1()),
                        'leaf': True,
                        'text': register['identifier'],
                        'service': service,
                        'account': account, 
                        'sequence': sequence, 
                        'node_type': 'register',
                        'node_key': register['identifier'], 
                    }

            self.reebill_dao.save_reebill(reebill)

            session.commit()

            return self.dumps({'success': True, 'node':updated_node})

        except Exception as e:
            self.rollback_session(session)
            return self.handle_exception(e)

        
# TODO: place instantiation in main, so this module can be loaded without btb being instantiated
bridge = BillToolBridge()

if __name__ == '__main__':
    # configure CherryPy
    local_conf = {
        '/' : {
            'tools.staticdir.root' :os.path.dirname(os.path.abspath(__file__)), 
            #'tools.staticdir.dir' : '',
            #'tools.staticdir.on' : True,
            'tools.expires.secs': 0,
            'tools.response_headers.on': True,
        },
    }
    cherrypy.config.update({ 'server.socket_host': bridge.config.get("http", "socket_host"),
                             'server.socket_port': int(bridge.config.get("http", "socket_port")),
                             })
    cherrypy.quickstart(bridge, "/", config = local_conf)
else:
    # WSGI Mode
    cherrypy.config.update({
        'environment': 'embedded',
        'tools.sessions.on': True,
        'tools.sessions.timeout': 240
    })

    if cherrypy.__version__.startswith('3.0') and cherrypy.engine.state == 0:
        cherrypy.engine.start(blocking=False)
        atexit.register(cherrypy.engine.stop)

    application = cherrypy.Application(bridge, script_name=None, config=None)<|MERGE_RESOLUTION|>--- conflicted
+++ resolved
@@ -458,7 +458,7 @@
                 raise ValueError("Bad Parameter Value")
 
             reebill = self.reebill_dao.load_reebill(account, sequence)
-    
+
             session = self.state_db.session()
             self.process.roll_bill(session, reebill)
             self.reebill_dao.save_reebill(reebill)
@@ -941,18 +941,16 @@
             return self.handle_exception(e)
 
     @cherrypy.expose
-<<<<<<< HEAD
+    @random_wait
     def excel_export(self, account=None, **kwargs):
         '''Responds with an excel spreadsheet containing all actual charges for
         all utility bills for the given account, or every account (1 per sheet)
         if 'account' is not given.'''
-=======
-    @random_wait
-    def excel_export(self, **kwargs):
->>>>>>> cd953523
         try:
             session = None
-            self.check_authentication()
+
+            self.check_authentication()
+
             session = self.state_db.session()
 
             if account is not None:
@@ -966,12 +964,15 @@
             buf = StringIO()
             exporter.export(session, buf, account)
 
+
             # set MIME type for file download
             cherrypy.response.headers['Content-Type'] = 'appliation/excel'
             cherrypy.response.headers['Content-Disposition'] = 'attachment; filename=%s' % spreadsheet_name
 
+
             session.commit()
             return buf.getvalue()
+
         except Exception as e:
             self.rollback_session(session)
             return self.handle_exception(e)
