--- conflicted
+++ resolved
@@ -588,37 +588,8 @@
 
     def issue_processed_and_mail(self):
         '''This function issues all processed reebills'''
-<<<<<<< HEAD
         bills = self.state_db.get_issuable_reebills().all()
-        for bill in bills:
-            # If there are unissued corrections and the user has not confirmed
-            # to issue them, we will return a list of those corrections and the
-            # sum of adjustments that have to be made so the client can create
-            # a confirmation message
-            unissued_corrections = self.get_unissued_corrections(
-                bill.reebill_customer.utility_account.account)
-            # Let's issue
-            issue_date = datetime.utcnow()
-            if len(unissued_corrections) > 0:
-                self.issue_corrections(bill.get_account(), bill.sequence,
-                    issue_date)
-            bill.issue(issue_date, self)
-
-            # email_recipient can be a comma-separated list of email addresses
-            if bill.email_recipient is None:
-                # this is not supposed to be allowed but somehow it happens
-                # in a test
-                recipient_list = ['']
-            else:
-                recipient_list = [rec.strip() for rec in
-                                  bill.email_recipient.split(',')]
-            self.mail_reebill("issue_email_template.html",
-                "Energy Bill Due", bill, recipient_list)
-
-=======
-        bills = self._get_issuable_reebills().filter_by(processed=True).all()
         self._issue_bills(bills)
->>>>>>> 55b3613f
         return [bill.column_dict() for bill in bills]
 
     # TODO this method has no test coverage. maybe combine it into
