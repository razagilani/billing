--- conflicted
+++ resolved
@@ -217,11 +217,7 @@
         if last_reebill is None or estimate:
             # this is the first reebill: choose only total register, which is
             #  guaranteed to exist
-<<<<<<< HEAD
-            reg_total_register = next(r for r in new_utilbill.registers if
-=======
             reg_total_register = next(r for r in new_utilbill._registers if
->>>>>>> 6d31a9a0
                                       r.register_binding == Register.TOTAL)
             new_reebill.readings = [Reading.create_from_register(
                 reg_total_register, estimate=estimate)]
