from csv import DictWriter
import os
import traceback
import re
from datetime import datetime
from StringIO import StringIO
from itertools import groupby

from sqlalchemy.sql import desc
from sqlalchemy import not_, func
from sqlalchemy.orm.exc import NoResultFound
from jinja2 import Template

from core.model import (Address, Session,
                           MYSQLDB_DATETIME_MIN, UtilityAccount, Register)
from core.model.utilbill import UtilBill
from reebill.reebill_file_handler import SummaryFileGenerator
from reebill.reebill_model import (ReeBill, Reading, ReeBillCustomer,
<<<<<<< HEAD
                                   CustomerGroup)
from core.exceptions import NoSuchBillException, FormulaError, BillingError
from reebill.exceptions import IssuedBillError, ConfirmAdjustment, \
    ConfirmMultipleAdjustments
=======
                                   CustomerGroup, Payment)
from exc import (IssuedBillError, NoSuchBillException, ConfirmAdjustment,
                 FormulaError, RegisterError, BillingError,
                 ConfirmMultipleAdjustments)
>>>>>>> 0f15302c
from core.utilbill_processor import ACCOUNT_NAME_REGEX
from util.dateutils import ISO_8601_DATETIME
from util.pdf import PDFConcatenator


class ReebillProcessor(object):
    ''''Does a mix of the following things:
    - Operations on reebills: create, delete, compute, etc.
    etc.
    - CRUD on child objects of ReeBill that are closely associated
    with ReeBills, like ReeBillCharges and Readings.
    - CRUD on Payments.
    - CRUD on ReeBillCustomers.
    - Generating JSON data for the ReeBill UI.
    Each of these things should be separated into its own class (especially
    the UI-related methods), except maybe the first two can stay in the same
    class.
    '''

    # number of rows to load into memory at once
    QUERY_BATCH_SIZE = 100

    def __init__(self, state_db, payment_dao, nexus_util, bill_mailer,
                 reebill_file_handler, ree_getter, journal_dao, logger=None):
        self.state_db = state_db
        self.payment_dao = payment_dao
        self.nexus_util = nexus_util
        self.bill_mailer = bill_mailer
        self.ree_getter = ree_getter
        self.reebill_file_handler = reebill_file_handler
        self.logger = logger
        self.journal_dao = journal_dao

    # TODO rename this to something that makes sense
    def get_hypothetical_matched_charges(self, reebill_id):
        """Gets all hypothetical charges from a reebill for a service and
        matches the actual charge to each hypotheitical charge
        TODO: This method has no test coverage!"""
        reebill = self.state_db.get_reebill_by_id(reebill_id)
        return [{
            'rsi_binding': reebill_charge.rsi_binding,
            'description': reebill_charge.description,
            'actual_quantity': reebill_charge.a_quantity,
            'quantity': reebill_charge.h_quantity,
            'unit': reebill_charge.unit,
            'rate': reebill_charge.rate,
            'actual_total': reebill_charge.a_total,
            'total': reebill_charge.h_total,
        } for reebill_charge in reebill.charges]

    def get_sequential_account_info(self, account, sequence):
        reebill = self.state_db.get_reebill(account, sequence)
        def address_to_dict(self):
            return {
                'addressee': self.addressee,
                'street': self.street,
                'city': self.city,
                'state': self.state,
                'postal_code': self.postal_code,
                }
        b_addr_dict = address_to_dict(reebill.billing_address)
        s_addr_dict = address_to_dict(reebill.service_address)
        return {
            'billing_address': b_addr_dict,
            'service_address': s_addr_dict,
            'discount_rate': reebill.discount_rate,
            'late_charge_rate': reebill.late_charge_rate,
        }

    def update_sequential_account_info(self, account, sequence,
            discount_rate=None, late_charge_rate=None, processed=None,
            ba_addressee=None, ba_street=None, ba_city=None, ba_state=None,
            ba_postal_code=None,
            sa_addressee=None, sa_street=None, sa_city=None, sa_state=None,
            sa_postal_code=None):
        """Update fields for the reebill given by account, sequence
        corresponding to the "sequential account information" form in the UI,
        """
        reebill = self.state_db.get_reebill(account, sequence)
        reebill.check_editable()

        if discount_rate is not None:
            reebill.discount_rate = discount_rate
        if late_charge_rate is not None:
            reebill.late_charge_rate = late_charge_rate
        if processed is not None:
            reebill.processed = processed
        if ba_addressee is not None:
            reebill.billing_address.addressee = ba_addressee
        if ba_state is not None:
            reebill.billing_address.state = ba_state
        if ba_street is not None:
            reebill.billing_address.street = ba_street
        if ba_city is not None:
            reebill.billing_address.city = ba_city
        if ba_postal_code is not None:
            reebill.billing_address.postal_code = ba_postal_code

        if sa_addressee is not None:
            reebill.service_address.addressee = sa_addressee
        if sa_state is not None:
            reebill.service_address.state = sa_state
        if sa_street is not None:
            reebill.service_address.street = sa_street
        if sa_city is not None:
            reebill.service_address.city = sa_city
        if sa_postal_code is not None:
            reebill.service_address.postal_code = sa_postal_code

        return reebill

    def compute_reebill(self, account, sequence, version='max'):
        """Most of this code, if not all, should be in ReeBill itself.
        """
        reebill = self.state_db.get_reebill(account, sequence, version)
        reebill.compute_charges()
        reebill.late_charge = self.get_late_charge(
            reebill, datetime.utcnow().date()) or 0

        # compute adjustment: this bill only gets an adjustment if it's the
        # earliest unissued version-0 bill, i.e. it meets 2 criteria:
        # (1) it's a version-0 bill, not a correction
        # (2) at least the 0th version of its predecessor has been issued (it
        #     may have an unissued correction; if so, that correction will
        #     contribute to the adjustment on this bill)
        predecessor = self.state_db.get_predecessor(reebill, version=0)
        reebill.set_adjustment(predecessor, self)

        # calculate payments:

        original_version = self.state_db.get_original_version(reebill)
        if reebill.sequence == 1:
            # include all payments since the beginning of time, in case there
            # happen to be any (which there shouldn't be--no one would pay
            # before receiving their first bill).
            # if any version of this bill has been issued, get payments up
            # until the issue date; otherwise get payments up until the
            # present.
            payments = self.payment_dao.get_total_payment_since(
                    account, MYSQLDB_DATETIME_MIN,
                    # will be None if original_version is not issued
                    end=original_version.issue_date)
            reebill.set_payments(payments, 0)
            return reebill

        assert reebill.sequence > 1
        if not predecessor.issued:
            # if predecessor is not issued, there's no way to tell what
            # payments will go in this bill instead of a previous bill, so
            # assume there are none (all payments since last issue date
            # go in the account's first unissued bill)
            reebill.set_payments([], predecessor.balance_due)
            return reebill

        assert reebill.sequence > 1 and predecessor.issued
        # all payments between issue date of predecessor and issue date of
        # the current bill (or today if not issued) apply to this bill
        payments = self.payment_dao.get_total_payment_since(account,
            predecessor.issue_date, end=original_version.issue_date)
        reebill.set_payments(payments, predecessor.balance_due)
        return reebill

    def roll_reebill(self, account, start_date=None, estimate=False):
        """ Create first or roll the next reebill for given account.
        After the bill is rolled, this function also binds renewable energy data
        and computes the bill by default. This behavior can be modified by
        adjusting the appropriate parameters.
        :param 'start_date': datetime, must be given for the first reebill.
        :param estimate: bool: whether to use real or estimated measurements
        of renewable energy consumption.
        """
        session = Session()
        customer = self.state_db.get_reebill_customer(account)
        last_reebill = customer.get_last_bill()

        if last_reebill is None:
            # No Reebills are associated with this account: Create the first one
            assert start_date is not None
            new_sequence = 1
        else:
            start_date = last_reebill.get_period_end()
            new_sequence = last_reebill.sequence + 1
        new_utilbill = session.query(UtilBill).filter(
            UtilBill.utility_account == customer.utility_account).filter(
            not_(UtilBill.reebills.any())).filter(
            UtilBill.period_start >= start_date).order_by(
            UtilBill.period_start).first()
        if new_utilbill is None:
            raise NoSuchBillException(
                "No utility bill found starting on/after %s" % start_date)
        if not new_utilbill.processed:
            raise BillingError('Utility bill must be processed')

        # create reebill row in state database
        new_reebill = ReeBill(
            customer, new_sequence, utilbill=new_utilbill,
            billing_address=new_utilbill.billing_address.clone(),
            service_address=new_utilbill.service_address.clone())

        # assign Reading objects to the ReeBill based on registers from the
        # utility bill document
        if last_reebill is None or estimate:
            # this is the first reebill: choose only total register, which is
            #  guaranteed to exist
            reg_total_register = next(r for r in new_utilbill._registers if
                                      r.register_binding == Register.TOTAL)
            new_reebill.readings = [Reading.create_from_register(
                reg_total_register, estimate=estimate)]
        else:
            # not the first reebill: copy readings from the previous one
            # TODO: this could be bad if the last bill was estimated
            new_reebill.update_readings_from_reebill(last_reebill.readings)
            new_reebill.copy_reading_conventional_quantities_from_utility_bill()
        session.add(new_reebill)
        session.add_all(new_reebill.readings)

        self.ree_getter.update_renewable_readings(new_reebill)

        try:
            self.compute_reebill(account, new_sequence)
        except FormulaError as e:
            self.logger.error("Error when computing reebill %s: %s" % (
                    new_reebill, e))
        return new_reebill

    def new_version(self, account, sequence):
        """Creates a new version of the given reebill: duplicates the Reebill,
        re-computes the it, saves it, and increments the max_version number in
        MySQL. Returns the the new reebill.
        """
        if sequence <= 0:
            raise ValueError('Only sequence >= 0 can have multiple versions.')
        if not self.state_db.is_issued(account, sequence):
            raise ValueError("Can't create new version of an un-issued bill.")

        old_reebill = self.state_db.get_reebill(account, sequence)
        reebill = old_reebill.make_correction()

        self.ree_getter.update_renewable_readings(reebill)
        try:
            self.compute_reebill(account, sequence, reebill.version)
        except Exception as e:
            # NOTE: catching Exception is awful and horrible and terrible and
            # you should never do it, except when you can't think of any other
            # way to accomplish the same thing. ignoring the error here allows
            # a new version of the bill to be created even when it can't be
            # computed (e.g. the rate structure is broken and the user wants to
            # edit it, but can't until the new version already exists).
            self.logger.error(("In Process.new_version, couldn't compute new "
                    "version %s of reebill %s-%s: %s\n%s") % (
                    reebill.version, reebill.get_account(),
                    reebill.sequence, e, traceback.format_exc()))
        return reebill

    def get_unissued_corrections(self, account):
        """Returns [(sequence, max_version, balance adjustment)] of all
        un-issued versions of reebills > 0 for the given account."""
        result = []
        for seq, max_version in self.state_db.get_unissued_corrections(account):
            # adjustment is difference between latest version's
            # charges and the previous version's
            assert max_version > 0
            latest_version = self.state_db.get_reebill(account, seq,
                    version=max_version)
            prev_version = self.state_db.get_reebill(account, seq,
                    version=max_version - 1)
            adjustment = latest_version.total - prev_version.total
            result.append((seq, max_version, adjustment))
        return result

    # deprecated--do not use
    def issue_corrections(self, account, target_sequence, issue_date):
        '''Applies adjustments from all unissued corrections for 'account' to
        the reebill given by 'target_sequence', and marks the corrections as
        issued.'''
        # corrections can only be applied to an un-issued reebill whose version
        # is 0
        target_max_version = self.state_db.max_version(account, target_sequence)

        reebill = self.state_db.get_reebill(account, target_sequence,
                                            target_max_version)
        if reebill.issued or reebill.version > 0:
            raise ValueError(("Can't apply corrections to %s-%s, "
                    "because the latter is an issued reebill or another "
                    "correction.") % (account, target_sequence))

        all_unissued_corrections = self.get_unissued_corrections(account)

        if len(all_unissued_corrections) == 0:
            # no corrections to apply
            return

        if not reebill.processed:
            self.compute_reebill(account, target_sequence,
                version=target_max_version)

        # issue each correction
        for correction in all_unissued_corrections:
            correction_sequence, _, _ = correction
            correction_reebill = self.state_db.get_reebill(account,
                                                           correction_sequence)
            correction_reebill.issue(issue_date, self)

    def get_total_adjustment(self, account):
        '''Returns total adjustment that should be applied to the next issued
        reebill for 'account' (i.e. the earliest unissued version-0 reebill).
        This adjustment is the sum of differences in totals between each
        unissued correction and the previous version it corrects.'''
        return sum(adjustment for (sequence, version, adjustment) in
                self.get_unissued_corrections(account))

    def get_late_charge(self, reebill, day):
        '''Returns the late charge for the given reebill on 'day', which is the
        present by default. ('day' will only affect the result for a bill that
        hasn't been issued yet: there is a late fee applied to the balance of
        the previous bill when only when that previous bill's due date has
        passed.) Late fees only apply to bills whose predecessor has been
        issued; 0 is returned if the predecessor has not been issued. (The
        first bill and the sequence 0 template bill always have a late charge
        of 0.)'''
        predecessor = self.state_db.get_predecessor(reebill)
        predecessor0 = self.state_db.get_predecessor(
            self.state_db.get_original_version(reebill), version=0)

        # the first bill, an unissued bill, or any bill before the due date
        # of its predecessor has no late charge
        if (reebill.sequence <= 1 or not predecessor.issued or
            day <= predecessor0.due_date):
            return 0

        # the balance on which a late charge is based is not necessarily the
        # current bill's balance_forward or the "outstanding balance": it's the
        # least balance_due of any issued version of the predecessor (as if it
        # had been charged on version 0's issue date, even if the version
        # chosen is not 0).
        min_balance_due = Session().query(func.min(ReeBill.balance_due))\
                .filter(ReeBill.reebill_customer == reebill.reebill_customer)\
                .filter(ReeBill.sequence == reebill.sequence - 1).scalar()
        total_payment = sum(p.credit for p in
                            self.payment_dao.get_total_payment_since(
                                reebill.get_account(), predecessor0.issue_date))
        source_balance = min_balance_due - total_payment
        #Late charges can only be positive
        return (reebill.late_charge_rate) * max(0, source_balance)

    def delete_reebill(self, account, sequence):
        '''Deletes the the given reebill and its utility bill associations.
        A reebill version has been issued can't be deleted. Returns the version
        of the reebill that was deleted.'''
        session = Session()
        reebill = self.state_db.get_reebill(account, sequence)
        reebill.check_editable()
        if reebill.version == 0 and reebill.sequence < \
                self.state_db.last_sequence(account):
            raise IssuedBillError("Only the last reebill can be deleted")
        version = reebill.version

        # NOTE session.delete() fails with an errror like "InvalidRequestError:
        # Instance '<ReeBill at 0x353cbd0>' is not persisted" if the object has
        # not been persisted (i.e. flushed from SQLAlchemy cache to database)
        # yet; the author says on Stack Overflow to use 'expunge' if the object
        # is in 'session.new' and 'delete' otherwise, but for some reason
        # 'reebill' does not get into 'session.new' when session.add() is
        # called. i have not solved this problem yet.
        session.delete(reebill)

        # Delete the PDF associated with a reebill if it was version 0
        # because we believe it is confusing to delete the pdf when
        # when a version still exists
        if version == 0:
            self.reebill_file_handler.delete_file(reebill, ignore_missing=True)
        return version

    def create_new_account(self, account, name, service_type, discount_rate,
            late_charge_rate, billing_address, service_address,
            template_account, utility_account_number, payee):
        '''Creates a new account with utility bill template copied from the
        last utility bill of 'template_account' (which must have at least one
        utility bill).
        
        'billing_address' and 'service_address' are dictionaries containing the
        addresses for the utility bill. The address format should be the
        utility bill address format.

        Returns the new state.Customer.'''
        if self.state_db.account_exists(account):
            raise ValueError("Account %s already exists" % account)

        # validate parameters
        if not re.match(ACCOUNT_NAME_REGEX, account):
            raise ValueError('Invalid account number')
        if not 0 <= discount_rate <= 1:
            raise ValueError('Discount rate must be between 0 and 1 inclusive')
        if not 0 <= late_charge_rate <=1:
            raise ValueError(('Late charge rate must be between 0 and 1 '
                              'inclusive'))
        if service_type not in (None,) + ReeBillCustomer.SERVICE_TYPES:
            raise ValueError('Unknown service type "%s"' % service_type)

        session = Session()
        template_utility_account = session.query(UtilityAccount).filter_by(
                account=template_account).one()
        last_utility_bill = session.query(UtilBill)\
                .join(UtilityAccount).filter(UtilBill.utility_account==template_utility_account)\
                .order_by(desc(UtilBill.period_end)).first()
        if last_utility_bill is None:
            utility = template_utility_account.fb_utility
            supplier = template_utility_account.fb_supplier
            rate_class = template_utility_account.fb_rate_class
        else:
            utility = last_utility_bill.utility
            supplier = last_utility_bill.supplier
            rate_class = last_utility_bill.rate_class

        new_utility_account = UtilityAccount(
            name, account, utility, supplier, rate_class,
            Address(**billing_address),
            Address(**service_address),
            account_number=utility_account_number)

        session.add(new_utility_account)

        if service_type is not None:
            new_reebill_customer = ReeBillCustomer(
                name=name, discount_rate=discount_rate,
                late_charge_rate=late_charge_rate, service=service_type,
                bill_email_recipient='example@example.com',
                utility_account=new_utility_account,
                payee=payee)
            session.add(new_reebill_customer)
            session.flush()
            return new_reebill_customer

    # deprecated--do not use!
    def issue(self, account, sequence, issue_date=None):
        if issue_date is None:
            issue_date = datetime.utcnow()
        reebill = self.state_db.get_reebill(account, sequence)
        reebill.issue(issue_date, self)

    def update_reebill_readings(self, account, sequence):
        '''Replace the readings of the reebill given by account, sequence
        with a new set of readings that matches the reebill's utility bill.
        '''
        reebill = self.state_db.get_reebill(account, sequence)
        reebill.check_editable()
        reebill.replace_readings_from_utility_bill_registers(reebill.utilbill)
        return reebill

    def bind_renewable_energy(self, account, sequence):
        reebill = self.state_db.get_reebill(account, sequence)
        reebill.check_editable()
        self.ree_getter.update_renewable_readings(reebill, use_olap=True)

    # used to email a reebill for a variety of business reasons
    def mail_reebill(self, template_filename, subject, reebill, recipient_list):

        # render the bill to ensure pdf file exists
        self.reebill_file_handler.render(reebill)

        # read the pdf file data in
        bill_file_contents = self.reebill_file_handler.get_file_contents(reebill)

        # superset of all fields for all templates
        bill_date = "%s" % reebill.get_period()[1]
        merge_fields = {
            'subject': subject,
            'street': reebill.service_address.street,
            'balance_forward': round(reebill.balance_forward, 2),
            'balance_due': round(reebill.balance_due, 2),
            'bill_date': bill_date,
            'ree_charge': reebill.ree_charge,
            'last_bill': "%.5d_%.4d.pdf" % (int(reebill.get_account()),int(reebill.sequence)),
            'display_file_path': self.reebill_file_handler.get_file_display_path(reebill)
        }

        self.merge_and_mail(template_filename, merge_fields, bill_file_contents, recipient_list)

    def mail_summary(self, template_filename, subject, reebills, recipient_list):
        """
        Used to mail a summary, for a variety of business reasons denoted in subject
        :param template_filename: String describing file name of the jinja2 template
        :param subject: String which is a fragment placed into subject line
        :param reebills: list of reebill instances
        :param recipient_list: list of strings containing email addresses
        :return:
        """

        # for all of the reebills passed in, group by account and find the latest bill. Take balance_due from it.
        # group reebills by account
        sorted_by_account = sorted(reebills, key=lambda reebill: reebill.get_account())
        account_group = {}
        for k, g in groupby(sorted_by_account, key=lambda sorted_reebill: sorted_reebill.get_account()):
            account_group[k] = list(g)

        # for each set of reebills by account, find greatest sequence number
        balance_due = 0
        for account, reebills_by_account in account_group.iteritems():
            # are there any reebills?
            if reebills_by_account:
                # if so, sort them
                sorted_reebills = sorted(reebills_by_account, key=lambda sorted_reebill: sorted_reebill.sequence, reverse=True)
                # and take the balance_due from the greatest sequence number (most recent bill per account)
                balance_due = balance_due + sorted_reebills[0].balance_due

        # Set up the fields to be shown in the email msg
        merge_fields = {
            'subject': subject,
            'balance_due': balance_due,
            'bill_date': max(b.get_period_end() for b in reebills),
            'display_file_path': "summary.pdf"
        }

        # create combined PDF file
        summary_file_contents = StringIO()
        sfg = SummaryFileGenerator(self.reebill_file_handler, PDFConcatenator())
        sfg.generate_summary_file(reebills, merge_fields, summary_file_contents)
        summary_file_contents.seek(0)

        self.merge_and_mail(template_filename, merge_fields, summary_file_contents.getvalue(), [recipient_list])

    def merge_and_mail(self, template_filename, fields, attachment, recipient_list):

        # Identify the jinja2 template by filename
        TEMPLATE_FILE_PATH = os.path.join(
            os.path.dirname(os.path.realpath(__file__)),
            '..', 'reebill', 'reebill_templates', template_filename)

        # Load the jinja2 template 
        with open(TEMPLATE_FILE_PATH) as template_file:
            template_html = template_file.read()
        
        # Render the jinja2 template with template fields
        html_body = Template(template_html).render(fields)
        if isinstance(recipient_list, list):
            recipient_list = ', '.join(recipient_list)
        # Hand this content off to the mailer
        self.bill_mailer.mail(
            recipient_list,
            "Nextility: %s" % fields["subject"] 
                if "subject" in fields and fields["subject"] is not None 
                else "Your Renewable Energy Bill(s)",
            html_body,
            attachment,
            fields["display_file_path"] 
                if "display_file_path" in fields and fields["display_file_path"] is not None 
                else "attachment.pdf")

    # TODO: what does this do?
    # TODO: no test coverage
    def check_confirm_adjustment(self, accounts_list):
        accounts_to_be_confirmed = {}
        for acc in accounts_list:
            unissued_corrections = self.get_unissued_corrections(acc)
            if len(unissued_corrections) > 0:
                sequences = [sequence for sequence, _, _ in unissued_corrections]
                total_adjustment = sum(adjustment for _, _, adjustment in
                                       unissued_corrections)
                accounts_to_be_confirmed[acc] = {
                    'correction_sequences': sequences,
                    'total_adjustment': total_adjustment
                }
        if accounts_to_be_confirmed:
            raise ConfirmMultipleAdjustments(accounts_to_be_confirmed)

    def _issue_bills(self, reebills):
        """
        Mark the given bills as issued, including applying corrections,
        and send an email to the customer for each one.
        :param reebills: list of ReeBills
        """
        issue_date = datetime.utcnow()
        for reebill in reebills:
            # a correction bill cannot be issued by itself
            assert reebill.version == 0
            reebill.issue(
                issue_date, self,
                corrections=reebill.reebill_customer.get_unissued_corrections())
            self.mail_reebill("issue_email_template.html", "Energy Bill Due",
                              reebill, reebill.email_recipient)

    def issue_and_mail(self, account, sequence, recipients=None):
        """this function issues a single reebill and sends out a confirmation
        email.
        """
        reebill = self.state_db.get_reebill(account, sequence, version=0)
        self._issue_bills([reebill])
        return [reebill.column_dict()]

    def issue_processed_and_mail(self):
        '''This function issues all processed reebills'''
        bills = self.state_db.get_issuable_reebills().all()
        self._issue_bills(bills)
        return [bill.column_dict() for bill in bills]

    # TODO this method has no test coverage. maybe combine it into
    # update_sequential_account_info and add to the test for that
    def update_bill_email_recipient(self, account, sequence, recepients):
        """ Finds a particular reebill by account and sequence,
            finds the connected customer and updates the customer's default
            email recipient(s)
        """
        reebill = self.state_db.get_reebill(account, sequence)
        reebill.reebill_customer.bill_email_recipient = recepients

    # TODO: no test coverage
    def render_reebill(self, account, sequence):
        reebill = self.state_db.get_reebill(account, sequence)
        self.reebill_file_handler.render(reebill)


    def issue_summary_for_bills(self, reebills, summary_recipient):
        """ For a set of ReeBills, make a summary and conctatenate
            all ReeBills to it.
            When a summary is issued, the summary has to consider
            a bill that is the primary one, so the first bill
            is in that list is used.  The reason is that bills in
            a summary can be mixed and for multiple properties.
        """

        # sweep up corrections and issue bills
        for b in reebills:
            issue_date = datetime.utcnow()
            b.issue(issue_date, self,
                    corrections=b.reebill_customer.get_unissued_corrections())

        # Summary depends on data of first ReeBill of those summarized 
        self.mail_summary("issue_summary_template.html", "Energy Bill(s) Due", reebills, summary_recipient)

        return reebills

    def toggle_reebill_processed(self, account, sequence,
                apply_corrections):
        '''Make the reebill given by account, sequence, processed if
        it is not processed or un-processed if it is processed. If there are
        un-issued corrections for the given account, 'apply_corrections' must
        be True or ConfirmAdjustment will be raised.
        '''
        session = Session()
        reebill = self.state_db.get_reebill(account, sequence)

        if reebill.issued:
            raise IssuedBillError("Can't modify an issued bill")

        issuable_reebill = session.query(ReeBill).join(ReeBillCustomer) \
                .join(UtilityAccount)\
                .filter(UtilityAccount.account==account)\
                .filter(ReeBill.version==0, ReeBill.issued==False)\
                .order_by(ReeBill.sequence).first()

        if reebill.processed:
            reebill.processed = False
        else:
            if reebill == issuable_reebill:
                unissued_corrections = self.get_unissued_corrections(account)

                # if there are corrections that are not already processed and
                # user has not confirmed applying
                # them, send back data for a confirmation message
                unprocessed_corrections = False
                for sequence, version, _ in unissued_corrections:
                    correction = self.state_db.get_reebill(account, sequence,
                                                           version)
                    if not correction.processed:
                        unprocessed_corrections = True
                        break
                if len(unissued_corrections) > 0 and unprocessed_corrections \
                        and not apply_corrections:
                    sequences = [sequence for sequence, _, _
                            in unissued_corrections]
                    total_adjustment = sum(adjustment
                            for _, _, adjustment in unissued_corrections)
                    raise ConfirmAdjustment(sequences, total_adjustment)

                # otherwise, mark corrected bills as processed
                if unprocessed_corrections:
                    for sequence, version, _ in unissued_corrections:
                        unissued_reebill = self.state_db.get_reebill(account,
                                                                     sequence)
                        if not unissued_reebill.processed:
                            self.compute_reebill(account, sequence)
                            unissued_reebill.processed = True

            self.compute_reebill(account, reebill.sequence)
            reebill.processed = True

    def get_create_customer_group(self, group_name):
        session = Session()
        try:
            result = session.query(CustomerGroup).filter_by(
                name=group_name).one()
        except NoResultFound:
            result = CustomerGroup(name=group_name, bill_email_recipient='')
            session.add(result)
            return result, True
        return result, False

    def set_payee_for_utility_account(self, account_id, payee):
        s = Session()
        try:
            customer = s.query(ReeBillCustomer).filter_by(
            utility_account_id=account_id).one()
            customer.payee = payee
        except NoResultFound:
            return

    def get_payee_for_utility_account(self, account_id):
        s = Session()
        try:
            customer = s.query(ReeBillCustomer).filter_by(
                utility_account_id=account_id).one()
        except NoResultFound:
            return None
        return customer.get_payee()


    def set_groups_for_utility_account(self, account_id, group_name_array):
        s = Session()
        try:
            customer = s.query(ReeBillCustomer).filter_by(
                utility_account_id=account_id).one()
        except NoResultFound:
            return

        # Remove the customer from groups whose names are not in
        # 'group_name_array'
        customer_groups = customer.get_groups()
        for g in customer_groups:
            if g.name not in group_name_array:
                g.remove(customer)

        # Add the customer to groups in group_name_array that they are not
        # yet part of
        customer_group_names = [g.name for g in customer_groups]
        for group_name in group_name_array:
            if group_name not in customer_group_names:
                new_group, _ = self.get_create_customer_group(group_name)
                new_group.add(customer)

    def update_discount_rate(self, utility_account_id, discount_rate):
        session = Session()
        try:
            reebill_customer = session.query(ReeBillCustomer).join(
                UtilityAccount,
                ReeBillCustomer.utility_account_id==UtilityAccount.id).\
                filter(UtilityAccount.id==utility_account_id).one()
        except NoResultFound:
            return
        reebill_customer.discountrate = discount_rate
        return reebill_customer

    def update_late_charge_rate(self, utility_account_id, late_charge_rate):
        session = Session()
        try:
            reebill_customer = session.query(ReeBillCustomer).join(
                UtilityAccount,
                ReeBillCustomer.utility_account_id==UtilityAccount.id).\
                filter(UtilityAccount.id==utility_account_id).one()
        except NoResultFound:
            return
        reebill_customer.latechargerate = late_charge_rate
        return reebill_customer

    def get_payment_info_for_bills(self):
        """Return a Query that gets all reebills with information whether
        Bill payments are applied
        """
        s = Session()
        a = s.query(Payment.credit, Payment.date_applied,
                Payment.date_received, ReeBillCustomer.name.label('name'),
                ReeBillCustomer.id.label('reebill_customer_id'),
                ReeBillCustomer.payee, Address.street, Address.state,
                Address.city, UtilityAccount.account).join(ReeBillCustomer,
                Payment.reebill_customer_id==ReeBillCustomer.id).join(
                UtilityAccount,
                ReeBillCustomer.utility_account_id==UtilityAccount.id).join(
                Address, UtilityAccount.fb_billing_address_id==Address.id).\
                subquery('a')
        b = s.query(ReeBill.reebill_customer_id, func.max(ReeBill.issue_date)
                    .label('max_issue_date')).group_by(
                    ReeBill.reebill_customer_id).subquery('b')
        outer_select = s.query(a.c.account, a.c.payee, a.c.city, a.c.state,
                            a.c.street, a.c.credit, a.c.date_received,
                            a.c.date_applied, b.c.max_issue_date).join(b,
                            a.c.reebill_customer_id==b.c.reebill_customer_id)
        return outer_select

    def write_csv(self, reebills_data, file):
        """Write CSV of reebills payment data to 'file'.
        :param reebills_data: iterator of Reebills to include data from.
        :param file: destination file.
        """
        writer = DictWriter(file, fieldnames=[
            "Account",
            "Remit To",
            "Billing Address",
            "Credit Amount",
            "Date Received",
            "Payment Applied",
            "Date Applied",
            "Max Issue Date"
        ])
        writer.writeheader()
        for row in reebills_data.yield_per(self.QUERY_BATCH_SIZE):
            writer.writerow({
                "Account": row.account,
                "Remit To": row.payee,
                "Billing Address": row.street + ',' + row.city + ',' + row.state,
                "Credit Amount": row.credit,
                "Date Received": row.date_received,
                "Payment Applied": True if row.date_applied >
                                           row.max_issue_date else False,
                "Date Applied": row.date_applied,
                "Max Issue Date": row.max_issue_date
            })<|MERGE_RESOLUTION|>--- conflicted
+++ resolved
@@ -16,17 +16,10 @@
 from core.model.utilbill import UtilBill
 from reebill.reebill_file_handler import SummaryFileGenerator
 from reebill.reebill_model import (ReeBill, Reading, ReeBillCustomer,
-<<<<<<< HEAD
-                                   CustomerGroup)
+                                   CustomerGroup, Payment)
 from core.exceptions import NoSuchBillException, FormulaError, BillingError
 from reebill.exceptions import IssuedBillError, ConfirmAdjustment, \
     ConfirmMultipleAdjustments
-=======
-                                   CustomerGroup, Payment)
-from exc import (IssuedBillError, NoSuchBillException, ConfirmAdjustment,
-                 FormulaError, RegisterError, BillingError,
-                 ConfirmMultipleAdjustments)
->>>>>>> 0f15302c
 from core.utilbill_processor import ACCOUNT_NAME_REGEX
 from util.dateutils import ISO_8601_DATETIME
 from util.pdf import PDFConcatenator
