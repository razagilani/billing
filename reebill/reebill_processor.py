from csv import DictWriter
import os
import traceback
import re
from datetime import datetime
from StringIO import StringIO
from itertools import groupby

from sqlalchemy.sql import desc
from sqlalchemy import not_, func
from sqlalchemy.orm.exc import NoResultFound
from jinja2 import Template

from core.model import (Address, Session,
                           MYSQLDB_DATETIME_MIN, UtilityAccount, Register)
from core.model.utilbill import UtilBill
from reebill.reebill_file_handler import SummaryFileGenerator
from reebill.reebill_model import (ReeBill, Reading, ReeBillCustomer,
                                   CustomerGroup, Payment)
<<<<<<< HEAD
from core.exceptions import NoSuchBillException, FormulaError, BillingError
from reebill.exceptions import IssuedBillError, ConfirmAdjustment, \
    ConfirmMultipleAdjustments
=======
from exc import (IssuedBillError, NoSuchBillException, ConfirmAdjustment,
                 FormulaError, RegisterError, BillingError,
                 ConfirmMultipleAdjustments)
>>>>>>> 429134fb
from core.utilbill_processor import ACCOUNT_NAME_REGEX
from util.dateutils import ISO_8601_DATETIME
from util.pdf import PDFConcatenator


class ReebillProcessor(object):
    ''''Does a mix of the following things:
    - Operations on reebills: create, delete, compute, etc.
    etc.
    - CRUD on child objects of ReeBill that are closely associated
    with ReeBills, like ReeBillCharges and Readings.
    - CRUD on Payments.
    - CRUD on ReeBillCustomers.
    - Generating JSON data for the ReeBill UI.
    Each of these things should be separated into its own class (especially
    the UI-related methods), except maybe the first two can stay in the same
    class.
    '''

    # number of rows to load into memory at once
    QUERY_BATCH_SIZE = 100

    def __init__(self, state_db, payment_dao, nexus_util, bill_mailer,
                 reebill_file_handler, ree_getter, journal_dao, logger=None):
        self.state_db = state_db
        self.payment_dao = payment_dao
        self.nexus_util = nexus_util
        self.bill_mailer = bill_mailer
        self.ree_getter = ree_getter
        self.reebill_file_handler = reebill_file_handler
        self.logger = logger
        self.journal_dao = journal_dao

    # TODO rename this to something that makes sense
    def get_hypothetical_matched_charges(self, reebill_id):
        """Gets all hypothetical charges from a reebill for a service and
        matches the actual charge to each hypotheitical charge
        TODO: This method has no test coverage!"""
        reebill = self.state_db.get_reebill_by_id(reebill_id)
        return [{
            'rsi_binding': reebill_charge.rsi_binding,
            'description': reebill_charge.description,
            'actual_quantity': reebill_charge.a_quantity,
            'quantity': reebill_charge.h_quantity,
            'unit': reebill_charge.unit,
            'rate': reebill_charge.rate,
            'actual_total': reebill_charge.a_total,
            'total': reebill_charge.h_total,
        } for reebill_charge in reebill.charges]

    def get_sequential_account_info(self, account, sequence):
        reebill = self.state_db.get_reebill(account, sequence)
        def address_to_dict(self):
            return {
                'addressee': self.addressee,
                'street': self.street,
                'city': self.city,
                'state': self.state,
                'postal_code': self.postal_code,
                }
        b_addr_dict = address_to_dict(reebill.billing_address)
        s_addr_dict = address_to_dict(reebill.service_address)
        return {
            'billing_address': b_addr_dict,
            'service_address': s_addr_dict,
            'discount_rate': reebill.discount_rate,
            'late_charge_rate': reebill.late_charge_rate,
        }

    def update_sequential_account_info(self, account, sequence,
            discount_rate=None, late_charge_rate=None, processed=None,
            ba_addressee=None, ba_street=None, ba_city=None, ba_state=None,
            ba_postal_code=None,
            sa_addressee=None, sa_street=None, sa_city=None, sa_state=None,
            sa_postal_code=None):
        """Update fields for the reebill given by account, sequence
        corresponding to the "sequential account information" form in the UI,
        """
        reebill = self.state_db.get_reebill(account, sequence)
        reebill.check_editable()

        if discount_rate is not None:
            reebill.discount_rate = discount_rate
        if late_charge_rate is not None:
            reebill.late_charge_rate = late_charge_rate
        if processed is not None:
            reebill.processed = processed
        if ba_addressee is not None:
            reebill.billing_address.addressee = ba_addressee
        if ba_state is not None:
            reebill.billing_address.state = ba_state
        if ba_street is not None:
            reebill.billing_address.street = ba_street
        if ba_city is not None:
            reebill.billing_address.city = ba_city
        if ba_postal_code is not None:
            reebill.billing_address.postal_code = ba_postal_code

        if sa_addressee is not None:
            reebill.service_address.addressee = sa_addressee
        if sa_state is not None:
            reebill.service_address.state = sa_state
        if sa_street is not None:
            reebill.service_address.street = sa_street
        if sa_city is not None:
            reebill.service_address.city = sa_city
        if sa_postal_code is not None:
            reebill.service_address.postal_code = sa_postal_code

        return reebill

    def compute_reebill(self, account, sequence, version='max'):
        """Most of this code, if not all, should be in ReeBill itself.
        """
        reebill = self.state_db.get_reebill(account, sequence, version)
        reebill.compute_charges()
        reebill.late_charge = self.get_late_charge(
            reebill, datetime.utcnow().date()) or 0

        # compute adjustment: this bill only gets an adjustment if it's the
        # earliest unissued version-0 bill, i.e. it meets 2 criteria:
        # (1) it's a version-0 bill, not a correction
        # (2) at least the 0th version of its predecessor has been issued (it
        #     may have an unissued correction; if so, that correction will
        #     contribute to the adjustment on this bill)
        predecessor = self.state_db.get_predecessor(reebill, version=0)
        reebill.set_adjustment(predecessor, self)

        # calculate payments:

        original_version = self.state_db.get_original_version(reebill)
        if reebill.sequence == 1:
            # include all payments since the beginning of time, in case there
            # happen to be any (which there shouldn't be--no one would pay
            # before receiving their first bill).
            # if any version of this bill has been issued, get payments up
            # until the issue date; otherwise get payments up until the
            # present.
            payments = self.payment_dao.get_total_payment_since(
                    account, MYSQLDB_DATETIME_MIN,
                    # will be None if original_version is not issued
                    end=original_version.issue_date)
            reebill.set_payments(payments, 0)
            return reebill

        assert reebill.sequence > 1
        if not predecessor.issued:
            # if predecessor is not issued, there's no way to tell what
            # payments will go in this bill instead of a previous bill, so
            # assume there are none (all payments since last issue date
            # go in the account's first unissued bill)
            reebill.set_payments([], predecessor.balance_due)
            return reebill

        assert reebill.sequence > 1 and predecessor.issued
        # all payments between issue date of predecessor and issue date of
        # the current bill (or today if not issued) apply to this bill
        payments = self.payment_dao.get_total_payment_since(account,
            predecessor.issue_date, end=original_version.issue_date)
        reebill.set_payments(payments, predecessor.balance_due)
        return reebill

    def roll_reebill(self, account, start_date=None, estimate=False):
        """ Create first or roll the next reebill for given account.
        After the bill is rolled, this function also binds renewable energy data
        and computes the bill by default. This behavior can be modified by
        adjusting the appropriate parameters.
        :param 'start_date': datetime, must be given for the first reebill.
        :param estimate: bool: whether to use real or estimated measurements
        of renewable energy consumption.
        """
        session = Session()
        customer = self.state_db.get_reebill_customer(account)
        last_reebill = customer.get_last_bill()

        if last_reebill is None:
            # No Reebills are associated with this account: Create the first one
            assert start_date is not None
            new_sequence = 1
        else:
            start_date = last_reebill.get_period_end()
            new_sequence = last_reebill.sequence + 1
        new_utilbill = session.query(UtilBill).filter(
            UtilBill.utility_account == customer.utility_account).filter(
            not_(UtilBill.reebills.any())).filter(
            UtilBill.period_start >= start_date).order_by(
            UtilBill.period_start).first()
        if new_utilbill is None:
            raise NoSuchBillException(
                "No utility bill found starting on/after %s" % start_date)
        if not new_utilbill.processed:
            raise BillingError('Utility bill must be processed')

        # create reebill row in state database
        new_reebill = ReeBill(
            customer, new_sequence, utilbill=new_utilbill,
            billing_address=new_utilbill.billing_address.clone(),
            service_address=new_utilbill.service_address.clone())

        # assign Reading objects to the ReeBill based on registers from the
        # utility bill document
        if last_reebill is None or estimate:
            # this is the first reebill: choose only total register, which is
            #  guaranteed to exist
            reg_total_register = next(r for r in new_utilbill._registers if
                                      r.register_binding == Register.TOTAL)
            new_reebill.readings = [Reading.create_from_register(
                reg_total_register, estimate=estimate)]
        else:
            # not the first reebill: copy readings from the previous one
            # TODO: this could be bad if the last bill was estimated
            new_reebill.update_readings_from_reebill(last_reebill.readings)
            new_reebill.copy_reading_conventional_quantities_from_utility_bill()
        session.add(new_reebill)
        session.add_all(new_reebill.readings)

        self.ree_getter.update_renewable_readings(new_reebill)

        try:
            self.compute_reebill(account, new_sequence)
        except FormulaError as e:
            self.logger.error("Error when computing reebill %s: %s" % (
                    new_reebill, e))
        return new_reebill

    def new_version(self, account, sequence):
        """Creates a new version of the given reebill: duplicates the Reebill,
        re-computes the it, saves it, and increments the max_version number in
        MySQL. Returns the the new reebill.
        """
        if sequence <= 0:
            raise ValueError('Only sequence >= 0 can have multiple versions.')
        if not self.state_db.is_issued(account, sequence):
            raise ValueError("Can't create new version of an un-issued bill.")

        old_reebill = self.state_db.get_reebill(account, sequence)
        reebill = old_reebill.make_correction()

        self.ree_getter.update_renewable_readings(reebill)
        try:
            self.compute_reebill(account, sequence, reebill.version)
        except Exception as e:
            # NOTE: catching Exception is awful and horrible and terrible and
            # you should never do it, except when you can't think of any other
            # way to accomplish the same thing. ignoring the error here allows
            # a new version of the bill to be created even when it can't be
            # computed (e.g. the rate structure is broken and the user wants to
            # edit it, but can't until the new version already exists).
            self.logger.error(("In Process.new_version, couldn't compute new "
                    "version %s of reebill %s-%s: %s\n%s") % (
                    reebill.version, reebill.get_account(),
                    reebill.sequence, e, traceback.format_exc()))
        return reebill

    def get_unissued_corrections(self, account):
        """Returns [(sequence, max_version, balance adjustment)] of all
        un-issued versions of reebills > 0 for the given account."""
        result = []
        for seq, max_version in self.state_db.get_unissued_corrections(account):
            # adjustment is difference between latest version's
            # charges and the previous version's
            assert max_version > 0
            latest_version = self.state_db.get_reebill(account, seq,
                    version=max_version)
            prev_version = self.state_db.get_reebill(account, seq,
                    version=max_version - 1)
            adjustment = latest_version.total - prev_version.total
            result.append((seq, max_version, adjustment))
        return result

    # deprecated--do not use
    def issue_corrections(self, account, target_sequence, issue_date):
        '''Applies adjustments from all unissued corrections for 'account' to
        the reebill given by 'target_sequence', and marks the corrections as
        issued.'''
        # corrections can only be applied to an un-issued reebill whose version
        # is 0
        target_max_version = self.state_db.max_version(account, target_sequence)

        reebill = self.state_db.get_reebill(account, target_sequence,
                                            target_max_version)
        if reebill.issued or reebill.version > 0:
            raise ValueError(("Can't apply corrections to %s-%s, "
                    "because the latter is an issued reebill or another "
                    "correction.") % (account, target_sequence))

        all_unissued_corrections = self.get_unissued_corrections(account)

        if len(all_unissued_corrections) == 0:
            # no corrections to apply
            return

        if not reebill.processed:
            self.compute_reebill(account, target_sequence,
                version=target_max_version)

        # issue each correction
        for correction in all_unissued_corrections:
            correction_sequence, _, _ = correction
            correction_reebill = self.state_db.get_reebill(account,
                                                           correction_sequence)
            correction_reebill.issue(issue_date, self)

    def get_total_adjustment(self, account):
        '''Returns total adjustment that should be applied to the next issued
        reebill for 'account' (i.e. the earliest unissued version-0 reebill).
        This adjustment is the sum of differences in totals between each
        unissued correction and the previous version it corrects.'''
        return sum(adjustment for (sequence, version, adjustment) in
                self.get_unissued_corrections(account))

    def get_late_charge(self, reebill, day):
        '''Returns the late charge for the given reebill on 'day', which is the
        present by default. ('day' will only affect the result for a bill that
        hasn't been issued yet: there is a late fee applied to the balance of
        the previous bill when only when that previous bill's due date has
        passed.) Late fees only apply to bills whose predecessor has been
        issued; 0 is returned if the predecessor has not been issued. (The
        first bill and the sequence 0 template bill always have a late charge
        of 0.)'''
        predecessor = self.state_db.get_predecessor(reebill)
        predecessor0 = self.state_db.get_predecessor(
            self.state_db.get_original_version(reebill), version=0)

        # the first bill, an unissued bill, or any bill before the due date
        # of its predecessor has no late charge
        if (reebill.sequence <= 1 or not predecessor.issued or
            day <= predecessor0.due_date):
            return 0

        # the balance on which a late charge is based is not necessarily the
        # current bill's balance_forward or the "outstanding balance": it's the
        # least balance_due of any issued version of the predecessor (as if it
        # had been charged on version 0's issue date, even if the version
        # chosen is not 0).
        min_balance_due = Session().query(func.min(ReeBill.balance_due))\
                .filter(ReeBill.reebill_customer == reebill.reebill_customer)\
                .filter(ReeBill.sequence == reebill.sequence - 1).scalar()
        total_payment = sum(p.credit for p in
                            self.payment_dao.get_total_payment_since(
                                reebill.get_account(), predecessor0.issue_date))
        source_balance = min_balance_due - total_payment
        #Late charges can only be positive
        return (reebill.late_charge_rate) * max(0, source_balance)

    def delete_reebill(self, account, sequence):
        '''Deletes the the given reebill and its utility bill associations.
        A reebill version has been issued can't be deleted. Returns the version
        of the reebill that was deleted.'''
        session = Session()
        reebill = self.state_db.get_reebill(account, sequence)
        reebill.check_editable()
        if reebill.version == 0 and reebill.sequence < \
                self.state_db.last_sequence(account):
            raise IssuedBillError("Only the last reebill can be deleted")
        version = reebill.version

        # NOTE session.delete() fails with an errror like "InvalidRequestError:
        # Instance '<ReeBill at 0x353cbd0>' is not persisted" if the object has
        # not been persisted (i.e. flushed from SQLAlchemy cache to database)
        # yet; the author says on Stack Overflow to use 'expunge' if the object
        # is in 'session.new' and 'delete' otherwise, but for some reason
        # 'reebill' does not get into 'session.new' when session.add() is
        # called. i have not solved this problem yet.
        session.delete(reebill)

        # Delete the PDF associated with a reebill if it was version 0
        # because we believe it is confusing to delete the pdf when
        # when a version still exists
        if version == 0:
            self.reebill_file_handler.delete_file(reebill, ignore_missing=True)
        return version

    def create_new_account(self, account, name, service_type, discount_rate,
            late_charge_rate, billing_address, service_address,
            template_account, utility_account_number, payee):
        '''Creates a new account with utility bill template copied from the
        last utility bill of 'template_account' (which must have at least one
        utility bill).
        
        'billing_address' and 'service_address' are dictionaries containing the
        addresses for the utility bill. The address format should be the
        utility bill address format.

        Returns the new state.Customer.'''
        if self.state_db.account_exists(account):
            raise ValueError("Account %s already exists" % account)

        # validate parameters
        if not re.match(ACCOUNT_NAME_REGEX, account):
            raise ValueError('Invalid account number')
        if not 0 <= discount_rate <= 1:
            raise ValueError('Discount rate must be between 0 and 1 inclusive')
        if not 0 <= late_charge_rate <=1:
            raise ValueError(('Late charge rate must be between 0 and 1 '
                              'inclusive'))
        if service_type not in (None,) + ReeBillCustomer.SERVICE_TYPES:
            raise ValueError('Unknown service type "%s"' % service_type)

        session = Session()
        template_utility_account = session.query(UtilityAccount).filter_by(
                account=template_account).one()
        last_utility_bill = session.query(UtilBill)\
                .join(UtilityAccount).filter(UtilBill.utility_account==template_utility_account)\
                .order_by(desc(UtilBill.period_end)).first()
        if last_utility_bill is None:
            utility = template_utility_account.fb_utility
            supplier = template_utility_account.fb_supplier
            rate_class = template_utility_account.fb_rate_class
        else:
            utility = last_utility_bill.utility
            supplier = last_utility_bill.supplier
            rate_class = last_utility_bill.rate_class

        new_utility_account = UtilityAccount(
            name, account, utility, supplier, rate_class,
            Address(**billing_address),
            Address(**service_address),
            account_number=utility_account_number)

        session.add(new_utility_account)

        if service_type is not None:
            new_reebill_customer = ReeBillCustomer(
                name=name, discount_rate=discount_rate,
                late_charge_rate=late_charge_rate, service=service_type,
                bill_email_recipient='example@example.com',
                utility_account=new_utility_account,
                payee=payee)
            session.add(new_reebill_customer)
            session.flush()
            return new_reebill_customer

    # deprecated--do not use!
    def issue(self, account, sequence, issue_date=None):
        if issue_date is None:
            issue_date = datetime.utcnow()
        reebill = self.state_db.get_reebill(account, sequence)
        reebill.issue(issue_date, self)

    def update_reebill_readings(self, account, sequence):
        '''Replace the readings of the reebill given by account, sequence
        with a new set of readings that matches the reebill's utility bill.
        '''
        reebill = self.state_db.get_reebill(account, sequence)
        reebill.check_editable()
        reebill.replace_readings_from_utility_bill_registers(reebill.utilbill)
        return reebill

    def bind_renewable_energy(self, account, sequence):
        reebill = self.state_db.get_reebill(account, sequence)
        reebill.check_editable()
        self.ree_getter.update_renewable_readings(reebill, use_olap=True)

    # used to email a reebill for a variety of business reasons
    def mail_reebill(self, template_filename, subject, reebill, recipient_list):

        # render the bill to ensure pdf file exists
        self.reebill_file_handler.render(reebill)

        # read the pdf file data in
        bill_file_contents = self.reebill_file_handler.get_file_contents(reebill)

        # superset of all fields for all templates
        bill_date = "%s" % reebill.get_period()[1]
        merge_fields = {
            'subject': subject,
            'street': reebill.service_address.street,
            'balance_forward': round(reebill.balance_forward, 2),
            'balance_due': round(reebill.balance_due, 2),
            'bill_date': bill_date,
            'ree_charge': reebill.ree_charge,
            'last_bill': "%.5d_%.4d.pdf" % (int(reebill.get_account()),int(reebill.sequence)),
            'display_file_path': self.reebill_file_handler.get_file_display_path(reebill)
        }

        self.merge_and_mail(template_filename, merge_fields, bill_file_contents, recipient_list)

    def mail_summary(self, template_filename, subject, reebills, recipient_list):
        """
        Used to mail a summary, for a variety of business reasons denoted in subject
        :param template_filename: String describing file name of the jinja2 template
        :param subject: String which is a fragment placed into subject line
        :param reebills: list of reebill instances
        :param recipient_list: list of strings containing email addresses
        :return:
        """

        # for all of the reebills passed in, group by account and find the latest bill. Take balance_due from it.
        # group reebills by account
        sorted_by_account = sorted(reebills, key=lambda reebill: reebill.get_account())
        account_group = {}
        for k, g in groupby(sorted_by_account, key=lambda sorted_reebill: sorted_reebill.get_account()):
            account_group[k] = list(g)

        # for each set of reebills by account, find greatest sequence number
        balance_due = 0
        for account, reebills_by_account in account_group.iteritems():
            # are there any reebills?
            if reebills_by_account:
                # if so, sort them
                sorted_reebills = sorted(reebills_by_account, key=lambda sorted_reebill: sorted_reebill.sequence, reverse=True)
                # and take the balance_due from the greatest sequence number (most recent bill per account)
                balance_due = balance_due + sorted_reebills[0].balance_due

        # Set up the fields to be shown in the email msg
        merge_fields = {
            'subject': subject,
            'balance_due': balance_due,
            'bill_date': max(b.get_period_end() for b in reebills),
            'display_file_path': "summary.pdf"
        }

        # create combined PDF file
        summary_file_contents = StringIO()
        sfg = SummaryFileGenerator(self.reebill_file_handler, PDFConcatenator())
        sfg.generate_summary_file(reebills, merge_fields, summary_file_contents)
        summary_file_contents.seek(0)

        self.merge_and_mail(template_filename, merge_fields, summary_file_contents.getvalue(), [recipient_list])

    def merge_and_mail(self, template_filename, fields, attachment, recipient_list):

        # Identify the jinja2 template by filename
        TEMPLATE_FILE_PATH = os.path.join(
            os.path.dirname(os.path.realpath(__file__)),
            '..', 'reebill', 'reebill_templates', template_filename)

        # Load the jinja2 template 
        with open(TEMPLATE_FILE_PATH) as template_file:
            template_html = template_file.read()
        
        # Render the jinja2 template with template fields
        html_body = Template(template_html).render(fields)
        if isinstance(recipient_list, list):
            recipient_list = ', '.join(recipient_list)
        # Hand this content off to the mailer
        self.bill_mailer.mail(
            recipient_list,
            "Nextility: %s" % fields["subject"] 
                if "subject" in fields and fields["subject"] is not None 
                else "Your Renewable Energy Bill(s)",
            html_body,
            attachment,
            fields["display_file_path"] 
                if "display_file_path" in fields and fields["display_file_path"] is not None 
                else "attachment.pdf")

    # TODO: what does this do?
    # TODO: no test coverage
    def check_confirm_adjustment(self, accounts_list):
        accounts_to_be_confirmed = {}
        for acc in accounts_list:
            unissued_corrections = self.get_unissued_corrections(acc)
            if len(unissued_corrections) > 0:
                sequences = [sequence for sequence, _, _ in unissued_corrections]
                total_adjustment = sum(adjustment for _, _, adjustment in
                                       unissued_corrections)
                accounts_to_be_confirmed[acc] = {
                    'correction_sequences': sequences,
                    'total_adjustment': total_adjustment
                }
        if accounts_to_be_confirmed:
            raise ConfirmMultipleAdjustments(accounts_to_be_confirmed)

    def _issue_bills(self, reebills):
        """
        Mark the given bills as issued, including applying corrections,
        and send an email to the customer for each one.
        :param reebills: list of ReeBills
        """
        issue_date = datetime.utcnow()
        for reebill in reebills:
            # a correction bill cannot be issued by itself
            assert reebill.version == 0
            reebill.issue(
                issue_date, self,
                corrections=reebill.reebill_customer.get_unissued_corrections())
            self.mail_reebill("issue_email_template.html", "Energy Bill Due",
                              reebill, reebill.email_recipient)

    def issue_and_mail(self, account, sequence, recipients=None):
        """this function issues a single reebill and sends out a confirmation
        email.
        """
        reebill = self.state_db.get_reebill(account, sequence, version=0)
        self._issue_bills([reebill])
        return [reebill.column_dict()]

    def issue_processed_and_mail(self):
        '''This function issues all processed reebills'''
        bills = self.state_db.get_issuable_reebills().all()
        self._issue_bills(bills)
        return [bill.column_dict() for bill in bills]

    # TODO this method has no test coverage. maybe combine it into
    # update_sequential_account_info and add to the test for that
    def update_bill_email_recipient(self, account, sequence, recepients):
        """ Finds a particular reebill by account and sequence,
            finds the connected customer and updates the customer's default
            email recipient(s)
        """
        reebill = self.state_db.get_reebill(account, sequence)
        reebill.reebill_customer.bill_email_recipient = recepients

    # TODO: no test coverage
    def render_reebill(self, account, sequence):
        reebill = self.state_db.get_reebill(account, sequence)
        self.reebill_file_handler.render(reebill)


    def issue_summary_for_bills(self, reebills, summary_recipient):
        """ For a set of ReeBills, make a summary and conctatenate
            all ReeBills to it.
            When a summary is issued, the summary has to consider
            a bill that is the primary one, so the first bill
            is in that list is used.  The reason is that bills in
            a summary can be mixed and for multiple properties.
        """

        # sweep up corrections and issue bills
        for b in reebills:
            issue_date = datetime.utcnow()
            b.issue(issue_date, self,
                    corrections=b.reebill_customer.get_unissued_corrections())

        # Summary depends on data of first ReeBill of those summarized 
        self.mail_summary("issue_summary_template.html", "Energy Bill(s) Due", reebills, summary_recipient)

        return reebills

    def toggle_reebill_processed(self, account, sequence,
                apply_corrections):
        '''Make the reebill given by account, sequence, processed if
        it is not processed or un-processed if it is processed. If there are
        un-issued corrections for the given account, 'apply_corrections' must
        be True or ConfirmAdjustment will be raised.
        '''
        session = Session()
        reebill = self.state_db.get_reebill(account, sequence)

        if reebill.issued:
            raise IssuedBillError("Can't modify an issued bill")

        issuable_reebill = session.query(ReeBill).join(ReeBillCustomer) \
                .join(UtilityAccount)\
                .filter(UtilityAccount.account==account)\
                .filter(ReeBill.version==0, ReeBill.issued==False)\
                .order_by(ReeBill.sequence).first()

        if reebill.processed:
            reebill.processed = False
        else:
            if reebill == issuable_reebill:
                unissued_corrections = self.get_unissued_corrections(account)

                # if there are corrections that are not already processed and
                # user has not confirmed applying
                # them, send back data for a confirmation message
                unprocessed_corrections = False
                for sequence, version, _ in unissued_corrections:
                    correction = self.state_db.get_reebill(account, sequence,
                                                           version)
                    if not correction.processed:
                        unprocessed_corrections = True
                        break
                if len(unissued_corrections) > 0 and unprocessed_corrections \
                        and not apply_corrections:
                    sequences = [sequence for sequence, _, _
                            in unissued_corrections]
                    total_adjustment = sum(adjustment
                            for _, _, adjustment in unissued_corrections)
                    raise ConfirmAdjustment(sequences, total_adjustment)

                # otherwise, mark corrected bills as processed
                if unprocessed_corrections:
                    for sequence, version, _ in unissued_corrections:
                        unissued_reebill = self.state_db.get_reebill(account,
                                                                     sequence)
                        if not unissued_reebill.processed:
                            self.compute_reebill(account, sequence)
                            unissued_reebill.processed = True

            self.compute_reebill(account, reebill.sequence)
            reebill.processed = True

    def get_create_customer_group(self, group_name):
        session = Session()
        try:
            result = session.query(CustomerGroup).filter_by(
                name=group_name).one()
        except NoResultFound:
            result = CustomerGroup(name=group_name, bill_email_recipient='')
            session.add(result)
            return result, True
        return result, False

    def set_payee_for_utility_account(self, account_id, payee):
        s = Session()
        try:
            customer = s.query(ReeBillCustomer).filter_by(
            utility_account_id=account_id).one()
            customer.payee = payee
        except NoResultFound:
            return

    def get_payee_for_utility_account(self, account_id):
        s = Session()
        try:
            customer = s.query(ReeBillCustomer).filter_by(
                utility_account_id=account_id).one()
        except NoResultFound:
            return None
        return customer.get_payee()


    def set_groups_for_utility_account(self, account_id, group_name_array):
        s = Session()
        try:
            customer = s.query(ReeBillCustomer).filter_by(
                utility_account_id=account_id).one()
        except NoResultFound:
            return

        # Remove the customer from groups whose names are not in
        # 'group_name_array'
        customer_groups = customer.get_groups()
        for g in customer_groups:
            if g.name not in group_name_array:
                g.remove(customer)

        # Add the customer to groups in group_name_array that they are not
        # yet part of
        customer_group_names = [g.name for g in customer_groups]
        for group_name in group_name_array:
            if group_name not in customer_group_names:
                new_group, _ = self.get_create_customer_group(group_name)
                new_group.add(customer)

    def update_discount_rate(self, utility_account_id, discount_rate):
        session = Session()
        try:
            reebill_customer = session.query(ReeBillCustomer).join(
                UtilityAccount,
                ReeBillCustomer.utility_account_id==UtilityAccount.id).\
                filter(UtilityAccount.id==utility_account_id).one()
        except NoResultFound:
            return
        reebill_customer.discountrate = discount_rate
        return reebill_customer

    def update_late_charge_rate(self, utility_account_id, late_charge_rate):
        session = Session()
        try:
            reebill_customer = session.query(ReeBillCustomer).join(
                UtilityAccount,
                ReeBillCustomer.utility_account_id==UtilityAccount.id).\
                filter(UtilityAccount.id==utility_account_id).one()
        except NoResultFound:
            return
        reebill_customer.latechargerate = late_charge_rate
        return reebill_customer

    def get_payment_info_for_bills(self):
        """Return a Query that gets all reebills with information whether
        Bill payments are applied
        """
        s = Session()
        a = s.query(Payment.credit, Payment.date_applied,
                Payment.date_received, ReeBillCustomer.name.label('name'),
                ReeBillCustomer.id.label('reebill_customer_id'),
                ReeBillCustomer.payee, Address.street, Address.state,
                Address.city, UtilityAccount.account).join(ReeBillCustomer,
                Payment.reebill_customer_id==ReeBillCustomer.id).join(
                UtilityAccount,
                ReeBillCustomer.utility_account_id==UtilityAccount.id).join(
                Address, UtilityAccount.fb_billing_address_id==Address.id).\
                subquery('a')
        b = s.query(ReeBill.reebill_customer_id, func.max(ReeBill.issue_date)
                    .label('max_issue_date')).group_by(
                    ReeBill.reebill_customer_id).subquery('b')
        outer_select = s.query(a.c.account, a.c.payee, a.c.city, a.c.state,
                            a.c.street, a.c.credit, a.c.date_received,
                            a.c.date_applied, b.c.max_issue_date).join(b,
                            a.c.reebill_customer_id==b.c.reebill_customer_id)
        return outer_select

    def write_csv(self, reebills_data, file):
        """Write CSV of reebills payment data to 'file'.
        :param reebills_data: iterator of Reebills to include data from.
        :param file: destination file.
        """
        writer = DictWriter(file, fieldnames=[
            "Account",
            "Remit To",
            "Billing Address",
            "Credit Amount",
            "Date Received",
            "Payment Applied",
            "Date Applied",
            "Max Issue Date"
        ])
        writer.writeheader()
        for row in reebills_data.yield_per(self.QUERY_BATCH_SIZE):
            writer.writerow({
                "Account": row.account,
                "Remit To": row.payee,
                "Billing Address": row.street + ',' + row.city + ',' + row.state,
                "Credit Amount": row.credit,
                "Date Received": row.date_received,
<<<<<<< HEAD
                "Payment Applied": True if row.date_applied >
=======
                "Payment Applied": True if row.date_applied <
>>>>>>> 429134fb
                                           row.max_issue_date else False,
                "Date Applied": row.date_applied,
                "Max Issue Date": row.max_issue_date
            })<|MERGE_RESOLUTION|>--- conflicted
+++ resolved
@@ -17,15 +17,9 @@
 from reebill.reebill_file_handler import SummaryFileGenerator
 from reebill.reebill_model import (ReeBill, Reading, ReeBillCustomer,
                                    CustomerGroup, Payment)
-<<<<<<< HEAD
 from core.exceptions import NoSuchBillException, FormulaError, BillingError
 from reebill.exceptions import IssuedBillError, ConfirmAdjustment, \
     ConfirmMultipleAdjustments
-=======
-from exc import (IssuedBillError, NoSuchBillException, ConfirmAdjustment,
-                 FormulaError, RegisterError, BillingError,
-                 ConfirmMultipleAdjustments)
->>>>>>> 429134fb
 from core.utilbill_processor import ACCOUNT_NAME_REGEX
 from util.dateutils import ISO_8601_DATETIME
 from util.pdf import PDFConcatenator
@@ -836,11 +830,7 @@
                 "Billing Address": row.street + ',' + row.city + ',' + row.state,
                 "Credit Amount": row.credit,
                 "Date Received": row.date_received,
-<<<<<<< HEAD
-                "Payment Applied": True if row.date_applied >
-=======
                 "Payment Applied": True if row.date_applied <
->>>>>>> 429134fb
                                            row.max_issue_date else False,
                 "Date Applied": row.date_applied,
                 "Max Issue Date": row.max_issue_date
