import os
import traceback
import re
from datetime import datetime, timedelta

from sqlalchemy.sql import desc, functions
from sqlalchemy import not_, and_
from sqlalchemy import func

from billing.core.model import (Customer, UtilBill, Address, Session,
                           MYSQLDB_DATETIME_MIN)
from billing.reebill.state import (ReeBill, ReeBillCharge, Payment)
from billing.util.monthmath import Month
from billing.exc import IssuedBillError, NotIssuable, \
    NoSuchBillException, ConfirmAdjustment, FormulaError
from processing.reebill_procesor import ACCOUNT_NAME_REGEX


class ReebillProcessor(object):
    def __init__(self, state_db, nexus_util, bill_mailer, reebill_file_handler,
                 ree_getter, journal_dao, logger=None):
        self.state_db = state_db
        self.nexus_util = nexus_util
        self.bill_mailer = bill_mailer
        self.ree_getter = ree_getter
        self.reebill_file_handler = reebill_file_handler
        self.logger = logger
        self.journal_dao = journal_dao

    def create_payment(self, account, date_applied, description,
            credit, date_received=None):
        '''Wrapper to create_payment method in state.py'''
        return self.state_db.create_payment(account, date_applied, description,
            credit, date_received)

    def update_payment(self, id, date_applied, description, credit):
        session = Session()
        payment = session.query(Payment).filter_by(id=id).one()
        if payment.reebill_id is not None:
            raise IssuedBillError('payments cannot be changed after they are applied to an issued reebill')
        payment.date_applied = date_applied
        payment.description = description
        payment.credit = credit

    def delete_payment(self, oid):
        '''Wrapper to delete_payment method in state.py'''
        session = Session()
        payment = session.query(Payment).filter_by(id=oid).one()
        if payment.reebill_id is not None:
            raise IssuedBillError('payments cannot be deleted after they are applied to an issued reebill')
        self.state_db.delete_payment(oid)

    def get_payments(self, account):
        '''Wrapper to state_db.payments'''
        payments = self.state_db.payments(account)
        return [payment.column_dict() for payment in payments]


    # TODO rename this to something that makes sense
    def get_hypothetical_matched_charges(self, reebill_id):
        """Gets all hypothetical charges from a reebill for a service and
        matches the actual charge to each hypotheitical charge
        TODO: This method has no test coverage!"""
        reebill = self.state_db.get_reebill_by_id(reebill_id)
        return [{
            'rsi_binding': reebill_charge.rsi_binding,
            'description': reebill_charge.description,
            'actual_quantity': reebill_charge.a_quantity,
            'quantity': reebill_charge.h_quantity,
            'quantity_units': reebill_charge.quantity_unit,
            'rate': reebill_charge.rate,
            'actual_total': reebill_charge.a_total,
            'total': reebill_charge.h_total,
        } for reebill_charge in reebill.charges]

    def get_reebill_metadata_json(self, account):
        """Returns data describing all reebills for the given account, as list
        of JSON-ready dictionaries.
        """
        session = Session()

        # this subquery gets (customer_id, sequence, version) for all the
        # reebills whose version is the maximum in their (customer, sequence,
        # version) group.
        latest_versions_sq = session.query(ReeBill.customer_id,
                ReeBill.sequence,
                functions.max(ReeBill.version).label('max_version'))\
                .join(Customer)\
                .filter(Customer.account == account)\
                .order_by(ReeBill.customer_id, ReeBill.sequence).group_by(
                ReeBill.customer, ReeBill.sequence).subquery()

        # query ReeBill joined to the above subquery to get only
        # maximum-version bills, and also outer join to ReeBillCharge to get
        # sum of 0 or more charges associated with each reebill
        q = session.query(ReeBill).join(latest_versions_sq, and_(
                ReeBill.customer_id == latest_versions_sq.c.customer_id,
                ReeBill.sequence == latest_versions_sq.c.sequence,
                ReeBill.version == latest_versions_sq.c.max_version)
        ).outerjoin(ReeBillCharge)\
        .order_by(desc(ReeBill.sequence)).group_by(ReeBill.id)

        return [dict(rb.column_dict().items() +
                    [('total_error', self.get_total_error(account, rb.sequence))])
                for rb in q]

    def get_sequential_account_info(self, account, sequence):
        reebill = self.state_db.get_reebill(account, sequence)
        return {
            'billing_address': reebill.billing_address.to_dict(),
            'service_address': reebill.service_address.to_dict(),
            'discount_rate': reebill.discount_rate,
            'late_charge_rate': reebill.late_charge_rate,
        }

    def update_sequential_account_info(self, account, sequence,
            discount_rate=None, late_charge_rate=None, processed=None,
            ba_addressee=None, ba_street=None, ba_city=None, ba_state=None,
            ba_postal_code=None,
            sa_addressee=None, sa_street=None, sa_city=None, sa_state=None,
            sa_postal_code=None):
        """Update fields for the reebill given by account, sequence
        corresponding to the "sequential account information" form in the UI,
        """
        reebill = self.state_db.get_reebill(account, sequence)
        reebill.check_editable()

        if discount_rate is not None:
            reebill.discount_rate = discount_rate
        if late_charge_rate is not None:
            reebill.late_charge_rate = late_charge_rate
        if processed is not None:
            reebill.processed = processed
        if ba_addressee is not None:
            reebill.billing_address.addressee = ba_addressee
        if ba_state is not None:
            reebill.billing_address.state = ba_state
        if ba_street is not None:
            reebill.billing_address.street = ba_street
        if ba_city is not None:
            reebill.billing_address.city = ba_city
        if ba_postal_code is not None:
            reebill.billing_address.postal_code = ba_postal_code

        if sa_addressee is not None:
            reebill.service_address.addressee = sa_addressee
        if sa_state is not None:
            reebill.service_address.state = sa_state
        if sa_street is not None:
            reebill.service_address.street = sa_street
        if sa_city is not None:
            reebill.service_address.city = sa_city
        if sa_postal_code is not None:
            reebill.service_address.postal_code = sa_postal_code

        return reebill

    def compute_reebill(self, account, sequence, version='max'):
        '''Loads, computes, and saves the reebill
        '''
        reebill = self.state_db.get_reebill(account, sequence,
                version)
        reebill.check_editable()
        reebill.compute_charges()
        actual_total = reebill.get_total_actual_charges()

        reebill.utilbill.compute_charges()
        hypothetical_total = reebill.get_total_hypothetical_charges()
        reebill.ree_value = hypothetical_total - actual_total
        reebill.ree_charge = reebill.ree_value * (1 - reebill.discount_rate)
        reebill.ree_savings = reebill.ree_value * reebill.discount_rate

        # compute adjustment: this bill only gets an adjustment if it's the
        # earliest unissued version-0 bill, i.e. it meets 2 criteria:
        # (1) it's a version-0 bill, not a correction
        # (2) at least the 0th version of its predecessor has been issued (it
        #     may have an unissued correction; if so, that correction will
        #     contribute to the adjustment on this bill)
        if reebill.sequence == 1:
            reebill.total_adjustment = 0

            # include all payments since the beginning of time, in case there
            # happen to be any.
            # if any version of this bill has been issued, get payments up
            # until the issue date; otherwise get payments up until the
            # present.
            present_v0_issue_date = self.state_db.get_reebill(
                  account, sequence, version=0).issue_date
            if present_v0_issue_date is None:
                payments = self.state_db.get_total_payment_since(
                        account, MYSQLDB_DATETIME_MIN, payment_objects=True)
                self.compute_reebill_payments(payments, reebill)
            else:
                payments = self.state_db.get_total_payment_since(
                        account, MYSQLDB_DATETIME_MIN, end=present_v0_issue_date,
                        payment_objects=True)
                self.compute_reebill_payments(payments, reebill)
            # obviously balances are 0
            reebill.prior_balance = 0
            reebill.balance_forward = 0

            # NOTE 'calculate_statistics' is not called because statistics
            # section should already be zeroed out
        else:
            predecessor = self.state_db.get_reebill(account,
                    reebill.sequence - 1, version=0)
            if reebill.version == 0 and predecessor.issued:
                reebill.total_adjustment = self.get_total_adjustment(account)

            # get payment_received: all payments between issue date of
            # predecessor's version 0 and issue date of current reebill's version 0
            # (if current reebill is unissued, its version 0 has None as its
            # issue_date, meaning the payment period lasts up until the present)
            if predecessor.issued:
                # if predecessor's version 0 is issued, gather all payments from
                # its issue date until version 0 issue date of current bill, or
                # today if this bill has never been issued
                if self.state_db.is_issued(account, reebill.sequence,
                        version=0):
                    present_v0_issue_date = self.state_db.get_reebill(account,
                            reebill.sequence, version=0).issue_date
                    payments = self.state_db. \
                            get_total_payment_since(account,
                            predecessor.issue_date, end=present_v0_issue_date, payment_objects=True)
                    self.compute_reebill_payments(payments, reebill)
                else:
                    payments = self.state_db. \
                            get_total_payment_since(account,
                            predecessor.issue_date, payment_objects=True)
                    self.compute_reebill_payments(payments, reebill)
            else:
                # if predecessor is not issued, there's no way to tell what
                # payments will go in this bill instead of a previous bill, so
                # assume there are none (all payments since last issue date go in
                # the account's first unissued bill)
                reebill.payment_received = 0

            reebill.prior_balance = predecessor.balance_due
            reebill.balance_forward = predecessor.balance_due - \
                  reebill.payment_received + reebill.total_adjustment

        # include manually applied adjustment
        reebill.balance_forward += reebill.manual_adjustment

        # set late charge, if any (this will be None if the previous bill has
        # not been issued, 0 before the previous bill's due date, and non-0
        # after that)describe
        lc = self.get_late_charge(reebill)
        reebill.late_charge = lc or 0
        reebill.balance_due = reebill.balance_forward + reebill.ree_charge + \
                reebill.late_charge
        return reebill

    def compute_reebill_payments(self, payments, reebill):
        for payment in payments:
            payment.reebill_id = reebill.id
        reebill.payment_received = float(
                sum(payment.credit for payment in payments))

    def roll_reebill(self, account, start_date=None):
        """ Create first or roll the next reebill for given account.
        After the bill is rolled, this function also binds renewable energy data
        and computes the bill by default. This behavior can be modified by
        adjusting the appropriate parameters.
        'start_date': must be given for the first reebill.
        """
        session = Session()

        customer = self.state_db.get_customer(account)
        last_reebill_row = session.query(ReeBill)\
                .filter(ReeBill.customer == customer)\
                .order_by(desc(ReeBill.sequence), desc(ReeBill.version)).first()

        new_utilbills = []
        if last_reebill_row is None:
            # No Reebills are associated with this account: Create the first one
            assert start_date is not None
            utilbill = session.query(UtilBill)\
                    .filter(UtilBill.customer == customer)\
                    .filter(UtilBill.period_start >= start_date)\
                    .order_by(UtilBill.period_start).first()
            if utilbill is None:
                raise ValueError("No utility bill found starting on/after %s" %
                        start_date)
            new_utilbills.append(utilbill)
            new_sequence = 1
        else:
            # There are Reebills associated with this account: Create the next Reebill
            # First, find the successor to every utility bill belonging to the reebill
            # note that Hypothetical utility bills are excluded.
            for utilbill in last_reebill_row.utilbills:
                successor = session.query(UtilBill)\
                    .filter(UtilBill.customer == customer)\
                    .filter(not_(UtilBill._utilbill_reebills.any()))\
                    .filter(UtilBill.service == utilbill.service)\
                    .filter(UtilBill.utility == utilbill.utility)\
                    .filter(UtilBill.period_start >= utilbill.period_end)\
                    .order_by(UtilBill.period_end).first()
                if successor is None:
                    raise NoSuchBillException(("Couldn't find next "
                            "utility bill following %s") % utilbill)
                if successor.state == UtilBill.Hypothetical:
                    raise NoSuchBillException(('The next utility bill is '
                        '"hypothetical" so a reebill can\'t be based on it'))
                new_utilbills.append(successor)
            new_sequence = last_reebill_row.sequence + 1

        # currently only one service is supported
        assert len(new_utilbills) == 1

        # create reebill row in state database
        new_reebill = ReeBill(customer, new_sequence, 0,
                              utilbills=new_utilbills,
                              billing_address=Address.from_other(
                                new_utilbills[0].billing_address),
                              service_address=Address.from_other(
                                new_utilbills[0].service_address))

        # assign Reading objects to the ReeBill based on registers from the
        # utility bill document
        if last_reebill_row is None:
            new_reebill.replace_readings_from_utility_bill_registers(utilbill)
        else:
            new_reebill.update_readings_from_reebill(last_reebill_row.readings)
            new_reebill.copy_reading_conventional_quantities_from_utility_bill()
        session.add(new_reebill)
        session.add_all(new_reebill.readings)

        self.ree_getter.update_renewable_readings(
                self.nexus_util.olap_id(account), new_reebill, use_olap=True)

        try:
            self.compute_reebill(account, new_sequence)
        except FormulaError as e:
            self.logger.error("Error when computing reebill %s: %s" % (
                    new_reebill, e))
        return new_reebill

    def new_version(self, account, sequence):
        """Creates a new version of the given reebill: duplicates the Reebill,
        re-computes the it, saves it, and increments the max_version number in
        MySQL. Returns the the new reebill.
        """
        if sequence <= 0:
            raise ValueError('Only sequence >= 0 can have multiple versions.')
        if not self.state_db.is_issued(account, sequence):
            raise ValueError("Can't create new version of an un-issued bill.")

        max_version = self.state_db.max_version(account, sequence)
        reebill = self.state_db.increment_version(account, sequence)

        assert len(reebill.utilbills) == 1

        reebill.replace_readings_from_utility_bill_registers(reebill.utilbill)
        self.ree_getter.\
            update_renewable_readings(self.nexus_util.olap_id(account), reebill)
        try:
            self.compute_reebill(account, sequence, version=max_version+1)
        except Exception as e:
            # NOTE: catching Exception is awful and horrible and terrible and
            # you should never do it, except when you can't think of any other
            # way to accomplish the same thing. ignoring the error here allows
            # a new version of the bill to be created even when it can't be
            # computed (e.g. the rate structure is broken and the user wants to
            # edit it, but can't until the new version already exists).
            self.logger.error(("In Process.new_version, couldn't compute new "
                    "version %s of reebill %s-%s: %s\n%s") % (
                    reebill.version, reebill.customer.account,
                    reebill.sequence, e, traceback.format_exc()))

        return reebill

    def list_all_versions(self, account, sequence):
        ''' Returns all Reebills with sequence and account ordered by versions
            a list of dictionaries
        '''
        session = Session()
        q = session.query(ReeBill).join(Customer).with_lockmode('read')\
            .filter(Customer.account == account)\
            .filter(ReeBill.sequence == sequence)\
            .order_by(desc(ReeBill.version))

        return [rb.column_dict() for rb in q]

    def get_unissued_corrections(self, account):
        """Returns [(sequence, max_version, balance adjustment)] of all
        un-issued versions of reebills > 0 for the given account."""
        result = []
        for seq, max_version in self.state_db.get_unissued_corrections(account):
            # adjustment is difference between latest version's
            # charges and the previous version's
            assert max_version > 0
            latest_version = self.state_db.get_reebill(account, seq,
                    version=max_version)
            prev_version = self.state_db.get_reebill(account, seq,
                    version=max_version - 1)
            adjustment = latest_version.total - prev_version.total
            result.append((seq, max_version, adjustment))
        return result

    def issue_corrections(self, account, target_sequence):
        '''Applies adjustments from all unissued corrections for 'account' to
        the reebill given by 'target_sequence', and marks the corrections as
        issued.'''
        # corrections can only be applied to an un-issued reebill whose version
        # is 0
        target_max_version = self.state_db.max_version(account, target_sequence)
        if self.state_db.is_issued(account, target_sequence) \
                or target_max_version > 0:
            raise ValueError(("Can't apply corrections to %s-%s, "
                    "because the latter is an issued reebill or another "
                    "correction.") % (account, target_sequence))
        all_unissued_corrections = self.get_unissued_corrections(account)
        if len(all_unissued_corrections) == 0:
            raise ValueError('%s has no corrections to apply' % account)

        # recompute target reebill (this sets total adjustment) and save it
        reebill = self.state_db.get_reebill(account, target_sequence, target_max_version)
        if not reebill.processed:
            self.compute_reebill(account, target_sequence,
                version=target_max_version)

        # issue each correction
        for correction in all_unissued_corrections:
            correction_sequence, _, _ = correction
            self.issue(account, correction_sequence)

    def get_total_adjustment(self, account):
        '''Returns total adjustment that should be applied to the next issued
        reebill for 'account' (i.e. the earliest unissued version-0 reebill).
        This adjustment is the sum of differences in totals between each
        unissued correction and the previous version it corrects.'''
        return sum(adjustment for (sequence, version, adjustment) in
                self.get_unissued_corrections(account))

    def get_total_error(self, account, sequence):
        '''Returns the net difference between the total of the latest
        version (issued or not) and version 0 of the reebill given by account,
        sequence.'''
        earliest = self.state_db.get_reebill(account, sequence, version=0)
        latest = self.state_db.get_reebill(account, sequence, version='max')
        return latest.total - earliest.total

    def get_late_charge(self, reebill, day=None):
        '''Returns the late charge for the given reebill on 'day', which is the
        present by default. ('day' will only affect the result for a bill that
        hasn't been issued yet: there is a late fee applied to the balance of
        the previous bill when only when that previous bill's due date has
        passed.) Late fees only apply to bills whose predecessor has been
        issued; 0 is returned if the predecessor has not been issued. (The
        first bill and the sequence 0 template bill always have a late charge
        of 0.)'''
        session = Session()
        if day is None:
            day = datetime.utcnow().date()
        acc, seq = reebill.customer.account, reebill.sequence

        if reebill.sequence <= 1:
            return 0

        # unissued bill has no late charge
        if not self.state_db.is_issued(acc, seq - 1):
            return 0

        # late charge is 0 if version 0 of the previous bill is not overdue
        predecessor0 = self.state_db.get_reebill(acc, seq - 1,
                version=0)
        if day <= predecessor0.due_date:
            return 0

        # the balance on which a late charge is based is not necessarily the
        # current bill's balance_forward or the "outstanding balance": it's the
        # least balance_due of any issued version of the predecessor (as if it
        # had been charged on version 0's issue date, even if the version
        # chosen is not 0).
        customer = self.state_db.get_customer(acc)
        min_balance_due = session.query(func.min(ReeBill.balance_due))\
                .filter(ReeBill.customer == customer)\
                .filter(ReeBill.sequence == seq - 1).one()[0]
        source_balance = min_balance_due - \
                self.state_db.get_total_payment_since(acc,
                predecessor0.issue_date)
        #Late charges can only be positive
        return (reebill.late_charge_rate) * max(0, source_balance)

    def delete_reebill(self, account, sequence):
        '''Deletes the the given reebill and its utility bill associations.
        A reebill version has been issued can't be deleted. Returns the version
        of the reebill that was deleted.'''
        session = Session()
        reebill = self.state_db.get_reebill(account, sequence)
        reebill.check_editable()
        if reebill.version == 0 and reebill.sequence < \
                self.state_db.last_sequence(account):
            raise IssuedBillError("Only the last reebill can be deleted")
        version = reebill.version

        # NOTE session.delete() fails with an errror like "InvalidRequestError:
        # Instance '<ReeBill at 0x353cbd0>' is not persisted" if the object has
        # not been persisted (i.e. flushed from SQLAlchemy cache to database)
        # yet; the author says on Stack Overflow to use 'expunge' if the object
        # is in 'session.new' and 'delete' otherwise, but for some reason
        # 'reebill' does not get into 'session.new' when session.add() is
        # called. i have not solved this problem yet.
        session.delete(reebill)

        # Delete the PDF associated with a reebill if it was version 0
        # because we believe it is confusing to delete the pdf when
        # when a version still exists
        if version == 0:
            self.reebill_file_handler.delete_file(reebill, ignore_missing=True)
        return version

    def create_new_account(self, account, name, service_type, discount_rate,
            late_charge_rate, billing_address, service_address,
            template_account):
        '''Creates a new account with utility bill template copied from the
        last utility bill of 'template_account' (which must have at least one
        utility bill).
        
        'billing_address' and 'service_address' are dictionaries containing the
        addresses for the utility bill. The address format should be the
        utility bill address format.

        Returns the new state.Customer.'''
        if self.state_db.account_exists(account):
            raise ValueError("Account %s already exists" % account)

        # validate parameters
        if not re.match(ACCOUNT_NAME_REGEX, account):
            raise ValueError('Invalid account number')
        if not 0 <= discount_rate <= 1:
            raise ValueError('Discount rate must be between 0 and 1 inclusive')
        if not 0 <= late_charge_rate <=1:
            raise ValueError(('Late charge rate must be between 0 and 1 '
                              'inclusive'))
        if service_type not in (None,) + Customer.SERVICE_TYPES:
            raise ValueError('Unknown service type "%s"' % service_type)

        session = Session()
        template_customer = session.query(Customer).filter_by(
                account=template_account).one()
        last_utility_bill = session.query(UtilBill)\
                .join(Customer).filter(UtilBill.customer==template_customer)\
                .order_by(desc(UtilBill.period_end)).first()
        if last_utility_bill is None:
            utility = template_customer.fb_utility
            supplier = template_customer.fb_supplier
            rate_class = template_customer.fb_rate_class
        else:
            utility = last_utility_bill.utility
            supplier = last_utility_bill.supplier
            rate_class = last_utility_bill.rate_class

        new_customer = Customer(name, account, discount_rate, late_charge_rate,
                'example@example.com', utility, supplier, rate_class,
                Address(billing_address['addressee'],
                        billing_address['street'],
                        billing_address['city'],
                        billing_address['state'],
                        billing_address['postal_code']),
                Address(service_address['addressee'],
                        service_address['street'],
                        service_address['city'],
                        service_address['state'],
                        service_address['postal_code']))

        new_customer.service = service_type

        session.add(new_customer)
        session.flush()
        return new_customer

    def issue(self, account, sequence, issue_date=None):
        '''Sets the issue date of the reebill given by account, sequence to
        'issue_date' (or today by default), and the due date to 30 days from
        the issue date. The reebill is marked as issued.'''
        # version 0 of predecessor must be issued before this bill can be
        # issued:
        if issue_date is None:
            issue_date = datetime.utcnow()
        if sequence > 1 and not self.state_db.is_issued(account,
                sequence - 1, version=0):
            raise NotIssuable(("Can't issue reebill %s-%s because its "
                    "predecessor has not been issued.") % (account, sequence))
        reebill = self.state_db.get_reebill(account, sequence)

        # compute the bill to make sure it's up to date before issuing
        if not reebill.processed:
            self.compute_reebill(reebill.customer.account, reebill.sequence,
                                 version=reebill.version)

        reebill.issue_date = issue_date
        reebill.due_date = (issue_date + timedelta(days=30)).date()

        # set late charge to its final value (payments after this have no
        # effect on late fee)
        # TODO: should this be replaced with a call to compute_reebill to
        # just make sure everything is up-to-date before issuing?
        # https://www.pivotaltracker.com/story/show/36197985
        reebill.late_charge = self.get_late_charge(reebill)

        assert len(reebill._utilbill_reebills) == 1

        # mark as issued in mysql
        self.state_db.issue(account, sequence, issue_date=issue_date)

        # store email recipient in the bill
        reebill.email_recipient = reebill.customer.bill_email_recipient

    def update_reebill_readings(self, account, sequence):
        '''Replace the readings of the reebill given by account, sequence
        with a new set of readings that matches the reebill's utility bill.
        '''
        reebill = self.state_db.get_reebill(account, sequence)
        reebill.check_editable()
        reebill.replace_readings_from_utility_bill_registers(reebill.utilbill)
        return reebill

    def bind_renewable_energy(self, account, sequence):
        reebill = self.state_db.get_reebill(account, sequence)
        reebill.check_editable()
        self.ree_getter.update_renewable_readings(
                self.nexus_util.olap_id(account), reebill, use_olap=True)

    def mail_reebills(self, account, sequences, recipient_list):
        all_reebills = [self.state_db.get_reebill(account, sequence)
                for sequence in sequences]

        # render all the bills
        for reebill in all_reebills:
            self.reebill_file_handler.render(reebill)

        # "the last element" (???)
        most_recent_reebill = all_reebills[-1]
        bill_file_names = ["%.5d_%.4d.pdf" % (int(account), int(sequence)) for
                sequence in sequences]
        bill_dates = ', '.join(["%s" % (b.get_period()[0])
                for b in all_reebills])
        merge_fields = {
            'street': most_recent_reebill.service_address.street,
            'balance_due': round(most_recent_reebill.balance_due, 2),
            'bill_dates': bill_dates,
            'last_bill': bill_file_names[-1],
        }
        bill_file_paths = [self.reebill_file_handler.get_file_path(r)
                for r in all_reebills]
        bill_file_dir_path = os.path.dirname(bill_file_paths[0])
        self.bill_mailer.mail(recipient_list, merge_fields, bill_file_dir_path,
                bill_file_paths)

    def get_issuable_reebills_dict(self, processed=False):
        """ Returns a list of issuable reebill dictionaries
            of the earliest unissued version-0 reebill account. If
            proccessed == True, only processed Reebills are returned
            account can be used to get issuable bill for an account
        """
        session = Session()
        unissued_v0_reebills = session.query(ReeBill.sequence, ReeBill.customer_id)\
                .filter(ReeBill.issued == 0, ReeBill.version == 0)
        if processed is True:
            unissued_v0_reebills = unissued_v0_reebills.filter(
                ReeBill.processed == 1)
        unissued_v0_reebills = unissued_v0_reebills.subquery()
        min_sequence = session.query(
                unissued_v0_reebills.c.customer_id.label('customer_id'),
                func.min(unissued_v0_reebills.c.sequence).label('sequence'))\
                .group_by(unissued_v0_reebills.c.customer_id).subquery()
        reebills = session.query(ReeBill)\
                .filter(ReeBill.customer_id==min_sequence.c.customer_id)\
                .filter(ReeBill.sequence==min_sequence.c.sequence)

        issuable_reebills = [r.column_dict() for r in reebills.all()]
        return issuable_reebills

    def issue_and_mail(self, apply_corrections, account=None,
                       sequence=None, recipients=None,
                       processed=False):
        """If account, sequence, and recipients are given,
        this function issues a single reebill and sends out a confirmation
        email. If processed is given, this function  issues and mails all
        processed Reebills instead
        """
        if processed:
            assert sequence is None and account is None and recipients is None
            bills = self.get_issuable_reebills_dict(processed=True)
        else:
            assert not (
                sequence is None and account is None and recipients is None)
            bills = [{'account': account, 'sequence': sequence,
                      'email_recipient': recipients}]
        for bill in bills:
            # If there are unissued corrections and the user has not confirmed
            # to issue them, we will return a list of those corrections and the
            # sum of adjustments that have to be made so the client can create
            # a confirmation message
            unissued_corrections = self.get_unissued_corrections(bill['account'])
            if len(unissued_corrections) > 0 and not apply_corrections:
                # The user has confirmed to issue unissued corrections.
                sequences = [sequence for sequence, _, _
                            in unissued_corrections]
                total_adjustment = sum(adjustment
                            for _, _, adjustment in unissued_corrections)
                raise ConfirmAdjustment(sequences, total_adjustment)
            # Let's issue
            if len(unissued_corrections) > 0:
                assert apply_corrections is True
                try:
                    self.issue_corrections(bill['account'], bill['sequence'])
                except Exception as e:
                    self.logger.error(('Error when issuing reebill %s-%s: %s' %(
                        bill['account'], bill['sequence'],
                        e.__class__.__name__),) + e.args)
                    raise
            try:
                session = Session()
                the_actual_reebill_object = (session.query(ReeBill)
                        .join(Customer)
                        .filter(Customer.account==bill['account'])
                        .filter(ReeBill.sequence==bill['sequence'])
                        .order_by(desc(ReeBill.version)).first())
                if not the_actual_reebill_object.processed:
                    self.compute_reebill(bill['account'], bill['sequence'])
                self.issue(bill['account'], bill['sequence'])
            except Exception, e:
                self.logger.error(('Error when issuing reebill %s-%s: %s' %(
                        bill['account'], bill['sequence'],
                        e.__class__.__name__),) + e.args)
                raise
            # Let's mail!
            # Recepients can be a comma seperated list of email addresses
            if bill['email_recipient'] is None:
<<<<<<< HEAD
                # this is not supposed to be allowed but somehow it happens
                # in a test
=======
>>>>>>> 299a58a1
                recipient_list = ['']
            else:
                recipient_list = [rec.strip() for rec in
                                  bill['email_recipient'].split(',')]
            self.mail_reebills(bill['account'], [bill['sequence']],
                               recipient_list)
        return bills

    # TODO this method has no test coverage. maybe combine it into
    # update_sequential_account_info and add to the test for that
    def update_bill_email_recipient(self, account, sequence, recepients):
        """ Finds a particular reebill by account and sequence,
            finds the connected customer and updates the customer's default
            email recipient(s)
        """
        reebill = self.state_db.get_reebill(account, sequence)
        reebill.customer.bill_email_recipient = recepients

    def upload_interval_meter_csv(self, account, sequence, csv_file,
        timestamp_column, timestamp_format, energy_column, energy_unit,
        register_binding, **args):
        '''Takes an upload of an interval meter CSV file (cherrypy file upload
        object) and puts energy from it into the shadow registers of the
        reebill given by account, sequence. Returns reebill version number.
        '''
        reebill = self.state_db.get_reebill(account, sequence)

        # convert column letters into 0-based indices
        if not re.match('[A-Za-z]', timestamp_column):
            raise ValueError('Timestamp column must be a letter')
        if not re.match('[A-Za-z]', energy_column):
            raise ValueError('Energy column must be a letter')
        timestamp_column = ord(timestamp_column.lower()) - ord('a')
        energy_column = ord(energy_column.lower()) - ord('a')

        # extract data from the file (assuming the format of AtSite's
        # example files)
        self.ree_getter.fetch_interval_meter_data(reebill, csv_file.file,
                register_binding=register_binding,
                timestamp_column=timestamp_column,
                energy_column=energy_column,
                timestamp_format=timestamp_format, energy_unit=energy_unit)
        return reebill.version

    def list_account_status(self, account=None):
        """ Returns a list of dictonaries (containing Account, Nexus Codename,
          Casual name, Primus Name, Utility Service Address, Date of last
          issued bill, Days since then and the last event) and the length
          of the list for all accounts. If account is given, the only the
          accounts dictionary is returned """
        grid_data = self.state_db.get_accounts_grid_data(account)
        name_dicts = self.nexus_util.all_names_for_accounts(
                [row[0] for row in grid_data])

        rows_dict = {}
        for acc, fb_utility_name, fb_rate_class, fb_service_address, _, _, \
                issue_date, rate_class, service_address, periodend in grid_data:
            rows_dict[acc] = {
                'account': acc,
                'fb_utility_name': fb_utility_name,
                'fb_rate_class': fb_rate_class,
                'fb_service_address': fb_service_address,
                'codename': name_dicts[acc].get('codename', ''),
                'casualname': name_dicts[acc].get('casualname', ''),
                'primusname': name_dicts[acc].get('primus', ''),
                'lastperiodend': periodend,
                'provisionable': False,
                'lastissuedate': issue_date if issue_date else '',
                'lastrateclass': rate_class if rate_class else '',
                'lastutilityserviceaddress': str(service_address) if
                service_address else '',
                'lastevent': '',
            }

        if account is not None:
            events = [(account, self.journal_dao.last_event_summary(account))]
        else:
            events = self.journal_dao.get_all_last_events()
        for acc, last_event in events:
            # filter out events that belong to an unknown account (this could
            # not be done in JournalDAO.get_all_last_events() because it only
            # has access to Mongo)
            if acc in rows_dict:
                rows_dict[acc]['lastevent'] = last_event

        rows = list(rows_dict.itervalues())
        return len(rows), rows

    def render_reebill(self, account, sequence):
        reebill = self.state_db.get_reebill(account, sequence)
        self.reebill_file_handler.render(reebill)
        
    def toggle_reebill_processed(self, account, sequence,
                apply_corrections):
        '''Make the reebill given by account, sequence, processed if
        it is not processed or un-processed if it is processed. If there are
        un-issued corrections for the given account, 'apply_corrections' must
        be True or ConfirmAdjustment will be raised.
        '''
        session = Session()
        reebill = self.state_db.get_reebill(account, sequence)

        if reebill.issued:
            raise IssuedBillError("Can't modify an issued bill")

        issuable_reebill = session.query(ReeBill).join(Customer) \
                .filter(ReeBill.customer_id==Customer.id)\
                .filter(Customer.account==account)\
                .filter(ReeBill.version==0, ReeBill.issued==False)\
                .order_by(ReeBill.sequence).first()

        if reebill.processed:
            reebill.processed = False
        else:
            if reebill == issuable_reebill:
                unissued_corrections = self.get_unissued_corrections(account)

                # if there are corrections that are not already processed and
                # user has not confirmed applying
                # them, send back data for a confirmation message
                unprocessed_corrections = False
                for sequence, version, _ in unissued_corrections:
                    correction = self.state_db.get_reebill(account, sequence, version)
                    if not correction.processed:
                        unprocessed_corrections = True
                        break
                if len(unissued_corrections) > 0 and unprocessed_corrections and not apply_corrections:
                    sequences = [sequence for sequence, _, _
                            in unissued_corrections]
                    total_adjustment = sum(adjustment
                            for _, _, adjustment in unissued_corrections)
                    raise ConfirmAdjustment(sequences, total_adjustment)

                # otherwise, mark corrected bills as processed
                if unprocessed_corrections:
                    for sequence, version, _ in unissued_corrections:
                        unissued_reebill = self.state_db.get_reebill(account, sequence)
                        if not unissued_reebill.processed:
                            self.compute_reebill(account, sequence)
                            unissued_reebill.processed = True

            self.compute_reebill(account, reebill.sequence)
            reebill.processed = True
<|MERGE_RESOLUTION|>--- conflicted
+++ resolved
@@ -730,11 +730,8 @@
             # Let's mail!
             # Recepients can be a comma seperated list of email addresses
             if bill['email_recipient'] is None:
-<<<<<<< HEAD
                 # this is not supposed to be allowed but somehow it happens
                 # in a test
-=======
->>>>>>> 299a58a1
                 recipient_list = ['']
             else:
                 recipient_list = [rec.strip() for rec in
