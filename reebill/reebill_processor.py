--- conflicted
+++ resolved
@@ -616,12 +616,6 @@
             recipient_list = ['']
         else:
             recipient_list = [rec.strip() for rec in recipients.split(',')]
-<<<<<<< HEAD
-=======
-
-        # TODO: BILL-6288 place in config file
-        self.mail_reebill("issue_email_template.html", "Energy Bill Due", reebill, recipient_list)
->>>>>>> 962c46df
 
         # TODO: BILL-6288 place in config file
         self.mail_reebill("issue_email_template.html", "Energy Bill Due",
@@ -654,23 +648,10 @@
             else:
                 recipient_list = [rec.strip() for rec in
                                   bill.email_recipient.split(',')]
-<<<<<<< HEAD
             self.mail_reebill("issue_email_template.html",
                 "Energy Bill Due", bill, recipient_list)
 
         return [bill.column_dict() for bill in bills]
-=======
-
-            # TODO: BILL-6288 place in config file.
-            # TODO: one email per bill? That is bad.
-            self.mail_reebill("issue_email_template.html", 
-                "Energy Bill Due",
-                bill,
-                recipient_list)
-
-        bills_dict = [bill.column_dict() for bill in bills]
-        return bills_dict
->>>>>>> 962c46df
 
     # TODO this method has no test coverage. maybe combine it into
     # update_sequential_account_info and add to the test for that
@@ -687,7 +668,6 @@
         reebill = self.state_db.get_reebill(account, sequence)
         self.reebill_file_handler.render(reebill)
 
-<<<<<<< HEAD
 
     def issue_summary_for_bills(self, reebills, summary_recipient):
         """ For a set of ReeBills, make a summary and conctatenate
@@ -704,23 +684,6 @@
             self.issue_corrections(b.get_account(), b.sequence, issue_date)
             b.issue(issue_date, self)
 
-=======
-
-    def issue_summary_for_bills(self, reebills, summary_recipient):
-        """ For a set of ReeBills, make a summary and conctatenate
-            all ReeBills to it.
-            When a summary is issued, the summary has to consider
-            a bill that is the primary one, so the first bill
-            is in that list is used.  The reason is that bills in
-            a summary can be mixed and for multiple properties.
-        """
-
-        # sweep up corrections and issue bills
-        for b in reebills:
-            self.issue_corrections(b.get_account(), b.sequence)
-            b.issue(datetime.utcnow(), self)
-
->>>>>>> 962c46df
         # Summary depends on data of first ReeBill of those summarized 
         self.mail_summary("issue_summary_template.html", "Energy Bill(s) Due", reebills, summary_recipient)
 
