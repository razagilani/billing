--- conflicted
+++ resolved
@@ -7,11 +7,7 @@
 from sqlalchemy import not_, and_
 from sqlalchemy import func
 
-<<<<<<< HEAD
-from core.model import (Customer, UtilBill, Address, Session,
-=======
-from billing.core.model import (UtilBill, Address, Session,
->>>>>>> e277115f
+from core.model import (UtilBill, Address, Session,
                            MYSQLDB_DATETIME_MIN, UtilityAccount)
 from reebill.state import (ReeBill, ReeBillCharge, Payment, Reading, ReeBillCustomer)
 from exc import IssuedBillError, NotIssuable, \
