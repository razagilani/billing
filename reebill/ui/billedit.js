// necessary for form validation messages to appear when a field's msgTarget qtip config is used
//Ext.QuickTips.init();

var DEFAULT_RESOLUTION = 100; 

/*
* Test Code.  TODO 25495769: externalize it into a separate file which can be selectively included to troubleshoot.
*/
// Ext 4 fires events when ajax is aborted
// so this is an Ext 3 workaround
/*
Ext.Ajax.addEvents({requestaborted:true});
Ext.override(Ext.data.Connection, {
    abort : function(transId){
        if(transId || this.isLoading()){
            Ext.lib.Ajax.abort(transId || this.transId);
            this.fireEvent('requestaborted', this, this.transId);
        }
    }
});
Ext.Ajax.addListener('beforerequest', function (conn, request) {
        console.log("beforerequest");
        console.log(conn);
        console.log(request);
    }, this);
Ext.Ajax.addListener('requestcomplete', function (conn, request) {
        console.log("requestcomplete");
        console.log(conn);
        console.log(request);
    }, this);
Ext.Ajax.addListener('requestexception', function (conn, request) {
        console.log("requestexception");
        console.log(conn);
        console.log(request);
    }, this);
Ext.Ajax.addListener('requestaborted', function (conn, request) {
        console.log("requestaborted");
        console.log(conn);
        console.log(request);
    }, this);
*/


function reeBillReady() {
    // global declaration of account and sequence variable
    // these variables are updated by various UI's and represent
    // the current Reebill Account-Sequence being acted on
    var selected_account = null;
    var selected_sequence = null;

    // handle global success:false responses
    // monitor session status and redirect user if they are not logged in.
    Ext.util.Observable.observeClass(Ext.data.Connection); 
    Ext.data.Connection.on('requestcomplete', function(dataconn, response) { 
        try {
            var jsonData = Ext.util.JSON.decode(response.responseText);
            // handle the various failure modes
            if (jsonData.success == false) {
                if (jsonData.errors.reason == "No Session") {
                    console.log("Not logged in, redirecting");
                    Ext.MessageBox.alert("Authentication", "Not logged in, or session expiration", function(){ document.location = "../"});
                } else {
                    // turn on to log application failures
                    //console.log(response.responseText);
                }
                
            }

        } catch (e) {
            console.log("Unexpected failure while processing requestcomplete");
            console.log(e);
            console.log(response);
            // TODO: evaluate response to see if the object is well formed
            Ext.MessageBox.alert("Unexpected failure while processing requestcomplete: " + response.responseText);
        }
    });




    // ToDo: 5204832 state support for grid
    //Ext.state.Manager.setProvider(new Ext.state.CookieProvider());

    // set a variety of patterns for Date Pickers
    Date.patterns = {
        ISO8601Long:"Y-m-d H:i:s",
        ISO8601Short:"Y-m-d",
        ShortDate: "n/j/Y",
        LongDate: "l, F d, Y",
        FullDateTime: "l, F d, Y g:i:s A",
        MonthDay: "F d",
        ShortTime: "g:i A",
        LongTime: "g:i:s A",
        SortableDateTime: "Y-m-d\\TH:i:s",
        UniversalSortableDateTime: "Y-m-d H:i:sO",
        YearMonth: "F, Y"
    };

    ////////////////////////////////////////////////////////////////////////////
    // Utility Bill Tab
    //
    //
    
    // box to display bill images
    var utilBillImageBox = new Ext.Panel({
        collapsible: true,
        // content is initially just a message saying no image is selected
        // (will be replaced with an image when the user chooses a bill)
        html: {tag: 'div', id: 'utilbillimagebox', children: [{tag: 'div', html: NO_UTILBILL_SELECTED_MESSAGE,
            id: 'utilbillimage'}] },
        autoScroll: true,
        region: 'west',
        width: 300,
    });
    var reeBillImageBox = new Ext.Panel({
        collapsible: true,
        collapsed: true,
        // content is initially just a message saying no image is selected
        // (will be replaced with an image when the user chooses a bill)
        html: {tag: 'div', id: 'reebillimagebox', children: [{tag: 'div', html: NO_REEBILL_SELECTED_MESSAGE,
            id: 'reebillimage'}] },
        autoScroll: true,
        region: 'east',
        width: 300,
    });

    // account field
    var upload_account = new Ext.form.TextField({
        fieldLabel: 'Account',
            name: 'account',
            width: 200,
            allowBlank: false,
            readOnly: true
    });
    // service field
    var upload_service = new Ext.form.ComboBox({
        fieldLabel: 'Service',
        name: 'service',
        allowBlank: false,
        store: ['Gas', 'Electric'],
        value: 'Gas',
        width: 50,
    })
    // date fields
    var uploadStartDateField = new Ext.form.DateField({
        fieldLabel: 'Begin Date',
            name: 'begin_date',
            width: 90,
            allowBlank: false,
            format: 'Y-m-d'
    });
    var uploadEndDateField = new Ext.form.DateField({
        fieldLabel: 'End Date',
            name: 'end_date',
            width: 90,
            allowBlank: false,
            format: 'Y-m-d'
    });

    // buttons
    var upload_reset_button = new Ext.Button({
        text: 'Reset',
        handler: function() {this.findParentByType(Ext.form.FormPanel).getForm().reset(); }
    });
    var upload_submit_button = new Ext.Button({
        text: 'Submit',
        handler: saveForm,
        /* TODO: update field values after upload: https://www.pivotaltracker.com/story/show/33241007 */
        //handler: function() {
            //saveForm();
            //uploadStartDateField.setValue(uploadEndDateField.getValue());
        //}
    });

    var upload_form_panel = new Ext.form.FormPanel({
        fileUpload: true,
        title: 'Upload Utility Bill',
        url: 'http://'+location.host+'/reebill/upload_utility_bill',
        frame:true,
        bodyStyle: 'padding: 10px 10px 0 10px;',
        defaults: {
            anchor: '95%',
            //allowBlank: false,
            msgTarget: 'side'
        },

        items: [
            upload_account,
            upload_service,
            uploadStartDateField,
            uploadEndDateField,
            {
                xtype: 'fileuploadfield',
                id: 'form-file',
                emptyText: 'Select a file to upload',
                name: 'file_to_upload',
                buttonText: 'Choose file...',
                buttonCfg: { width:80 },
                allowBlank: true
                //disabled: true
            },
        ],

        buttons: [upload_reset_button, upload_submit_button],
    });



    var initialutilbill =  {
        rows: [
        ]
    };

    var utilbillReader = new Ext.data.JsonReader({
        // metadata configuration options:
        // there is no concept of an id property because the records do not have identity other than being child charge nodes of a charges parent
        //idProperty: 'id',
        root: 'rows',

        // the fields config option will internally create an Ext.data.Record
        // constructor that provides mapping for reading the record data objects
        fields: [
            // map Record's field to json object's key of same name
            {name: 'name', mapping: 'name'},
            {name: 'account', mapping: 'account'},
            {name: 'period_start', mapping: 'period_start'},
            {name: 'period_end', mapping: 'period_end'},
            {name: 'sequence', mapping: 'sequence'},
            {name: 'state', mapping: 'state'},
        ]
    });

    var utilbillWriter = new Ext.data.JsonWriter({
        encode: true,
        // write all fields, not just those that changed
        writeAllFields: true 
    });

    var utilbillStoreDataConn = new Ext.data.Connection({
        url: 'http://'+location.host+'/reebill/utilbill_grid',
    });
    utilbillStoreDataConn.autoAbort = true;
    utilbillStoreDataConn.disableCaching = true;

    var utilbillStoreProxy = new Ext.data.HttpProxy(utilbillStoreDataConn);

    var utilbillGridStore = new Ext.data.JsonStore({
        proxy: utilbillStoreProxy,
        autoSave: true,
        reader: utilbillReader,
        writer: utilbillWriter,
        baseParams: { start:0, limit: 25},
        data: initialutilbill,
        root: 'rows',
        totalProperty: 'results',
        // defaults to id? probably should explicity state it until we are ext experts
        //idProperty: 'sequence',
        fields: [
        {name: 'name'},
        {name: 'account'},
        {
            name: 'period_start', 
            type: 'date',
            dateFormat: 'Y-m-d'
        },
        {   
            name: 'period_end',
            type: 'date',
            dateFormat: 'Y-m-d'
        },
        {name: 'sequence'},
        {name: 'state'},
        {name: 'service'},
        {name: 'editable'},
        ],
    });

    utilbillGridStore.on('load', function (store, records, options) {
        // the grid is disabled before loading, reenable it when complete
        utilbillGrid.setDisabled(false);
    });

    // grid's data store callback for when data is edited
    // when the store backing the grid is edited, enable the save button
    utilbillGridStore.on('update', function(){
        //utilbillGrid.getTopToolbar().findById('utilbillSaveBtn').setDisabled(false);
    });

    utilbillGridStore.on('beforesave', function() {
        // TODO: 26013493 not sure this needs to be set here - should save to last set params
        //utilbillGridStore.setBaseParam("account", selected_account);
    });

    // event for when the store loads, for when it is paged
    utilbillGridStore.on('beforeload', function(store, options) {

        // disable the grid before it loads
        utilbillGrid.setDisabled(true);

        // The Ext API is not clear on the relationship between options and baseParams
        // options appears to override baseParams.  Furthermore, start and limit appear
        // to be treated differently.  Need to scour the Ext source to figure this out.

        // account changed, reset the paging 
        if (store.baseParams.account && store.baseParams.account != selected_account) {
            // TODO: 26143175 start new account selection on the last page
            // reset pagination since it is a new account being loaded.
            options.params.start = 0;
        }
        options.params.account = selected_account;

        // set the current selection into the store's baseParams
        store.baseParams.account = selected_account;

    });

    utilbillGridStore.on('exception', function(dataProxy, type, action,
                options, response, arg) {
        if (type == 'remote' && action == 'destroy' && response.success !=
                true) {
            Ext.Msg.alert('Error', response.raw.errors.reason + " " +
                    response.raw.errors.details);
        } else {
            // catch-all for other errors
            Ext.Msg.alert('Error', "utilbillGridStore error: type "+type
                +", action "+action+", response "+response);
        }
    });

    var utilbillColModel = new Ext.grid.ColumnModel({
        columns:[{
                id: 'name',
                header: 'Name',
                dataIndex: 'name',
                width:250,
            },
            {
                id: 'service',
                header: 'Service',
                dataIndex: 'service',
                editable: true,
                width: 50,
            },
            new Ext.grid.DateColumn({
                header: 'Start Date',
                dataIndex: 'period_start',
                dateFormat: 'Y-m-d',
                editable: true,
                editor: new Ext.form.DateField({allowBlank: false, format: 'Y-m-d'}),
                width: 50
            }),
            new Ext.grid.DateColumn({
                header: 'End Date',
                dataIndex: 'period_end',
                dateFormat: 'Y-m-d',
                editable: true,
                editor: new Ext.form.DateField({allowBlank: false, format: 'Y-m-d'}),
                width: 50
            }),
            {
                id: 'sequence',
                header: 'Sequence',
                dataIndex: 'sequence',
                width: 30,
            },
            {
                id: 'state',
                header: 'State',
                dataIndex: 'state',
            },
        ],
    });


    // put this by the other dataconnection instantiations
    var utilbillImageDataConn = new Ext.data.Connection({
        url: 'http://' + location.host + '/reebill/getUtilBillImage',
    });
    utilbillImageDataConn.autoAbort = true;
    utilbillImageDataConn.disableCaching = true;

    // in the mail tab
    var utilbillGrid = new Ext.grid.EditorGridPanel({
        flex: 1,
        tbar: new Ext.Toolbar({
            items: [{
                xtype: 'button',
                // ref places a name for this component into the grid so it may be referenced as [name]Grid.removeBtn...
                id: 'utilbillRemoveButton',
                iconCls: 'icon-delete',
                text: 'Delete',
                disabled: false,
                handler: function() {
                    //utilbillGrid.stopEditing();
                    var selections = utilbillGrid.getSelectionModel().getSelections();
                    for (var i = 0; i < selections.length; i++) {
                        utilbillGridStore.remove(selections[i]);
                    }
                }
            }]
        }),
        bbar: new Ext.PagingToolbar({
            // TODO: constant
            pageSize: 25,
            store: utilbillGridStore,
            displayInfo: true,
            displayMsg: 'Displaying {0} - {1} of {2}',
            emptyMsg: "No Utility Bills to display",
        }),
        colModel: utilbillColModel,
        selModel: new Ext.grid.RowSelectionModel({singleSelect: false}),
        store: utilbillGridStore,
        enableColumnMove: false,
        frame: true,
        collapsible: true,
        animCollapse: false,
        stripeRows: true,
        viewConfig: {
            // doesn't seem to work
            forceFit: true,
        },
        title: 'Utility Bills',
        clicksToEdit: 2,
        selModel: new Ext.grid.RowSelectionModel({
            singleSelect: true,
            listeners: {
                rowselect: function (selModel, index, record) {

                    // a row was selected in the UI, update subordinate ReeBill Data
                    if (record.data.sequence != null) {
                        loadReeBillUIForSequence(record.data.account, record.data.sequence);
                    }
                    // convert the parsed date into a string in the format expected by the back end
                    var formatted_begin_date_string = record.data.period_start.format('Y-m-d');
                    var formatted_end_date_string = record.data.period_end.format('Y-m-d');


                    // image rendering resolution
                    var menu = document.getElementById('billresolutionmenu');
                    if (menu) {
                        resolution = menu.value;
                    } else {
                        resolution = DEFAULT_RESOLUTION;
                    }

                    // ajax call to generate image, get the name of it, and display it in a
                    // new window
                    if (record.data.state == 'Final' || record.data.state == 'Utility Estimated') {

                        utilbillImageDataConn.request({
                            params: {account: record.data.account, begin_date: formatted_begin_date_string,
                                end_date: formatted_end_date_string, resolution: resolution},
                            success: function(result, request) {
                                var jsonData = null;
                                try {
                                    jsonData = Ext.util.JSON.decode(result.responseText);
                                    var imageUrl = '';
                                    if (jsonData.success == true) {
                                        imageUrl = 'http://' + location.host + '/utilitybillimages/' + jsonData.imageName;
                                    }
                                    // TODO handle failure if needed
                                    Ext.DomHelper.overwrite('utilbillimagebox',
                                        getImageBoxHTML(imageUrl, 'Utility bill',
                                        'utilbill', NO_UTILBILL_SELECTED_MESSAGE),
                                        true);
                                } catch (err) {
                                    Ext.MessageBox.alert('getutilbillimage ERROR', err);
                                }
                            },
                            // this is called when the server returns 500 as well as when there's no response
                            failure: function () {
                                Ext.MessageBox.alert('Ajax failure');
                            },
                        });

                        // while waiting for the ajax request to finish, show a
                        // loading message in the utilbill image box
                        Ext.DomHelper.overwrite('utilbillimagebox', {tag: 'div',
                                html: LOADING_MESSAGE, id: 'utilbillimage'}, true);
                    }
                }
            }
        }),
    });

    utilbillGrid.getSelectionModel().on('selectionchange', function(sm){
        //utilbillGrid.getTopToolbar().findById('utilbillInsertBtn').setDisabled(sm.getCount() <1);
        console.log(sm.getSelections());
        var enable = sm.getSelections().every(function(r) {return r.data.editable});
        utilbillGrid.getTopToolbar().findById('utilbillRemoveButton').setDisabled(!enable);
    });
  

    // disallow rowediting of utility bills that are associated to reebills
    utilbillGrid.on('beforeedit', function(e) {
        if (!e.record.data.editable) {
            Ext.Msg.alert("Utility bill date ranges cannot be edited once associated to a ReeBill.");
            return false;
        }

    });

    //
    // Instantiate the Utility Bill panel
    //
    var utilityBillPanel = new Ext.Panel({
        id: 'utilityBillTab',
        title: 'Utility Bill',
        disabled: utilityBillPanelDisabled,
        layout: 'vbox',
        layoutConfig : {
            align : 'stretch',
            pack : 'start'
        },
        // utility bill image on one side, upload form & list of bills on the
        // other side (using 2 panels)
        items: [
            upload_form_panel,
            utilbillGrid,
        ],
    });

    // this event is received when the tab panel tab is clicked on
    // and the panels it contains are displayed in accordion layout
    utilityBillPanel.on('activate', function (panel) {

        // demand that the store configure and load itself
        utilbillGridStore.reload();

    });

          
    ////////////////////////////////////////////////////////////////////////////
    // ReeBill Tab
    //

    // Select ReeBill

    // forms for calling bill process operations
    var billOperationButton = new Ext.SplitButton({
        text: 'Process Bill',
        handler: allOperations, // handle a click on the button itself
        menu: new Ext.menu.Menu({
            items: [
                // these items will render as dropdown menu items when the arrow is clicked:
                {text: 'Roll Period', handler: rollOperation},
                {text: 'Bind RE&E Offset', handler: bindREEOperation},
                {text: 'Compute Bill', handler: computeBillOperation},
                {text: 'Attach Utility Bills to Reebill', handler: attachOperation},
                {text: 'Render', handler: renderOperation},
            ]
        })
    });

    function deleteReebills(sequences) {
        /* instead of using reebillStore.remove(), which (temporarily) deletes
         * the row from the grid whether or not the record was really supposed
         * to go away, just tell the server to do the right thing, then reload
         * the store to get the latest data from the server. */
        Ext.Ajax.request({
            url: 'http://'+location.host+'/reebill/delete_reebill',
            params: { account: selected_account, sequences: sequences },
            success: function(result, request) {
                var jsonData = Ext.util.JSON.decode(result.responseText);
                Ext.Msg.hide();
                if (jsonData.success == true) {
                    reeBillStore.reload();
                } else {
                    Ext.MessageBox.alert("Error", jsonData.errors.reason +
                        "\n" + jsonData.errors.details);
                }
            },
            failure: function() {
                Ext.MessageBox.alert('Ajax failure', 'delete_reebill request failed');
            },
        });
    }

    var deleteButton = new Ext.Button({
        text: 'Delete selected reebill',
        iconCls: 'icon-delete',
        disabled: true,
        handler: function() {
            var selectedRecords = reeBillGrid.getSelectionModel().getSelections();
            var sequences = selectedRecords.map(function(rec) {
                return rec.data.sequence;
            });

            Ext.Msg.confirm('Confirm deletion',
                'Are you sure you want to delete the latest version of reebill '
                + selected_account + '-' + sequences + '?', function(answer) {
                    if (answer == 'yes') {
                        deleteReebills(sequences);
                    }
            });

            reeBillStore.reload();
        }
    })

    var versionButton = new Ext.Button({
        text: 'Create new version',
        iconCls: 'icon-add',
        disabled: true,
        handler: function() {
            Ext.Msg.show({title: "Please wait while new versions are created", closable: false});
            Ext.Ajax.request({
                url: 'http://'+location.host+'/reebill/new_reebill_version',
                params: { account: selected_account, sequence: selected_sequence },
                success: function(result, request) {
                    var jsonData = Ext.util.JSON.decode(result.responseText);
                    Ext.Msg.hide();
                    if (jsonData.success == true) {
                        reeBillStore.reload();
                        Ext.MessageBox.alert("New version created", jsonData.new_version);
                    } else {
                        Ext.MessageBox.alert("Error", jsonData.errors.reason +
                            "\n" + jsonData.errors.details);
                    }
                },
                failure: function() {
                    Ext.Msg.hide();
                    Ext.MessageBox.alert('Ajax failure', 'new_reebill_version request failed');
                },
            });
        }
    });

    var initialReebill =  {
        rows: [
        ]
    };

    var reeBillReader = new Ext.data.JsonReader({
        // metadata configuration options:
        // find out why these properties have to be configured in the store
        //idProperty: 'id',
        //root: 'rows',
        //totalProperty: 'results',

        // the fields config option will internally create an Ext.data.Record
        // constructor that provides mapping for reading the record data objects
        fields: [
            // map Record's field to json object's key of same name
            {name: 'sequence', mapping: 'sequence'},
        ]
    });

    var reeBillWriter = new Ext.data.JsonWriter({
        encode: true,
        // write all fields, not just those that changed
        writeAllFields: true 
    });

    var reeBillStoreDataConn = new Ext.data.Connection({
        url: 'http://'+location.host+'/reebill/reebill',
    });
    reeBillStoreDataConn.autoAbort = true;
    reeBillStoreDataConn.disableCaching = true;
    reeBillStoreDataConn.on('beforerequest', function(conn, options) {
    });

    var reeBillStoreProxy = new Ext.data.HttpProxy(reeBillStoreDataConn);

    var reeBillStore = new Ext.data.JsonStore({
        proxy: reeBillStoreProxy,
        autoSave: false,
        batch: false,
        reader: reeBillReader,
        writer: reeBillWriter,
        baseParams: { start:0, limit: 25},
        //data: initialReebill,
        root: 'rows',
        totalProperty: 'results',
        idProperty: 'id',
        fields: [
            {name: 'sequence'},
            {name: 'period_start'},
            {name: 'period_end'},
            {name: 'corrections'}, // human-readable (could replace with a nice renderer function for max_version)
            {name: 'max_version'}, // machine-readable
            {name: 'hypothetical_total'},
            {name: 'actual_total'},
            {name: 'ree_value'},
            {name: 'prior_balance'},
            {name: 'payment_received'},
            {name: 'total_adjustment'},
            {name: 'balance_forward'},
            {name: 'balance_forward'},
            {name: 'ree_charges'},
            {name: 'balance_due'},
            {name: 'total_error'},
            {name: 'issued'},
        ],
    });

    reeBillStore.on('beforesave', function(store, data) {
        console.log("reeBillStore beforesave ");
        reeBillGrid.setDisabled(true);
    });

    reeBillStore.on('beforewrite', function(store, action, record, options, arg) {
        if (action == 'destroy') {
            // TODO say what the actual version is (and don't mention version if it's 0)
            var result = Ext.Msg.confirm('Confirm deletion',
                'Are you sure you want to delete the latest version of reebill '
                + selected_account + '-' + selected_sequence + '?', function(answer) {
            });
            if (result == true) {
                return false;
            }
        }
        return true;
    });
    reeBillStore.on('update', function(){
    });

    reeBillStore.on('save', function () {
        reeBillGrid.setDisabled(false);
    });

    reeBillStore.on('beforeload', function (store, options) {

        // disable the grid before it loads
        reeBillGrid.setDisabled(true);

        // The Ext API is not clear on the relationship between options and baseParams
        // options appears to override baseParams.  Furthermore, start and limit appear
        // to be treated differently.  Need to scour the Ext source to figure this out.

        // account changed, reset the paging 
        if (store.baseParams.account && store.baseParams.account != selected_account) {
            // TODO: 26143175 start new account selection on the last page
            // reset pagination since it is a new account being loaded.
            options.params.start = 0;
        }

        options.params.account = selected_account;
        options.params.service = Ext.getCmp('service_for_charges').getValue();

        // set the current selection into the store's baseParams
        // so that the store can decide to load itself if it wants
        store.baseParams.account = selected_account;

    });

    // fired when the datastore has completed loading
    reeBillStore.on('load', function (store, records, options) {
        // was disabled prior to loading, and must be enabled when loading is complete
        reeBillGrid.setDisabled(false);
    });

    // handles all server errors for reeBillStore. see DataProxy.exception
    // event for argument meanings
    reeBillStore.on('exception', function(dataProxy, type, action, options, response,
                arg) {
        if (type == 'remote' && action == 'destroy') {
            if (response.success !== true) {
                Ext.Msg.alert('Error', response.raw.errors.reason + " " +
                        response.raw.errors.details);
            } else {
                loadReeBillUIForSequence(selected_account, selected_sequence);
            }
        } else {
            // catch-all for other errors
            Ext.Msg.alert('Error', "reebillstore error: type "+type+", action "+action+", response "+response);
        }
    });

    function reeBillGridRenderer(value, metaData, record, rowIndex, colIndex,
            store) {
        if (record.data.issued) {
            // issued bill
            metaData.css = 'reebill-grid-issued';
        } else if (record.data.max_version == 0) {
            // unissued version-0 bill
            metaData.css = 'reebill-grid-unissued';
        } else {
            // unissued correction
            metaData.css = 'reebill-grid-unissued-correction';
        }
        return value;
    }

    var reeBillColModel = new Ext.grid.ColumnModel(
    {
        columns: [
            {
                header: 'Sequence',
                sortable: true,
                dataIndex: 'sequence',
                //editor: new Ext.form.TextField({allowBlank: true})
                width: 40,
                renderer: reeBillGridRenderer,
            },{
                header: 'Corrections',
                sortable: false,
                dataIndex: 'corrections',
                width: 60,
                renderer: reeBillGridRenderer,
            //},{
                //header: 'Total Error',
                //sortable: false,
                //dataIndex: 'total_error',
                //width: 45,
                //renderer: reeBillGridRenderer,
            },{
                header: 'Start Date',
                sortable: true,
                dataIndex: 'period_start',
                width: 70,
                renderer: reeBillGridRenderer,
            },{
                header: 'End Date',
                sortable: true,
                dataIndex: 'period_end',
                width: 70,
                renderer: reeBillGridRenderer,
            },{
                header: 'Hypo',
                sortable: false,
                dataIndex: 'hypothetical_total',
                width: 65,
                align: 'right',
                renderer: reeBillGridRenderer,
            },{
                header: 'Actual',
                sortable: false,
                dataIndex: 'actual_total',
                width: 65,
                align: 'right',
                renderer: reeBillGridRenderer,
            },{
                header: 'RE&E Value',
                sortable: false,
                dataIndex: 'ree_value',
                width: 65,
                align: 'right',
                renderer: reeBillGridRenderer,
            //},{
                //header: 'Prior Balance',
                //sortable: false,
                //dataIndex: 'prior_balance',
                //width: 65,
                //align: 'right',
                //renderer: reeBillGridRenderer,
            //},{
                //header: 'Payment',
                //sortable: false,
                //dataIndex: 'payment_received',
                //width: 65,
                //align: 'right',
                //renderer: reeBillGridRenderer,
            //},{
                //header: 'Adjustment',
                //sortable: false,
                //dataIndex: 'total_adjustment',
                //width: 65,
                //align: 'right',
                //renderer: reeBillGridRenderer,
            //},{
                //header: 'Balance Fwd',
                //sortable: false,
                //dataIndex: 'balance_forward',
                //width: 65,
                //align: 'right',
                //renderer: reeBillGridRenderer,
            },{
                header: 'RE&E Charges',
                sortable: false,
                dataIndex: 'ree_charges',
                width: 65,
                align: 'right',
                renderer: reeBillGridRenderer,
            //},{
                //header: 'Balance Due',
                //sortable: false,
                //dataIndex: 'balance_due',
                //width: 65,
                //align: 'right',
                //renderer: reeBillGridRenderer,
            },
        ]
    });

    // TODO 25418527: Figure why the fuck each item in the toolbar has to be wrapped by a panel
    // so as to not overlap.
    var reeBillToolbar = new Ext.Toolbar(
    {
        items: [
            {
                xtype: 'panel',
                width: 200,
                items: [
                    // TODO:21046353 
                    new Ext.form.ComboBox({
                        id: 'service_for_charges',
                        fieldLabel: 'Service',
                        triggerAction: 'all',
                        store: ['Gas', 'Electric'],
                        value: 'Gas',
                        width: 200,
                    }),
                ],
            },
            { xtype: 'tbseparator' },
            {
                xtype: 'panel',
                items: [
                    billOperationButton,
                ],
            },

            deleteButton,
            versionButton
        ]
    });

    var reeBillGrid = new Ext.grid.GridPanel({
        flex: 1,
        tbar: reeBillToolbar,
        bbar: new Ext.PagingToolbar({
            // TODO: constant
            pageSize: 25,
            store: reeBillStore,
            displayInfo: true,
            displayMsg: 'Displaying {0} - {1} of {2}',
            emptyMsg: "No ReeBills to display",
        }),
        colModel: reeBillColModel,
        selModel: new Ext.grid.RowSelectionModel({
            singleSelect: true,
            listeners: {
                /* rowdeselect is always called before rowselect when the selection changes. */
                rowdeselect: function(selModel, index, record) {
                     loadReeBillUIForSequence(selected_account, null);
                },
                rowselect: function (selModel, index, record) {
                    // TODO: have other widgets pull when this selection is made
                    loadReeBillUIForSequence(selected_account, record.data.sequence);
                },
            }
        }),
        store: reeBillStore,
        enableColumnMove: false,
        frame: true,
        collapsible: true,
        animCollapse: false,
        stripeRows: true,
        viewConfig: {
            // doesn't seem to work
            forceFit: true,
        },
        title: 'ReeBills',
    });

    reeBillGrid.getSelectionModel().on('selectionchange', function(sm){
    });


    /////////////////////////////////////////////////////
    // Functions for ReeBill Structure Editor event

    var editReeBillStructureDataConn = new Ext.data.Connection({
    });
    editReeBillStructureDataConn.autoAbort = true;
    editReeBillStructureDataConn.disableCaching = true;

    // uses ajax to edit reebill structure
    // three operations use this: insert a new node, delete a node and edit a node
    // for the edit a node operation, the newly edited value is also passed in
    function editReeBillStructureNode(action, new_text)
    {
        var cmp = Ext.getCmp('reeBillEditorTree');
        var selNode = cmp.getSelectionModel().getSelectedNode();
        if (selNode == null || selNode.parentNode == null) {
            Ext.Msg.alert("No node selected.")
            return; 
        }

        // so that we can track the parent in case selNode is to be removed 
        var parentNode = selNode.parentNode;

        // determine if we have enough information to act on this node
        if (!("service" in selNode.attributes && "account" in selNode.attributes 
            && "sequence" in selNode.attributes && "node_type" in selNode.attributes
            && "node_key" in selNode.attributes && "text" in selNode.attributes)) {

            Ext.Msg.alert("Selected node uneditable.")
            return;
        }

        // TODO: 22792659 disabled widgets have to be reenabled if there is an exception 
        cmp.disable();

        editReeBillStructureDataConn.request({
            url: 'http://'+location.host+'/reebill/' + action,
            params: { 
                // note, we dont pass in selNode.id. This is because the unique id's
                // are only used by the client side gui code.
                'service': selNode.attributes.service,
                'account': selNode.attributes.account,
                'sequence': selNode.attributes.sequence,
                'node_type': selNode.attributes.node_type,
                'node_key': selNode.attributes.node_key,
                // if a new value was passed in, update to this new value
                'text': new_text == null ? selNode.attributes.text : new_text,
            },
            success: function(result, request) {
                var jsonData = null;
                try {
                    jsonData = Ext.util.JSON.decode(result.responseText);
                    if (jsonData.success == false) {
                        // handle failure here if necessary
                    } else {
                        if (action == 'insert_reebill_sibling_node') {
                            var newNode = jsonData.node
                            // TreePanel will fire insert event
                            parentNode.appendChild(newNode);
                        } else if (action == 'delete_reebill_node') {
                            selNode.remove(true);
                        } else if (action == 'update_reebill_node') {
                            var updatedNode = jsonData.node
                            parentNode.replaceChild(updatedNode,selNode);  
                        }
                    }
                } catch (err) {
                    Ext.MessageBox.alert('ERROR', 'Local:  '+ err + ' Remote: ' + result.responseText);
                }

                cmp.enable();
                // TODO:  22827425 expand after edit - seems an exception is thrown in ext here
                //parentNode.expandChildNodes();
            },
            failure: function () {
                Ext.Msg.alert("Edit ReeBill Request Failed.");
                cmp.enable();
            }
        });
    }

    function configureReeBillEditor(account, sequence)
    {

        var reeBillTab = tabPanel.getItem('reeBillTab');

        var reeBillEditorTree = Ext.getCmp('reeBillEditorTree');

        // lazily create it if it does not exist
        if (reeBillEditorTree === undefined) {

            var reeBillEditorTreeToolbar = new Ext.Toolbar({
                
                items: [
                    {
                        xtype: 'button',

                        // ref places a name for this component into the grid so it may be referenced as [name]Grid.insertBtn...
                        id: 'nodeInsertBtn',
                        iconCls: 'icon-add',
                        text: 'Insert',
                        disabled: false,
                        handler: function() {
                            editReeBillStructureNode('insert_reebill_sibling_node', null);
                        },
                    },{
                        xtype: 'tbseparator'
                    },{
                        xtype: 'button',
                        // ref places a name for this component into the grid so it may be referenced as [name]Grid.removeBtn...
                        id: 'nodeRemoveBtn',
                        iconCls: 'icon-delete',
                        text: 'Remove',
                        disabled: false,
                        handler: function() {
                            editReeBillStructureNode('delete_reebill_node', null);
                        },
                    }
                ]
            });

            onTreeNodeDblClick = function(n) {
                reeBillEditorTreeEditor.editNode = n;
                reeBillEditorTreeEditor.startEdit(n.ui.textNode);
            }

            var reeBillEditorTreeLoader = new Ext.tree.TreeLoader({
                //dataUrl:'http://'+location.host+'/reebill/reebill_structure_editor',
                dataUrl:'http://'+location.host+'/reebill/reebill_structure',
                // defaults to true
                clearOnLoad: true,
            });

            reeBillEditorTree = new Ext.tree.TreePanel({
                id: 'reeBillEditorTree',
                title: 'ReeBill Structure Editor',
                frame: true,
                animate: true, 
                autoScroll: true,
                loader: reeBillEditorTreeLoader,
                enableDD: false,
                containerScroll: true,
                autoWidth: true,
                dropConfig: {appendOnly: true},
                tbar: reeBillEditorTreeToolbar,
                listeners: {
                    dblclick: onTreeNodeDblClick,
                }
            });

            
            // add a tree sorter in folder mode
            new Ext.tree.TreeSorter(reeBillEditorTree, {folderSort:true});
            
            // set the root node
            var reeBillEditorTreeRoot = new Ext.tree.AsyncTreeNode({
                id:'reeBillEditorTreeRoot',
                text: 'ReeBill', 
                draggable:false, // disable root node dragging
            });

            reeBillEditorTree.setRootNode(reeBillEditorTreeRoot);

            //this causes the treeloader to fire a request
            //since we want to lazily create things, don't fire a load request
            //reeBillEditorTreeRoot.expand(false, /*no anim*/ false);

            onTreeEditComplete = function(treeEditor, n, o) {
                //o - oldValue
                //n - newValue
                editReeBillStructureNode('update_reebill_node', n)
            }

            var reeBillEditorTreeEditor = new Ext.tree.TreeEditor(reeBillEditorTree, {}, {
                cancelOnEsc: true,
                completeOnEnter: true,
                selectOnFocus: true,
                allowBlank: false,
                listeners: {
                    complete: onTreeEditComplete
                }
            });

            reeBillTab.add(reeBillEditorTree);
        }

        var loader = reeBillEditorTree.getLoader();

        // cancel ajax if it is running
        if (loader.isLoading()) {
            console.log("Aborting structure editor ajax");
            loader.abort();
        }

        // widgets have been lazily instantiated, now go load them.
        loader.baseParams.account = selected_account;
        loader.baseParams.sequence = selected_sequence;
        loader.load(reeBillEditorTree.root);

    }



    var accountInfoDataConn = new Ext.data.Connection({
        url: 'http://'+location.host+'/reebill/account_info',
    });
    accountInfoDataConn.autoAbort = true;
    accountInfoDataConn.disableCaching = true;

    var accountInfoFormItems = [
        {
            xtype: 'fieldset',
            title: 'Rates',
            collapsible: false,
            defaults: {
                anchor: '0',
            },
            items: [
                {
                    xtype: 'textfield',
                    id: 'discount_rate',
                    fieldLabel: 'Discount Rate',
                    name: 'discount_rate',
                },{
                    xtype: 'textfield',
                    id: 'late_charge_rate',
                    fieldLabel: 'Late Charge Rate',
                    name: 'late_charge_rate',
                    msgTarget: 'under',
                },
            ],
        },
        {
            xtype: 'fieldset',
            title: 'Billing Address',
            collapsible: false,
            defaults: {
                anchor: '0',
            },
            items: [
                {
                    xtype: 'textfield',
                    id: 'ba_addressee',
                    fieldLabel: 'Addressee',
                    name: 'ba_addressee',
                    //value: addresses['billing_address']['ba_addressee'],
                },{
                    xtype: 'textfield',
                    id: 'ba_street1',
                    fieldLabel: 'Street',
                    name: 'ba_street1',
                    //value: addresses['billing_address']['ba_street1'],
                },{
                    xtype: 'textfield',
                    id: 'ba_city',
                    fieldLabel: 'City',
                    name: 'ba_city',
                    //value: addresses['billing_address']['ba_city'],
                },{
                    xtype: 'textfield',
                    id: 'ba_state',
                    fieldLabel: 'State',
                    name: 'ba_state',
                    //value: addresses['billing_address']['ba_state'],
                },{
                    xtype: 'textfield',
                    id: 'ba_postal_code',
                    fieldLabel: 'Postal Code',
                    name: 'ba_postal_code',
                    //value: addresses['billing_address']['ba_postal_code'],
                },
            ]
        },{
            xtype: 'fieldset',
            title: 'Service Address',
            collapsible: false,
            defaults: {
                anchor: '0',
            },
            items: [
                {
                    xtype: 'textfield',
                    id: 'sa_addressee',
                    fieldLabel: 'Addressee',
                    name: 'sa_addressee',
                    //value: addresses['service_address']['sa_addressee'],
                },{
                    xtype: 'textfield',
                    id: 'sa_street1',
                    fieldLabel: 'Street',
                    name: 'sa_street1',
                    //value: addresses['service_address']['sa_street1'],
                },{
                    xtype: 'textfield',
                    id: 'sa_city',
                    fieldLabel: 'City',
                    name: 'sa_city',
                    //value: addresses['service_address']['sa_city'],
                },{
                    xtype: 'textfield',
                    id: 'sa_state',
                    fieldLabel: 'State',
                    name: 'sa_state',
                    //value: addresses['service_address']['sa_state'],
                },{
                    xtype: 'textfield',
                    id: 'sa_postal_code',
                    fieldLabel: 'Postal Code',
                    name: 'sa_postal_code',
                    //value: addresses['service_address']['sa_postal_code'],
                },
            ]
        },
    ]

    var accountInfoFormPanel = new Ext.FormPanel(
    {
        id: 'accountInfoFormPanel',
        title: 'Sequential Account Information',
        header: true,
        url: 'http://'+location.host+'/reebill/set_account_info',
        border: false,
        frame: true,
        flex: 1,
        bodyStyle:'padding:10px 10px 0px 10px',
        defaults: {
            anchor: '-20',
            allowBlank: false,
        },
        items:[accountInfoFormItems], 
        buttons: 
        [
            // TODO: the save button is generic in function, refactor
            {
                text   : 'Save',
                handler: saveForm,
            },{
                text   : 'Reset',
                handler: function() {
                    var formPanel = this.findParentByType(Ext.form.FormPanel);
                    formPanel.getForm().reset();
                }
            }
        ]
    })

    // since this panel depends on data from the reeBillGrid, hook into
    // its activate so that the user has the chance to pick a selected_sequence
    accountInfoFormPanel.on('activate', function (panel) {
        // because this tab is being displayed, demand the form that it contain 
        // be populated
        // disable it during load, the datastore re-enables when loaded.
        accountInfoFormPanel.setDisabled(true);

        //var accountInfoFormPanel = Ext.getCmp('accountInfoFormPanel');
        // add base parms for form post
        // we should set these on the form when the form activates?
        accountInfoFormPanel.getForm().baseParams = {account: selected_account, sequence: selected_sequence}

        // get the address information for this reebill 
        // fire this request when the widget is displayed
        accountInfoDataConn.request({
            params: {account: selected_account, sequence: selected_sequence},
            success: function(result, request) {
                var jsonData = null;
                try {
                    jsonData = Ext.util.JSON.decode(result.responseText);
                    if (jsonData.success == false) {
                        Ext.MessageBox.alert('Server Error', jsonData.errors.reason + " " + jsonData.errors.details);
                    } else {
                        Ext.getCmp('discount_rate').setValue(jsonData['discount_rate']);
                        Ext.getCmp('late_charge_rate').setValue(jsonData['late_charge_rate']);

                        Ext.getCmp('ba_addressee').setValue(jsonData['billing_address']['ba_addressee']);
                        Ext.getCmp('ba_street1').setValue(jsonData['billing_address']['ba_street1']);
                        Ext.getCmp('ba_city').setValue(jsonData['billing_address']['ba_city']);
                        Ext.getCmp('ba_state').setValue(jsonData['billing_address']['ba_state']);
                        Ext.getCmp('ba_postal_code').setValue(jsonData['billing_address']['ba_postal_code']);

                        Ext.getCmp('sa_addressee').setValue(jsonData['service_address']['sa_addressee']);
                        Ext.getCmp('sa_street1').setValue(jsonData['service_address']['sa_street1']);
                        Ext.getCmp('sa_city').setValue(jsonData['service_address']['sa_city']);
                        Ext.getCmp('sa_state').setValue(jsonData['service_address']['sa_state']);
                        Ext.getCmp('sa_postal_code').setValue(jsonData['service_address']['sa_postal_code']);

                        accountInfoFormPanel.doLayout();
                    } 
                } catch (err) {
                    Ext.MessageBox.alert('ERROR', 'Local:  '+ err);
                } finally {
                    accountInfoFormPanel.setDisabled(false);
                }
            },
            failure: function(result, request) {
                try {
                    Ext.MessageBox.alert('Server Error', result.responseText);
                } catch (err) {
                    Ext.MessageBox.alert('ERROR', 'Local:  '+ err);
                } finally {
                    accountInfoFormPanel.setDisabled(false);
                }
            },
        });
    });


    // finally, set up the tabe that will contain the above widgets
    var reeBillPanel = new Ext.Panel({
        id: 'reeBillTab',
        title: 'ReeBill',
        disabled: reeBillPanelDisabled,
        layout: 'accordion',
        items: [reeBillGrid, accountInfoFormPanel ],
    });

    // this event is received when the tab panel tab is clicked on
    // and the panels it contains are displayed in accordion layout
    reeBillPanel.on('activate', function (panel) {
        reeBillStore.reload();
    });

    function allOperations() {
        Ext.Msg.alert('Notice', "One of the operations on this menu must be selected");
    }

    var computeBillOperationConn = new Ext.data.Connection({
        url: 'http://'+location.host+'/reebill/compute_bill',
        disableCaching: true,
    });
    computeBillOperationConn.autoAbort = true;
    function computeBillOperation() {
        tabPanel.setDisabled(true);

        computeBillOperationConn.request({
            params: {account: selected_account, sequence: selected_sequence},
            success: function(result, request) {
                var jsonData = null;
                try {
                    jsonData = Ext.util.JSON.decode(result.responseText);
                    if (jsonData.success == false) {
                        Ext.MessageBox.alert('Server Error', jsonData.errors.reason + " " + jsonData.errors.details);
                    }
                } catch (err) {
                    Ext.MessageBox.alert('ERROR', 'Local:  '+ err);
                } finally {
                    //Ext.Msg.hide();
                    tabPanel.setDisabled(false);
                }
            },
            failure: function(result, request) {
                try {
                    Ext.MessageBox.alert('Server Error', result.responseText);
                } catch (err) {
                    Ext.MessageBox.alert('ERROR', 'Local:  '+ err);
                } finally {
                    //Ext.Msg.hide();
                    tabPanel.setDisabled(false);
                }
            },
        });
    }

    var bindREEOperationConn = new Ext.data.Connection({
        url: 'http://'+location.host+'/reebill/bindree',
        disableCaching: true,
        timeout: 960000,
    });
    bindREEOperationConn.autoAbort = true;
<<<<<<< HEAD
    function bindREEOperation() {
        Ext.Msg.show({title: "Gathering data; please wait", closable: false});
=======
    function bindREEOperation()
    {
        Ext.Msg.show({title: "Please wait while data is fetched", closable: false});
>>>>>>> 10557567

        bindREEOperationConn.request({
            params: {account: selected_account, sequence: selected_sequence},
            success: function(result, request) {
                var jsonData = null;
                try {
                    jsonData = Ext.util.JSON.decode(result.responseText);
                    if (jsonData.success == false) {
                        Ext.MessageBox.alert('Server Error', jsonData.errors.reason + " " + jsonData.errors.details);
                    } else {
                        Ext.Msg.hide()
                    }
                } catch (err) {
                    Ext.MessageBox.alert('ERROR', 'Local:  '+ err);
                } finally {
                }
            },
            failure: function(result, request) {
                try {
                    Ext.MessageBox.alert('Server Error', result.responseText);
                } catch (err) {
                    Ext.MessageBox.alert('ERROR', 'Local:  '+ err);
                } finally {
                }
            },
        });
    }

    var rollOperationConn = new Ext.data.Connection({
        url: 'http://'+location.host+'/reebill/roll',
        disableCaching: true,
    });
    rollOperationConn.autoAbort = true;
    function rollOperation()
    {
        tabPanel.setDisabled(true);

        rollOperationConn.request({
            params: {account: selected_account, sequence: selected_sequence},
            success: function(result, request) {
                var jsonData = null;
                try {
                    jsonData = Ext.util.JSON.decode(result.responseText);
                    if (jsonData.success == false) {
                        Ext.MessageBox.alert('Server Error', jsonData.errors.reason + " " + jsonData.errors.details);
                    } else {
                        reeBillStore.reload();
                    }
                } catch (err) {
                    Ext.MessageBox.alert('ERROR', 'Local:  '+ err);
                } finally {
                    tabPanel.setDisabled(false);
                }
            },
            failure: function(result, request) {
                try {
                    Ext.MessageBox.alert('Server Error', result.responseText);
                } catch (err) {
                    Ext.MessageBox.alert('ERROR', 'Local:  '+ err);
                } finally {
                    tabPanel.setDisabled(false);
                }
            },
        });
    }

    var renderDataConn = new Ext.data.Connection({
        url: 'http://'+location.host+'/reebill/render',
    });
    renderDataConn.autoAbort = true;
    renderDataConn.disableCaching = true;
    function renderOperation()
    {
        // while waiting for the next ajax request to finish, show a loading message
        // in the utilbill image box
        Ext.DomHelper.overwrite('reebillimagebox', {tag: 'div', html:LOADING_MESSAGE, id: 'reebillimage'}, true);
        renderDataConn.request({
            params: { 
                account: selected_account,
                sequence: selected_sequence
            },
            success: function(response, options) {
                var response_obj = {};
                try {
                    response_obj = Ext.decode(response.responseText);
                } catch (e) {
                    Ext.Msg.alert("Fatal: Could not decode JSON data");
                }
                if (response_obj.success !== true) {
                    Ext.Msg.alert('Error', response_obj.errors.reason + " " +
                            response_obj.errors.details);
                    // handle failure if needed
                    Ext.DomHelper.overwrite('reebillimagebox', getImageBoxHTML('', 'Reebill', 'reebill', NO_REEBILL_SELECTED_MESSAGE), true);
                } else {
                    loadReeBillUIForSequence(selected_account, selected_sequence);
                }
            },
            failure: function () {
                Ext.MessageBox.alert('Error', "Render response fail");
                // handle failure if needed
                Ext.DomHelper.overwrite('reebillimagebox', getImageBoxHTML('', 'Reebill', 'reebill', NO_REEBILL_SELECTED_MESSAGE), true);
            }
        });
    }

    var attachDataConn = new Ext.data.Connection({
        url: 'http://'+location.host+'/reebill/attach_utilbills',
    });
    attachDataConn.autoAbort = true;
    attachDataConn.disableCaching = true;
    function attachOperation() {
        /* Finalize association of utilbills with reebill. */
        attachDataConn.request({
            params: {
                account: selected_account,
                sequence: selected_sequence,
            },
            success: function(response, options) {
                var response_obj = {};
                try {
                    response_obj = Ext.decode(response.responseText);
                } catch (e) {
                    Ext.Msg.alert("Fatal: Could not decode JSON data");
                }
                if (response_obj.success !== true) {
                    Ext.Msg.alert('Error', response_obj.errors.reason + " " +
                            response_obj.errors.details);
                } else {
                    loadReeBillUIForSequence(selected_account, selected_sequence);
                }
            },
            failure: function() {
                Ext.MessageBox.alert('Error', "Attach Utility Bills failed");
            }
        });
    }

    var mailDataConn = new Ext.data.Connection({
        url: 'http://'+location.host+'/reebill/mail',
    });
    mailDataConn.autoAbort = true;
    mailDataConn.disableCaching = true;
    function mailReebillOperation(sequences) {
        Ext.Msg.prompt('Recipient', 'Enter comma seperated email addresses:', function(btn, recipients){
            if (btn == 'ok') {
                mailDataConn.request({
                    params: {
                        account: selected_account,
                        recipients: recipients,
                        sequences: sequences,
                    },
                    success: function(response, options) {
                        var o = {};
                        try {
                            o = Ext.decode(response.responseText);}
                        catch(e) {
                            alert("Could not decode JSON data");
                        }
                        if (o.success == true) {
                            Ext.Msg.alert('Success', "mail successfully sent");
                        } else if (o.success !== true && o['corrections'] != undefined) {
                            var result = Ext.Msg.confirm('Corrections must be applied',
                                'Corrections from reebills ' + o.corrections +
                                ' will be applied to this bill as an adjusment of $'
                                + o.adjustment + '. Are you sure you want to issue it?', function(answer) {
                                    if (answer == 'yes') {
                                        mailDataConn.request({
                                            params: { account: selected_account, recipients: recipients, sequences: sequences, corrections: o.corrections},
                                            success: function(response, options) {
                                                var o2 = Ext.decode(response.responseText);
                                                if (o2.success == true)
                                                    Ext.Msg.alert('Success', "mail successfully sent");
                                                else
                                                    Ext.Msg.alert('Error', o2.errors.reason + o2.errors.details);
                                            },
                                            failure: function() {
                                                Ext.Msg.alert('Failure', "mail response fail");
                                            }
                                        });
                                    }
                                });
                        } else {
                            Ext.Msg.alert('Error', o.errors.reason + o.errors.details);
                        }
                    },
                    failure: function () {
                        Ext.Msg.alert('Failure', "mail response fail");
                    }
                });
            }
        });
    }

    ////////////////////////////////////////////////////////////////////////////
    //
    // Generic form save handler
    // 
    // TODO: 20496293 accept functions to callback on form post success
    function saveForm() {
        //http://www.sencha.com/forum/showthread.php?127087-Getting-the-right-scope-in-button-handler
        var formPanel = this.findParentByType(Ext.form.FormPanel);
        if (formPanel.getForm().isValid()) {
            formPanel.getForm().submit({
                params:{
                    // see baseParams
                }, 
                waitMsg:'Saving...',
                failure: function(form, action) {
                    switch (action.failureType) {
                        case Ext.form.Action.CLIENT_INVALID:
                            Ext.Msg.alert('Failure', 'Form fields may not be submitted with invalid values');
                            break;
                        case Ext.form.Action.CONNECT_FAILURE:
                            Ext.Msg.alert('Failure', 'Ajax communication failed');
                            break;
                        case Ext.form.Action.SERVER_INVALID:
                            Ext.Msg.alert('Failure', action.result.errors.reason + ' ' + action.result.errors.details);
                            break;
                        default:
                            Ext.Msg.alert('Failure1', action.result.errors.reason + ' ' + action.result.errors.details);
                    }
                },
                success: function(form, action) {
                    // TODO: 20496293 pass this in as a callback
                    utilbillGrid.getBottomToolbar().doRefresh();
                }
            })
        }else{
            Ext.MessageBox.alert('Errors', 'Please fix form errors noted.');
        }
    }

    //
    ////////////////////////////////////////////////////////////////////////////





    ////////////////////////////////////////////////////////////////////////////
    // Bill Periods tab
    //
    // dynamically create the period forms when a bill is loaded
    //

    function configureUBPeriodsForms(account, sequence, periods)
    {
        var ubPeriodsTab = tabPanel.getItem('ubPeriodsTab');

        ubPeriodsTab.removeAll(true);

        var ubPeriodsFormPanels = [];
        
        for (var service in periods) { 
            var ubPeriodsFormPanel = new Ext.FormPanel({
                id: service + 'UBPeriodsFormPanel',
                title: 'Service ' + service,
                header: true,
                url: 'http://'+location.host+'/reebill/setUBPeriod',
                border: false,
                frame: true,
                labelWidth: 125,
                bodyStyle:'padding:10px 10px 0px 10px',
                items:[], // added by configureUBPeriodsForm()
                buttons: [
                    // TODO: the save button is generic in function, refactor
                    {
                        text   : 'Save',
                        handler: saveForm
                    },{
                        text   : 'Reset',
                        handler: function() {
                            var formPanel = this.findParentByType(Ext.form.FormPanel);
                            formPanel.getForm().reset();
                        }
                    }
                ]
            });

            // add the period date pickers to the form
            ubPeriodsFormPanel.add(
                new Ext.form.DateField({
                    fieldLabel: 'Begin',
                    name: 'begin',
                    value: periods[service].begin,
                    format: 'Y-m-d'
                }),
                new Ext.form.DateField({
                    fieldLabel: 'End',
                    name: 'end',
                    value: periods[service].end,
                    format: 'Y-m-d'
                })
            );

            // add base parms for form post
            ubPeriodsFormPanel.getForm().baseParams = {account: account, sequence: sequence, service:service}

            ubPeriodsFormPanels.push(ubPeriodsFormPanel);

        }
        ubPeriodsTab.add(ubPeriodsFormPanels);
        ubPeriodsTab.doLayout();
    }

    //
    // Instantiate the Utility Bill Periods panel
    //
    var ubBillPeriodsPanel = new Ext.Panel({
        id: 'ubPeriodsTab',
        title: 'Bill Periods',
        disabled: billPeriodsPanelDisabled,
        items: null // configureUBPeriodForm set this
    });

    ubBillPeriodsPanel.on('activate', function () {
        // because this tab is being displayed, demand the form that it contain 
        // be populated
        // disable it during load, the datastore re-enables when loaded.
        ubBillPeriodsPanel.setDisabled(true);

        // get utilbill period information from server
        // TODO: fire this request only when the form is displayed
        ubPeriodsDataConn.request({
            params: {account: selected_account, sequence: selected_sequence},
            success: function(result, request) {
                var jsonData = null;
                try {
                    jsonData = Ext.util.JSON.decode(result.responseText);
                    if (jsonData.success == false)
                    {
                        Ext.MessageBox.alert('Server Error', jsonData.errors.reason + " " + jsonData.errors.details);
                    } else {
                        configureUBPeriodsForms(selected_account, selected_sequence, jsonData);
                    } 
                } catch (err) {
                    Ext.MessageBox.alert('ERROR', 'Local:  '+ err);
                } finally {
                    ubBillPeriodsPanel.setDisabled(false);
                }
            },
            failure: function() {
                try {
                    Ext.MessageBox.alert('Server Error', result.responseText);
                } catch (err) {
                    Ext.MessageBox.alert('ERROR', 'Local:  '+ err);
                } finally {
                    ubBillPeriodsPanel.setDisabled(false);
                }
            },
        });

    });

    ////////////////////////////////////////////////////////////////////////////
    // Measured Usage Tab
    //
    //
    // create a panel to which we can dynamically add/remove components
    // this panel is later added to the viewport so that it may be rendered


    function configureUBMeasuredUsagesForms(account, sequence, usages)
    {
        var ubMeasuredUsagesTab = tabPanel.getItem('ubMeasuredUsagesTab');

        ubMeasuredUsagesTab.removeAll(true);

        var ubMeasuredUsagesFormPanels = [];

        // for each service
        for (var service in usages)
        {

            // enumerate each meter
            usages[service].forEach(function(meter, index, array)
            {

                var meterFormPanel = new Ext.FormPanel(
                {
                    id: service +'-'+meter.identifier+'-meterReadDateFormPanel',
                    title: 'Meter ' + meter.identifier,
                    header: true,
                    url: 'http://'+location.host+'/reebill/setMeter',
                    border: true,
                    frame: true,
                    labelWidth: 175,
                    items:[], // added by configureUBMeasuredUsagesForm()
                    baseParams: null, // added by configureUBMeasuredUsagesForm()
                    autoDestroy: true,
                    buttons: 
                    [
                        // TODO: the save button is generic in function, refactor
                        {
                            text   : 'Save',
                            handler: saveForm
                        },{
                            text   : 'Reset',
                            handler: function() {
                                var formPanel = this.findParentByType(Ext.form.FormPanel);
                                formPanel.getForm().reset();
                            }
                        }
                    ]
                });

                // add the period date pickers to the form
                meterFormPanel.add(
                    new Ext.form.DateField({
                        fieldLabel: service + ' Prior Read',
                        name: 'priorreaddate',
                        value: meter.prior_read_date,
                        format: 'Y-m-d'
                    }),
                    new Ext.form.DateField({
                        fieldLabel: service + ' Present Read',
                        name: 'presentreaddate',
                        value: meter.present_read_date,
                        format: 'Y-m-d'
                    })
                );

                // add base parms for form post
                meterFormPanel.getForm().baseParams = {account: account, sequence: sequence, service:service, meter_identifier:meter.identifier}

                ubMeasuredUsagesFormPanels.push(meterFormPanel);

                // and each register for that meter
                meter.registers.forEach(function(register, index, array) 
                {
                    if (register.shadow == false)
                    {

                        var registerFormPanel = new Ext.FormPanel(
                        {
                            id: service +'-'+meter.identifier+'-'+ register.identifier+'-meterReadDateFormPanel',
                            title: 'Meter ' + meter.identifier + ' Register ' + register.identifier,
                            header: true,
                            url: 'http://'+location.host+'/reebill/setActualRegister',
                            border: true,
                            frame: true,
                            labelWidth: 175,
                            items:[], // added by configureUBMeasuredUsagesForm()
                            baseParams: null, // added by configureUBMeasuredUsagesForm()
                            autoDestroy: true,
                            buttons: 
                            [
                                // TODO: the save button is generic in function, refactor
                                {
                                    text   : 'Save',
                                    handler: saveForm
                                },{
                                    text   : 'Reset',
                                    handler: function() {
                                        var formPanel = this.findParentByType(Ext.form.FormPanel);
                                        formPanel.getForm().reset();
                                    }
                                }
                            ]
                        });

                        // add the period date pickers to the form
                        registerFormPanel.add(
                            new Ext.form.NumberField({
                                fieldLabel: register.identifier,
                                name: 'quantity',
                                value: register.quantity,
                            })
                        );

                        // add base parms for form post
                        registerFormPanel.getForm().baseParams = {account: account, sequence: sequence, service:service, meter_identifier: meter.identifier, register_identifier:register.identifier}

                        ubMeasuredUsagesFormPanels.push(registerFormPanel);
                    }

                });

                var intervalMeterFormPanel = new Ext.form.FormPanel({
                    id: service +'-'+meter.identifier+'-interval-meter-csv-field',
                    title: 'Upload Interval Meter CSV for ' + meter.identifier,
                    fileUpload: true,
                    url: 'http://'+location.host+'/reebill/upload_interval_meter_csv',
                    frame:true,
                    //bodyStyle: 'padding: 10px 10px 0 10px;',
                    labelWidth: 175,
                    defaults: {
                        anchor: '95%',
                        //allowBlank: false,
                        msgTarget: 'side'
                    },
                    items: [
                        //file_chooser - defined in FileUploadField.js
                        {
                            xtype: 'fileuploadfield',
                            emptyText: 'Select a file to upload',
                            name: 'csv_file',
                            fieldLabel: 'CSV File',
                            buttonText: 'Choose file...',
                            buttonCfg: { width:80 },
                            allowBlank: true
                        },{
                            xtype: 'fieldset',
                            title: 'Mapping',
                            collapsible: false,
                            defaults: {
                                anchor: '0',
                            },
                            items: [
                                {
                                    xtype: 'textfield',
                                    name: 'timestamp_column',
                                    fieldLabel: "Timestamp Column",
                                    value: "A",
                                },{
                                    xtype: 'combo',
                                    mode: 'local',
                                    value: "%Y-%m-%d %H:%M:%S",
                                    //forceSelection: true,
                                    editable: true,
                                    triggerAction: 'all',
                                    fieldLabel: "Timestamp Format",
                                    name: 'timestamp_format',
                                    hiddenName: 'timestamp_format',
                                    displayField: 'name',
                                    valueField: 'value',
                                    store: new Ext.data.JsonStore({
                                        fields: ['name', 'value'],
                                        data: [
                                            {name: '%Y-%m-%d %H:%M:%S',value: '%Y-%m-%d %H:%M:%S'},
                                            {name: '%Y/%m/%d %H:%M:%S',value: '%Y/%m/%d %H:%M:%S'},
                                            {name: '%m/%d/%Y %H:%M:%S',value: '%m/%d/%Y %H:%M:%S'},
                                        ]
                                    })
                                },{
                                    xtype: 'textfield',
                                    name: 'energy_column',
                                    fieldLabel: "Metered Energy Column",
                                    value: "B",
                                },{
                                    xtype: 'combo',
                                    mode: 'local',
                                    value: 'kwh',
                                    triggerAction: 'all',
                                    forceSelection: true,
                                    editable: false,
                                    fieldLabel: 'Metered Energy Units',
                                    name: 'energy_unit',
                                    hiddenName: 'energy_unit',
                                    displayField: 'name',
                                    valueField: 'value',
                                    store: new Ext.data.JsonStore({
                                        fields : ['name', 'value'],
                                        data : [
                                            {name : 'kWh', value: 'kwh'},
                                            {name : 'BTU', value: 'btu'},
                                        ]
                                    })
                                }
                            ],
                        },
                    ],
                    buttons: [
                        new Ext.Button({
                            text: 'Reset',
                            handler: function() {
                                this.findParentByType(Ext.form.FormPanel).getForm().reset();
                            }
                        }),
                        new Ext.Button({ text: 'Submit', handler: function () {
                                var formPanel = this.findParentByType(Ext.form.FormPanel);
                                if (! formPanel.getForm().isValid()) {
                                    Ext.MessageBox.alert('Errors', 'Please fix form errors noted.');
                                    return;
                                }
                                //formPanel.getForm().setValues({
                                    //'account': selected_account,
                                    //'sequence': selected_sequence,
                                    //'interval-meter-csv-field': 'new value',
                                //});
                                formPanel.getForm().submit({
                                    params: {
                                        'account': selected_account,
                                        'sequence': selected_sequence,
                                        'meter_identifier': meter.identifier,
                                    }, 
                                    waitMsg:'Saving...',
                                    failure: function(form, action) {
                                        switch (action.failureType) {
                                            case Ext.form.Action.CLIENT_INVALID:
                                                Ext.Msg.alert('Failure', 'Form fields may not be submitted with invalid values');
                                                break;
                                            case Ext.form.Action.CONNECT_FAILURE:
                                                Ext.Msg.alert('Failure', 'Ajax communication failed');
                                                break;
                                            case Ext.form.Action.SERVER_INVALID:
                                                Ext.Msg.alert('Failure', action.result.errors.reason + action.result.errors.details);
                                            default:
                                                Ext.Msg.alert('Failure', action.result.errors.reason + action.result.errors.details);
                                        }
                                    },
                                    success: function(form, action) {
                                         //
                                    }
                                })
                            }
                         })
                    ],
                });
                ubMeasuredUsagesFormPanels.push(intervalMeterFormPanel);

            })
        }


        ubMeasuredUsagesTab.add(ubMeasuredUsagesFormPanels);
        ubMeasuredUsagesTab.doLayout();
    }

    //
    // Instantiate the Utility Bill Measured Usages panel
    //
    var ubMeasuredUsagesPanel = new Ext.Panel({
        id: 'ubMeasuredUsagesTab',
        title: 'Measured Usage',
        disabled: usagePeriodsPanelDisabled,
        layout: 'vbox',
        // all children inherit flex
        flex: 1,
        layoutConfig : {
            pack : 'start',
            align : 'stretch',
        },
        items: null // configureUBMeasuredUsagesForm sets this
    });

    // this event is received when the tab panel tab is clicked on
    // and the panels it contains are displayed in accordion layout
    ubMeasuredUsagesPanel.on('activate', function (panel) {

        // because this tab is being displayed, demand the form that it contain 
        // be populated
        // disable it during load, the datastore re-enables when loaded.
        ubMeasuredUsagesPanel.setDisabled(true);

        // get the measured usage dates for each service
        ubMeasuredUsagesDataConn.request({
            params: {account: selected_account, sequence: selected_sequence},
            success: function(result, request) {
                var jsonData = null;
                try {
                    jsonData = Ext.util.JSON.decode(result.responseText);
                    if (jsonData.success == false)
                    {
                        Ext.MessageBox.alert('Server Error', jsonData.errors.reason + " " + jsonData.errors.details);
                    } else {
                        configureUBMeasuredUsagesForms(selected_account, selected_sequence, jsonData);
                    } 
                } catch (err) {
                    Ext.MessageBox.alert('ERROR', 'Local:  '+ err);
                } finally {
                    ubMeasuredUsagesPanel.setDisabled(false);
                }
            },
            failure: function() {
                try {
                    Ext.MessageBox.alert('Server Error', result.responseText);
                } catch (err) {
                    Ext.MessageBox.alert('ERROR', 'Local:  '+ err);
                } finally {
                    ubMeasuredUsagesPanel.setDisabled(false);
                }
            },
            disableCaching: true,
        });
    });


    ////////////////////////////////////////////////////////////////////////////
    // Charges tab
    //


    /////////////////////////////////
    // support for the actual charges

    // initial data loaded into the grid before a bill is loaded
    // populate with data if initial pre-loaded data is desired
    var initialActualCharges = {
        rows: [
        ]
    };

    var aChargesReader = new Ext.data.JsonReader({
        // metadata configuration options:
        // there is no concept of an id property because the records do not have identity other than being child charge nodes of a charges parent
        idProperty: 'uuid',
        root: 'rows',

        // the fields config option will internally create an Ext.data.Record
        // constructor that provides mapping for reading the record data objects
        fields: [
            // map Record's field to json object's key of same name
            {name: 'chargegroup', mapping: 'chargegroup'},
            {name: 'uuid', mapping: 'uuid'},
            {name: 'rsi_binding', mapping: 'rsi_binding'},
            {name: 'description', mapping: 'description'},
            {name: 'quantity', mapping: 'quantity'},
            {name: 'quantity_units', mapping: 'quantity_units'},
            {name: 'rate', mapping: 'rate'},
            {name: 'rate_units', mapping: 'rate_units'},
            {name: 'total', mapping: 'total', type: 'float'},
            {name: 'processingnote', mapping:'processingnote'},
        ]
    });
    var aChargesWriter = new Ext.data.JsonWriter({
        encode: true,
        // write all fields, not just those that changed
        writeAllFields: true 
    });

    // This proxy is only used for reading charge item records, not writing.
    // This is due to the necessity to batch upload all records. See Grid Editor save handler.
    // We leave the proxy here for loading data as well as if and when records have entity 
    // id's and row level CRUD can occur.

    // make a connections instance so that it may be specifically aborted
    var aChargesStoreProxyConn = new Ext.data.Connection({
        url: 'http://'+location.host+'/reebill/actualCharges',
        disableCaching: true,
    })
    aChargesStoreProxyConn.autoAbort = true;

    var aChargesStoreProxy = new Ext.data.HttpProxy(aChargesStoreProxyConn);

    var aChargesStore = new Ext.data.GroupingStore({
        proxy: aChargesStoreProxy,
        autoSave: true,
        reader: aChargesReader,
        //root: 'rows',
        //idProperty: 'uuid',
        writer: aChargesWriter,
        data: initialActualCharges,
        sortInfo:{field: 'chargegroup', direction: 'ASC'},
        groupField:'chargegroup'
    });


    aChargesStore.on('save', function () {
        //aChargesGrid.getTopToolbar().findById('aChargesSaveBtn').setDisabled(true);
    });
    // grid's data store callback for when data is edited
    // when the store backing the grid is edited, enable the save button
    aChargesStore.on('update', function(){
        //aChargesGrid.getTopToolbar().findById('aChargesSaveBtn').setDisabled(false);
    });

    aChargesStore.on('beforeload', function () {
        aChargesGrid.setDisabled(true);
        aChargesStore.setBaseParam("service", Ext.getCmp('service_for_charges').getValue());
        aChargesStore.setBaseParam("account", selected_account);
        aChargesStore.setBaseParam("sequence", selected_sequence);
    });

    // fired when the datastore has completed loading
    aChargesStore.on('load', function (store, records, options) {
        //console.log('aChargesStore load');
        // the grid is disabled by the panel that contains it  
        // prior to loading, and must be enabled when loading is complete
        // the datastore enables when it is done loading
        aChargesGrid.setDisabled(false);
    });

    var aChargesSummary = new Ext.ux.grid.GroupSummary();

    var aChargesColModel = new Ext.grid.ColumnModel(
    {
        columns: [
            {
                id:'chargegroup',
                header: 'Charge Group',
                width: 160,
                sortable: true,
                dataIndex: 'chargegroup',
                hidden: true,
            },{
                header: 'UUID',
                width: 75,
                sortable: true,
                dataIndex: 'uuid',
                editable: true,
                hidden: true,
            },{
                header: 'RSI Binding',
                width: 75,
                sortable: true,
                dataIndex: 'rsi_binding',
                editor: new Ext.form.TextField({allowBlank: true})
            },{
                header: 'Description',
                width: 75,
                sortable: true,
                dataIndex: 'description',
                editor: new Ext.form.TextField({allowBlank: false})
            },{
                header: 'Quantity',
                width: 75,
                sortable: true,
                dataIndex: 'quantity',
                editor: new Ext.form.NumberField({decimalPrecision: 5, allowBlank: true})
            },{
                header: 'Units',
                width: 75,
                sortable: true,
                dataIndex: 'quantity_units',
                editor: new Ext.form.ComboBox({
                    typeAhead: true,
                    triggerAction: 'all',
                    // transform the data already specified in html
                    //transform: 'light',
                    lazyRender: true,
                    listClass: 'x-combo-list-small',
                    mode: 'local',
                    store: new Ext.data.ArrayStore({
                        fields: [
                            'displayText'
                        ],
                        // TODO: externalize these units
                        data: [['dollars'], ['kWh'], ['ccf'], ['Therms'], ['kWD'], ['KQH'], ['rkVA']]
                    }),
                    valueField: 'displayText',
                    displayField: 'displayText'
                })
                
            },{
                header: 'Rate',
                width: 75,
                sortable: true,
                dataIndex: 'rate',
                editor: new Ext.form.NumberField({decimalPrecision: 10, allowBlank: true})
            },{
                header: 'Units',
                width: 75,
                sortable: true,
                dataIndex: 'rate_units',
                editor: new Ext.form.ComboBox({
                    typeAhead: true,
                    triggerAction: 'all',
                    // transform the data already specified in html
                    //transform: 'light',
                    lazyRender: true,
                    listClass: 'x-combo-list-small',
                    mode: 'local',
                    store: new Ext.data.ArrayStore({
                        fields: [
                            'displayText'
                        ],
                        // TODO: externalize these units
                        data: [['dollars'], ['cents']]
                    }),
                    valueField: 'displayText',
                    displayField: 'displayText'
                })
            },{
                header: 'Total', 
                width: 75, 
                sortable: true, 
                dataIndex: 'total', 
                summaryType: 'sum',
                align: 'right',
                editor: new Ext.form.NumberField({allowBlank: false}),
                renderer: function(v, params, record)
                {
                    return Ext.util.Format.usMoney(record.data.total);
                }
            },
        ]
    });

    var aChargesToolbar = new Ext.Toolbar({
        items: [
            {
                xtype: 'tbseparator'
            },{
                xtype: 'button',

                // ref places a name for this component into the grid so it may be referenced as [name]Grid.insertBtn...
                id: 'aChargesInsertBtn',
                iconCls: 'icon-add',
                text: 'Insert',
                disabled: true,
                handler: function()
                {

                    aChargesGrid.stopEditing();

                    // grab the current selection - only one row may be selected per singlselect configuration
                    var selection = aChargesGrid.getSelectionModel().getSelected();

                    // make the new record
                    var ChargeItemType = aChargesGrid.getStore().recordType;
                    var defaultData = 
                    {
                        // ok, this is tricky:  the newly created record is assigned the chargegroup
                        // of the selection during the insert.  This way, the new record is added
                        // to the proper group.  Otherwise, if the record does not have the same
                        // chargegroup name of the adjacent record, a new group is shown in the grid
                        // and the UI goes out of sync.  Try this by change the chargegroup below
                        // to some other string.
                        chargegroup: selection.data.chargegroup,
                        description: 'enter description',
                        quantity: 0,
                        quantity_units: 'kWh',
                        rate: 0,
                        rate_units: 'dollars',
                        total: 0,
                        //autototal: 0
                    };
                    var c = new ChargeItemType(defaultData);
        
                    // select newly inserted record
                    var insertionPoint = aChargesStore.indexOf(selection);
                    aChargesStore.insert(insertionPoint + 1, c);
                    aChargesGrid.getView().refresh();
                    aChargesGrid.getSelectionModel().selectRow(insertionPoint);
                    aChargesGrid.startEditing(insertionPoint +1,1);
                    
                    // An inserted record must be saved 
                    //aChargesGrid.getTopToolbar().findById('aChargesSaveBtn').setDisabled(false);
                }
            },{
                xtype: 'tbseparator'
            },{
                xtype: 'button',
                // ref places a name for this component into the grid so it may be referenced as [name]Grid.removeBtn...
                id: 'aChargesRemoveBtn',
                iconCls: 'icon-delete',
                text: 'Remove',
                disabled: true,
                handler: function()
                {
                    aChargesGrid.stopEditing();
                    var s = aChargesGrid.getSelectionModel().getSelections();
                    for(var i = 0, r; r = s[i]; i++)
                    {
                        aChargesStore.remove(r);
                    }
                    //aChargesGrid.getTopToolbar().findById('aChargesSaveBtn').setDisabled(false);
                }
            },{
                xtype:'tbseparator'
            },/*{
                xtype: 'button',
                // places reference to this button in grid.  
                id: 'aChargesSaveBtn',
                iconCls: 'icon-save',
                text: 'Save',
                disabled: true,
                handler: function()
                {
                    // disable the save button for the save attempt.
                    // is there a closer place for this to the actual button click due to the possibility of a double
                    // clicked button submitting two ajax requests?
                    aChargesGrid.getTopToolbar().findById('aChargesSaveBtn').setDisabled(true);

                    // stop grid editing so that widgets like comboboxes in rows don't stay focused
                    aChargesGrid.stopEditing();

                    aChargesStore.save(); 

                }
            },*/{
                xtype:'tbseparator'
            }
        ]
    });


    var aChargesGrid = new Ext.grid.EditorGridPanel({
        tbar: aChargesToolbar,
        colModel: aChargesColModel,
        selModel: new Ext.grid.RowSelectionModel({singleSelect: true}),
        store: aChargesStore,
        enableColumnMove: false,
        view: new Ext.grid.GroupingView({
            forceFit:true,
            groupTextTpl: '{text} ({[values.rs.length]} {[values.rs.length > 1 ? "Items" : "Item"]})'
        }),
        plugins: aChargesSummary,
        frame: true,
        collapsible: true,
        animCollapse: false,
        stripeRows: true,
        autoExpandColumn: 'chargegroup',
        height: 900,
        width: 1000,
        title: 'Actual Charges',
        clicksToEdit: 1
        // config options for stateful behavior
        //stateful: true,
        //stateId: 'grid' 
    });

    aChargesGrid.getSelectionModel().on('selectionchange', function(sm){
        // if a selection is made, allow it to be removed
        // if the selection was deselected to nothing, allow no 
        // records to be removed.

        aChargesGrid.getTopToolbar().findById('aChargesRemoveBtn').setDisabled(sm.getCount() <1);

        // if there was a selection, allow an insertion
        aChargesGrid.getTopToolbar().findById('aChargesInsertBtn').setDisabled(sm.getCount() <1);
    });
    
    aChargesGrid.on('activate', function(panel) {
        //console.log("aCharges Grid Activated");
        //console.log(panel);
    });
    aChargesGrid.on('beforeshow', function(panel) {
        //console.log("aChargesGrid beforeshow");
        //console.log(panel);
    });
    aChargesGrid.on('show', function(panel) {
        //console.log("aChargesGrid show");
        //console.log(panel);
    });
    aChargesGrid.on('viewready', function(panel) {
        //console.log("aChargesGrid view ready");
        //console.log(panel);
    });
    aChargesGrid.on('beforeexpand', function (panel, animate) {
        //console.log("aChargesGrid beforeexpand ");
        //console.log(panel);
    });
    aChargesGrid.on('expand', function (panel) {
        //console.log("aChargesGrid expand ");
        //console.log(panel);
    });
    aChargesGrid.on('collapse', function (panel) {
        //console.log("aChargesGrid collapse ");
        //console.log(panel);
    });
    aChargesGrid.on('afterrender', function (panel) {
        //console.log("aChargesGrid afterrender ");
        //console.log(panel);
    });
    aChargesGrid.on('enable', function (panel) {
        //console.log("aChargesGrid enable ");
        //console.log(panel);
    });
    aChargesGrid.on('disable', function (panel) {
        //console.log("aChargesGrid disable ");
        //console.log(panel);
    });
    


    ///////////////////////////////////////
    // support for the hypothetical charges
    // note: the following code is a copy/paste from above...

    // initial data loaded into the grid before a bill is loaded
    // populate with data if initial pre-loaded data is desired
    var initialHypotheticalCharges = {
        rows: [
        ]
    };

    var hChargesReader = new Ext.data.JsonReader({
        // metadata configuration options:
        // there is no concept of an id property because the records do not have identity other than being child charge nodes of a charges parent
        idProperty: 'uuid',
        root: 'rows',

        // the fields config option will internally create an Ext.data.Record
        // constructor that provides mapping for reading the record data objects
        fields: [
            // map Record's field to json object's key of same name
            {name: 'chargegroup', mapping: 'chargegroup'},
            {name: 'uuid', mapping: 'uuid'},
            {name: 'rsi_binding', mapping: 'rsi_binding'},
            {name: 'description', mapping: 'description'},
            {name: 'quantity', mapping: 'quantity'},
            {name: 'quantity_units', mapping: 'quantity_units'},
            {name: 'rate', mapping: 'rate'},
            {name: 'rate_units', mapping: 'rate_units'},
            {name: 'total', mapping: 'total', type: 'float'},
            {name: 'processingnote', mapping:'processingnote'},
        ]
    });
    var hChargesWriter = new Ext.data.JsonWriter({
        encode: true,
        // write all fields, not just those that changed
        writeAllFields: true 
    });

    // This proxy is only used for reading charge item records, not writing.
    // This is due to the necessity to batch upload all records. See Grid Editor save handler.
    // We leave the proxy here for loading data as well as if and when records have entity 
    // id's and row level CRUD can occur.

    // make a connections instance so that it may be specifically aborted
    var hChargesStoreProxyConn = new Ext.data.Connection({
        url: 'http://'+location.host+'/reebill/hypotheticalCharges',
        disableCaching: true,
    })
    hChargesStoreProxyConn.autoAbort = true;

    var hChargesStoreProxy = new Ext.data.HttpProxy(hChargesStoreProxyConn);

    var hChargesStore = new Ext.data.GroupingStore({
        proxy: hChargesStoreProxy,
        autoSave: true,
        reader: hChargesReader,
        //root: 'rows',
        //idProperty: 'uuid',
        writer: hChargesWriter,
        data: initialHypotheticalCharges,
        sortInfo:{field: 'chargegroup', direction: 'ASC'},
        groupField:'chargegroup'
    });


    hChargesStore.on('save', function () {
        //hChargesGrid.getTopToolbar().findById('hChargesSaveBtn').setDisabled(true);
    });
    // grid's data store callback for when data is edited
    // when the store backing the grid is edited, enable the save button
    hChargesStore.on('update', function(){
        //hChargesGrid.getTopToolbar().findById('hChargesSaveBtn').setDisabled(false);
    });

    hChargesStore.on('beforeload', function () {
        hChargesGrid.setDisabled(true);
        hChargesStore.setBaseParam("service", Ext.getCmp('service_for_charges').getValue());
        hChargesStore.setBaseParam("account", selected_account);
        hChargesStore.setBaseParam("sequence", selected_sequence);
    });

    // fired when the datastore has completed loading
    hChargesStore.on('load', function (store, records, options) {
        //console.log('hChargesStore load');
        // the grid is disabled by the panel that contains it  
        // prior to loading, and must be enabled when loading is complete
        // the datastore enables when it is done loading
        hChargesGrid.setDisabled(false);
    });

    var hChargesSummary = new Ext.ux.grid.GroupSummary();

    var hChargesColModel = new Ext.grid.ColumnModel(
    {
        columns: [
            {
                id:'chargegroup',
                header: 'Charge Group',
                width: 160,
                sortable: true,
                dataIndex: 'chargegroup',
                hidden: true,
            },{
                header: 'UUID',
                width: 75,
                sortable: true,
                dataIndex: 'uuid',
                editable: false,
                hidden: true,
            },{
                header: 'RSI Binding',
                width: 75,
                sortable: true,
                dataIndex: 'rsi_binding',
                editor: new Ext.form.TextField({allowBlank: true})
            },{
                header: 'Description',
                width: 75,
                sortable: true,
                dataIndex: 'description',
                editor: new Ext.form.TextField({allowBlank: false})
            },{
                header: 'Quantity',
                width: 75,
                sortable: true,
                dataIndex: 'quantity',
                editor: new Ext.form.NumberField({decimalPrecision: 5, allowBlank: true})
            },{
                header: 'Units',
                width: 75,
                sortable: true,
                dataIndex: 'quantity_units',
                editor: new Ext.form.ComboBox({
                    typeAhead: true,
                    triggerAction: 'all',
                    // transform the data already specified in html
                    //transform: 'light',
                    lazyRender: true,
                    listClass: 'x-combo-list-small',
                    mode: 'local',
                    store: new Ext.data.ArrayStore({
                        fields: [
                            'displayText'
                        ],
                        // TODO: externalize these units
                        data: [['dollars'], ['kWh'], ['ccf'], ['Therms'], ['kWD'], ['KQH'], ['rkVA']]
                    }),
                    valueField: 'displayText',
                    displayField: 'displayText'
                })
                
            },{
                header: 'Rate',
                width: 75,
                sortable: true,
                dataIndex: 'rate',
                editor: new Ext.form.NumberField({decimalPrecision: 10, allowBlank: true})
            },{
                header: 'Units',
                width: 75,
                sortable: true,
                dataIndex: 'rate_units',
                editor: new Ext.form.ComboBox({
                    typeAhead: true,
                    triggerAction: 'all',
                    // transform the data already specified in html
                    //transform: 'light',
                    lazyRender: true,
                    listClass: 'x-combo-list-small',
                    mode: 'local',
                    store: new Ext.data.ArrayStore({
                        fields: [
                            'displayText'
                        ],
                        // TODO: externalize these units
                        data: [['dollars'], ['cents']]
                    }),
                    valueField: 'displayText',
                    displayField: 'displayText'
                })
            },{
                header: 'Total', 
                width: 75, 
                sortable: true, 
                dataIndex: 'total', 
                summaryType: 'sum',
                align: 'right',
                editor: new Ext.form.NumberField({allowBlank: false}),
                renderer: function(v, params, record)
                {
                    return Ext.util.Format.usMoney(record.data.total);
                }
            },
        ]
    });

    var hChargesToolbar = new Ext.Toolbar({
        items: [
            /*{
                xtype: 'tbseparator'
            },{
                xtype: 'button',

                // ref places a name for this component into the grid so it may be referenced as [name]Grid.insertBtn...
                id: 'hChargesInsertBtn',
                iconCls: 'icon-add',
                text: 'Insert',
                disabled: true,
                handler: function()
                {

                    hChargesGrid.stopEditing();

                    // grab the current selection - only one row may be selected per singlselect configuration
                    var selection = hChargesGrid.getSelectionModel().getSelected();

                    // make the new record
                    var ChargeItemType = hChargesGrid.getStore().recordType;
                    var defaultData = 
                    {
                        // ok, this is tricky:  the newly created record is assigned the chargegroup
                        // of the selection during the insert.  This way, the new record is added
                        // to the proper group.  Otherwise, if the record does not have the same
                        // chargegroup name of the adjacent record, a new group is shown in the grid
                        // and the UI goes out of sync.  Try this by change the chargegroup below
                        // to some other string.
                        chargegroup: selection.data.chargegroup,
                        description: 'enter description',
                        quantity: 0,
                        quantity_units: 'kWh',
                        rate: 0,
                        rate_units: 'dollars',
                        total: 0,
                        //autototal: 0
                    };
                    var c = new ChargeItemType(defaultData);
        
                    // select newly inserted record
                    var insertionPoint = hChargesStore.indexOf(selection);
                    hChargesStore.insert(insertionPoint + 1, c);
                    hChargesGrid.getView().refresh();
                    hChargesGrid.getSelectionModel().selectRow(insertionPoint);
                    hChargesGrid.startEditing(insertionPoint +1,1);
                    
                    // An inserted record must be saved 
                    //hChargesGrid.getTopToolbar().findById('hChargesSaveBtn').setDisabled(false);
                }
            },{
                xtype: 'tbseparator'
            },{
                xtype: 'button',
                // ref places a name for this component into the grid so it may be referenced as [name]Grid.removeBtn...
                id: 'hChargesRemoveBtn',
                iconCls: 'icon-delete',
                text: 'Remove',
                disabled: true,
                handler: function()
                {
                    hChargesGrid.stopEditing();
                    var s = hChargesGrid.getSelectionModel().getSelections();
                    for(var i = 0, r; r = s[i]; i++)
                    {
                        hChargesStore.remove(r);
                    }
                    //hChargesGrid.getTopToolbar().findById('hChargesSaveBtn').setDisabled(false);
                }
            },{
                xtype:'tbseparator'
            },{
                xtype: 'button',
                // places reference to this button in grid.  
                id: 'hChargesSaveBtn',
                iconCls: 'icon-save',
                text: 'Save',
                disabled: true,
                handler: function()
                {
                    // disable the save button for the save attempt.
                    // is there a closer place for this to the actual button click due to the possibility of a double
                    // clicked button submitting two ajax requests?
                    hChargesGrid.getTopToolbar().findById('hChargesSaveBtn').setDisabled(true);

                    // stop grid editing so that widgets like comboboxes in rows don't stay focused
                    hChargesGrid.stopEditing();

                    hChargesStore.save(); 

                }
            },{
                xtype:'tbseparator'
            }*/
        ]
    });


    var hChargesGrid = new Ext.grid.EditorGridPanel({
        tbar: hChargesToolbar,
        colModel: hChargesColModel,
        selModel: new Ext.grid.RowSelectionModel({singleSelect: true}),
        store: hChargesStore,
        enableColumnMove: false,
        view: new Ext.grid.GroupingView({
            forceFit:true,
            groupTextTpl: '{text} ({[values.rs.length]} {[values.rs.length > 1 ? "Items" : "Item"]})'
        }),
        plugins: hChargesSummary,
        frame: true,
        collapsible: true,
        animCollapse: false,
        stripeRows: true,
        autoExpandColumn: 'chargegroup',
        height: 900,
        width: 1000,
        title: 'Hypothetical Charges',
        clicksToEdit: 1
        // config options for stateful behavior
        //stateful: true,
        //stateId: 'grid' 
    });

    hChargesGrid.getSelectionModel().on('selectionchange', function(sm){
        // if a selection is made, allow it to be removed
        // if the selection was deselected to nothing, allow no 
        // records to be removed.

        hChargesGrid.getTopToolbar().findById('hChargesRemoveBtn').setDisabled(sm.getCount() <1);

        // if there was a selection, allow an insertion
        hChargesGrid.getTopToolbar().findById('hChargesInsertBtn').setDisabled(sm.getCount() <1);
    });
    
    hChargesGrid.on('activate', function(panel) {
        //console.log("hCharges Grid Activated");
        //console.log(panel);
    });
    hChargesGrid.on('beforeshow', function(panel) {
        //console.log("hChargesGrid beforeshow");
        //console.log(panel);
    });
    hChargesGrid.on('show', function(panel) {
        //console.log("hChargesGrid show");
        //console.log(panel);
    });
    hChargesGrid.on('viewready', function(panel) {
        //console.log("hChargesGrid view ready");
        //console.log(panel);
    });
    hChargesGrid.on('beforeexpand', function (panel, animate) {
        //console.log("hChargesGrid beforeexpand ");
        //console.log(panel);
    });
    hChargesGrid.on('expand', function (panel) {
        //console.log("hChargesGrid expand ");
        //console.log(panel);
    });
    hChargesGrid.on('collapse', function (panel) {
        //console.log("hChargesGrid collapse ");
        //console.log(panel);
    });
    hChargesGrid.on('afterrender', function (panel) {
        //console.log("hChargesGrid afterrender ");
        //console.log(panel);
    });
    hChargesGrid.on('enable', function (panel) {
        //console.log("hChargesGrid enable ");
        //console.log(panel);
    });
    hChargesGrid.on('disable', function (panel) {
        //console.log("hChargesGrid disable ");
        //console.log(panel);
    });

    //
    // Instantiate the Charge Items panel
    //
    var chargeItemsPanel = new Ext.Panel({
        id: 'chargeItemsTab',
        title: 'Charge Items',
        disabled: chargeItemsPanelDisabled,
        xtype: 'panel',
        layout: 'accordion',
        items: [
            aChargesGrid,
            hChargesGrid,
        ]
    });

    // this event is received when the tab panel tab is clicked on
    // and the panels it contains are displayed in accordion layout
    chargeItemsPanel.on('activate', function (panel) {
        //console.log("chargeItemsPanel activated");
        //console.log(panel);

        // because this tab is being displayed, demand the grids that it contain 
        // be populated
        aChargesGrid.setDisabled(true);
        //aChargesStore.proxy.getConnection().autoAbort = true;
        aChargesStore.reload({params: {service: Ext.getCmp('service_for_charges').getValue(), account: selected_account, sequence: selected_sequence}});

        hChargesGrid.setDisabled(true);
        //hChargesStore.proxy.getConnection().autoAbort = true;
        hChargesStore.reload({params: {service: Ext.getCmp('service_for_charges').getValue(), account: selected_account, sequence: selected_sequence}});
    });

    chargeItemsPanel.on('expand', function (panel) {
        //console.log("chargeItemsPanel expand");
        //console.log(panel);
    });
    chargeItemsPanel.on('collapse', function (panel) {
        //console.log("chargeItemsPanel collapse");
        //console.log(panel);
    });


    ///////////////////////////////////////
    // Rate Structure Tab


    // the CPRS

    var initialCPRSRSI = {
        rows: [
        ]
    };

    var CPRSRSIReader = new Ext.data.JsonReader({
        // metadata configuration options:
        // there is no concept of an id property because the records do not have identity other than being child charge nodes of a charges parent
        //idProperty: 'uuid',
        //root: 'rows',

        // the fields config option will internally create an Ext.data.Record
        // constructor that provides mapping for reading the record data objects
        fields: [
            // map Record's field to json object's key of same name
            {name: 'uuid', mapping: 'uuid'},
            {name: 'rsi_binding', mapping: 'rsi_binding'},
            {name: 'description', mapping: 'description'},
            {name: 'quantity', mapping: 'quantity'},
            {name: 'quantityunits', mapping: 'quantityunits'},
            {name: 'rate', mapping: 'rate'},
            {name: 'rateunits', mapping: 'rateunits'},
            {name: 'roundrule', mapping:'roundrule'},
            {name: 'total', mapping: 'total'},
        ]
    });

    var CPRSRSIWriter = new Ext.data.JsonWriter({
        encode: true,
        // write all fields, not just those that changed
        writeAllFields: true 
    });
    
    var CPRSRSIStoreProxyConn = new Ext.data.Connection({
        url: 'http://'+location.host+'/reebill/cprsrsi',
    });
    CPRSRSIStoreProxyConn.autoAbort = true;
    
    var CPRSRSIStoreProxy = new Ext.data.HttpProxy(CPRSRSIStoreProxyConn);

    var CPRSRSIStore = new Ext.data.JsonStore({
        proxy: CPRSRSIStoreProxy,
        autoSave: true,
        reader: CPRSRSIReader,
        writer: CPRSRSIWriter,
        data: initialCPRSRSI,
        root: 'rows',
        idProperty: 'uuid',
        fields: [
            {name: 'uuid'},
            {name: 'rsi_binding'},
            {name: 'description'},
            {name: 'quantity'},
            {name: 'quantityunits'},
            {name: 'rate'},
            {name: 'rateunits'},
            {name: 'roundrule'},
            {name: 'total'},
        ],
    });

    CPRSRSIStore.on('save', function (store, batch, data) {
        //CPRSRSIGrid.getTopToolbar().findById('CPRSRSISaveBtn').setDisabled(true);
    });

    CPRSRSIStore.on('beforeload', function (store, options) {

        CPRSRSIGrid.setDisabled(true);

        // not sure why options don't have to be explicitly set as they do 
        // for utilbillGridStore and reeBillStore
        //options.params.account = selected_account;
        //options.params.sequence = selected_sequence;
        //options.params.service = Ext.getCmp('service_for_charges').getValue();
        CPRSRSIStore.setBaseParam("service", Ext.getCmp('service_for_charges').getValue());
        CPRSRSIStore.setBaseParam("account", selected_account);
        CPRSRSIStore.setBaseParam("sequence", selected_sequence);
    });

    // fired when the datastore has completed loading
    CPRSRSIStore.on('load', function (store, records, options) {
        // the grid is disabled by the panel that contains it  
        // prior to loading, and must be enabled when loading is complete
        // the datastore enables when it is done loading
        CPRSRSIGrid.setDisabled(false);
    });

    // grid's data store callback for when data is edited
    // when the store backing the grid is edited, enable the save button
    CPRSRSIStore.on('update', function(){
        //CPRSRSIGrid.getTopToolbar().findById('CPRSRSISaveBtn').setDisabled(false);
    });

    CPRSRSIStore.on('beforesave', function(store, data) {
    });

    var CPRSRSIColModel = new Ext.grid.ColumnModel(
    {
        columns: [
            {
                header: 'UUID',
                sortable: true,
                dataIndex: 'uuid',
                editable: false,
                editor: new Ext.form.TextField({allowBlank: false}),
                hidden: true,
            },{
                header: 'RSI Binding',
                sortable: true,
                dataIndex: 'rsi_binding',
                editable: true,
                editor: new Ext.form.TextField({allowBlank: false})
            },{
                header: 'Description',
                sortable: true,
                dataIndex: 'description',
                editor: new Ext.form.TextField({allowBlank: true})
            },{
                header: 'Quantity',
                sortable: true,
                dataIndex: 'quantity',
                editor: new Ext.form.TextField({allowBlank: true})
            },{
                header: 'Units',
                sortable: true,
                dataIndex: 'quantityunits',
                editor: new Ext.form.TextField({allowBlank: true})
            },{
                header: 'Rate',
                sortable: true,
                dataIndex: 'rate',
                editor: new Ext.form.TextField({allowBlank: true})
            },{
                header: 'Units',
                sortable: true,
                dataIndex: 'rateunits',
                editor: new Ext.form.TextField({allowBlank: true})
            },{
                header: 'Round Rule',
                sortable: true,
                dataIndex: 'roundrule',
                editor: new Ext.form.TextField({allowBlank: true})
            },{
                header: 'Total', 
                sortable: true, 
                dataIndex: 'total', 
                summaryType: 'sum',
                align: 'right',
                editor: new Ext.form.TextField({allowBlank: true})
            }
        ]
    });

    var CPRSRSIToolbar = new Ext.Toolbar({
        items: [
            {
                xtype: 'button',
                // ref places a name for this component into the grid so it may be referenced as grid.insertBtn...
                id: 'CPRSRSIInsertBtn',
                iconCls: 'icon-add',
                text: 'Insert',
                disabled: false,
                handler: function()
                {
                    CPRSRSIGrid.stopEditing();

                    // grab the current selection - only one row may be selected per singlselect configuration
                    var selection = CPRSRSIGrid.getSelectionModel().getSelected();

                    // make the new record
                    var CPRSRSIType = CPRSRSIGrid.getStore().recordType;
                    var defaultData = 
                    {
                    };
                    var r = new CPRSRSIType(defaultData);
        
                    // select newly inserted record
                    var insertionPoint = CPRSRSIStore.indexOf(selection);
                    CPRSRSIStore.insert(insertionPoint + 1, r);
                    CPRSRSIGrid.startEditing(insertionPoint +1,1);
                    
                    // An inserted record must be saved 
                    //CPRSRSIGrid.getTopToolbar().findById('CPRSRSISaveBtn').setDisabled(false);
                }
            },{
                xtype: 'tbseparator'
            },{
                xtype: 'button',
                // ref places a name for this component into the grid so it may be referenced as aChargesGrid.removeBtn...
                id: 'CPRSRSIRemoveBtn',
                iconCls: 'icon-delete',
                text: 'Remove',
                disabled: true,
                handler: function()
                {
                    CPRSRSIGrid.stopEditing();

                    // TODO single row selection only, test allowing multirow selection
                    var s = CPRSRSIGrid.getSelectionModel().getSelections();
                    for(var i = 0, r; r = s[i]; i++)
                    {
                        CPRSRSIStore.remove(r);
                    }
                    CPRSRSIStore.save(); 
                    //CPRSRSIGrid.getTopToolbar().findById('CPRSRSISaveBtn').setDisabled(true);
                }
            },{
                xtype:'tbseparator'
            },/*{
                xtype: 'button',
                // places reference to this button in grid.  
                id: 'CPRSRSISaveBtn',
                iconCls: 'icon-save',
                text: 'Save',
                disabled: true,
                handler: function()
                {
                    // disable the save button for the save attempt.
                    // is there a closer place for this to the actual button click due to the possibility of a double
                    // clicked button submitting two ajax requests?
                    CPRSRSIGrid.getTopToolbar().findById('CPRSRSISaveBtn').setDisabled(true);

                    // stop grid editing so that widgets like comboboxes in rows don't stay focused
                    CPRSRSIGrid.stopEditing();

                    CPRSRSIStore.save(); 

                }
            }*/
        ]
    });

    var CPRSRSIGrid = new Ext.grid.EditorGridPanel({
        tbar: CPRSRSIToolbar,
        colModel: CPRSRSIColModel,
        selModel: new Ext.grid.RowSelectionModel({singleSelect: true}),
        store: CPRSRSIStore,
        enableColumnMove: true,
        frame: true,
        collapsible: false,
        animCollapse: false,
        stripeRows: true,
        viewConfig: {
            // doesn't seem to work
            forceFit: true,
        },
        title: 'Customer Periodic',
        clicksToEdit: 1
    });

    CPRSRSIGrid.getSelectionModel().on('selectionchange', function(sm){
        // if a selection is made, allow it to be removed
        // if the selection was deselected to nothing, allow no 
        // records to be removed.

        CPRSRSIGrid.getTopToolbar().findById('CPRSRSIRemoveBtn').setDisabled(sm.getCount() <1);

        // if there was a selection, allow an insertion
        //CPRSRSIGrid.getTopToolbar().findById('CPRSRSIInsertBtn').setDisabled(sm.getCount() <1);
    });
  
    
    // the UPRS
    var initialUPRSRSI = {
        rows: [
        ]
    };

    var UPRSRSIReader = new Ext.data.JsonReader({
        // metadata configuration options:
        // there is no concept of an id property because the records do not have identity other than being child charge nodes of a charges parent
        //idProperty: 'id',
        //root: 'rows',

        // the fields config option will internally create an Ext.data.Record
        // constructor that provides mapping for reading the record data objects
        fields: [
            // map Record's field to json object's key of same name
            {name: 'uuid', mapping: 'uuid'},
            {name: 'rsi_binding', mapping: 'rsi_binding'},
            {name: 'description', mapping: 'description'},
            {name: 'quantity', mapping: 'quantity'},
            {name: 'quantityunits', mapping: 'quantityunits'},
            {name: 'rate', mapping: 'rate'},
            {name: 'rateunits', mapping: 'rateunits'},
            {name: 'roundrule', mapping:'roundrule'},
            {name: 'total', mapping: 'total'},
        ]
    });

    var UPRSRSIWriter = new Ext.data.JsonWriter({
        encode: true,
        // write all fields, not just those that changed
        writeAllFields: true 
    });

    var UPRSRSIStoreProxyConn = new Ext.data.Connection({
        url: 'http://'+location.host+'/reebill/uprsrsi',
        disableCaching: true,
    });
    UPRSRSIStoreProxyConn.autoAbort = true;

    var UPRSRSIStoreProxy = new Ext.data.HttpProxy(UPRSRSIStoreProxyConn);

    var UPRSRSIStore = new Ext.data.JsonStore({
        proxy: UPRSRSIStoreProxy,
        autoSave: true,
        reader: UPRSRSIReader,
        writer: UPRSRSIWriter,
        //baseParams: { account:selected_account, sequence: selected_sequence},
        data: initialUPRSRSI,
        root: 'rows',
        idProperty: 'uuid',
        fields: [
            {name: 'uuid'},
            {name: 'rsi_binding'},
            {name: 'description'},
            {name: 'quantity'},
            {name: 'quantityunits'},
            {name: 'rate'},
            {name: 'rateunits'},
            {name: 'roundrule'},
            {name: 'total'},
        ],
    });

    UPRSRSIStore.on('save', function (store, batch, data) {
        //UPRSRSIGrid.getTopToolbar().findById('UPRSRSISaveBtn').setDisabled(true);
    });

    UPRSRSIStore.on('beforeload', function () {
        UPRSRSIGrid.setDisabled(true);
        UPRSRSIStore.setBaseParam("service", Ext.getCmp('service_for_charges').getValue());
        UPRSRSIStore.setBaseParam("account", selected_account);
        UPRSRSIStore.setBaseParam("sequence", selected_sequence);
    });

    // fired when the datastore has completed loading
    UPRSRSIStore.on('load', function (store, records, options) {
        // the grid is disabled by the panel that contains it  
        // prior to loading, and must be enabled when loading is complete
        // the datastore enables when it is done loading
        UPRSRSIGrid.setDisabled(false);
    });

    // grid's data store callback for when data is edited
    // when the store backing the grid is edited, enable the save button
    UPRSRSIStore.on('update', function(){
        //UPRSRSIGrid.getTopToolbar().findById('UPRSRSISaveBtn').setDisabled(false);
    });

    UPRSRSIStore.on('beforesave', function() {
    });

    var UPRSRSIColModel = new Ext.grid.ColumnModel(
    {
        columns: [
            {
                header: 'UUID',
                sortable: true,
                dataIndex: 'uuid',
                editable: false,
                editor: new Ext.form.TextField({allowBlank: false}),
                hidden: true,
            },{
                header: 'RSI Binding',
                sortable: true,
                dataIndex: 'rsi_binding',
                editable: true,
                editor: new Ext.form.TextField({allowBlank: false})
            },{
                header: 'Description',
                sortable: true,
                dataIndex: 'description',
                editor: new Ext.form.TextField({allowBlank: true})
            },{
                header: 'Quantity',
                sortable: true,
                dataIndex: 'quantity',
                editor: new Ext.form.TextField({allowBlank: true})
            },{
                header: 'Units',
                sortable: true,
                dataIndex: 'quantityunits',
                editor: new Ext.form.TextField({allowBlank: true})
            },{
                header: 'Rate',
                sortable: true,
                dataIndex: 'rate',
                editor: new Ext.form.TextField({allowBlank: true})
            },{
                header: 'Units',
                sortable: true,
                dataIndex: 'rateunits',
                editor: new Ext.form.TextField({allowBlank: true})
            },{
                header: 'Round Rule',
                sortable: true,
                dataIndex: 'roundrule',
                editor: new Ext.form.TextField({allowBlank: true})
            },{
                header: 'Total', 
                sortable: true, 
                dataIndex: 'total', 
                summaryType: 'sum',
                align: 'right',
                editor: new Ext.form.TextField({allowBlank: true})
            }
        ]
    });

    var UPRSRSIToolbar = new Ext.Toolbar({
        items: [
            {
                xtype: 'button',
                // ref places a name for this component into the grid so it may be referenced as grid.insertBtn...
                id: 'UPRSRSIInsertBtn',
                iconCls: 'icon-add',
                text: 'Insert',
                disabled: false,
                handler: function()
                {
                    UPRSRSIGrid.stopEditing();

                    // grab the current selection - only one row may be selected per singlselect configuration
                    var selection = UPRSRSIGrid.getSelectionModel().getSelected();

                    // make the new record
                    var UPRSRSIType = UPRSRSIGrid.getStore().recordType;
                    var defaultData = { };
                    var r = new UPRSRSIType(defaultData);
        
                    // select newly inserted record
                    var insertionPoint = URSRSIStore.indexOf(selection);
                    UPRSRSIStore.insert(insertionPoint + 1, r);
                    UPRSRSIGrid.startEditing(insertionPoint +1,1);
                    
                    // An inserted record must be saved 
                    //UPRSRSIGrid.getTopToolbar().findById('UPRSRSISaveBtn').setDisabled(false);
                }
            },{
                xtype: 'tbseparator'
            },{
                xtype: 'button',
                // ref places a name for this component into the grid so it may be referenced as aChargesGrid.removeBtn...
                id: 'UPRSRSIRemoveBtn',
                iconCls: 'icon-delete',
                text: 'Remove',
                disabled: true,
                handler: function()
                {
                    UPRSRSIGrid.stopEditing();
                    UPRSRSIStore.setBaseParam("service", Ext.getCmp('service_for_charges').getValue());
                    UPRSRSIStore.setBaseParam("account", selected_account);
                    UPRSRSIStore.setBaseParam("sequence", selected_sequence);

                    // TODO single row selection only, test allowing multirow selection
                    var s = UPRSRSIGrid.getSelectionModel().getSelections();
                    for(var i = 0, r; r = s[i]; i++)
                    {
                        UPRSRSIStore.remove(r);
                    }
                    UPRSRSIStore.save(); 
                    //UPRSRSIGrid.getTopToolbar().findById('UPRSRSISaveBtn').setDisabled(true);
                }
            },{
                xtype:'tbseparator'
            },/*{
                xtype: 'button',
                // places reference to this button in grid.  
                id: 'UPRSRSISaveBtn',
                iconCls: 'icon-save',
                text: 'Save',
                disabled: true,
                handler: function()
                {
                    // disable the save button for the save attempt.
                    // is there a closer place for this to the actual button click due to the possibility of a double
                    // clicked button submitting two ajax requests?
                    UPRSRSIGrid.getTopToolbar().findById('UPRSRSISaveBtn').setDisabled(true);

                    // stop grid editing so that widgets like comboboxes in rows don't stay focused
                    UPRSRSIGrid.stopEditing();

                    UPRSRSIStore.setBaseParam("service", Ext.getCmp('service_for_charges').getValue());
                    UPRSRSIStore.setBaseParam("account", selected_account);
                    UPRSRSIStore.setBaseParam("sequence", selected_sequence);

                    UPRSRSIStore.save(); 
                }
            }*/
        ]
    });

    var UPRSRSIGrid = new Ext.grid.EditorGridPanel({
        tbar: UPRSRSIToolbar,
        colModel: UPRSRSIColModel,
        selModel: new Ext.grid.RowSelectionModel({singleSelect: true}),
        store: UPRSRSIStore,
        enableColumnMove: true,
        frame: true,
        collapsible: false,
        animCollapse: false,
        stripeRows: true,
        viewConfig: {
            // doesn't seem to work
            forceFit: true,
        },
        title: 'Utility Periodic',
        clicksToEdit: 1
    });

    UPRSRSIGrid.getSelectionModel().on('selectionchange', function(sm){
        // if a selection is made, allow it to be removed
        // if the selection was deselected to nothing, allow no 
        // records to be removed.
        UPRSRSIGrid.getTopToolbar().findById('UPRSRSIRemoveBtn').setDisabled(sm.getCount() <1);
    });
  


    // the URS
    var initialURSRSI = {
        rows: [
        ]
    };

    var URSRSIReader = new Ext.data.JsonReader({
        // metadata configuration options:
        // there is no concept of an id property because the records do not have identity other than being child charge nodes of a charges parent
        //idProperty: 'id',
        //root: 'rows',

        // the fields config option will internally create an Ext.data.Record
        // constructor that provides mapping for reading the record data objects
        fields: [
            // map Record's field to json object's key of same name
            {name: 'uuid', mapping: 'uuid'},
            {name: 'rsi_binding', mapping: 'rsi_binding'},
            {name: 'description', mapping: 'description'},
            {name: 'quantity', mapping: 'quantity'},
            {name: 'quantityunits', mapping: 'quantityunits'},
            {name: 'rate', mapping: 'rate'},
            {name: 'rateunits', mapping: 'rateunits'},
            {name: 'roundrule', mapping:'roundrule'},
            {name: 'total', mapping: 'total'},
        ]
    });

    var URSRSIWriter = new Ext.data.JsonWriter({
        encode: true,
        // write all fields, not just those that changed
        writeAllFields: true 
    });

    var URSRSIStoreProxyConn = new Ext.data.Connection({
        url: 'http://'+location.host+'/reebill/ursrsi',
        disableCaching: true,
    });
    URSRSIStoreProxyConn.autoAbort = true;

    var URSRSIStoreProxy = new Ext.data.HttpProxy(URSRSIStoreProxyConn);

    var URSRSIStore = new Ext.data.JsonStore({
        proxy: URSRSIStoreProxy,
        reader: URSRSIReader,
        writer: URSRSIWriter,
        // or, autosave must be used to save each action
        autoSave: true,
        // won't be updated when combos change, so do this in event
        // perhaps also can be put in the options param for the ajax request
        baseParams: { account:selected_account, sequence: selected_sequence},
        data: initialURSRSI,
        root: 'rows',
        idProperty: 'uuid',
        fields: [
            {name: 'uuid'},
            {name: 'rsi_binding'},
            {name: 'description'},
            {name: 'quantity'},
            {name: 'quantityunits'},
            {name: 'rate'},
            {name: 'rateunits'},
            {name: 'roundrule'},
            {name: 'total'},
        ],
    });

    URSRSIStore.on('save', function (store, batch, data) {
    });

    URSRSIStore.on('beforeload', function (store, options) {

        URSRSIGrid.setDisabled(true);

        //options.params.account = selected_account;
        //options.params.sequence = selected_sequence;
        //options.params.service = Ext.getCmp('service_for_charges').getValue();
        URSRSIStore.setBaseParam("service", Ext.getCmp('service_for_charges').getValue());
        URSRSIStore.setBaseParam("account", selected_account);
        URSRSIStore.setBaseParam("sequence", selected_sequence);

    });

    // fired when the datastore has completed loading
    URSRSIStore.on('load', function (store, records, options) {
        // the grid is disabled by the panel that contains it  
        // prior to loading, and must be enabled when loading is complete
        // the datastore enables when it is done loading
        URSRSIGrid.setDisabled(false);
    });

    // grid's data store callback for when data is edited
    // when the store backing the grid is edited, enable the save button
    URSRSIStore.on('update', function(){

        // disallow editing of the URS
        //URSRSIGrid.getTopToolbar().findById('URSRSISaveBtn').setDisabled(false);
    });

    URSRSIStore.on('beforesave', function() {
    });

    var URSRSIColModel = new Ext.grid.ColumnModel(
    {
        columns: [
            {
                header: 'UUID',
                sortable: true,
                dataIndex: 'uuid',
                editable: false,
                editor: new Ext.form.TextField({allowBlank: false}),
                hiddent: true,
            },{
                header: 'RSI Binding',
                sortable: true,
                dataIndex: 'rsi_binding',
                // no editor disallows edits
                //editor: new Ext.form.TextField({allowBlank: false})
            },{
                header: 'Description',
                sortable: true,
                dataIndex: 'description',
            },{
                header: 'Quantity',
                sortable: true,
                dataIndex: 'quantity',
            },{
                header: 'Units',
                sortable: true,
                dataIndex: 'quantityunits',
            },{
                header: 'Rate',
                sortable: true,
                dataIndex: 'rate',
            },{
                header: 'Units',
                sortable: true,
                dataIndex: 'rateunits',
            },{
                header: 'Round Rule',
                sortable: true,
                dataIndex: 'roundrule',
            },{
                header: 'Total', 
                sortable: true, 
                dataIndex: 'total', 
                summaryType: 'sum',
                align: 'right',
            }
        ]
    });

    var URSRSIToolbar = new Ext.Toolbar({
        items: [
            {
                xtype: 'button',
                // ref places a name for this component into the grid so it may be referenced as grid.insertBtn...
                id: 'URSRSIInsertBtn',
                iconCls: 'icon-add',
                text: 'Insert',
                disabled: true,
                handler: function()
                {
                    URSRSIGrid.stopEditing();

                    // grab the current selection - only one row may be selected per singlselect configuration
                    var selection = URSRSIGrid.getSelectionModel().getSelected();

                    // make the new record
                    var URSRSIType = URSRSIGrid.getStore().recordType;
                    var defaultData = 
                    {
                    };
                    var r = new URSRSIType(defaultData);
        
                    // select newly inserted record
                    var insertionPoint = URSRSIStore.indexOf(selection);
                    URSRSIStore.insert(insertionPoint + 1, r);
                    URSRSIGrid.startEditing(insertionPoint +1,1);
                    
                    // An inserted record must be saved 
                    URSRSIGrid.getTopToolbar().findById('URSRSISaveBtn').setDisabled(false);
                }
            },{
                xtype: 'tbseparator'
            },{
                xtype: 'button',
                // ref places a name for this component into the grid so it may be referenced as aChargesGrid.removeBtn...
                id: 'URSRSIRemoveBtn',
                iconCls: 'icon-delete',
                text: 'Remove',
                disabled: true,
                handler: function()
                {
                    URSRSIGrid.stopEditing();

                    // TODO single row selection only, test allowing multirow selection
                    var s = URSRSIGrid.getSelectionModel().getSelections();
                    for(var i = 0, r; r = s[i]; i++)
                    {
                        URSRSIStore.remove(r);
                    }
                    URSRSIStore.save(); 
                    URSRSIGrid.getTopToolbar().findById('URSRSISaveBtn').setDisabled(true);
                }
            },{
                xtype:'tbseparator'
            },/*{
                xtype: 'button',
                // places reference to this button in grid.  
                id: 'URSRSISaveBtn',
                iconCls: 'icon-save',
                text: 'Save',
                disabled: true,
                handler: function()
                {
                    // disable the save button for the save attempt.
                    // is there a closer place for this to the actual button click due to the possibility of a double
                    // clicked button submitting two ajax requests?
                    URSRSIGrid.getTopToolbar().findById('URSRSISaveBtn').setDisabled(true);

                    // stop grid editing so that widgets like comboboxes in rows don't stay focused
                    URSRSIGrid.stopEditing();

                    URSRSIStore.save(); 
                }
            }*/
        ]
    });

    var URSRSIGrid = new Ext.grid.EditorGridPanel({
        tbar: URSRSIToolbar,
        colModel: URSRSIColModel,
        selModel: new Ext.grid.RowSelectionModel({singleSelect: true}),
        store: URSRSIStore,
        enableColumnMove: true,
        frame: true,
        collapsible: false,
        animCollapse: false,
        stripeRows: true,
        viewConfig: {
            // doesn't seem to work
            forceFit: true,
        },
        title: 'Utility Global',
        clicksToEdit: 1
    });

    URSRSIGrid.getSelectionModel().on('selectionchange', function(sm){
        // if a selection is made, allow it to be removed
        // if the selection was deselected to nothing, allow no 
        // records to be removed.

        // disallow editing of the URS
        //URSRSIGrid.getTopToolbar().findById('URSRSIRemoveBtn').setDisabled(sm.getCount() <1);

        // if there was a selection, allow an insertion
        //URSRSIGrid.getTopToolbar().findById('URSRSIInsertBtn').setDisabled(sm.getCount() <1);
    });
  

    //
    // Instantiate the Rate Structure panel 
    //
    var rateStructurePanel = new Ext.Panel({
        id: 'rateStructureTab',
        title: 'Rate Structure',
        disabled: rateStructurePanelDisabled,
        layout: 'border',
        items: [
        {
            region: 'north',
            layout: 'fit',
            split: true,
            height: 275,
            items: [CPRSRSIGrid]
        },{
            region: 'center',
            layout: 'fit',
            split: true,
            items: [UPRSRSIGrid]
        },{
            region:'south',
            layout: 'fit',
            split: true,
            height: 275,
            items: [URSRSIGrid]
        }]
    });

    // this event is received when the tab panel tab is clicked on
    // and the panels it contains are displayed in accordion layout
    rateStructurePanel.on('activate', function (panel) {

        // because this tab is being displayed, demand the grids that it contain 
        // be populated
        CPRSRSIStore.reload();

        URSRSIStore.reload();

        UPRSRSIStore.reload();

    });

    rateStructurePanel.on('expand', function (panel) {
    });
    rateStructurePanel.on('collapse', function (panel) {
    });


    ///////////////////////////////////////
    // Payments Tab

    var initialPayment =  {
        rows: [
        ]
    };

    var paymentReader = new Ext.data.JsonReader({
        // metadata configuration options:
        // there is no concept of an id property because the records do not have identity other than being child charge nodes of a charges parent
        //idProperty: 'id',
        root: 'rows',

        // the fields config option will internally create an Ext.data.Record
        // constructor that provides mapping for reading the record data objects
        fields: [
            // map Record's field to json object's key of same name
            {name: 'id', mapping: 'id'},
            {name: 'date_applied', mapping: 'date_applied'},
            {name: 'date_received', mapping: 'date_received'},
            {name: 'description', mapping: 'description'},
            {name: 'credit', mapping: 'credit'},
        ]
    });

    var paymentWriter = new Ext.data.JsonWriter({
        encode: true,
        // write all fields, not just those that changed
        writeAllFields: true 
    });

    var paymentStoreProxyConn = new Ext.data.Connection({
        url: 'http://'+location.host+'/reebill/payment',
    });
    paymentStoreProxyConn.autoAbort = true;

    var paymentStoreProxy = new Ext.data.HttpProxy(paymentStoreProxyConn);

    var paymentStore = new Ext.data.JsonStore({
        proxy: paymentStoreProxy,
        reader: paymentReader,
        writer: paymentWriter,
        autoSave: true,
        // won't be updated when combos change, so do this in event
        // perhaps also can be put in the options param for the ajax request
        baseParams: { account:selected_account, sequence: selected_sequence},
        data: initialPayment,
        root: 'rows',
        idProperty: 'id',
        fields: [
            //{name: 'date_received', type: 'datetime',
                //dateFormat: Date.patterns['ISO8601Long']},
            {name: 'date_received', type: 'date',
                // server formats datetimes like "2011-09-12T00:00:00" and this matches the "c" format, but ext-js doesn't accept it this way
                dateFormat: "c"},
            {name: 'date_applied', type: 'date', dateFormat: 'Y-m-d'},
            {name: 'description'},
            {name: 'credit'},
            {name: 'editable'} // not visible in grid
        ],
    });

    paymentStore.on('load', function (store, records, options) {
        //console.log('paymentStore load');
        // the grid is disabled by the panel that contains it  
        // prior to loading, and must be enabled when loading is complete
        paymentGrid.setDisabled(false);
    });

    paymentStore.on('beforeload', function() {
        paymentStore.setBaseParam("account", selected_account);
        paymentStore.setBaseParam("service", Ext.getCmp('service_for_charges').getValue());
    });

    // grid's data store callback for when data is edited
    // when the store backing the grid is edited, enable the save button
    paymentStore.on('update', function(){
        //paymentGrid.getTopToolbar().findById('paymentSaveBtn').setDisabled(false);
    });

    paymentStore.on('beforesave', function() {
        paymentStore.setBaseParam("service", Ext.getCmp('service_for_charges').getValue());
        paymentStore.setBaseParam("account", selected_account);
    });

    function paymentColRenderer(value, metaData, record, rowIndex, colIndex,
            store) {
        if (record.data.editable) {
            metaData.css = 'payment-grid-editable';
        } else {
            metaData.css = 'payment-grid-frozen';
        }
        return value;
    }
    var paymentColModel = new Ext.grid.ColumnModel({
        columns: [
            new Ext.grid.DateColumn({
                header: 'Date Received',
                sortable: true,
                dataIndex: 'date_received',
                format: Date.patterns['ISO8601Long'],
                renderer: paymentColRenderer,
            }),
            new Ext.grid.DateColumn({
                header: 'Date Applied',
                sortable: true,
                dataIndex: 'date_applied',
                editor: new Ext.form.DateField({
                    allowBlank: false,
                    format: 'Y-m-d',
               }),
            }),
            {
                header: 'Description',
                sortable: true,
                dataIndex: 'description',
                renderer: paymentColRenderer,
                editor: new Ext.form.TextField({allowBlank: true})
            },{
                header: 'Credit',
                sortable: true,
                dataIndex: 'credit',
                renderer: paymentColRenderer,
                editor: new Ext.form.TextField({allowBlank: true})
            },
        ]
    });

    var paymentToolbar = new Ext.Toolbar({
        items: [
            {
                xtype: 'button',
                id: 'paymentInsertBtn',
                iconCls: 'icon-add',
                text: 'Insert',
                disabled: false,
                handler: function() {
                    paymentGrid.stopEditing();

                    // grab the current selection - only one row may be selected per singlselect configuration
                    var selection = paymentGrid.getSelectionModel().getSelected();

                    // make the new record
                    var paymentType = paymentGrid.getStore().recordType;
                    var defaultData = 
                    {
                    };
                    var r = new paymentType(defaultData);
        
                    // select newly inserted record
                    //var insertionPoint = paymentStore.indexOf(selection);
                    //paymentStore.insert(insertionPoint + 1, r);
                    paymentStore.add([r]);
                    //paymentGrid.startEditing(insertionPoint +1,1);
                }
            },{
                xtype: 'tbseparator'
            },{
                xtype: 'button',
                // ref places a name for this component into the grid so it may be referenced as aChargesGrid.removeBtn...
                id: 'paymentRemoveBtn',
                iconCls: 'icon-delete',
                text: 'Remove',
                disabled: true,
                handler: function()
                {
                    paymentGrid.stopEditing();
                    paymentStore.setBaseParam("account", selected_account);

                    // TODO single row selection only, test allowing multirow selection
                    var s = paymentGrid.getSelectionModel().getSelections();
                    for(var i = 0, r; r = s[i]; i++) {
                        paymentStore.remove(r);
                    }
                    paymentStore.save(); 
                }
            }
        ]
    });

    var paymentGrid = new Ext.grid.EditorGridPanel({
        tbar: paymentToolbar,
        colModel: paymentColModel,
        selModel: new Ext.grid.RowSelectionModel({singleSelect: true}),
        store: paymentStore,
        enableColumnMove: false,
        frame: true,
        collapsible: true,
        animCollapse: false,
        stripeRows: true,
        viewConfig: {
            // doesn't seem to work
            forceFit: true,
        },
        title: 'Payments',
        clicksToEdit: 1
    });

    paymentGrid.getSelectionModel().on('selectionchange', function(sm){
        //paymentGrid.getTopToolbar().findById('paymentInsertBtn').setDisabled(sm.getCount() <1);
        paymentGrid.getTopToolbar().findById('paymentRemoveBtn').setDisabled(sm.getCount() <1);
    });

    // for bid editing of payments that the server says are not "editable"
    paymentGrid.on('beforeedit', function(e) {
        if (!e.record.data.editable) {
            return false;
        }
    });

    //
    // Instantiate the Payments panel
    //
    var paymentsPanel = new Ext.Panel({
        id: 'paymentTab',
        title: 'Pay',
        disabled: paymentPanelDisabled,
        layout: 'accordion',
        items: [paymentGrid, ]
    });

    // this event is received when the tab panel tab is clicked on
    // and the panels it contains are displayed 
    paymentsPanel.on('activate', function (panel) {
        // because this tab is being displayed, demand the grids that it contain 
        // be populated
        // disable it during load, the datastore re-enables when loaded.
        paymentGrid.setDisabled(true);
        paymentStore.reload();

    });
  

    ///////////////////////////////////////
    // Mail Tab

    var initialMailReebill =  {
        rows: [
        ]
    };

    var mailReebillReader = new Ext.data.JsonReader({
        // metadata configuration options:
        // there is no concept of an id property because the records do not have identity other than being child charge nodes of a charges parent
        //idProperty: 'id',
        root: 'rows',

        // the fields config option will internally create an Ext.data.Record
        // constructor that provides mapping for reading the record data objects
        fields: [
            // map Record's field to json object's key of same name
            {name: 'sequence', mapping: 'sequence'},
        ]
    });

    var mailReebillWriter = new Ext.data.JsonWriter({
        encode: true,
        // write all fields, not just those that changed
        writeAllFields: true 
    });

    var mailReeBillStoreProxyConn = new Ext.data.Connection({
        url: 'http://'+location.host+'/reebill/reebill',
    });
    mailReeBillStoreProxyConn.autoAbort = true;
    var mailReeBillStoreProxy = new Ext.data.HttpProxy(mailReeBillStoreProxyConn);

    var mailReeBillStore = new Ext.data.JsonStore({
        proxy: mailReeBillStoreProxy,
        reader: mailReebillReader,
        writer: mailReebillWriter,
        autoSave: true,
        baseParams: { start:0, limit: 25},
        data: initialMailReebill,
        root: 'rows',
        totalProperty: 'results',
        //idProperty: 'sequence',
        fields: [
            {name: 'sequence'},
        ],
    });

    mailReeBillStore.on('beforesave', function() {
    });

    mailReeBillStore.on('update', function(){
    });

    mailReeBillStore.on('save', function () {
    });

    mailReeBillStore.on('beforeload', function (store, options) {

        // disable the grid before it loads
        mailReeBillGrid.setDisabled(true);

        // The Ext API is not clear on the relationship between options and baseParams
        // options appears to override baseParams.  Furthermore, start and limit appear
        // to be treated differently.  Need to scour the Ext source to figure this out.

        // account changed, reset the paging 
        if (store.baseParams.account && store.baseParams.account != selected_account) {
            // TODO: 26143175 start new account selection on the last page
            // reset pagination since it is a new account being loaded.
            options.params.start = 0;
        }

        options.params.account = selected_account;

        // set the current selection into the store's baseParams
        // so that the store can decide to load itself if it wants
        store.baseParams.account = selected_account;

    });

    // fired when the datastore has completed loading
    mailReeBillStore.on('load', function (store, records, options) {
        // was disabled prior to loading, and must be enabled when loading is complete
        mailReeBillGrid.setDisabled(false);
    });

    var mailReebillColModel = new Ext.grid.ColumnModel(
    {
        columns: [{
                header: 'Sequence',
                sortable: true,
                dataIndex: 'sequence',
                editor: new Ext.form.TextField({allowBlank: true})
            },
        ]
    });

    var mailReebillToolbar = new Ext.Toolbar({
        items: [
            {
                xtype: 'button',
                // ref places a name for this component into the grid so it may be referenced as aChargesGrid.removeBtn...
                id: 'mailReebillBtn',
                iconCls: 'icon-mail-go',
                text: 'Mail',
                disabled: false,
                handler: function()
                {
                    var sequences = [];
                    var s = mailReeBillGrid.getSelectionModel().getSelections();
                    for(var i = 0, r; r = s[i]; i++)
                    {
                        sequences.push(r.data.sequence);
                    }

                    mailReebillOperation(sequences);
                }
            }
        ]
    });

    // in the mail tab
    var mailReeBillGrid = new Ext.grid.GridPanel({
        flex: 1,
        tbar: mailReebillToolbar,
        bbar: new Ext.PagingToolbar({
            // TODO: constant
            pageSize: 25,
            store: mailReeBillStore,
            displayInfo: true,
            displayMsg: 'Displaying {0} - {1} of {2}',
            emptyMsg: "No ReeBills to display",
        }),
        colModel: mailReebillColModel,
        selModel: new Ext.grid.RowSelectionModel({singleSelect: false}),
        store: mailReeBillStore,
        enableColumnMove: false,
        frame: true,
        collapsible: true,
        animCollapse: false,
        stripeRows: true,
        viewConfig: {
            // doesn't seem to work
            forceFit: true,
        },
        title: 'Mail ReeBills',
    });

    mailReeBillGrid.getSelectionModel().on('selectionchange', function(sm){
    });
  
    // grid's data store callback for when data is edited
    // when the store backing the grid is edited, enable the save button
    mailReeBillStore.on('update', function(){
    });

    mailReeBillStore.on('beforesave', function() {
    });

    //
    // Instantiate the Mail panel
    //
    var mailPanel = new Ext.Panel({
        id: 'mailTab',
        title: 'Mail',
        disabled: mailPanelDisabled,
        layout: 'vbox',
        layoutConfig : {
            align : 'stretch',
            pack : 'start'
        },
        items: [mailReeBillGrid, ]
    });
    // this event is received when the tab panel tab is clicked on
    // and the panels it contains are displayed in accordion layout
    mailPanel.on('activate', function (panel) {

        mailReeBillStore.reload();

    });


    ///////////////////////////////////////
    // Accounts Tab

    ///////////////////////////////////////
    // account status
    function sortType(value){ 
        return parseInt(value.match(/\d+$/),10);
    }
    var accountReader = new Ext.data.JsonReader({
        // metadata configuration options:
        // there is no concept of an id property because the records do not have identity other than being child charge nodes of a charges parent
        //idProperty: 'id',
        root: 'rows',

        // the fields config option will internally create an Ext.data.Record
        // constructor that provides mapping for reading the record data objects
        fields: [
            // map Record's field to json object's key of same name
            {name: 'account', mapping: 'account'},
            {name: 'fullname', mapping: 'fullname'},
            {name: 'dayssince', mapping: 'dayssince', type:sortType},
            {name: 'lastevent'},
            {name: 'provisionable', mapping: 'provisionable'},
        ]
    });

    var accountStoreProxyConn = new Ext.data.Connection({
        url: 'http://' + location.host + '/reebill/retrieve_account_status',
    });
    accountStoreProxyConn.autoAbort = true;
    var accountStoreProxy = new Ext.data.HttpProxy(accountStoreProxyConn);

    var accountStore = new Ext.data.JsonStore({
        proxy: accountStoreProxy,
        root: 'rows',
        totalProperty: 'results',
        remoteSort: true,
        pageSize: 25,
        paramNames: {start: 'start', limit: 'limit'},
        autoLoad: {params:{start: 0, limit: 25}},
        reader: accountReader,
        fields: [
            {name: 'account'},
            {name: 'codename'},
            {name: 'casualname'},
            {name: 'primusname'},
            {name: 'dayssince'},
            {name: 'lastevent'},
            {name: 'provisionable'},
        ],
    });

    /* This function controls the style of cells in the account grid. */
    var accountGridColumnRenderer = function(value, metaData, record, rowIndex, colIndex, store) {
        // probably the right way to do this is to set metaData.css to a CSS class name, but setting metaData.attr works for me.
        // see documentation for "renderer" config option of Ext.grid.Column

        // show text for accounts that don't yet exist in billing in gray;
        // actual billing accounts are black
        //if (record.data.provisionable) {
            //metaData.attr = 'style="color:gray"';
        //} else {
            //metaData.attr = 'style="color:black"';
        //}
        if (record.data.provisionable) {
            metaData.css = 'account-grid-gray';
        } else {
            metaData.css = 'account-grid-black';
        }
        return value;
    }

    var accountColModel = new Ext.grid.ColumnModel({
        columns: [
            {
                header: 'Account',
                sortable: true,
                dataIndex: 'account',
                renderer: accountGridColumnRenderer,
            },{
                header: 'Codename',
                sortable: true,
                dataIndex: 'codename',
                renderer: accountGridColumnRenderer,
            },{
                header: 'Casual Name',
                sortable: true,
                dataIndex: 'casualname',
                renderer: accountGridColumnRenderer,
            },{
                header: 'Primus Name',
                sortable: true,
                dataIndex: 'primusname',
                renderer: accountGridColumnRenderer,
            },{
                header: 'Days since last bill',
                sortable: true,
                dataIndex: 'dayssince',
                renderer: accountGridColumnRenderer,
            },{
                header: 'Last Event',
                sortable: true,
                dataIndex: 'lastevent',
                renderer: accountGridColumnRenderer,
                width: 350,
            },
        ]
    });

    // this grid tracks the state of the currently selected account
    var accountGrid = new Ext.grid.EditorGridPanel({
        colModel: accountColModel,
        selModel: new Ext.grid.RowSelectionModel({
            singleSelect: true,
        listeners: {
            rowselect: function (selModel, index, record) {
               loadReeBillUIForAccount(record.data.account);
               return false;
           },
        rowdeselect: function(selModel, index, record) {
             loadReeBillUIForAccount(null);
         }
        },
        }),
        store: accountStore,
        enableColumnMove: false,
        frame: true,
        collapsible: true,
        animCollapse: false,
        stripeRows: true,
        viewConfig: {
            // doesn't seem to work
            forceFit: true,
        },

        title: 'Account Processing Status',

        // paging bar on the bottom
        bbar: new Ext.PagingToolbar({
            pageSize: 30,
            store: accountStore,
            displayInfo: true,
            displayMsg: 'Displaying {0} - {1} of {2}',
            emptyMsg: "No statuses to display",
        }),
        clicksToEdit: 1,
    });

    accountGrid.getSelectionModel().on('beforerowselect', function(selModel, rowIndex, keepExisting, record) {
        return ! record.data.provisionable;
    });


    ///////////////////////////////////////
    // account ree_charges status

    var accountReeValueReader = new Ext.data.JsonReader({
        root: 'rows',

        // the fields config option will internally create an Ext.data.Record
        // constructor that provides mapping for reading the record data objects
        fields: [
            // map Record's field to json object's key of same name
            {name: 'account', mapping: 'account'},
            {name: 'fullname', mapping: 'fullname'},
            {name: 'ree_charges', mapping: 'ree_charges'},
            {name: 'actual_charges', mapping: 'actual_charges'},
            {name: 'hypothetical_charges', mapping: 'hypothetical_charges'},
            {name: 'total_energy', mapping: 'total_energy'},
            {name: 'average_ree_rate', mapping: 'average_ree_rate'},
            {name: 'outstandingbalance', mapping: 'outstandingbalance'},
        ]
    });

    var accountReeValueProxyConn = new Ext.data.Connection({
        url: 'http://' + location.host + '/reebill/summary_ree_charges',
    });
    accountReeValueProxyConn.autoAbort = true;
    var accountReeValueProxy = new Ext.data.HttpProxy(accountReeValueProxyConn);

    var accountReeValueStore = new Ext.data.JsonStore({
        proxy: accountReeValueProxy,
        root: 'rows',
        totalProperty: 'results',
        pageSize: 25,
        paramNames: {start: 'start', limit: 'limit'},
        autoLoad: {params:{start: 0, limit: 25}},
        reader: accountReeValueReader,
        fields: [
            {name: 'account'},
            {name: 'fullname'},
            {name: 'ree_charges'},
            {name: 'actual_charges'},
            {name: 'hypothetical_charges'},
            {name: 'total_energy'},
            {name: 'average_ree_rate'},
            {name: 'outstandingbalance'},
        ],
    });


    var accountReeValueColModel = new Ext.grid.ColumnModel({
        columns: [
            {
                header: 'Account',
                sortable: true,
                dataIndex: 'fullname',
                editable: false,
            },{
                header: 'REE Charges',
                sortable: true,
                dataIndex: 'ree_charges',
                editable: false,
            },{
                header: 'Total Utility Charges',
                sortable: true,
                dataIndex: 'actual_charges',
                editable: false,
            },{
                header: 'Hypothesized Utility Charges',
                sortable: true,
                dataIndex: 'hypothetical_charges',
                editable: false,
            },{
                header: 'Total Energy',
                sortable: true,
                dataIndex: 'total_energy',
                editable: false,
            },{
                header: 'Average Value per Therm of RE',
                sortable: true,
                dataIndex: 'average_ree_rate',
                editable: false,
            },{
                header: 'Outstanding Balance',
                sortable: true,
                dataIndex: 'outstandingbalance',
                //editable: false,
            },
        ]
    });

    var accountReeValueToolbar = new Ext.Toolbar({
        items: [
            {
                id: 'accountReeValueExportCSVBtn',
                iconCls: 'icon-application-go',
                xtype: 'linkbutton',
                href: "http://"+location.host+"/reebill/reebill_details_xls",
                text: 'Export ReeBill XLS',
                disabled: false,
            },{
                id: 'exportButton',
                iconCls: 'icon-application-go',
                // TODO:25227403 - export on account at a time 
                xtype: 'linkbutton',
                href: "http://"+location.host+"/reebill/excel_export",
                text: 'Export All Utility Bills to XLS',
                disabled: false,
            },{
                id: 'exportAccountButton',
                iconCls: 'icon-application-go',
                xtype: 'linkbutton',
                // account parameter for URL is set in loadReeBillUIForAccount()
                href: "http://"+location.host+"/reebill/excel_export",
                text: "Export Selected Account's Utility Bills to XLS",
                disabled: true, // disabled until account is selected
            },{
                id: 'dailyAverageEnergyExportButton',
                iconCls: 'icon-application-go',
                xtype: 'linkbutton',
                // account parameter for URL is set in loadReeBillUIForAccount()
                href: "http://"+location.host+"/reebill/daily_average_energy_xls",
                text: 'Export Daily Average Utility Energy XLS',
                disabled: true, // disabled until account is selected
            }
        ]
    });

    // this grid tracks the state of the currently selected account

    var accountReeValueGrid = new Ext.grid.GridPanel({
        colModel: accountReeValueColModel,
        selModel: new Ext.grid.RowSelectionModel({
            singleSelect: true,
            listeners: {
                rowselect: function (selModel, index, record) {
                    loadReeBillUIForAccount(record.data.account);
                }
            }
        }),
        store: accountReeValueStore,
        enableColumnMove: false,
        frame: true,
        collapsible: true,
        animCollapse: false,
        stripeRows: true,
        viewConfig: {
            // doesn't seem to work
            forceFit: true,
        },
        title: 'Summary and Export',
        tbar: accountReeValueToolbar,
        bbar: new Ext.PagingToolbar({
            pageSize: 25,
            store: accountReeValueStore,
            displayInfo: true,
            displayMsg: 'Displaying {0} - {1} of {2}',
            emptyMsg: "No statuses to display",
        }),
    });


    ///////////////////////////////////////
    // Create New Account 
    var newAccountTemplateStoreProxyConn = new Ext.data.Connection({
        url: 'http://'+location.host+'/reebill/listAccounts',
    });
    newAccountTemplateStoreProxyConn.autoAbort = true;
    var newAccountTemplateStoreProxy = new Ext.data.HttpProxy(newAccountTemplateStoreProxyConn);

    // TODO: 26169525 lazy load
    var newAccountTemplateStore = new Ext.data.JsonStore({
        storeId: 'newAccountTemplateStore',
        autoDestroy: true,
        autoLoad: true,
        proxy: newAccountTemplateStoreProxy,
        root: 'rows',
        idProperty: 'account',
        fields: ['account', 'name'],
    });

    var newAccountTemplateCombo = new Ext.form.ComboBox({
        store: newAccountTemplateStore,
        fieldLabel: 'Based on',
        displayField:'name',
        valueField:'account',
        typeAhead: true,
        triggerAction: 'all',
        emptyText:'Select...',
        selectOnFocus:true,
        readOnly: false,
    });

    var newAccountFieldDataConn = new Ext.data.Connection({
        url: 'http://' + location.host + '/reebill/get_next_account_number',
    });
    newAccountFieldDataConn.autoAbort = true;
    newAccountFieldDataConn.disableCaching = true;
    var newAccountField = new Ext.form.TextField({
        fieldLabel: 'Account',
        name: 'account',
        allowBlank: false,
    });
    newAccountField.on('afterrender', function() {
        var nextAccount = '';
        newAccountFieldDataConn.request({
            success: function(result, request) {
                // check success status
                var jsonData = Ext.util.JSON.decode(result.responseText);
                newAccountField.setValue(jsonData['account']);
            },
            failure: function() {
                 Ext.MessageBox.alert('Ajax failure', 'http://' + location.host
                     + '/reebill/get_next_account_number');
            },
        });
    });

    var newNameField = new Ext.form.TextField({
        fieldLabel: 'Name',
        name: 'name',
        allowBlank: false,
    });
    var newDiscountRate = new Ext.form.TextField({
        fieldLabel: 'Discount Rate',
        name: 'discount_rate',
        allowBlank: false,
    });
    var newLateChargeRate = new Ext.form.TextField({
        fieldLabel: 'Late Charge Rate',
        name: 'late_charge_rate',
        allowBlank: false,
    });

    var billStructureTreeLoader = new Ext.tree.TreeLoader({dataUrl:'http://'+location.host+'/reebill/reebill_structure'});
    var billStructureTree = new Ext.tree.TreePanel({
        title: 'Bill Structure Browser',
        frame: true,
        animate:true, 
        autoScroll:true,
        loader: billStructureTreeLoader,
        enableDD:true,
        containerScroll: true,
        border: true,
        //width: 250,
        //height: 300,
        autoWidth: true,
        dropConfig: {appendOnly:true}
    });
    
    // add a tree sorter in folder mode
    new Ext.tree.TreeSorter(billStructureTree, {folderSort:true});
    
    // set the root node
    var billStructureRoot = new Ext.tree.AsyncTreeNode({
        text: 'ReeBill', 
        draggable:false, // disable root node dragging
        id:'bill_structure_root'
    });
    billStructureTree.setRootNode(billStructureRoot);
    
    billStructureRoot.expand(false, /*no anim*/ false);

    // event to link the account selection changes to reload structure tree
    newAccountTemplateCombo.on('select', function(combobox, record, index) {
        billStructureTree.enable();
        billStructureTree.getLoader().dataUrl = 'http://'+location.host+'/reebill/reebill_structure';
        billStructureTree.getLoader().baseParams.account = newAccountTemplateCombo.getValue();
        //billStructureTree.getLoader().baseParams.sequence = null; 
        billStructureTree.getLoader().load(billStructureTree.root);
        billStructureRoot.expand(true, true);
        
    });

    billStructureTreeLoader.on("beforeload", function(treeLoader, node) {
    });

    var newAccountDataConn = new Ext.data.Connection({
        url: 'http://'+location.host+'/reebill/new_account',
    });
    newAccountDataConn.autoAbort = true;
    newAccountDataConn.disableCaching = true;
    var newAccountFormPanel = new Ext.FormPanel({
        url: 'http://'+location.host+'/reebill/new_account',
        labelWidth: 120, // label settings here cascade unless overridden
        frame: true,
        title: 'Create New Account',
        defaults: {
            anchor: '95%',
            xtype: 'textfield',
        },
        defaultType: 'textfield',
        items: [
            {
                xtype: 'fieldset',
                title: 'Account Information',
                collapsible: false,
                defaults: {
                    anchor: '0',
                },
                items: [
                    newAccountTemplateCombo, newAccountField, newNameField, newDiscountRate, newLateChargeRate,
                ],
            },
            {
                xtype: 'fieldset',
                title: 'Billing Address',
                collapsible: false,
                defaults: {
                    anchor: '0',
                },
                items: [
                    {
                        xtype: 'textfield',
                        id: 'new_ba_addressee',
                        fieldLabel: 'Addressee',
                        name: 'new_ba_addressee',
                    },{
                        xtype: 'textfield',
                        id: 'new_ba_street1',
                        fieldLabel: 'Street',
                        name: 'new_ba_street1',
                    },{
                        xtype: 'textfield',
                        id: 'new_ba_city',
                        fieldLabel: 'City',
                        name: 'new_ba_city',
                    },{
                        xtype: 'textfield',
                        id: 'new_ba_state',
                        fieldLabel: 'State',
                        name: 'new_ba_state',
                    },{
                        xtype: 'textfield',
                        id: 'new_ba_postal_code',
                        fieldLabel: 'Postal Code',
                        name: 'new_ba_postal_code',
                    },
                ]
            },{
                xtype: 'fieldset',
                title: 'Service Address',
                collapsible: false,
                defaults: {
                    anchor: '0',
                },
                items: [
                    {
                        xtype: 'textfield',
                        id: 'new_sa_addressee',
                        fieldLabel: 'Addressee',
                        name: 'new_sa_addressee',
                    },{
                        xtype: 'textfield',
                        id: 'new_sa_street1',
                        fieldLabel: 'Street',
                        name: 'new_sa_street1',
                    },{
                        xtype: 'textfield',
                        id: 'new_sa_city',
                        fieldLabel: 'City',
                        name: 'new_sa_city',
                    },{
                        xtype: 'textfield',
                        id: 'new_sa_state',
                        fieldLabel: 'State',
                        name: 'new_sa_state',
                    },{
                        xtype: 'textfield',
                        id: 'new_sa_postal_code',
                        fieldLabel: 'Postal Code',
                        name: 'new_sa_postal_code',
                    },
                ]
            },
            billStructureTree, 
        ],
        buttons: [
            new Ext.Button({
                text: 'Save',
                handler: function() {
                    // TODO 22645885 show progress during post
                    // why do we need ajax to do form submission?
                    newAccountDataConn.request({
                        params: { 
                          'name': newNameField.getValue(),
                          'account': newAccountField.getValue(),
                          'template_account': newAccountTemplateCombo.getValue(),
                          'discount_rate': newDiscountRate.getValue(),
                          'late_charge_rate': newLateChargeRate.getValue(),
                          'new_ba_addressee': Ext.getCmp('new_ba_addressee').getValue(),
                          'new_ba_street1': Ext.getCmp('new_ba_street1').getValue(),
                          'new_ba_city': Ext.getCmp('new_ba_city').getValue(),
                          'new_ba_state': Ext.getCmp('new_ba_state').getValue(),
                          'new_ba_postal_code': Ext.getCmp('new_ba_postal_code').getValue(),
                          'new_sa_addressee': Ext.getCmp('new_sa_addressee').getValue(),
                          'new_sa_street1': Ext.getCmp('new_sa_street1').getValue(),
                          'new_sa_city': Ext.getCmp('new_sa_city').getValue(),
                          'new_sa_state': Ext.getCmp('new_sa_state').getValue(),
                          'new_sa_postal_code': Ext.getCmp('new_sa_postal_code').getValue(),
                        },
                        success: function(result, request) {
                            var jsonData = null;
                            try {
                                jsonData = Ext.util.JSON.decode(result.responseText);
                                var nextAccount = jsonData['nextAccount'];
                                if (jsonData.success == false) {
                                    Ext.MessageBox.alert('Server Error', jsonData.errors.reason + " " + jsonData.errors.details);
                                } else {
                                    Ext.Msg.alert('Success', "New account created");
                                    // update next account number shown in field
                                    newAccountField.setValue(nextAccount);

                                    // reload grid to show new account
                                    // TODO "load" gets no records, "reload" gets records, but neither one causes the grid to update
                                    reeBillStore.reload({
                                        //callback: function(records, options, success) {
                                                      //alert('loaded!');
                                                      //console.log(records);
                                        //}
                                    });
                                }
                            } catch (err) {
                                Ext.MessageBox.alert('ERROR', 'Local:  '+ err + ' Remote: ' + result.responseText);
                            }
                            // TODO 22645885 confirm save and clear form
                        },
                        failure: function () {
                            Ext.Msg.alert("Create new account request failed");
                        }
                    });
                }
            }),
        ],
    });


    //
    // Instantiate the Accounts panel
    //
    var accountsPanel = new Ext.Panel({
        id: 'statusTab',
        title: 'Accounts',
        disabled: accountsPanelDisabled,
        layout: 'accordion',
        items: [accountGrid,accountReeValueGrid,newAccountFormPanel, ]
    });

    ///////////////////////////////////////////////////////////////////////////
    // preferences tab
    // bill image resolution field in preferences tab (needs a name so its
    // value can be gotten)

    var billImageResolutionField = new Ext.ux.form.SpinnerField({
      id: 'billresolutionmenu',
      fieldLabel: 'Bill image resolution',
      name: 'billresolution',
      value: DEFAULT_RESOLUTION,
      minValue: 50,
      maxValue: 200,
      allowDecimals: false,
      decimalPrecision: 10,
      incrementValue: 10,
      alternateIncrementValue: 2.1,
      accelerate: true
    });

    var setPreferencesDataConn = new Ext.data.Connection({
        url: 'http://'+location.host+'/reebill/setBillImageResolution',
    });
    setPreferencesDataConn.autoAbort = true;
    setPreferencesDataConn.disableCaching = true;
    var preferencesFormPanel = new Ext.FormPanel({
      labelWidth: 240, // label settings here cascade unless overridden
      frame: true,
      title: 'Image Resolution Preferences',
      bodyStyle: 'padding:5px 5px 0',
      //width: 610,
      defaults: {width: 435},
      layout: 'fit', 
      defaultType: 'textfield',
      items: [
        billImageResolutionField,
      ],
      buttons: [
        new Ext.Button({
            text: 'Save',
            handler: function() {
                setPreferencesDataConn.request({
                    params: { 'resolution': billImageResolutionField.getValue() },
                    success: function(result, request) {
                        var jsonData = null;
                        try {
                            jsonData = Ext.util.JSON.decode(result.responseText);
                            if (jsonData.success == false) {
                                Ext.Msg.alert("setBillImageResolution failed: " + jsonData.errors)
                            }
                            // handle failure here if necessary
                        } catch (err) {
                            Ext.MessageBox.alert('ERROR', 'Local:  '+ err + ' Remote: ' + result.responseText);
                        }
                    },
                    failure: function () {
                        Ext.Msg.alert("setBillImageResolution request failed");
                    }
                });
            }
        }),
      ],
    });

    // get initial value of this field from the server
    var getPreferencesDataConn = new Ext.data.Connection({
        url: 'http://'+location.host+'/reebill/getBillImageResolution',
    });
    getPreferencesDataConn.autoAbort = true;
    getPreferencesDataConn.disableCaching = true;
    // TODO: 22360193 populating a form from Ajax creates a race condition.  
    // What if the network doesn't return and user enters a value nefore the callback is fired?
    var resolution = null;
    getPreferencesDataConn.request({
        success: function(result, request) {
            var jsonData = null;
            try {
                jsonData = Ext.util.JSON.decode(result.responseText);
                if (jsonData.success == true) {
                    resolution = jsonData['resolution'];
                    billImageResolutionField.setValue(resolution);
                } else {
                    // handle success:false here if needed
                }
            } catch (err) {
                Ext.MessageBox.alert('ERROR', 'Local:  '+ err + ' Remote: ' + result.responseText);
            }
        },
        failure: function () {
            Ext.Msg.alert("getBillImageResolution request failed");
        }
    });


    //
    // Instantiate the Preference panel
    //
    var preferencesPanel = new Ext.Panel({
        id: 'preferencesTab',
        title: 'Preferences',
        disabled: preferencesPanelDisabled,
        layout: 'vbox',
        layoutConfig : {
            pack : 'start',
            align : 'stretch',
        },
        items: [preferencesFormPanel, ],
    });

    ///////////////////////////////////////
    // Journal Tab

    var initialjournal =  {
        rows: [
        ]
    };

    var journalReader = new Ext.data.JsonReader({
        root: 'rows',

        // the fields config option will internally create an Ext.data.Record
        // constructor that provides mapping for reading the record data objects
        fields: [
            // map Record's field to json object's key of same name
            {name: '_id', mapping: '_id'},
            {name: 'date', mapping: 'date'},
            {name: 'account', mapping: 'account'},
            {name: 'sequence', mapping: 'sequence'},
            {name: 'msg', mapping: 'msg'},
        ]
    });

    var journalWriter = new Ext.data.JsonWriter({
        encode: true,
        // write all fields, not just those that changed
        writeAllFields: true 
    });

    var journalStoreProxyConn = new Ext.data.Connection({
        url: 'http://'+location.host+'/reebill/journal',
    });
    journalStoreProxyConn.autoAbort = true;
    var journalStoreProxy = new Ext.data.HttpProxy(journalStoreProxyConn);

    var journalStore = new Ext.data.JsonStore({
        proxy: journalStoreProxy,
        autoSave: false,
        reader: journalReader,
        writer: journalWriter,
        autoSave: true,
        data: initialjournal,
        root: 'rows',
        idProperty: '_id',
        sortInfo: {field: 'date', direction: 'DESC'},
        fields: [
            {name: '_id'},
            {
                name: 'date',
                type: 'date',
                //dateFormat: 'Y-m-d'
            },
            {name: 'user'},
            {name: 'account'},
            {name: 'sequence'},
            {name: 'event'},
            {name: 'msg'},
            {name: 'extra'},
        ],
    });

    journalStore.on('beforesave', function() {
    });

    journalStore.on('update', function(){
    });

    journalStore.on('save', function () {
    });

    journalStore.on('beforeload', function (store, options) {

        // disable the grid before it loads
        journalGrid.setDisabled(true);

        // The Ext API is not clear on the relationship between options and baseParams
        // options appears to override baseParams.  Furthermore, start and limit appear
        // to be treated differently.  Need to scour the Ext source to figure this out.

        // account changed, reset the paging 
        if (store.baseParams.account && store.baseParams.account != selected_account) {
            // TODO: 26143175 start new account selection on the last page
            // reset pagination since it is a new account being loaded.
            options.params.start = 0;
        }

        options.params.account = selected_account;

        // set the current selection into the store's baseParams
        // so that the store can decide to load itself if it wants
        store.baseParams.account = selected_account;

    });

    // fired when the datastore has completed loading
    journalStore.on('load', function (store, records, options) {
        // was disabled prior to loading, and must be enabled when loading is complete
        journalGrid.setDisabled(false);
    });

    var journalColModel = new Ext.grid.ColumnModel({
        columns: [
            {
                header: 'Date',
                sortable: true,
                dataIndex: 'date',
                renderer: function(date) { if (date) return date.format(Date.patterns['ISO8601Long']); },
                editor: new Ext.form.DateField({
                    allowBlank: false,
                    format: Date.patterns['ISO8601Long'],
               }),
            },{
                header: 'User',
                sortable: true,
                dataIndex: 'user',
            },{
                header: 'Account',
                sortable: true,
                dataIndex: 'account',
            },{
                header: 'Sequence',
                sortable: true,
                dataIndex: 'sequence',
            },{
                header: 'Event',
                sortable: true,
                dataIndex: 'event',
                width: 600,
            },/*{
                header: 'Data', // misc key-value pairs
                sortable: true,
                dataIndex: 'extra',
            },*/
        ]
    });
    /* TODO: 20493983 enable for admin user
    var journalToolbar = new Ext.Toolbar({
        items: [
            {
                xtype: 'button',
                id: 'journalInsertBtn',
                iconCls: 'icon-add',
                text: 'Insert',
                disabled: false,
                handler: function()
                {
                    journalGrid.stopEditing();

                    // grab the current selection - only one row may be selected per singlselect configuration
                    var selection = journalGrid.getSelectionModel().getSelected();

                    // make the new record
                    var journalType = journalGrid.getStore().recordType;
                    var defaultData = 
                    {
                    };
                    var r = new journalType(defaultData);
        
                    // select newly inserted record
                    //var insertionPoint = journalStore.indexOf(selection);
                    //journalStore.insert(insertionPoint + 1, r);
                    journalStore.add([r]);
                    //journalGrid.startEditing(insertionPoint +1,1);
                    
                }
            },{
                xtype: 'tbseparator'
            },{
                xtype: 'button',
                // ref places a name for this component into the grid so it may be referenced as aChargesGrid.removeBtn...
                id: 'journalRemoveBtn',
                iconCls: 'icon-delete',
                text: 'Remove',
                disabled: true,
                handler: function()
                {
                    journalGrid.stopEditing();
                    journalStore.setBaseParam("account", selected_account);

                    // TODO single row selection only, test allowing multirow selection
                    var s = journalGrid.getSelectionModel().getSelections();
                    for(var i = 0, r; r = s[i]; i++)
                    {
                        journalStore.remove(r);
                    }
                    journalStore.save(); 
                }
            }
        ]
    });
    journalGrid.getSelectionModel().on('selectionchange', function(sm){
        //journalGrid.getTopToolbar().findById('journalInsertBtn').setDisabled(sm.getCount() <1);
        journalGrid.getTopToolbar().findById('journalRemoveBtn').setDisabled(sm.getCount() <1);
    });
  
    // grid's data store callback for when data is edited
    // when the store backing the grid is edited, enable the save button
    journalStore.on('update', function(){
        //journalGrid.getTopToolbar().findById('journalSaveBtn').setDisabled(false);
    });

    */

    var journalGrid = new Ext.grid.GridPanel({
        flex: 1,
        //tbar: journalToolbar,
        colModel: journalColModel,
        selModel: new Ext.grid.RowSelectionModel({singleSelect: true}),
        store: journalStore,
        enableColumnMove: false,
        frame: true,
        collapsible: true,
        animCollapse: false,
        stripeRows: true,
        viewConfig: {
            // doesn't seem to work
            forceFit: true,
        },
        // this is actually set in loadReeBillUIForAccount()
        title: 'Journal Entries ' + selected_account,
        clicksToEdit: 1
    });

    //
    // Set up the journal memo widget
    //
    // account field
    var journalEntryField = new Ext.form.TextField({
        fieldLabel: 'Journal',
        name: 'entry',
        width: 300,
        allowBlank: false,
    });
    var journalEntryAccountField = new Ext.form.Hidden({
        name: 'account',
    });
    var journalEntrySequenceField = new Ext.form.Hidden({
        name: 'sequence',
    });
    // buttons
    var journalEntryResetButton = new Ext.Button({
        text: 'Reset',
        handler: function() {this.findParentByType(Ext.form.FormPanel).getForm().reset(); }
    });
    var journalEntrySubmitButton = new Ext.Button({
        text: 'Submit',
        // TODO: 20513861 clear form on success
        // TODO: 20514019 reload journal grid on success
        handler: saveForm,
    });
    var journalFormPanel = new Ext.form.FormPanel({
        url: 'http://'+location.host+'/reebill/save_journal_entry',
        frame: true,
        border: false,
        width: 400,
        layout: 'hbox',
        defaults: {
            layout: 'form'
        },
        items: [
            journalEntryField, 
            journalEntryResetButton,
            journalEntrySubmitButton,
            journalEntryAccountField,
            journalEntrySequenceField
        ],
        hideLabels: false,
        labelAlign: 'left',   // or 'right' or 'top'
        labelSeparator: '', // takes precedence over layoutConfig value
        labelWidth: 65,       // defaults to 100
        labelPad: 8           // defaults to 5, must specify labelWidth to be honored
    });

    //
    // Instantiate the Journal panel
    //
    var journalPanel = new Ext.Panel({
        id: 'journalTab',
        title: 'Journal',
        disabled: true,
        xtype: 'panel',
        layout: 'vbox',
        layoutConfig : {
            align : 'stretch',
            pack : 'start'
        },
        items: [journalGrid, ]
    });

    // this event is received when the tab panel tab is clicked on
    // and the panels it contains are displayed in accordion layout
    journalPanel.on('activate', function (panel) {

        journalStore.reload();

    });



    ///////////////////////////////////////////
    // Report Tab
    //


    // reconciliation report

    var reconciliationProxyConn = new Ext.data.Connection({
        url: 'http://' + location.host + '/reebill/get_reconciliation_data',
    });
    reconciliationProxyConn.autoAbort = true;
    var reconciliationProxy = new Ext.data.HttpProxy(reconciliationProxyConn);

    var reconciliationGridStore = new Ext.data.JsonStore({
        proxy: reconciliationProxy,
        root: 'rows',
        totalProperty: 'results',
        pageSize: 30,
        //baseParams: {},
        paramNames: {start: 'start', limit: 'limit'},
        // TODO enable autoload
        //autoLoad: {params:{start: 0, limit: 25}},

        // default sort
        sortInfo: {field: 'sequence', direction: 'ASC'}, // descending is DESC
        remoteSort: true,
        fields: [
            {name: 'account'},
            {name: 'sequence'},
            {name: 'bill_therms'},
            {name: 'olap_therms'},
            {name: 'oltp_therms'},
            {name: 'errors'}
        ],
    });

    reconciliationGridStore.on('exception', function(type, action, options, response, arg) {
        //if (type == 'remote' && action == 'read' && response.success != true) {
            //// reconciliation report file is missing
            //Ext.Msg.alert('Error', response.raw.errors.reason + " " +
                    //response.raw.errors.details);
        //} else {
            //alert('reconciliationGridStore error');
            //// some other error
            //console.log(type)
            //console.log(action)
            //console.log(options)
            //console.log(response)
            //console.log(arg)
        //}
        // the above does not work because Ext sets 'type' to 'response'
        // instead of 'remote' even though the server returns 200 with
        // {success: false}
        Ext.Msg.alert('Error', 'Reconciliation report is not available (report file may not have been generated on the server).')
    });

    var reconciliationGrid = new Ext.grid.GridPanel({
        title:'Reconcilation Report: reebills with >0.1% difference from OLTP or errors',
        store: reconciliationGridStore,
        trackMouseOver:false,
        layout: 'fit',
        sortable: true,
        autoExpandColumn: 'errors',
        frame: true,
        // grid columns
        columns:[{
                id: 'account',
                header: 'Account',
                dataIndex: 'account',
                width: 80
            },
            {
                id: 'sequence',
                header: 'Sequence',
                dataIndex: 'sequence',
                width: 80
            },
            {
                id: 'bill_energy',
                header: 'Bill Energy (therms)',
                dataIndex: 'bill_therms',
                width: 150
            },
            {
                id: 'olap_energy',
                header: 'OLAP Energy (therms)',
                dataIndex: 'olap_therms',
                width: 150
            },
            {
                id: 'oltp_energy',
                header: 'OLTP Energy (therms)',
                dataIndex: 'oltp_therms',
                width: 150
            },
            {
                id: 'errors',
                header: 'Errors (see reconcilation log for details)',
                dataIndex: 'errors',
                forceFit:true
            },
        ],
        // paging bar on the bottom
        bbar: new Ext.PagingToolbar({
            pageSize: 30,
            store: reconciliationGridStore,
            displayInfo: true,
            displayMsg: 'Displaying {0} - {1} of {2}',
            emptyMsg: "Click the refresh button to show some data.",
        }),
    });

    // "Estimated Revenue" grid

    var revenueProxyConn = new Ext.data.Connection({
        url: 'http://' + location.host + '/reebill/estimated_revenue_report',
        timeout: 60000,
    });
    revenueProxyConn.autoAbort = true;
    var revenueProxy = new Ext.data.HttpProxy(revenueProxyConn);

    var revenueGridStore = new Ext.data.JsonStore({
        proxy: revenueProxy,
        root: 'rows',
        totalProperty: 'results',
        pageSize: 30,
        //baseParams: {},
        paramNames: {start: 'start', limit: 'limit'},
        // TODO enable autoload
        //autoLoad: {params:{start: 0, limit: 25}},

        // default sort
        sortInfo: {field: 'sequence', direction: 'ASC'}, // descending is DESC
        remoteSort: true,
        fields: [
            {name: 'account', mapping: 'account'},
            {name: 'revenue_11_months_ago'},
            {name: 'revenue_10_months_ago'},
            {name: 'revenue_9_months_ago'},
            {name: 'revenue_8_months_ago'},
            {name: 'revenue_7_months_ago'},
            {name: 'revenue_6_months_ago'},
            {name: 'revenue_5_months_ago'},
            {name: 'revenue_4_months_ago'},
            {name: 'revenue_3_months_ago'},
            {name: 'revenue_2_months_ago'},
            {name: 'revenue_1_months_ago'},
            {name: 'revenue_0_months_ago'},
        ],
    });

    revenueGridStore.on('exception', function(type, action, options, response, arg) {
        // TODO  28823361 better error message when server hangs up on us
        Ext.Msg.alert('Error', 'An error occurred while generating the report');
    });

    var revenueColumnRenderer = function(value, metaData, record, rowIndex, colIndex, store) {
        // revenueGridStore records are objects containing keys "value",
        // "error" and/or "estimated". set the style according to that data,
        // then set the actual text to display to the value of the "value" key
        // in the record
        if (value.value.indexOf("ERROR") == 0) {
            metaData.css = 'revenue-grid-error';
            return value.value;
        }

        if (value.estimated) {
            metaData.css = 'revenue-grid-estimated';
        } else {
            metaData.css = 'revenue-grid-normal';
        }
        return "$" + value.value;
    }

    /* dynamically generate estimated revenue grid columns */
    var revenueGridColumns = [{
        id: 'account',
        header: 'Account',
        dataIndex: 'account',
        forceFit:true,
    }];
    var monthNames = ['Jan', 'Feb', 'Mar', 'Apr', 'May', 'Jun', 'Jul', 'Aug',
        'Sep', 'Oct', 'Nov', 'Dec'];
    var now = new Date();
    var curYear = now.getUTCFullYear();
    var curMonth = now.getUTCMonth();
    var year; var month; var ago = 11;
    if (month == 11) {
        year = curYear;
        month = 1;
    } else {
        year = curYear - 1;
        month = curMonth + 1;
    }
    while (year < curYear || (year == curYear && month <= curMonth)) {
        month_str = monthNames[month] + " " + year;
        revenueGridColumns.push({
            id: ago.toString() + '_months_ago',
            header: month_str,
            dataIndex: 'revenue_' + ago + '_months_ago',
            width: 95, 
            renderer: revenueColumnRenderer,
        });
        if (month == 11) {
            year++;
            month = 0;            
        } else {
            month++;
        }
        ago--;
    }

    var revenueGrid = new Ext.grid.GridPanel({
        title:'12-Month Estimated Revenue',
        store: revenueGridStore,
        trackMouseOver:false,
        layout: 'fit',
        sortable: true,
        autoExpandColumn: 'account',
        frame: true,

        // grid columns
        columns: revenueGridColumns,

        // toolbar on the top with a download button
        tbar: new Ext.Toolbar({
            items: [
                {
                    id: 'estimatedRevenueDownloadButton',
                    iconCls: 'icon-application-go',
                    xtype: 'linkbutton',
                    href: "http://"+location.host+"/reebill/estimated_revenue_xls",
                    text: 'Download Excel Spreadsheet',
                    disabled: false,
                },]
        }),

        // paging bar on the bottom
        bbar: new Ext.PagingToolbar({
            pageSize: 30,
            store: revenueGridStore,
            displayInfo: true,
            displayMsg: 'Displaying {0} - {1} of {2}',
            emptyMsg: "Click the refresh button to generate the report (may take a few minutes).",
        }),
    });

    //
    // Instantiate the Report panel
    //
    var reportPanel = new Ext.Panel({
        id: 'reportTab',
        title: 'Reports',
        disabled: reportPanelDisabled,
        //xtype: 'panel',
        layout: 'accordion',
        items: [reconciliationGrid, revenueGrid],
    });

    ///////////////////////////////////////////
    // About Tab
    //
    var aboutPanel = new Ext.Panel({
        id: 'aboutTab',
        title: 'About',
        disabled: aboutPanelDisabled,
        html: '<table style="width: 100%; border: 0; margin-top:20px;"><tr><td align="center">&nbsp;</td></tr><tr><td align="center"><img width="50%" src="MrJonas.png"/></td></tr><tr><td align="center"><font style="font-family: impact; font-size:68pt;">Masterbiller</font></td></tr></table>',
    });

    // end of tab widgets
    ////////////////////////////////////////////////////////////////////////////

    ////////////////////////////////////////////////////////////////////////////
    // Status bar displayed at footer of every panel in the tabpanel

    var statusBar = new Ext.ux.StatusBar({
        defaultText: 'No REE Bill Selected',
        id: 'statusbar',
        statusAlign: 'right', // the magic config
        items: [journalFormPanel]
    });

    ////////////////////////////////////////////////////////////////////////////
    // construct tabpanel and the panels it contains for the viewport

    // Assemble all of the above panels into a parent tab panel
    var tabPanel = new Ext.TabPanel({
        region:'center',
        deferredRender:false,
        autoScroll: false, 
        //margins:'0 4 4 0',
        // necessary for child FormPanels to draw properly when dynamically changed
        layoutOnTabChange: true,
        activeTab: 0,
        bbar: statusBar,
        border:true,
        items:[
            accountsPanel,
            paymentsPanel,
            utilityBillPanel,
            reeBillPanel,
            ubBillPeriodsPanel,
            ubMeasuredUsagesPanel,
            rateStructurePanel,
            chargeItemsPanel,
            journalPanel,
            mailPanel,
            reportPanel,
            preferencesPanel,
            aboutPanel,
        ]
    });

    // end of tab widgets
    ////////////////////////////////////////////////////////////////////////////

    ////////////////////////////////////////////////////////////////////////////
    // assemble all of the widgets in a tabpanel with a header section

    var viewport = new Ext.Viewport
    (
      {
        layout: 'border',
        defaults: {
            collapsible: false,
            split: true,
            border: true,
        },
        items: [
          {
            region: 'north',
            xtype: 'panel',
            layout: 'fit',
            height: 80,
            // default overrides
            split: false,
            border: false,
            bodyStyle: 'background-image:url("green_stripe.jpg");',
            html: '<div id="header"><table style="border-collapse: collapse;"><tr><td><img src="skyline_logo.png"/></td><td><img src="reebill_logo.png"/></td><td style="width: 85%; text-align: right;"><img src="money_chaser.png"/></td></tr></table></div>',
          },
          utilBillImageBox,
          tabPanel,
          reeBillImageBox,
          {
            region: 'south',
            xtype: 'panel',
            layout: 'fit',
            height: 30,
            // default overrides
            split: false,
            border: false,
            bodyStyle: 'background-image:url("green_stripe.jpg");',
            html: '<div id="footer" style="padding-top:7px;"><div style="display: inline; float: left;">&#169;2009-2012 <a href="http://www.skylineinnovations.com">Skyline Innovations Inc.</a></div><div id="LOGIN_INFO" style="display: inline; padding:0px 15px 0px 15px;">LOGIN INFO</div><div id="SKYLINE_VERSIONINFO" style="display: inline; float: right; padding:0px 15px 0px 15px;">VERSION INFO</div><div id="SKYLINE_DEPLOYENV" style="display: inline; float: right;">DEPLOYMENT ENV</div></div>',
          },
        ]
      }
    );

    // update selection in statusbar
    function updateStatusbar(account, sequence, branch)
    {

        var sb = Ext.getCmp('statusbar');
        var selStatus;
        if (account != null && sequence != null && branch != null)
            selStatus = account + "-" + sequence + "-" + branch;
        else if (account != null && sequence != null)
            selStatus = account + "-" + sequence;
        else if (account != null)
            selStatus = account;

        sb.setStatus({
            text: selStatus
        });
    }

    // whenever an account is selected from the Account tab,
    // update all other dependent widgets

    var lastUtilBillEndDateDataConn = new Ext.data.Connection({
        url: 'http://'+location.host+'/reebill/last_utilbill_end_date',
    });
    lastUtilBillEndDateDataConn.autoAbort = true;
    lastUtilBillEndDateDataConn.disableCaching = true;

    // load things global to the account
    function loadReeBillUIForAccount(account) {
        selected_account = account;
        selected_sequence = null;

        // a new account has been selected, deactivate subordinate tabs
        ubBillPeriodsPanel.setDisabled(true);
        ubMeasuredUsagesPanel.setDisabled(true);
        rateStructurePanel.setDisabled(true);
        chargeItemsPanel.setDisabled(true);
        //journalPanel.setDisabled(true);

        // TODO: 25226989 ajax cancelled???
        // unload previously loaded utility and reebill images
        // TODO 25226739: don't overwrite if they don't need to be updated.  Causes UI to flash.
        Ext.DomHelper.overwrite('utilbillimagebox', getImageBoxHTML(null, 'Utility bill', 'utilbill', NO_UTILBILL_SELECTED_MESSAGE), true);
        Ext.DomHelper.overwrite('reebillimagebox', getImageBoxHTML(null, 'Reebill', 'reebill', NO_REEBILL_SELECTED_MESSAGE), true);

        if (account == null) {
            /* no account selected */
            journalPanel.setDisabled(true);
            return;
        }

        // update list of ReeBills (for mailing) for this account
        //mailReeBillStore.setBaseParam("account", account)

        // paging tool bar params must be passed in to keep store in sync with toolbar paging calls - autoload params lost after autoload
        //mailReeBillStore.reload({params:{start:0, limit:25}});


        // add the account to the upload_account field
        upload_account.setValue(account)

        // set begin date for next utilbill in upload form panel to end date of
        // last utilbill, if there is one
        // TODO 25226989:tId not tracked! 
        lastUtilBillEndDateDataConn.request({
            params: {account: account},
            success: function(result, request) {
                var jsonData = null;
                try {
                    jsonData = Ext.util.JSON.decode(result.responseText);
                    if (jsonData.success == false) {
                        // handle failure here if necessary
                    } else {
                        // server returns null for the date if there is no utilbill
                        if (jsonData['date'] == null) {
                            // clear out date that was there before, if any
                            uploadStartDateField.setValue('');
                        } else {
                            var lastUtilbillDate = new Date(jsonData['date']);
                            // field automatically converts Date into a string
                            // according to its 'format' property
                            uploadStartDateField.setValue(lastUtilbillDate);
                        }
                    } 
                } catch (err) {
                    Ext.MessageBox.alert('ERROR', 'Local:  '+ err + ' Remote: ' + result.responseText);
                }
            },
            failure: function() {alert("ajax failure")},
        });

        // update the journal form panel so entries get submitted to currently selected account
        // need to set account into a hidden field here since there is no data store behind the form
        journalFormPanel.getForm().findField("account").setValue(account)
        // TODO: 20513861 clear reebill data when a new account is selected
        journalFormPanel.getForm().findField("sequence").setValue(null)
        configureUBPeriodsForms(null, null, null);
        configureUBMeasuredUsagesForms(null, null, null);
        configureReeBillEditor(null, null);
        aChargesStore.loadData({rows: 0, success: true});
        hChargesStore.loadData({rows: 0, succes: true});
        CPRSRSIStore.loadData({rows: 0, success: true});
        URSRSIStore.loadData({rows: 0, success: true});
        UPRSRSIStore.loadData({rows: 0, success: true});

        updateStatusbar(account, null, null);


        // enable export buttons 
        Ext.getCmp('exportAccountButton').setDisabled(false);
        Ext.getCmp('exportAccountButton').setParams({'account': account});
        Ext.getCmp('dailyAverageEnergyExportButton').setDisabled(false);
        Ext.getCmp('dailyAverageEnergyExportButton').setParams({'account': account});
        //Ext.getCmp('exportButton').setDisabled(false);
        Ext.getCmp('accountReeValueExportCSVBtn').setDisabled(false);

        // an account has been selected, so enable tabs that act on an account
        reeBillPanel.setDisabled(false);
        paymentsPanel.setDisabled(false);
        utilityBillPanel.setDisabled(false);
        journalPanel.setDisabled(false);
        mailPanel.setDisabled(false);

        journalGrid.setTitle('Journal Entries for ' + account);
    }


    //
    // configure data connections for widgets that are not managed by 
    // datastores.
    //
    var ubPeriodsDataConn = new Ext.data.Connection({
        url: 'http://'+location.host+'/reebill/ubPeriods',
    });
    ubPeriodsDataConn.autoAbort = true;
    ubPeriodsDataConn.disableCaching = true;

    var ubMeasuredUsagesDataConn = new Ext.data.Connection({
        url: 'http://'+location.host+'/reebill/ubMeasuredUsages',
    });
    ubMeasuredUsagesDataConn.autoAbort = true;
    ubMeasuredUsagesDataConn.disableCaching = true;



    var reeBillImageDataConn = new Ext.data.Connection({
        url: 'http://'+location.host+'/reebill/getReeBillImage',
    });
    reeBillImageDataConn.autoAbort = true;
    reeBillImageDataConn.disableCaching = true;

    function loadReeBillUIForSequence(account, sequence) {
        /* null argument means no sequence is selected */

        // get selected reebill's record and the predecessor's record
        var record = reeBillGrid.getSelectionModel().getSelected();
        var prevRecord = reeBillStore.queryBy(function(record, id) {
            return record.data.sequence == sequence - 1;
        }).first();
        if (prevRecord == undefined)
            prevRecord = null;

        var isLastSequence = reeBillStore.queryBy(function(record, id) {
                return record.data.sequence == sequence + 1; }).first() ==
                undefined;

        // delete button requires selected unissued reebill whose predecessor
        // is issued, or whose sequence is the last one
        deleteButton.setDisabled(sequence == null || ! (isLastSequence &&
                record.data.max_version == 0) && (record.data.issued == true ||
                (prevRecord != null && prevRecord.data.issued == false)));

        // new version button requires selected issued reebill
        versionButton.setDisabled(sequence == null || record.data.issued == false);

        /* the rest of this applies only for a valid sequence */
        if (sequence == null) {
            return;
        }

        selected_account = account;
        selected_sequence = sequence;

        // enable or disable the reebill delete button depending on whether the
        // selected reebill is issued: only un-issued bills should be
        // deletable.
        // apparently there is no way to get the selected index of a combobox;
        // you have to get the value of the selection and then search for it in
        // the data store. better hope the values are unique.
        // http://stackoverflow.com/questions/6014593/how-do-i-get-the-selected-index-of-an-extjs-combobox
        // TODO: enable/disable delete button
        // TODO: 25419697
        //var sequenceRecordIndex = sequencesStore.find('sequence', sequence);
        //var sequenceRecord = sequencesStore.getAt(sequenceRecordIndex);
        //deleteButton.setDisabled(sequenceRecord.get('committed'))

        // update the journal form panel so entries get submitted to currently selected account
        journalFormPanel.getForm().findField("account").setValue(account)
        journalFormPanel.getForm().findField("sequence").setValue(sequence)

        // TODO:23046181 abort connections in progress
        configureReeBillEditor(selected_account, selected_sequence);

        // image rendering resolution
        var menu = document.getElementById('reebillresolutionmenu');
        if (menu) {
            resolution = menu.value;
        } else {
            resolution = DEFAULT_RESOLUTION;
        }

        // while waiting for the next ajax request to finish, show a loading message
        // in the utilbill image box
        Ext.DomHelper.overwrite('reebillimagebox', {tag: 'div', html:LOADING_MESSAGE, id: 'reebillimage'}, true);
       
        // ajax call to generate image, get the name of it, and display it in a
        // new window
        // abort previous transaction
        reeBillImageDataConn.request({
            disablecaching: true,
            params: {account: selected_account, sequence: selected_sequence, resolution: resolution},
            success: function(result, request) {
                var jsonData = null;
                try {
                    jsonData = Ext.util.JSON.decode(result.responseText);
                    var imageUrl = '';
                    if (jsonData.success == true) {
                        imageUrl = 'http://' + location.host + '/utilitybillimages/' + jsonData.imageName;
                    }
                    // handle failure if needed
                    Ext.DomHelper.overwrite('reebillimagebox', getImageBoxHTML(imageUrl, 'Reebill', 'reebill', NO_REEBILL_SELECTED_MESSAGE), true);

                } catch (err) {
                    Ext.MessageBox.alert('error', err);
                }
            },
            // this is called when the server returns 500 as well as when there's no response
            failure: function() { 
                Ext.MessageBox.alert('ajax failure loading bill image'); 

                // replace reebill image with a missing graphic
                Ext.DomHelper.overwrite('reebillimagebox', {tag: 'div',
                    html: NO_REEBILL_FOUND_MESSAGE, id: 'reebillimage'}, true);
            },
        });


        // Now that a ReeBill has been loaded, enable the tabs that act on a ReeBill
        // These enabled tabs will then display widgets that will pull data based on
        // the global account and sequence selection
        ubBillPeriodsPanel.setDisabled(false);
        ubMeasuredUsagesPanel.setDisabled(false);
        rateStructurePanel.setDisabled(false);
        chargeItemsPanel.setDisabled(false);
        journalPanel.setDisabled(false);
        mailPanel.setDisabled(false);

        /* TODO re-enable service suspension checkboxes
         * https://www.pivotaltracker.com/story/show/29557205
        // create checkboxes in Sequential Account Information form for
        // suspending services of the selected reebill
        Ext.Ajax.request({
            url: 'http://'+location.host+'/reebill/get_reebill_services?',
            params: { account: selected_account, sequence: selected_sequence },
            success: function(result, request) {
                var jsonData = Ext.util.JSON.decode(result.responseText);
                var services = jsonData.services;
                var suspended_services = jsonData.suspended_services;

                // create a checkbox for each service, checked iff that service
                // is in the bill's suspended_services (there's no handler
                // because checkbox values are automatically submitted with
                // "Sequential Account Information" form data)
                var checkboxes = [];
                for (i = 0; i < services.length; i++) {
                    checkboxes.push({
                        'boxLabel': services[i],
                        'name': services[i] + '_suspended',
                        'checked': suspended_services.indexOf(services[i].toLowerCase()) != -1,
                    });
                }
                console.log(selected_account + ', ' + selected_sequence + ' checkboxes: '+checkboxes);

                // replace the existing checkbox group in accountInfoFormPanel (if present) with a new one
                accountInfoFormPanel.remove('suspended-services');
                var suspendedServiceCheckboxGroup = new Ext.form.CheckboxGroup({
                    id: 'suspended-services',
                    itemCls: 'x-check-group-alt',
                    fieldLabel: 'Suspended Services',
                    columns: 1,
                    items: checkboxes,
                });
                accountInfoFormPanel.insert(accountInfoFormPanel.items.getCount(), suspendedServiceCheckboxGroup);
                // FIXME: accountInfoFormPanel sometimes does not show the
                // checkbox group even though it and its checkboxes have been
                // correctly generated. clicking the accordion bar again to
                // re-show the panel makes it appear.
                // the following did not help:
                //accountInfoFormPanel.render();
                //accountInfoFormPanel.update();
            },
            failure: function() {
                 Ext.MessageBox.alert('Ajax failure', 'get_reebill_services request failed');
            },
        });
        */

        // finally, update the status bar with current selection
        updateStatusbar(selected_account, selected_sequence, 0);
    }
}



// TODO: move this code to an area adjacent to the grid
/**
 * Custom function used for column renderer
 * @param {Object} val
 */
function change(val){
    if(val > 0){
        return '<span style="color:green;">' + val + '</span>';
    }else if(val < 0){
        return '<span style="color:red;">' + val + '</span>';
    }
    return val;
}

/**
 * Custom function used for column renderer
 * @param {Object} val
 */
function pctChange(val){
    if(val > 0){
        return '<span style="color:green;">' + val + '%</span>';
    }else if(val < 0){
        return '<span style="color:red;">' + val + '%</span>';
    }
    return val;
}


/**
* Used by Ajax calls to block the UI
* by setting global Ajax listeners for the duration
* of the call.
* Since there is only one block to the UI and possibly
* more than one Ajax call, we keep a counter.
var blockUICounter = 0;

function registerAjaxEvents()
{
    Ext.Ajax.addListener('beforerequest', this.showSpinnerBeforeRequest, this);
    Ext.Ajax.addListener('requestcomplete', this.hideSpinnerRequestComplete, this);
    Ext.Ajax.addListener('requestexception', this.hideSpinnerRequestException, this);
    Ext.Ajax.addListener('requestaborted', this.hideSpinnerRequestAborted, this);
}

function unregisterAjaxEvents()
{
    Ext.Ajax.removeListener('beforerequest', this.showSpinner, this);
    Ext.Ajax.removeListener('requestcomplete', this.hideSpinner, this);
    Ext.Ajax.removeListener('requestexception', this.hideSpinnerException, this);
    Ext.Ajax.removeListener('requestaborted', this.hideSpinnerRequestAborted, this);
}

function showSpinnerBeforeRequest(conn, options)
{
    //console.log("showSpinnerBeforeRequest " + blockUICounter)
    blockUICounter++;
    Ext.Msg.show({title: "Please Wait...", closable: false});
}

function hideSpinnerRequestComplete(conn, options)
{
    blockUICounter--;
    //console.log("hideSpinnerRequestComplete " + blockUICounter)
    if (!blockUICounter) {
        Ext.Msg.hide();
    }
}

function hideSpinnerRequestException(conn, response, options)
{
    blockUICounter--;
    //console.log("hideSpinnerRequestException " + blockUICounter)
    if (!blockUICounter) {
        Ext.Msg.hide();
    }
}

function hideSpinnerRequestAborted(conn, response, options)
{
    blockUICounter--;
    //console.log("hideSpinnerRequestAborted " + blockUICounter)
    if (!blockUICounter) {
        Ext.Msg.hide();
    }
}
*/


var NO_UTILBILL_SELECTED_MESSAGE = '<div style="display: block; margin-left: auto; margin-right: auto;"><table style="height: 100%; width: 100%;"><tr><td style="text-align: center;"><img src="select_utilbill.png"/></td></tr></table></div>';
var NO_UTILBILL_FOUND_MESSAGE = '<div style="display: block; margin-left: auto; margin-right: auto;"><table style="height: 100%; width: 100%;"><tr><td style="text-align: center;"><img src="select_utilbill_notfound.png"/></td></tr></table></div>';
var NO_REEBILL_SELECTED_MESSAGE = '<div style="display: block; margin-left: auto; margin-right: auto;"><table style="height: 100%; width: 100%;"><tr><td style="text-align: center;"><img src="select_reebill.png"/></td></tr></table></div>';
var NO_REEBILL_FOUND_MESSAGE = '<div style="display: block; margin-left: auto; margin-right: auto;"><table style="height:100%; width: 100%;"><tr><td style="text-align: center;"><img src="select_reebill_notfound.png"/></td></tr></table></div>';
var LOADING_MESSAGE = '<div style="display: block; margin-left: auto, margin-right: auto;"><table style="height: 100%; width: 100%;"><tr><td style="text-align: center;"><img src="rotologo_white.gif"/></td></tr></table></div>';

// TODO: 17613609  Need to show bill image, error not found image, error does not exist image
function getImageBoxHTML(url, label, idPrefix, errorHTML) {
    if (url) {
        // TODO default menu selection
        return {tag: 'img', src: url, width: '100%', id: idPrefix + 'image'}
    } else {
        return {tag: 'div', id: idPrefix + 'imagebox', children: [{tag: 'div', html: errorHTML,
            id: 'utilbillimage'}] };
    }
}

function loadDashboard()
{
    // pass configuration information to containing webpage
    // 'UNSPECIFIED' is expanded to a version string by deployment script
    var SKYLINE_VERSIONINFO="UNSPECIFIED"
    var SKYLINE_DEPLOYENV="UNSPECIFIED"
    versionInfo = Ext.get('SKYLINE_VERSIONINFO');
    versionInfo.update(SKYLINE_VERSIONINFO);
    deployEnv = Ext.get('SKYLINE_DEPLOYENV');
    deployEnv.update(SKYLINE_DEPLOYENV);

    title = Ext.get('pagetitle');
    title.update("Skyline ReeBill - " + SKYLINE_DEPLOYENV)

    // show username & logout link in the footer
    var logoutLink = '<a href="http://' + location.host + '/reebill/logout">log out</a>';

    var usernameDataConn = new Ext.data.Connection({
        url: 'http://' + location.host + '/reebill/getUsername',
    });
    usernameDataConn.autoAbort = true;
    usernameDataConn.disableCaching = true;

    usernameDataConn.request({
        success: function(result, request) {
            // check success status
            var jsonData = Ext.util.JSON.decode(result.responseText);
            // handle failure if needed
            var username = jsonData['username'];
            Ext.DomHelper.overwrite('LOGIN_INFO',
                "You're logged in as <b>" + username + "</b>; " + logoutLink)
        },
        failure: function() {
             Ext.MessageBox.alert('Ajax failure', 'http://' + location.host + '/getUsername');
        },
    });
}<|MERGE_RESOLUTION|>--- conflicted
+++ resolved
@@ -1426,14 +1426,8 @@
         timeout: 960000,
     });
     bindREEOperationConn.autoAbort = true;
-<<<<<<< HEAD
     function bindREEOperation() {
         Ext.Msg.show({title: "Gathering data; please wait", closable: false});
-=======
-    function bindREEOperation()
-    {
-        Ext.Msg.show({title: "Please wait while data is fetched", closable: false});
->>>>>>> 10557567
 
         bindREEOperationConn.request({
             params: {account: selected_account, sequence: selected_sequence},
