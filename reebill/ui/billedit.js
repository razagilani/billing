// necessary for form validation messages to appear when a field's msgTarget qtip config is used
//Ext.QuickTips.init();

var DEFAULT_RESOLUTION = 100; 

/*
* Test Code.  TODO 25495769: externalize it into a separate file which can be selectively included to troubleshoot.
*/
// Ext 4 fires events when ajax is aborted
// so this is an Ext 3 workaround
/*
Ext.Ajax.addEvents({requestaborted:true});
Ext.override(Ext.data.Connection, {
    abort : function(transId){
        if(transId || this.isLoading()){
            Ext.lib.Ajax.abort(transId || this.transId);
            this.fireEvent('requestaborted', this, this.transId);
        }
    }
});
Ext.Ajax.addListener('beforerequest', function (conn, request) {
        console.log("beforerequest");
        console.log(conn);
        console.log(request);
    }, this);
Ext.Ajax.addListener('requestcomplete', function (conn, request) {
        console.log("requestcomplete");
        console.log(conn);
        console.log(request);
    }, this);
Ext.Ajax.addListener('requestexception', function (conn, request) {
        console.log("requestexception");
        console.log(conn);
        console.log(request);
    }, this);
Ext.Ajax.addListener('requestaborted', function (conn, request) {
        console.log("requestaborted");
        console.log(conn);
        console.log(request);
    }, this);
*/


function reeBillReady() {
    // global declaration of account and sequence variable
    // these variables are updated by various UI's and represent
    // the current Reebill Account-Sequence being acted on
    var selected_account = null;
    var selected_sequence = null;

    // handle global success:false responses
    // monitor session status and redirect user if they are not logged in.
    Ext.util.Observable.observeClass(Ext.data.Connection); 
    Ext.data.Connection.on('requestcomplete', function(dataconn, response) { 
        try {
            var jsonData = Ext.util.JSON.decode(response.responseText);
            // handle the various failure modes
            if (jsonData.success == false) {
                if (jsonData.errors.reason == "No Session") {
                    console.log("Not logged in, redirecting");
                    Ext.MessageBox.alert("Authentication", "Not logged in, or session expiration", function(){ document.location = "../"});
                } else {
                    // turn on to log application failures
                    //console.log(response.responseText);
                }
                
            }

        } catch (e) {
            console.log("Unexpected failure while processing requestcomplete");
            console.log(e);
            console.log(response);
            // TODO: evaluate response to see if the object is well formed
            Ext.MessageBox.alert("Unexpected failure while processing requestcomplete: " + response.responseText);
        }
    });




    // ToDo: 5204832 state support for grid
    //Ext.state.Manager.setProvider(new Ext.state.CookieProvider());

    // set a variety of patterns for Date Pickers
    Date.patterns = {
        ISO8601Long:"Y-m-d H:i:s",
        ISO8601Short:"Y-m-d",
        ShortDate: "n/j/Y",
        LongDate: "l, F d, Y",
        FullDateTime: "l, F d, Y g:i:s A",
        MonthDay: "F d",
        ShortTime: "g:i A",
        LongTime: "g:i:s A",
        SortableDateTime: "Y-m-d\\TH:i:s",
        UniversalSortableDateTime: "Y-m-d H:i:sO",
        YearMonth: "F, Y"
    };

    ////////////////////////////////////////////////////////////////////////////
    // Utility Bill Tab
    //
    //
    
    // box to display bill images
    var utilBillImageBox = new Ext.Panel({
        collapsible: true,
        // content is initially just a message saying no image is selected
        // (will be replaced with an image when the user chooses a bill)
        html: {tag: 'div', id: 'utilbillimagebox', children: [{tag: 'div', html: NO_UTILBILL_SELECTED_MESSAGE,
            id: 'utilbillimage'}] },
        autoScroll: true,
        region: 'west',
        width: 300,
    });
    var reeBillImageBox = new Ext.Panel({
        collapsible: true,
        collapsed: true,
        // content is initially just a message saying no image is selected
        // (will be replaced with an image when the user chooses a bill)
        html: {tag: 'div', id: 'reebillimagebox', children: [{tag: 'div', html: NO_REEBILL_SELECTED_MESSAGE,
            id: 'reebillimage'}] },
        autoScroll: true,
        region: 'east',
        width: 300,
    });

    // account field
    var upload_account = new Ext.form.TextField({
        fieldLabel: 'Account',
            name: 'account',
            width: 200,
            allowBlank: false,
            readOnly: true
    });
    // service field
    var upload_service = new Ext.form.ComboBox({
        fieldLabel: 'Service',
        name: 'service',
        allowBlank: false,
        store: ['Gas', 'Electric'],
        value: 'Gas',
        width: 50,
    })
    // date fields
    var uploadStartDateField = new Ext.form.DateField({
        fieldLabel: 'Begin Date',
            name: 'begin_date',
            width: 90,
            allowBlank: false,
            format: 'Y-m-d'
    });
    var uploadEndDateField = new Ext.form.DateField({
        fieldLabel: 'End Date',
            name: 'end_date',
            width: 90,
            allowBlank: false,
            format: 'Y-m-d'
    });

    // buttons
    var upload_reset_button = new Ext.Button({
        text: 'Reset',
        handler: function() {this.findParentByType(Ext.form.FormPanel).getForm().reset(); }
    });
    var upload_submit_button = new Ext.Button({
        text: 'Submit',
        handler: saveForm,
        /* TODO: update field values after upload: https://www.pivotaltracker.com/story/show/33241007 */
        //handler: function() {
            //saveForm();
            //uploadStartDateField.setValue(uploadEndDateField.getValue());
        //}
    });

    var upload_form_panel = new Ext.form.FormPanel({
        fileUpload: true,
        title: 'Upload Utility Bill',
        url: 'http://'+location.host+'/reebill/upload_utility_bill',
        frame:true,
        bodyStyle: 'padding: 10px 10px 0 10px;',
        defaults: {
            anchor: '95%',
            //allowBlank: false,
            msgTarget: 'side'
        },

        items: [
            upload_account,
            upload_service,
            uploadStartDateField,
            uploadEndDateField,
            {
                xtype: 'fileuploadfield',
                id: 'form-file',
                emptyText: 'Select a file to upload',
                name: 'file_to_upload',
                buttonText: 'Choose file...',
                buttonCfg: { width:80 },
                allowBlank: true
                //disabled: true
            },
        ],

        buttons: [upload_reset_button, upload_submit_button],
    });



    var initialutilbill =  {
        rows: [
        ]
    };

    var utilbillReader = new Ext.data.JsonReader({
        // metadata configuration options:
        // there is no concept of an id property because the records do not have identity other than being child charge nodes of a charges parent
        //idProperty: 'id',
        root: 'rows',

        // the fields config option will internally create an Ext.data.Record
        // constructor that provides mapping for reading the record data objects
        fields: [
            // map Record's field to json object's key of same name
            {name: 'name', mapping: 'name'},
            {name: 'account', mapping: 'account'},
            {name: 'period_start', mapping: 'period_start'},
            {name: 'period_end', mapping: 'period_end'},
            {name: 'sequence', mapping: 'sequence'},
            {name: 'state', mapping: 'state'},
        ]
    });

    var utilbillWriter = new Ext.data.JsonWriter({
        encode: true,
        // write all fields, not just those that changed
        writeAllFields: true 
    });

    var utilbillStoreDataConn = new Ext.data.Connection({
        url: 'http://'+location.host+'/reebill/utilbill_grid',
    });
    utilbillStoreDataConn.autoAbort = true;
    utilbillStoreDataConn.disableCaching = true;

    var utilbillStoreProxy = new Ext.data.HttpProxy(utilbillStoreDataConn);

    var utilbillGridStore = new Ext.data.JsonStore({
        proxy: utilbillStoreProxy,
        autoSave: true,
        reader: utilbillReader,
        writer: utilbillWriter,
        baseParams: { start:0, limit: 25},
        data: initialutilbill,
        root: 'rows',
        totalProperty: 'results',
        // defaults to id? probably should explicity state it until we are ext experts
        //idProperty: 'sequence',
        fields: [
        {name: 'name'},
        {name: 'account'},
        {
            name: 'period_start', 
            type: 'date',
            dateFormat: 'Y-m-d'
        },
        {   
            name: 'period_end',
            type: 'date',
            dateFormat: 'Y-m-d'
        },
        {name: 'sequence'},
        {name: 'state'},
        {name: 'service'},
        {name: 'editable'},
        ],
    });

    utilbillGridStore.on('load', function (store, records, options) {
        // the grid is disabled before loading, reenable it when complete
        utilbillGrid.setDisabled(false);
    });

    // grid's data store callback for when data is edited
    // when the store backing the grid is edited, enable the save button
    utilbillGridStore.on('update', function(){
        //utilbillGrid.getTopToolbar().findById('utilbillSaveBtn').setDisabled(false);
    });

    utilbillGridStore.on('beforesave', function() {
        // TODO: 26013493 not sure this needs to be set here - should save to last set params
        //utilbillGridStore.setBaseParam("account", selected_account);
    });

    // event for when the store loads, for when it is paged
    utilbillGridStore.on('beforeload', function(store, options) {

        // disable the grid before it loads
        utilbillGrid.setDisabled(true);

        // The Ext API is not clear on the relationship between options and baseParams
        // options appears to override baseParams.  Furthermore, start and limit appear
        // to be treated differently.  Need to scour the Ext source to figure this out.

        // account changed, reset the paging 
        if (store.baseParams.account && store.baseParams.account != selected_account) {
            // TODO: 26143175 start new account selection on the last page
            // reset pagination since it is a new account being loaded.
            options.params.start = 0;
        }
        options.params.account = selected_account;

        // set the current selection into the store's baseParams
        store.baseParams.account = selected_account;

    });

    utilbillGridStore.on('exception', function(dataProxy, type, action,
                options, response, arg) {
        if (type == 'remote' && action == 'destroy' && response.success !=
                true) {
            Ext.Msg.alert('Error', response.raw.errors.reason + " " +
                    response.raw.errors.details);
        } else {
            // catch-all for other errors
            Ext.Msg.alert('Error', "utilbillGridStore error: type "+type
                +", action "+action+", response "+response);
        }
    });

    var utilbillColModel = new Ext.grid.ColumnModel({
        columns:[{
                id: 'name',
                header: 'Name',
                dataIndex: 'name',
                width:250,
            },
            {
                id: 'service',
                header: 'Service',
                dataIndex: 'service',
                editable: true,
                width: 50,
            },
            new Ext.grid.DateColumn({
                header: 'Start Date',
                dataIndex: 'period_start',
                dateFormat: 'Y-m-d',
                editable: true,
                editor: new Ext.form.DateField({allowBlank: false, format: 'Y-m-d'}),
                width: 50
            }),
            new Ext.grid.DateColumn({
                header: 'End Date',
                dataIndex: 'period_end',
                dateFormat: 'Y-m-d',
                editable: true,
                editor: new Ext.form.DateField({allowBlank: false, format: 'Y-m-d'}),
                width: 50
            }),
            {
                id: 'sequence',
                header: 'Sequence',
                dataIndex: 'sequence',
                width: 30,
            },
            {
                id: 'state',
                header: 'State',
                dataIndex: 'state',
            },
        ],
    });


    // put this by the other dataconnection instantiations
    var utilbillImageDataConn = new Ext.data.Connection({
        url: 'http://' + location.host + '/reebill/getUtilBillImage',
    });
    utilbillImageDataConn.autoAbort = true;
    utilbillImageDataConn.disableCaching = true;

    // in the mail tab
    var utilbillGrid = new Ext.grid.EditorGridPanel({
        flex: 1,
        tbar: new Ext.Toolbar({
            items: [{
                xtype: 'button',
                // ref places a name for this component into the grid so it may be referenced as [name]Grid.removeBtn...
                id: 'utilbillRemoveButton',
                iconCls: 'icon-delete',
                text: 'Delete',
                disabled: false,
                handler: function() {
                    //utilbillGrid.stopEditing();
                    var selections = utilbillGrid.getSelectionModel().getSelections();
                    for (var i = 0; i < selections.length; i++) {
                        utilbillGridStore.remove(selections[i]);
                    }
                }
            }]
        }),
        bbar: new Ext.PagingToolbar({
            // TODO: constant
            pageSize: 25,
            store: utilbillGridStore,
            displayInfo: true,
            displayMsg: 'Displaying {0} - {1} of {2}',
            emptyMsg: "No Utility Bills to display",
        }),
        colModel: utilbillColModel,
        selModel: new Ext.grid.RowSelectionModel({singleSelect: false}),
        store: utilbillGridStore,
        enableColumnMove: false,
        frame: true,
        collapsible: true,
        animCollapse: false,
        stripeRows: true,
        viewConfig: {
            // doesn't seem to work
            forceFit: true,
        },
        title: 'Utility Bills',
        clicksToEdit: 2,
        selModel: new Ext.grid.RowSelectionModel({
            singleSelect: true,
            listeners: {
                rowselect: function (selModel, index, record) {

                    // a row was selected in the UI, update subordinate ReeBill Data
                    if (record.data.sequence != null) {
                        loadReeBillUIForSequence(record.data.account, record.data.sequence);
                    }
                    // convert the parsed date into a string in the format expected by the back end
                    var formatted_begin_date_string = record.data.period_start.format('Y-m-d');
                    var formatted_end_date_string = record.data.period_end.format('Y-m-d');


                    // image rendering resolution
                    var menu = document.getElementById('billresolutionmenu');
                    if (menu) {
                        resolution = menu.value;
                    } else {
                        resolution = DEFAULT_RESOLUTION;
                    }

                    // ajax call to generate image, get the name of it, and display it in a
                    // new window
                    if (record.data.state == 'Final' || record.data.state == 'Utility Estimated') {

                        utilbillImageDataConn.request({
                            params: {account: record.data.account, begin_date: formatted_begin_date_string,
                                end_date: formatted_end_date_string, resolution: resolution},
                            success: function(result, request) {
                                var jsonData = null;
                                try {
                                    jsonData = Ext.util.JSON.decode(result.responseText);
                                    var imageUrl = '';
                                    if (jsonData.success == true) {
                                        imageUrl = 'http://' + location.host + '/utilitybillimages/' + jsonData.imageName;
                                    }
                                    // TODO handle failure if needed
                                    Ext.DomHelper.overwrite('utilbillimagebox',
                                        getImageBoxHTML(imageUrl, 'Utility bill',
                                        'utilbill', NO_UTILBILL_SELECTED_MESSAGE),
                                        true);
                                } catch (err) {
                                    Ext.MessageBox.alert('getutilbillimage ERROR', err);
                                }
                            },
                            // this is called when the server returns 500 as well as when there's no response
                            failure: function () {
                                Ext.MessageBox.alert('Ajax failure');
                            },
                        });

                        // while waiting for the ajax request to finish, show a
                        // loading message in the utilbill image box
                        Ext.DomHelper.overwrite('utilbillimagebox', {tag: 'div',
                                html: LOADING_MESSAGE, id: 'utilbillimage'}, true);
                    }
                }
            }
        }),
    });

    utilbillGrid.getSelectionModel().on('selectionchange', function(sm){
        //utilbillGrid.getTopToolbar().findById('utilbillInsertBtn').setDisabled(sm.getCount() <1);
        console.log(sm.getSelections());
        var enable = sm.getSelections().every(function(r) {return r.data.editable});
        utilbillGrid.getTopToolbar().findById('utilbillRemoveButton').setDisabled(!enable);
    });
  

    // disallow rowediting of utility bills that are associated to reebills
    utilbillGrid.on('beforeedit', function(e) {
        if (!e.record.data.editable) {
            Ext.Msg.alert("Utility bill date ranges cannot be edited once associated to a ReeBill.");
            return false;
        }

    });

    //
    // Instantiate the Utility Bill panel
    //
    var utilityBillPanel = new Ext.Panel({
        id: 'utilityBillTab',
        title: 'Utility Bill',
        disabled: utilityBillPanelDisabled,
        layout: 'vbox',
        layoutConfig : {
            align : 'stretch',
            pack : 'start'
        },
        // utility bill image on one side, upload form & list of bills on the
        // other side (using 2 panels)
        items: [
            upload_form_panel,
            utilbillGrid,
        ],
    });

    // this event is received when the tab panel tab is clicked on
    // and the panels it contains are displayed in accordion layout
    utilityBillPanel.on('activate', function (panel) {

        // demand that the store configure and load itself
        utilbillGridStore.reload();

    });

          
    ////////////////////////////////////////////////////////////////////////////
    // ReeBill Tab
    //

    // Select ReeBill

    // forms for calling bill process operations
    var billOperationButton = new Ext.SplitButton({
        text: 'Process Bill',
        handler: allOperations, // handle a click on the button itself
        menu: new Ext.menu.Menu({
            items: [
                // these items will render as dropdown menu items when the arrow is clicked:
                {text: 'Roll Period', handler: rollOperation},
                {text: 'Bind RE&E Offset', handler: bindREEOperation},
                {text: 'Compute Bill', handler: computeBillOperation},
                {text: 'Attach Utility Bills to Reebill', handler: attachOperation},
                {text: 'Render', handler: renderOperation},
            ]
        })
    });

    function deleteReebills(sequences) {
        /* instead of using reebillStore.remove(), which (temporarily) deletes
         * the row from the grid whether or not the record was really supposed
         * to go away, just tell the server to do the right thing, then reload
         * the store to get the latest data from the server. */
        Ext.Ajax.request({
            url: 'http://'+location.host+'/reebill/delete_reebill',
            params: { account: selected_account, sequences: sequences },
            success: function(result, request) {
                var jsonData = Ext.util.JSON.decode(result.responseText);
                Ext.Msg.hide();
                if (jsonData.success == true) {
                    reeBillStore.reload();
                } else {
                    Ext.MessageBox.alert("Error", jsonData.errors.reason +
                        "\n" + jsonData.errors.details);
                }
            },
            failure: function() {
                Ext.MessageBox.alert('Ajax failure', 'delete_reebill request failed');
            },
        });
    }

    var deleteButton = new Ext.Button({
        text: 'Delete selected reebill',
        iconCls: 'icon-delete',
        disabled: true,
        handler: function() {
            var selectedRecords = reeBillGrid.getSelectionModel().getSelections();
            var sequences = selectedRecords.map(function(rec) {
                return rec.data.sequence;
            });

            Ext.Msg.confirm('Confirm deletion',
                'Are you sure you want to delete the latest version of reebill '
                + selected_account + '-' + sequences + '?', function(answer) {
                    if (answer == 'yes') {
                        deleteReebills(sequences);
                    }
            });

            reeBillStore.reload();
        }
    })

    var versionButton = new Ext.Button({
        text: 'Create new version',
        iconCls: 'icon-add',
        disabled: true,
        handler: function() {
            Ext.Msg.show({title: "Please wait while new versions are created", closable: false});
            Ext.Ajax.request({
                url: 'http://'+location.host+'/reebill/new_reebill_version',
                params: { account: selected_account, sequence: selected_sequence },
                success: function(result, request) {
                    var jsonData = Ext.util.JSON.decode(result.responseText);
                    Ext.Msg.hide();
                    if (jsonData.success == true) {
                        reeBillStore.reload();
                        Ext.MessageBox.alert("New version created", jsonData.new_version);
                    } else {
                        Ext.MessageBox.alert("Error", jsonData.errors.reason +
                            "\n" + jsonData.errors.details);
                    }
                },
                failure: function() {
                    Ext.Msg.hide();
                    Ext.MessageBox.alert('Ajax failure', 'new_reebill_version request failed');
                },
            });
        }
    });

    var initialReebill =  {
        rows: [
        ]
    };

    var reeBillReader = new Ext.data.JsonReader({
        // metadata configuration options:
        // find out why these properties have to be configured in the store
        //idProperty: 'id',
        //root: 'rows',
        //totalProperty: 'results',

        // the fields config option will internally create an Ext.data.Record
        // constructor that provides mapping for reading the record data objects
        fields: [
            // map Record's field to json object's key of same name
            {name: 'sequence', mapping: 'sequence'},
        ]
    });

    var reeBillWriter = new Ext.data.JsonWriter({
        encode: true,
        // write all fields, not just those that changed
        writeAllFields: true 
    });

    var reeBillStoreDataConn = new Ext.data.Connection({
        url: 'http://'+location.host+'/reebill/reebill',
    });
    reeBillStoreDataConn.autoAbort = true;
    reeBillStoreDataConn.disableCaching = true;
    reeBillStoreDataConn.on('beforerequest', function(conn, options) {
    });

    var reeBillStoreProxy = new Ext.data.HttpProxy(reeBillStoreDataConn);

    var reeBillStore = new Ext.data.JsonStore({
        proxy: reeBillStoreProxy,
        autoSave: false,
        batch: false,
        reader: reeBillReader,
        writer: reeBillWriter,
        baseParams: { start:0, limit: 25},
        //data: initialReebill,
        root: 'rows',
        totalProperty: 'results',
        idProperty: 'id',
        fields: [
            {name: 'sequence'},
            {name: 'period_start'},
            {name: 'period_end'},
            {name: 'corrections'}, // human-readable (could replace with a nice renderer function for max_version)
            {name: 'max_version'}, // machine-readable
            {name: 'hypothetical_total'},
            {name: 'actual_total'},
            {name: 'ree_value'},
            {name: 'prior_balance'},
            {name: 'payment_received'},
            {name: 'total_adjustment'},
            {name: 'balance_forward'},
            {name: 'balance_forward'},
            {name: 'ree_charges'},
            {name: 'balance_due'},
            {name: 'total_error'},
            {name: 'issued'},
        ],
    });

    reeBillStore.on('beforesave', function(store, data) {
        console.log("reeBillStore beforesave ");
        reeBillGrid.setDisabled(true);
    });

    reeBillStore.on('beforewrite', function(store, action, record, options, arg) {
        if (action == 'destroy') {
            // TODO say what the actual version is (and don't mention version if it's 0)
            var result = Ext.Msg.confirm('Confirm deletion',
                'Are you sure you want to delete the latest version of reebill '
                + selected_account + '-' + selected_sequence + '?', function(answer) {
            });
            if (result == true) {
                return false;
            }
        }
        return true;
    });
    reeBillStore.on('update', function(){
    });

    reeBillStore.on('save', function () {
        reeBillGrid.setDisabled(false);
    });

    reeBillStore.on('beforeload', function (store, options) {

        // disable the grid before it loads
        reeBillGrid.setDisabled(true);

        // The Ext API is not clear on the relationship between options and baseParams
        // options appears to override baseParams.  Furthermore, start and limit appear
        // to be treated differently.  Need to scour the Ext source to figure this out.

        // account changed, reset the paging 
        if (store.baseParams.account && store.baseParams.account != selected_account) {
            // TODO: 26143175 start new account selection on the last page
            // reset pagination since it is a new account being loaded.
            options.params.start = 0;
        }

        options.params.account = selected_account;
        options.params.service = Ext.getCmp('service_for_charges').getValue();

        // set the current selection into the store's baseParams
        // so that the store can decide to load itself if it wants
        store.baseParams.account = selected_account;

    });

    // fired when the datastore has completed loading
    reeBillStore.on('load', function (store, records, options) {
        // was disabled prior to loading, and must be enabled when loading is complete
        reeBillGrid.setDisabled(false);
    });

    // handles all server errors for reeBillStore. see DataProxy.exception
    // event for argument meanings
    reeBillStore.on('exception', function(dataProxy, type, action, options, response,
                arg) {
        if (type == 'remote' && action == 'destroy') {
            if (response.success !== true) {
                Ext.Msg.alert('Error', response.raw.errors.reason + " " +
                        response.raw.errors.details);
            } else {
                loadReeBillUIForSequence(selected_account, selected_sequence);
            }
        } else {
            // catch-all for other errors
            Ext.Msg.alert('Error', "reebillstore error: type "+type+", action "+action+", response "+response);
        }
    });

    function reeBillGridRenderer(value, metaData, record, rowIndex, colIndex,
            store) {
        if (record.data.issued) {
            // issued bill
            metaData.css = 'reebill-grid-issued';
        } else if (record.data.max_version == 0) {
            // unissued version-0 bill
            metaData.css = 'reebill-grid-unissued';
        } else {
            // unissued correction
            metaData.css = 'reebill-grid-unissued-correction';
        }
        return value;
    }

    var reeBillColModel = new Ext.grid.ColumnModel(
    {
        columns: [
            {
                header: 'Sequence',
                sortable: true,
                dataIndex: 'sequence',
                //editor: new Ext.form.TextField({allowBlank: true})
                width: 40,
                renderer: reeBillGridRenderer,
            },{
                header: 'Corrections',
                sortable: false,
                dataIndex: 'corrections',
                width: 60,
                renderer: reeBillGridRenderer,
            //},{
                //header: 'Total Error',
                //sortable: false,
                //dataIndex: 'total_error',
                //width: 45,
                //renderer: reeBillGridRenderer,
            },{
                header: 'Start Date',
                sortable: true,
                dataIndex: 'period_start',
                width: 70,
                renderer: reeBillGridRenderer,
            },{
                header: 'End Date',
                sortable: true,
                dataIndex: 'period_end',
                width: 70,
                renderer: reeBillGridRenderer,
            },{
                header: 'Hypo',
                sortable: false,
                dataIndex: 'hypothetical_total',
                width: 65,
                align: 'right',
                renderer: reeBillGridRenderer,
            },{
                header: 'Actual',
                sortable: false,
                dataIndex: 'actual_total',
                width: 65,
                align: 'right',
                renderer: reeBillGridRenderer,
            },{
                header: 'RE&E Value',
                sortable: false,
                dataIndex: 'ree_value',
                width: 65,
                align: 'right',
                renderer: reeBillGridRenderer,
            //},{
                //header: 'Prior Balance',
                //sortable: false,
                //dataIndex: 'prior_balance',
                //width: 65,
                //align: 'right',
                //renderer: reeBillGridRenderer,
            //},{
                //header: 'Payment',
                //sortable: false,
                //dataIndex: 'payment_received',
                //width: 65,
                //align: 'right',
                //renderer: reeBillGridRenderer,
            //},{
                //header: 'Adjustment',
                //sortable: false,
                //dataIndex: 'total_adjustment',
                //width: 65,
                //align: 'right',
                //renderer: reeBillGridRenderer,
            //},{
                //header: 'Balance Fwd',
                //sortable: false,
                //dataIndex: 'balance_forward',
                //width: 65,
                //align: 'right',
                //renderer: reeBillGridRenderer,
            },{
                header: 'RE&E Charges',
                sortable: false,
                dataIndex: 'ree_charges',
                width: 65,
                align: 'right',
                renderer: reeBillGridRenderer,
            //},{
                //header: 'Balance Due',
                //sortable: false,
                //dataIndex: 'balance_due',
                //width: 65,
                //align: 'right',
                //renderer: reeBillGridRenderer,
            },
        ]
    });

    // TODO 25418527: Figure why the fuck each item in the toolbar has to be wrapped by a panel
    // so as to not overlap.
    var reeBillToolbar = new Ext.Toolbar(
    {
        items: [
            {
                xtype: 'panel',
                width: 200,
                items: [
                    // TODO:21046353 
                    new Ext.form.ComboBox({
                        id: 'service_for_charges',
                        fieldLabel: 'Service',
                        triggerAction: 'all',
                        store: ['Gas', 'Electric'],
                        value: 'Gas',
                        width: 200,
                    }),
                ],
            },
            { xtype: 'tbseparator' },
            {
                xtype: 'panel',
                items: [
                    billOperationButton,
                ],
            },

            deleteButton,
            versionButton
        ]
    });

    var reeBillGrid = new Ext.grid.GridPanel({
        flex: 1,
        tbar: reeBillToolbar,
        bbar: new Ext.PagingToolbar({
            // TODO: constant
            pageSize: 25,
            store: reeBillStore,
            displayInfo: true,
            displayMsg: 'Displaying {0} - {1} of {2}',
            emptyMsg: "No ReeBills to display",
        }),
        colModel: reeBillColModel,
        selModel: new Ext.grid.RowSelectionModel({
            singleSelect: true,
            listeners: {
                /* rowdeselect is always called before rowselect when the selection changes. */
                rowdeselect: function(selModel, index, record) {
                     loadReeBillUIForSequence(selected_account, null);
                },
                rowselect: function (selModel, index, record) {
                    // TODO: have other widgets pull when this selection is made
                    loadReeBillUIForSequence(selected_account, record.data.sequence);
                },
            }
        }),
        store: reeBillStore,
        enableColumnMove: false,
        frame: true,
        collapsible: true,
        animCollapse: false,
        stripeRows: true,
        viewConfig: {
            // doesn't seem to work
            forceFit: true,
        },
        title: 'ReeBills',
    });

    reeBillGrid.getSelectionModel().on('selectionchange', function(sm){
    });


    /////////////////////////////////////////////////////
    // Functions for ReeBill Structure Editor event

    var editReeBillStructureDataConn = new Ext.data.Connection({
    });
    editReeBillStructureDataConn.autoAbort = true;
    editReeBillStructureDataConn.disableCaching = true;

    // uses ajax to edit reebill structure
    // three operations use this: insert a new node, delete a node and edit a node
    // for the edit a node operation, the newly edited value is also passed in
    function editReeBillStructureNode(action, new_text)
    {
        var cmp = Ext.getCmp('reeBillEditorTree');
        var selNode = cmp.getSelectionModel().getSelectedNode();
        if (selNode == null || selNode.parentNode == null) {
            Ext.Msg.alert("No node selected.")
            return; 
        }

        // so that we can track the parent in case selNode is to be removed 
        var parentNode = selNode.parentNode;

        // determine if we have enough information to act on this node
        if (!("service" in selNode.attributes && "account" in selNode.attributes 
            && "sequence" in selNode.attributes && "node_type" in selNode.attributes
            && "node_key" in selNode.attributes && "text" in selNode.attributes)) {

            Ext.Msg.alert("Selected node uneditable.")
            return;
        }

        // TODO: 22792659 disabled widgets have to be reenabled if there is an exception 
        cmp.disable();

        editReeBillStructureDataConn.request({
            url: 'http://'+location.host+'/reebill/' + action,
            params: { 
                // note, we dont pass in selNode.id. This is because the unique id's
                // are only used by the client side gui code.
                'service': selNode.attributes.service,
                'account': selNode.attributes.account,
                'sequence': selNode.attributes.sequence,
                'node_type': selNode.attributes.node_type,
                'node_key': selNode.attributes.node_key,
                // if a new value was passed in, update to this new value
                'text': new_text == null ? selNode.attributes.text : new_text,
            },
            success: function(result, request) {
                var jsonData = null;
                try {
                    jsonData = Ext.util.JSON.decode(result.responseText);
                    if (jsonData.success == false) {
                        // handle failure here if necessary
                    } else {
                        if (action == 'insert_reebill_sibling_node') {
                            var newNode = jsonData.node
                            // TreePanel will fire insert event
                            parentNode.appendChild(newNode);
                        } else if (action == 'delete_reebill_node') {
                            selNode.remove(true);
                        } else if (action == 'update_reebill_node') {
                            var updatedNode = jsonData.node
                            parentNode.replaceChild(updatedNode,selNode);  
                        }
                    }
                } catch (err) {
                    Ext.MessageBox.alert('ERROR', 'Local:  '+ err + ' Remote: ' + result.responseText);
                }

                cmp.enable();
                // TODO:  22827425 expand after edit - seems an exception is thrown in ext here
                //parentNode.expandChildNodes();
            },
            failure: function () {
                Ext.Msg.alert("Edit ReeBill Request Failed.");
                cmp.enable();
            }
        });
    }

    function configureReeBillEditor(account, sequence)
    {

        var reeBillTab = tabPanel.getItem('reeBillTab');

        var reeBillEditorTree = Ext.getCmp('reeBillEditorTree');

        // lazily create it if it does not exist
        if (reeBillEditorTree === undefined) {

            var reeBillEditorTreeToolbar = new Ext.Toolbar({
                
                items: [
                    {
                        xtype: 'button',

                        // ref places a name for this component into the grid so it may be referenced as [name]Grid.insertBtn...
                        id: 'nodeInsertBtn',
                        iconCls: 'icon-add',
                        text: 'Insert',
                        disabled: false,
                        handler: function() {
                            editReeBillStructureNode('insert_reebill_sibling_node', null);
                        },
                    },{
                        xtype: 'tbseparator'
                    },{
                        xtype: 'button',
                        // ref places a name for this component into the grid so it may be referenced as [name]Grid.removeBtn...
                        id: 'nodeRemoveBtn',
                        iconCls: 'icon-delete',
                        text: 'Remove',
                        disabled: false,
                        handler: function() {
                            editReeBillStructureNode('delete_reebill_node', null);
                        },
                    }
                ]
            });

            onTreeNodeDblClick = function(n) {
                reeBillEditorTreeEditor.editNode = n;
                reeBillEditorTreeEditor.startEdit(n.ui.textNode);
            }

            var reeBillEditorTreeLoader = new Ext.tree.TreeLoader({
                //dataUrl:'http://'+location.host+'/reebill/reebill_structure_editor',
                dataUrl:'http://'+location.host+'/reebill/reebill_structure',
                // defaults to true
                clearOnLoad: true,
            });

            reeBillEditorTree = new Ext.tree.TreePanel({
                id: 'reeBillEditorTree',
                title: 'ReeBill Structure Editor',
                frame: true,
                animate: true, 
                autoScroll: true,
                loader: reeBillEditorTreeLoader,
                enableDD: false,
                containerScroll: true,
                autoWidth: true,
                dropConfig: {appendOnly: true},
                tbar: reeBillEditorTreeToolbar,
                listeners: {
                    dblclick: onTreeNodeDblClick,
                }
            });

            
            // add a tree sorter in folder mode
            new Ext.tree.TreeSorter(reeBillEditorTree, {folderSort:true});
            
            // set the root node
            var reeBillEditorTreeRoot = new Ext.tree.AsyncTreeNode({
                id:'reeBillEditorTreeRoot',
                text: 'ReeBill', 
                draggable:false, // disable root node dragging
            });

            reeBillEditorTree.setRootNode(reeBillEditorTreeRoot);

            //this causes the treeloader to fire a request
            //since we want to lazily create things, don't fire a load request
            //reeBillEditorTreeRoot.expand(false, /*no anim*/ false);

            onTreeEditComplete = function(treeEditor, n, o) {
                //o - oldValue
                //n - newValue
                editReeBillStructureNode('update_reebill_node', n)
            }

            var reeBillEditorTreeEditor = new Ext.tree.TreeEditor(reeBillEditorTree, {}, {
                cancelOnEsc: true,
                completeOnEnter: true,
                selectOnFocus: true,
                allowBlank: false,
                listeners: {
                    complete: onTreeEditComplete
                }
            });

            reeBillTab.add(reeBillEditorTree);
        }

        var loader = reeBillEditorTree.getLoader();

        // cancel ajax if it is running
        if (loader.isLoading()) {
            console.log("Aborting structure editor ajax");
            loader.abort();
        }

        // widgets have been lazily instantiated, now go load them.
        loader.baseParams.account = selected_account;
        loader.baseParams.sequence = selected_sequence;
        loader.load(reeBillEditorTree.root);

    }



    var accountInfoDataConn = new Ext.data.Connection({
        url: 'http://'+location.host+'/reebill/account_info',
    });
    accountInfoDataConn.autoAbort = true;
    accountInfoDataConn.disableCaching = true;

    var accountInfoFormItems = [
        {
            xtype: 'fieldset',
            title: 'Rates',
            collapsible: false,
            defaults: {
                anchor: '0',
            },
            items: [
                {
                    xtype: 'textfield',
                    id: 'discount_rate',
                    fieldLabel: 'Discount Rate',
                    name: 'discount_rate',
                },{
                    xtype: 'textfield',
                    id: 'late_charge_rate',
                    fieldLabel: 'Late Charge Rate',
                    name: 'late_charge_rate',
                    msgTarget: 'under',
                },
            ],
        },
        {
            xtype: 'fieldset',
            title: 'Billing Address',
            collapsible: false,
            defaults: {
                anchor: '0',
            },
            items: [
                {
                    xtype: 'textfield',
                    id: 'ba_addressee',
                    fieldLabel: 'Addressee',
                    name: 'ba_addressee',
                    //value: addresses['billing_address']['ba_addressee'],
                },{
                    xtype: 'textfield',
                    id: 'ba_street1',
                    fieldLabel: 'Street',
                    name: 'ba_street1',
                    //value: addresses['billing_address']['ba_street1'],
                },{
                    xtype: 'textfield',
                    id: 'ba_city',
                    fieldLabel: 'City',
                    name: 'ba_city',
                    //value: addresses['billing_address']['ba_city'],
                },{
                    xtype: 'textfield',
                    id: 'ba_state',
                    fieldLabel: 'State',
                    name: 'ba_state',
                    //value: addresses['billing_address']['ba_state'],
                },{
                    xtype: 'textfield',
                    id: 'ba_postal_code',
                    fieldLabel: 'Postal Code',
                    name: 'ba_postal_code',
                    //value: addresses['billing_address']['ba_postal_code'],
                },
            ]
        },{
            xtype: 'fieldset',
            title: 'Service Address',
            collapsible: false,
            defaults: {
                anchor: '0',
            },
            items: [
                {
                    xtype: 'textfield',
                    id: 'sa_addressee',
                    fieldLabel: 'Addressee',
                    name: 'sa_addressee',
                    //value: addresses['service_address']['sa_addressee'],
                },{
                    xtype: 'textfield',
                    id: 'sa_street1',
                    fieldLabel: 'Street',
                    name: 'sa_street1',
                    //value: addresses['service_address']['sa_street1'],
                },{
                    xtype: 'textfield',
                    id: 'sa_city',
                    fieldLabel: 'City',
                    name: 'sa_city',
                    //value: addresses['service_address']['sa_city'],
                },{
                    xtype: 'textfield',
                    id: 'sa_state',
                    fieldLabel: 'State',
                    name: 'sa_state',
                    //value: addresses['service_address']['sa_state'],
                },{
                    xtype: 'textfield',
                    id: 'sa_postal_code',
                    fieldLabel: 'Postal Code',
                    name: 'sa_postal_code',
                    //value: addresses['service_address']['sa_postal_code'],
                },
            ]
        },
    ]

    var accountInfoFormPanel = new Ext.FormPanel(
    {
        id: 'accountInfoFormPanel',
        title: 'Sequential Account Information',
        header: true,
        url: 'http://'+location.host+'/reebill/set_account_info',
        border: false,
        frame: true,
        flex: 1,
        bodyStyle:'padding:10px 10px 0px 10px',
        defaults: {
            anchor: '-20',
            allowBlank: false,
        },
        items:[accountInfoFormItems], 
        buttons: 
        [
            // TODO: the save button is generic in function, refactor
            {
                text   : 'Save',
                handler: saveForm,
            },{
                text   : 'Reset',
                handler: function() {
                    var formPanel = this.findParentByType(Ext.form.FormPanel);
                    formPanel.getForm().reset();
                }
            }
        ]
    })

    // since this panel depends on data from the reeBillGrid, hook into
    // its activate so that the user has the chance to pick a selected_sequence
    accountInfoFormPanel.on('activate', function (panel) {
        // because this tab is being displayed, demand the form that it contain 
        // be populated
        // disable it during load, the datastore re-enables when loaded.
        accountInfoFormPanel.setDisabled(true);

        //var accountInfoFormPanel = Ext.getCmp('accountInfoFormPanel');
        // add base parms for form post
        // we should set these on the form when the form activates?
        accountInfoFormPanel.getForm().baseParams = {account: selected_account, sequence: selected_sequence}

        // get the address information for this reebill 
        // fire this request when the widget is displayed
        accountInfoDataConn.request({
            params: {account: selected_account, sequence: selected_sequence},
            success: function(result, request) {
                var jsonData = null;
                try {
                    jsonData = Ext.util.JSON.decode(result.responseText);
                    if (jsonData.success == false) {
                        Ext.MessageBox.alert('Server Error', jsonData.errors.reason + " " + jsonData.errors.details);
                    } else {
                        Ext.getCmp('discount_rate').setValue(jsonData['discount_rate']);
                        Ext.getCmp('late_charge_rate').setValue(jsonData['late_charge_rate']);

                        Ext.getCmp('ba_addressee').setValue(jsonData['billing_address']['ba_addressee']);
                        Ext.getCmp('ba_street1').setValue(jsonData['billing_address']['ba_street1']);
                        Ext.getCmp('ba_city').setValue(jsonData['billing_address']['ba_city']);
                        Ext.getCmp('ba_state').setValue(jsonData['billing_address']['ba_state']);
                        Ext.getCmp('ba_postal_code').setValue(jsonData['billing_address']['ba_postal_code']);

                        Ext.getCmp('sa_addressee').setValue(jsonData['service_address']['sa_addressee']);
                        Ext.getCmp('sa_street1').setValue(jsonData['service_address']['sa_street1']);
                        Ext.getCmp('sa_city').setValue(jsonData['service_address']['sa_city']);
                        Ext.getCmp('sa_state').setValue(jsonData['service_address']['sa_state']);
                        Ext.getCmp('sa_postal_code').setValue(jsonData['service_address']['sa_postal_code']);

                        accountInfoFormPanel.doLayout();
                    } 
                } catch (err) {
                    Ext.MessageBox.alert('ERROR', 'Local:  '+ err);
                } finally {
                    accountInfoFormPanel.setDisabled(false);
                }
            },
            failure: function(result, request) {
                try {
                    Ext.MessageBox.alert('Server Error', result.responseText);
                } catch (err) {
                    Ext.MessageBox.alert('ERROR', 'Local:  '+ err);
                } finally {
                    accountInfoFormPanel.setDisabled(false);
                }
            },
        });
    });


    // finally, set up the tabe that will contain the above widgets
    var reeBillPanel = new Ext.Panel({
        id: 'reeBillTab',
        title: 'ReeBill',
        disabled: reeBillPanelDisabled,
        layout: 'accordion',
        items: [reeBillGrid, accountInfoFormPanel ],
    });

    // this event is received when the tab panel tab is clicked on
    // and the panels it contains are displayed in accordion layout
    reeBillPanel.on('activate', function (panel) {
        reeBillStore.reload();
    });

    function allOperations() {
        Ext.Msg.alert('Notice', "One of the operations on this menu must be selected");
    }

    var computeBillOperationConn = new Ext.data.Connection({
        url: 'http://'+location.host+'/reebill/compute_bill',
        disableCaching: true,
    });
    computeBillOperationConn.autoAbort = true;
    function computeBillOperation() {
        tabPanel.setDisabled(true);

        computeBillOperationConn.request({
            params: {account: selected_account, sequence: selected_sequence},
            success: function(result, request) {
                var jsonData = null;
                try {
                    jsonData = Ext.util.JSON.decode(result.responseText);
                    if (jsonData.success == false) {
                        Ext.MessageBox.alert('Server Error', jsonData.errors.reason + " " + jsonData.errors.details);
                    }
                } catch (err) {
                    Ext.MessageBox.alert('ERROR', 'Local:  '+ err);
                } finally {
                    //Ext.Msg.hide();
                    tabPanel.setDisabled(false);
                }
            },
            failure: function(result, request) {
                try {
                    Ext.MessageBox.alert('Server Error', result.responseText);
                } catch (err) {
                    Ext.MessageBox.alert('ERROR', 'Local:  '+ err);
                } finally {
                    //Ext.Msg.hide();
                    tabPanel.setDisabled(false);
                }
            },
        });
    }

    var bindREEOperationConn = new Ext.data.Connection({
        url: 'http://'+location.host+'/reebill/bindree',
        disableCaching: true,
        timeout: 960000,
    });
    bindREEOperationConn.autoAbort = true;
    function bindREEOperation() {
        Ext.Msg.show({title: "Gathering data; please wait", closable: false});

        bindREEOperationConn.request({
            params: {account: selected_account, sequence: selected_sequence},
            success: function(result, request) {
                var jsonData = null;
                try {
                    jsonData = Ext.util.JSON.decode(result.responseText);
                    if (jsonData.success == false) {
                        Ext.MessageBox.alert('Server Error', jsonData.errors.reason + " " + jsonData.errors.details);
                    } else {
                        Ext.Msg.hide()
                    }
                } catch (err) {
                    Ext.MessageBox.alert('ERROR', 'Local:  '+ err);
                } finally {
                }
            },
            failure: function(result, request) {
                try {
                    Ext.MessageBox.alert('Server Error', result.responseText);
                } catch (err) {
                    Ext.MessageBox.alert('ERROR', 'Local:  '+ err);
                } finally {
                }
            },
        });
    }

    var rollOperationConn = new Ext.data.Connection({
        url: 'http://'+location.host+'/reebill/roll',
        disableCaching: true,
    });
    rollOperationConn.autoAbort = true;
    function rollOperation()
    {
        tabPanel.setDisabled(true);

        rollOperationConn.request({
            params: {account: selected_account, sequence: selected_sequence},
            success: function(result, request) {
                var jsonData = null;
                try {
                    jsonData = Ext.util.JSON.decode(result.responseText);
                    if (jsonData.success == false) {
                        Ext.MessageBox.alert('Server Error', jsonData.errors.reason + " " + jsonData.errors.details);
                    } else {
                        reeBillStore.reload();
                    }
                } catch (err) {
                    Ext.MessageBox.alert('ERROR', 'Local:  '+ err);
                } finally {
                    tabPanel.setDisabled(false);
                }
            },
            failure: function(result, request) {
                try {
                    Ext.MessageBox.alert('Server Error', result.responseText);
                } catch (err) {
                    Ext.MessageBox.alert('ERROR', 'Local:  '+ err);
                } finally {
                    tabPanel.setDisabled(false);
                }
            },
        });
    }

    var renderDataConn = new Ext.data.Connection({
        url: 'http://'+location.host+'/reebill/render',
    });
    renderDataConn.autoAbort = true;
    renderDataConn.disableCaching = true;
    function renderOperation()
    {
        // while waiting for the next ajax request to finish, show a loading message
        // in the utilbill image box
        Ext.DomHelper.overwrite('reebillimagebox', {tag: 'div', html:LOADING_MESSAGE, id: 'reebillimage'}, true);
        renderDataConn.request({
            params: { 
                account: selected_account,
                sequence: selected_sequence
            },
            success: function(response, options) {
                var response_obj = {};
                try {
                    response_obj = Ext.decode(response.responseText);
                } catch (e) {
                    Ext.Msg.alert("Fatal: Could not decode JSON data");
                }
                if (response_obj.success !== true) {
                    Ext.Msg.alert('Error', response_obj.errors.reason + " " +
                            response_obj.errors.details);
                    // handle failure if needed
                    Ext.DomHelper.overwrite('reebillimagebox', getImageBoxHTML('', 'Reebill', 'reebill', NO_REEBILL_SELECTED_MESSAGE), true);
                } else {
                    loadReeBillUIForSequence(selected_account, selected_sequence);
                }
            },
            failure: function () {
                Ext.MessageBox.alert('Error', "Render response fail");
                // handle failure if needed
                Ext.DomHelper.overwrite('reebillimagebox', getImageBoxHTML('', 'Reebill', 'reebill', NO_REEBILL_SELECTED_MESSAGE), true);
            }
        });
    }

    var attachDataConn = new Ext.data.Connection({
        url: 'http://'+location.host+'/reebill/attach_utilbills',
    });
    attachDataConn.autoAbort = true;
    attachDataConn.disableCaching = true;
    function attachOperation() {
        /* Finalize association of utilbills with reebill. */
        attachDataConn.request({
            params: {
                account: selected_account,
                sequence: selected_sequence,
            },
            success: function(response, options) {
                var response_obj = {};
                try {
                    response_obj = Ext.decode(response.responseText);
                } catch (e) {
                    Ext.Msg.alert("Fatal: Could not decode JSON data");
                }
                if (response_obj.success !== true) {
                    Ext.Msg.alert('Error', response_obj.errors.reason + " " +
                            response_obj.errors.details);
                } else {
                    loadReeBillUIForSequence(selected_account, selected_sequence);
                }
            },
            failure: function() {
                Ext.MessageBox.alert('Error', "Attach Utility Bills failed");
            }
        });
    }

    var mailDataConn = new Ext.data.Connection({
        url: 'http://'+location.host+'/reebill/mail',
    });
    mailDataConn.autoAbort = true;
    mailDataConn.disableCaching = true;
    function mailReebillOperation(sequences) {
        Ext.Msg.prompt('Recipient', 'Enter comma seperated email addresses:', function(btn, recipients){
            if (btn == 'ok') {
                mailDataConn.request({
                    params: {
                        account: selected_account,
                        recipients: recipients,
                        sequences: sequences,
                    },
                    success: function(response, options) {
                        var o = {};
                        try {
                            o = Ext.decode(response.responseText);}
                        catch(e) {
                            alert("Could not decode JSON data");
                        }
                        if (o.success == true) {
                            Ext.Msg.alert('Success', "mail successfully sent");
                        } else if (o.success !== true && o['corrections'] != undefined) {
                            var result = Ext.Msg.confirm('Corrections must be applied',
                                'Corrections from reebills ' + o.corrections +
                                ' will be applied to this bill as an adjusment of $'
                                + o.adjustment + '. Are you sure you want to issue it?', function(answer) {
                                    if (answer == 'yes') {
                                        mailDataConn.request({
                                            params: { account: selected_account, recipients: recipients, sequences: sequences, corrections: o.corrections},
                                            success: function(response, options) {
                                                var o2 = Ext.decode(response.responseText);
                                                if (o2.success == true)
                                                    Ext.Msg.alert('Success', "mail successfully sent");
                                                else
                                                    Ext.Msg.alert('Error', o2.errors.reason + o2.errors.details);
                                            },
                                            failure: function() {
                                                Ext.Msg.alert('Failure', "mail response fail");
                                            }
                                        });
                                    }
                                });
                        } else {
                            Ext.Msg.alert('Error', o.errors.reason + o.errors.details);
                        }
                    },
                    failure: function () {
                        Ext.Msg.alert('Failure', "mail response fail");
                    }
                });
            }
        });
    }

    ////////////////////////////////////////////////////////////////////////////
    //
    // Generic form save handler
    // 
    // TODO: 20496293 accept functions to callback on form post success
    function saveForm() {
        //http://www.sencha.com/forum/showthread.php?127087-Getting-the-right-scope-in-button-handler
        var formPanel = this.findParentByType(Ext.form.FormPanel);
        if (formPanel.getForm().isValid()) {
            formPanel.getForm().submit({
                params:{
                    // see baseParams
                }, 
                waitMsg:'Saving...',
                failure: function(form, action) {
                    switch (action.failureType) {
                        case Ext.form.Action.CLIENT_INVALID:
                            Ext.Msg.alert('Failure', 'Form fields may not be submitted with invalid values');
                            break;
                        case Ext.form.Action.CONNECT_FAILURE:
                            Ext.Msg.alert('Failure', 'Ajax communication failed');
                            break;
                        case Ext.form.Action.SERVER_INVALID:
                            Ext.Msg.alert('Failure', action.result.errors.reason + ' ' + action.result.errors.details);
                            break;
                        default:
                            Ext.Msg.alert('Failure1', action.result.errors.reason + ' ' + action.result.errors.details);
                    }
                },
                success: function(form, action) {
                    // TODO: 20496293 pass this in as a callback
                    utilbillGrid.getBottomToolbar().doRefresh();
                }
            })
        }else{
            Ext.MessageBox.alert('Errors', 'Please fix form errors noted.');
        }
    }

    //
    ////////////////////////////////////////////////////////////////////////////





    ////////////////////////////////////////////////////////////////////////////
    // Bill Periods tab
    //
    // dynamically create the period forms when a bill is loaded
    //

    function configureUBPeriodsForms(account, sequence, periods)
    {
        var ubPeriodsTab = tabPanel.getItem('ubPeriodsTab');

        ubPeriodsTab.removeAll(true);

        var ubPeriodsFormPanels = [];
        
        for (var service in periods) { 
            var ubPeriodsFormPanel = new Ext.FormPanel({
                id: service + 'UBPeriodsFormPanel',
                title: 'Service ' + service,
                header: true,
                url: 'http://'+location.host+'/reebill/setUBPeriod',
                border: false,
                frame: true,
                labelWidth: 125,
                bodyStyle:'padding:10px 10px 0px 10px',
                items:[], // added by configureUBPeriodsForm()
                buttons: [
                    // TODO: the save button is generic in function, refactor
                    {
                        text   : 'Save',
                        handler: saveForm
                    },{
                        text   : 'Reset',
                        handler: function() {
                            var formPanel = this.findParentByType(Ext.form.FormPanel);
                            formPanel.getForm().reset();
                        }
                    }
                ]
            });

            // add the period date pickers to the form
            ubPeriodsFormPanel.add(
                new Ext.form.DateField({
                    fieldLabel: 'Begin',
                    name: 'begin',
                    value: periods[service].begin,
                    format: 'Y-m-d'
                }),
                new Ext.form.DateField({
                    fieldLabel: 'End',
                    name: 'end',
                    value: periods[service].end,
                    format: 'Y-m-d'
                })
            );

            // add base parms for form post
            ubPeriodsFormPanel.getForm().baseParams = {account: account, sequence: sequence, service:service}

            ubPeriodsFormPanels.push(ubPeriodsFormPanel);

        }
        ubPeriodsTab.add(ubPeriodsFormPanels);
        ubPeriodsTab.doLayout();
    }

    //
    // Instantiate the Utility Bill Periods panel
    //
    var ubBillPeriodsPanel = new Ext.Panel({
        id: 'ubPeriodsTab',
        title: 'Bill Periods',
        disabled: billPeriodsPanelDisabled,
        items: null // configureUBPeriodForm set this
    });

    ubBillPeriodsPanel.on('activate', function () {
        // because this tab is being displayed, demand the form that it contain 
        // be populated
        // disable it during load, the datastore re-enables when loaded.
        ubBillPeriodsPanel.setDisabled(true);

        // get utilbill period information from server
        // TODO: fire this request only when the form is displayed
        ubPeriodsDataConn.request({
            params: {account: selected_account, sequence: selected_sequence},
            success: function(result, request) {
                var jsonData = null;
                try {
                    jsonData = Ext.util.JSON.decode(result.responseText);
                    if (jsonData.success == false)
                    {
                        Ext.MessageBox.alert('Server Error', jsonData.errors.reason + " " + jsonData.errors.details);
                    } else {
                        configureUBPeriodsForms(selected_account, selected_sequence, jsonData);
                    } 
                } catch (err) {
                    Ext.MessageBox.alert('ERROR', 'Local:  '+ err);
                } finally {
                    ubBillPeriodsPanel.setDisabled(false);
                }
            },
            failure: function() {
                try {
                    Ext.MessageBox.alert('Server Error', result.responseText);
                } catch (err) {
                    Ext.MessageBox.alert('ERROR', 'Local:  '+ err);
                } finally {
                    ubBillPeriodsPanel.setDisabled(false);
                }
            },
        });

    });

    ////////////////////////////////////////////////////////////////////////////
    // Measured Usage Tab
    //
    //
    // create a panel to which we can dynamically add/remove components
    // this panel is later added to the viewport so that it may be rendered


    function configureUBMeasuredUsagesForms(account, sequence, usages)
    {
        var ubMeasuredUsagesTab = tabPanel.getItem('ubMeasuredUsagesTab');

        ubMeasuredUsagesTab.removeAll(true);

        var ubMeasuredUsagesFormPanels = [];

        // for each service
        for (var service in usages)
        {

            // enumerate each meter
            usages[service].forEach(function(meter, index, array)
            {

                var meterFormPanel = new Ext.FormPanel(
                {
                    id: service +'-'+meter.identifier+'-meterReadDateFormPanel',
                    title: 'Meter ' + meter.identifier,
                    header: true,
                    url: 'http://'+location.host+'/reebill/setMeter',
                    border: true,
                    frame: true,
                    labelWidth: 175,
                    items:[], // added by configureUBMeasuredUsagesForm()
                    baseParams: null, // added by configureUBMeasuredUsagesForm()
                    autoDestroy: true,
                    buttons: 
                    [
                        // TODO: the save button is generic in function, refactor
                        {
                            text   : 'Save',
                            handler: saveForm
                        },{
                            text   : 'Reset',
                            handler: function() {
                                var formPanel = this.findParentByType(Ext.form.FormPanel);
                                formPanel.getForm().reset();
                            }
                        }
                    ]
                });

                // add the period date pickers to the form
                meterFormPanel.add(
                    new Ext.form.DateField({
                        fieldLabel: service + ' Prior Read',
                        name: 'priorreaddate',
                        value: meter.prior_read_date,
                        format: 'Y-m-d'
                    }),
                    new Ext.form.DateField({
                        fieldLabel: service + ' Present Read',
                        name: 'presentreaddate',
                        value: meter.present_read_date,
                        format: 'Y-m-d'
                    })
                );

                // add base parms for form post
                meterFormPanel.getForm().baseParams = {account: account, sequence: sequence, service:service, meter_identifier:meter.identifier}

                ubMeasuredUsagesFormPanels.push(meterFormPanel);

                // and each register for that meter
                meter.registers.forEach(function(register, index, array) 
                {
                    if (register.shadow == false)
                    {

                        var registerFormPanel = new Ext.FormPanel(
                        {
                            id: service +'-'+meter.identifier+'-'+ register.identifier+'-meterReadDateFormPanel',
                            title: 'Meter ' + meter.identifier + ' Register ' + register.identifier,
                            header: true,
                            url: 'http://'+location.host+'/reebill/setActualRegister',
                            border: true,
                            frame: true,
                            labelWidth: 175,
                            items:[], // added by configureUBMeasuredUsagesForm()
                            baseParams: null, // added by configureUBMeasuredUsagesForm()
                            autoDestroy: true,
                            buttons: 
                            [
                                // TODO: the save button is generic in function, refactor
                                {
                                    text   : 'Save',
                                    handler: saveForm
                                },{
                                    text   : 'Reset',
                                    handler: function() {
                                        var formPanel = this.findParentByType(Ext.form.FormPanel);
                                        formPanel.getForm().reset();
                                    }
                                }
                            ]
                        });

                        // add the period date pickers to the form
                        registerFormPanel.add(
                            new Ext.form.NumberField({
                                fieldLabel: register.identifier,
                                name: 'quantity',
                                value: register.quantity,
                            })
                        );

                        // add base parms for form post
                        registerFormPanel.getForm().baseParams = {account: account, sequence: sequence, service:service, meter_identifier: meter.identifier, register_identifier:register.identifier}

                        ubMeasuredUsagesFormPanels.push(registerFormPanel);
                    }

                });

                var intervalMeterFormPanel = new Ext.form.FormPanel({
                    id: service +'-'+meter.identifier+'-interval-meter-csv-field',
                    title: 'Upload Interval Meter CSV for ' + meter.identifier,
                    fileUpload: true,
                    url: 'http://'+location.host+'/reebill/upload_interval_meter_csv',
                    frame:true,
                    //bodyStyle: 'padding: 10px 10px 0 10px;',
                    labelWidth: 175,
                    defaults: {
                        anchor: '95%',
                        //allowBlank: false,
                        msgTarget: 'side'
                    },
                    items: [
                        //file_chooser - defined in FileUploadField.js
                        {
                            xtype: 'fileuploadfield',
                            emptyText: 'Select a file to upload',
                            name: 'csv_file',
                            fieldLabel: 'CSV File',
                            buttonText: 'Choose file...',
                            buttonCfg: { width:80 },
                            allowBlank: true
                        },{
                            xtype: 'fieldset',
                            title: 'Mapping',
                            collapsible: false,
                            defaults: {
                                anchor: '0',
                            },
                            items: [
                                {
                                    xtype: 'textfield',
                                    name: 'timestamp_column',
                                    fieldLabel: "Timestamp Column",
                                    value: "A",
                                },{
                                    xtype: 'combo',
                                    mode: 'local',
                                    value: "%Y-%m-%d %H:%M:%S",
                                    //forceSelection: true,
                                    editable: true,
                                    triggerAction: 'all',
                                    fieldLabel: "Timestamp Format",
                                    name: 'timestamp_format',
                                    hiddenName: 'timestamp_format',
                                    displayField: 'name',
                                    valueField: 'value',
                                    store: new Ext.data.JsonStore({
                                        fields: ['name', 'value'],
                                        data: [
                                            {name: '%Y-%m-%d %H:%M:%S',value: '%Y-%m-%d %H:%M:%S'},
                                            {name: '%Y/%m/%d %H:%M:%S',value: '%Y/%m/%d %H:%M:%S'},
                                            {name: '%m/%d/%Y %H:%M:%S',value: '%m/%d/%Y %H:%M:%S'},
                                        ]
                                    })
                                },{
                                    xtype: 'textfield',
                                    name: 'energy_column',
                                    fieldLabel: "Metered Energy Column",
                                    value: "B",
                                },{
                                    xtype: 'combo',
                                    mode: 'local',
                                    value: 'kwh',
                                    triggerAction: 'all',
                                    forceSelection: true,
                                    editable: false,
                                    fieldLabel: 'Metered Energy Units',
                                    name: 'energy_unit',
                                    hiddenName: 'energy_unit',
                                    displayField: 'name',
                                    valueField: 'value',
                                    store: new Ext.data.JsonStore({
                                        fields : ['name', 'value'],
                                        data : [
                                            {name : 'kWh', value: 'kwh'},
                                            {name : 'BTU', value: 'btu'},
                                        ]
                                    })
                                }
                            ],
                        },
                    ],
                    buttons: [
                        new Ext.Button({
                            text: 'Reset',
                            handler: function() {
                                this.findParentByType(Ext.form.FormPanel).getForm().reset();
                            }
                        }),
                        new Ext.Button({ text: 'Submit', handler: function () {
                                var formPanel = this.findParentByType(Ext.form.FormPanel);
                                if (! formPanel.getForm().isValid()) {
                                    Ext.MessageBox.alert('Errors', 'Please fix form errors noted.');
                                    return;
                                }
                                //formPanel.getForm().setValues({
                                    //'account': selected_account,
                                    //'sequence': selected_sequence,
                                    //'interval-meter-csv-field': 'new value',
                                //});
                                formPanel.getForm().submit({
                                    params: {
                                        'account': selected_account,
                                        'sequence': selected_sequence,
                                        'meter_identifier': meter.identifier,
                                    }, 
                                    waitMsg:'Saving...',
                                    failure: function(form, action) {
                                        switch (action.failureType) {
                                            case Ext.form.Action.CLIENT_INVALID:
                                                Ext.Msg.alert('Failure', 'Form fields may not be submitted with invalid values');
                                                break;
                                            case Ext.form.Action.CONNECT_FAILURE:
                                                Ext.Msg.alert('Failure', 'Ajax communication failed');
                                                break;
                                            case Ext.form.Action.SERVER_INVALID:
                                                Ext.Msg.alert('Failure', action.result.errors.reason + action.result.errors.details);
                                            default:
                                                Ext.Msg.alert('Failure', action.result.errors.reason + action.result.errors.details);
                                        }
                                    },
                                    success: function(form, action) {
                                         //
                                    }
                                })
                            }
                         })
                    ],
                });
                ubMeasuredUsagesFormPanels.push(intervalMeterFormPanel);

            })
        }


        ubMeasuredUsagesTab.add(ubMeasuredUsagesFormPanels);
        ubMeasuredUsagesTab.doLayout();
    }

    //
    // Instantiate the Utility Bill Measured Usages panel
    //
    var ubMeasuredUsagesPanel = new Ext.Panel({
        id: 'ubMeasuredUsagesTab',
        title: 'Measured Usage',
        disabled: usagePeriodsPanelDisabled,
        layout: 'vbox',
        // all children inherit flex
        flex: 1,
        layoutConfig : {
            pack : 'start',
            align : 'stretch',
        },
        items: null // configureUBMeasuredUsagesForm sets this
    });

    // this event is received when the tab panel tab is clicked on
    // and the panels it contains are displayed in accordion layout
    ubMeasuredUsagesPanel.on('activate', function (panel) {

        // because this tab is being displayed, demand the form that it contain 
        // be populated
        // disable it during load, the datastore re-enables when loaded.
        ubMeasuredUsagesPanel.setDisabled(true);

        // get the measured usage dates for each service
        ubMeasuredUsagesDataConn.request({
            params: {account: selected_account, sequence: selected_sequence},
            success: function(result, request) {
                var jsonData = null;
                try {
                    jsonData = Ext.util.JSON.decode(result.responseText);
                    if (jsonData.success == false)
                    {
                        Ext.MessageBox.alert('Server Error', jsonData.errors.reason + " " + jsonData.errors.details);
                    } else {
                        configureUBMeasuredUsagesForms(selected_account, selected_sequence, jsonData);
                    } 
                } catch (err) {
                    Ext.MessageBox.alert('ERROR', 'Local:  '+ err);
                } finally {
                    ubMeasuredUsagesPanel.setDisabled(false);
                }
            },
            failure: function() {
                try {
                    Ext.MessageBox.alert('Server Error', result.responseText);
                } catch (err) {
                    Ext.MessageBox.alert('ERROR', 'Local:  '+ err);
                } finally {
                    ubMeasuredUsagesPanel.setDisabled(false);
                }
            },
            disableCaching: true,
        });
    });


    ////////////////////////////////////////////////////////////////////////////
    // Charges tab
    //


    /////////////////////////////////
    // support for the actual charges

    // initial data loaded into the grid before a bill is loaded
    // populate with data if initial pre-loaded data is desired
    var initialActualCharges = {
        rows: [
        ]
    };

    var aChargesReader = new Ext.data.JsonReader({
        // metadata configuration options:
        // there is no concept of an id property because the records do not have identity other than being child charge nodes of a charges parent
        idProperty: 'uuid',
        root: 'rows',

        // the fields config option will internally create an Ext.data.Record
        // constructor that provides mapping for reading the record data objects
        fields: [
            // map Record's field to json object's key of same name
            {name: 'chargegroup', mapping: 'chargegroup'},
            {name: 'uuid', mapping: 'uuid'},
            {name: 'rsi_binding', mapping: 'rsi_binding'},
            {name: 'description', mapping: 'description'},
            {name: 'quantity', mapping: 'quantity'},
            {name: 'quantity_units', mapping: 'quantity_units'},
            {name: 'rate', mapping: 'rate'},
            {name: 'rate_units', mapping: 'rate_units'},
            {name: 'total', mapping: 'total', type: 'float'},
            {name: 'processingnote', mapping:'processingnote'},
        ]
    });
    var aChargesWriter = new Ext.data.JsonWriter({
        encode: true,
        // write all fields, not just those that changed
        writeAllFields: true 
    });

    // This proxy is only used for reading charge item records, not writing.
    // This is due to the necessity to batch upload all records. See Grid Editor save handler.
    // We leave the proxy here for loading data as well as if and when records have entity 
    // id's and row level CRUD can occur.

    // make a connections instance so that it may be specifically aborted
    var aChargesStoreProxyConn = new Ext.data.Connection({
        url: 'http://'+location.host+'/reebill/actualCharges',
        disableCaching: true,
    })
    aChargesStoreProxyConn.autoAbort = true;

    var aChargesStoreProxy = new Ext.data.HttpProxy(aChargesStoreProxyConn);

    var aChargesStore = new Ext.data.GroupingStore({
        proxy: aChargesStoreProxy,
        autoSave: true,
        reader: aChargesReader,
        //root: 'rows',
        //idProperty: 'uuid',
        writer: aChargesWriter,
        data: initialActualCharges,
        sortInfo:{field: 'chargegroup', direction: 'ASC'},
        groupField:'chargegroup'
    });


    aChargesStore.on('save', function () {
        //aChargesGrid.getTopToolbar().findById('aChargesSaveBtn').setDisabled(true);
    });
    // grid's data store callback for when data is edited
    // when the store backing the grid is edited, enable the save button
    aChargesStore.on('update', function(){
        //aChargesGrid.getTopToolbar().findById('aChargesSaveBtn').setDisabled(false);
    });

    aChargesStore.on('beforeload', function () {
        aChargesGrid.setDisabled(true);
        aChargesStore.setBaseParam("service", Ext.getCmp('service_for_charges').getValue());
        aChargesStore.setBaseParam("account", selected_account);
        aChargesStore.setBaseParam("sequence", selected_sequence);
    });

    // fired when the datastore has completed loading
    aChargesStore.on('load', function (store, records, options) {
        //console.log('aChargesStore load');
        // the grid is disabled by the panel that contains it  
        // prior to loading, and must be enabled when loading is complete
        // the datastore enables when it is done loading
        aChargesGrid.setDisabled(false);
    });

    var aChargesSummary = new Ext.ux.grid.GroupSummary();

    var aChargesColModel = new Ext.grid.ColumnModel(
    {
        columns: [
            {
                id:'chargegroup',
                header: 'Charge Group',
                width: 160,
                sortable: true,
                dataIndex: 'chargegroup',
                hidden: true,
            },{
                header: 'UUID',
                width: 75,
                sortable: true,
                dataIndex: 'uuid',
                editable: true,
                hidden: true,
            },{
                header: 'RSI Binding',
                width: 75,
                sortable: true,
                dataIndex: 'rsi_binding',
                editor: new Ext.form.TextField({allowBlank: true})
            },{
                header: 'Description',
                width: 75,
                sortable: true,
                dataIndex: 'description',
                editor: new Ext.form.TextField({allowBlank: false})
            },{
                header: 'Quantity',
                width: 75,
                sortable: true,
                dataIndex: 'quantity',
                editor: new Ext.form.NumberField({decimalPrecision: 5, allowBlank: true})
            },{
                header: 'Units',
                width: 75,
                sortable: true,
                dataIndex: 'quantity_units',
                editor: new Ext.form.ComboBox({
                    typeAhead: true,
                    triggerAction: 'all',
                    // transform the data already specified in html
                    //transform: 'light',
                    lazyRender: true,
                    listClass: 'x-combo-list-small',
                    mode: 'local',
                    store: new Ext.data.ArrayStore({
                        fields: [
                            'displayText'
                        ],
                        // TODO: externalize these units
                        data: [['dollars'], ['kWh'], ['ccf'], ['Therms'], ['kWD'], ['KQH'], ['rkVA']]
                    }),
                    valueField: 'displayText',
                    displayField: 'displayText'
                })
                
            },{
                header: 'Rate',
                width: 75,
                sortable: true,
                dataIndex: 'rate',
                editor: new Ext.form.NumberField({decimalPrecision: 10, allowBlank: true})
            },{
                header: 'Units',
                width: 75,
                sortable: true,
                dataIndex: 'rate_units',
                editor: new Ext.form.ComboBox({
                    typeAhead: true,
                    triggerAction: 'all',
                    // transform the data already specified in html
                    //transform: 'light',
                    lazyRender: true,
                    listClass: 'x-combo-list-small',
                    mode: 'local',
                    store: new Ext.data.ArrayStore({
                        fields: [
                            'displayText'
                        ],
                        // TODO: externalize these units
                        data: [['dollars'], ['cents']]
                    }),
                    valueField: 'displayText',
                    displayField: 'displayText'
                })
            },{
                header: 'Total', 
                width: 75, 
                sortable: true, 
                dataIndex: 'total', 
                summaryType: 'sum',
                align: 'right',
                editor: new Ext.form.NumberField({allowBlank: false}),
                renderer: function(v, params, record)
                {
                    return Ext.util.Format.usMoney(record.data.total);
                }
            },
        ]
    });

    var aChargesToolbar = new Ext.Toolbar({
        items: [
            {
                xtype: 'tbseparator'
            },{
                xtype: 'button',

                // ref places a name for this component into the grid so it may be referenced as [name]Grid.insertBtn...
                id: 'aChargesInsertBtn',
                iconCls: 'icon-add',
                text: 'Insert',
                disabled: true,
                handler: function()
                {

                    aChargesGrid.stopEditing();

                    // grab the current selection - only one row may be selected per singlselect configuration
                    var selection = aChargesGrid.getSelectionModel().getSelected();

                    // make the new record
                    var ChargeItemType = aChargesGrid.getStore().recordType;
                    var defaultData = 
                    {
                        // ok, this is tricky:  the newly created record is assigned the chargegroup
                        // of the selection during the insert.  This way, the new record is added
                        // to the proper group.  Otherwise, if the record does not have the same
                        // chargegroup name of the adjacent record, a new group is shown in the grid
                        // and the UI goes out of sync.  Try this by change the chargegroup below
                        // to some other string.
                        chargegroup: selection.data.chargegroup,
                        description: 'enter description',
                        quantity: 0,
                        quantity_units: 'kWh',
                        rate: 0,
                        rate_units: 'dollars',
                        total: 0,
                        //autototal: 0
                    };
                    var c = new ChargeItemType(defaultData);
        
                    // select newly inserted record
                    var insertionPoint = aChargesStore.indexOf(selection);
                    aChargesStore.insert(insertionPoint + 1, c);
                    aChargesGrid.getView().refresh();
                    aChargesGrid.getSelectionModel().selectRow(insertionPoint);
                    aChargesGrid.startEditing(insertionPoint +1,1);
                    
                    // An inserted record must be saved 
                    //aChargesGrid.getTopToolbar().findById('aChargesSaveBtn').setDisabled(false);
                }
            },{
                xtype: 'tbseparator'
            },{
                xtype: 'button',
                // ref places a name for this component into the grid so it may be referenced as [name]Grid.removeBtn...
                id: 'aChargesRemoveBtn',
                iconCls: 'icon-delete',
                text: 'Remove',
                disabled: true,
                handler: function()
                {
                    aChargesGrid.stopEditing();
                    var s = aChargesGrid.getSelectionModel().getSelections();
                    for(var i = 0, r; r = s[i]; i++)
                    {
                        aChargesStore.remove(r);
                    }
                    //aChargesGrid.getTopToolbar().findById('aChargesSaveBtn').setDisabled(false);
                }
            },{
                xtype:'tbseparator'
            },/*{
                xtype: 'button',
                // places reference to this button in grid.  
                id: 'aChargesSaveBtn',
                iconCls: 'icon-save',
                text: 'Save',
                disabled: true,
                handler: function()
                {
                    // disable the save button for the save attempt.
                    // is there a closer place for this to the actual button click due to the possibility of a double
                    // clicked button submitting two ajax requests?
                    aChargesGrid.getTopToolbar().findById('aChargesSaveBtn').setDisabled(true);

                    // stop grid editing so that widgets like comboboxes in rows don't stay focused
                    aChargesGrid.stopEditing();

                    aChargesStore.save(); 

                }
            },*/{
                xtype:'tbseparator'
            }
        ]
    });


    var aChargesGrid = new Ext.grid.EditorGridPanel({
        tbar: aChargesToolbar,
        colModel: aChargesColModel,
        selModel: new Ext.grid.RowSelectionModel({singleSelect: true}),
        store: aChargesStore,
        enableColumnMove: false,
        view: new Ext.grid.GroupingView({
            forceFit:true,
            groupTextTpl: '{text} ({[values.rs.length]} {[values.rs.length > 1 ? "Items" : "Item"]})'
        }),
        plugins: aChargesSummary,
        frame: true,
        collapsible: true,
        animCollapse: false,
        stripeRows: true,
        autoExpandColumn: 'chargegroup',
        height: 900,
        width: 1000,
        title: 'Actual Charges',
        clicksToEdit: 1
        // config options for stateful behavior
        //stateful: true,
        //stateId: 'grid' 
    });

    aChargesGrid.getSelectionModel().on('selectionchange', function(sm){
        // if a selection is made, allow it to be removed
        // if the selection was deselected to nothing, allow no 
        // records to be removed.

        aChargesGrid.getTopToolbar().findById('aChargesRemoveBtn').setDisabled(sm.getCount() <1);

        // if there was a selection, allow an insertion
        aChargesGrid.getTopToolbar().findById('aChargesInsertBtn').setDisabled(sm.getCount() <1);
    });
    
    aChargesGrid.on('activate', function(panel) {
        //console.log("aCharges Grid Activated");
        //console.log(panel);
    });
    aChargesGrid.on('beforeshow', function(panel) {
        //console.log("aChargesGrid beforeshow");
        //console.log(panel);
    });
    aChargesGrid.on('show', function(panel) {
        //console.log("aChargesGrid show");
        //console.log(panel);
    });
    aChargesGrid.on('viewready', function(panel) {
        //console.log("aChargesGrid view ready");
        //console.log(panel);
    });
    aChargesGrid.on('beforeexpand', function (panel, animate) {
        //console.log("aChargesGrid beforeexpand ");
        //console.log(panel);
    });
    aChargesGrid.on('expand', function (panel) {
        //console.log("aChargesGrid expand ");
        //console.log(panel);
    });
    aChargesGrid.on('collapse', function (panel) {
        //console.log("aChargesGrid collapse ");
        //console.log(panel);
    });
    aChargesGrid.on('afterrender', function (panel) {
        //console.log("aChargesGrid afterrender ");
        //console.log(panel);
    });
    aChargesGrid.on('enable', function (panel) {
        //console.log("aChargesGrid enable ");
        //console.log(panel);
    });
    aChargesGrid.on('disable', function (panel) {
        //console.log("aChargesGrid disable ");
        //console.log(panel);
    });
    


    ///////////////////////////////////////
    // support for the hypothetical charges
    // note: the following code is a copy/paste from above...

    // initial data loaded into the grid before a bill is loaded
    // populate with data if initial pre-loaded data is desired
    var initialHypotheticalCharges = {
        rows: [
        ]
    };

    var hChargesReader = new Ext.data.JsonReader({
        // metadata configuration options:
        // there is no concept of an id property because the records do not have identity other than being child charge nodes of a charges parent
        idProperty: 'uuid',
        root: 'rows',

        // the fields config option will internally create an Ext.data.Record
        // constructor that provides mapping for reading the record data objects
        fields: [
            // map Record's field to json object's key of same name
            {name: 'chargegroup', mapping: 'chargegroup'},
            {name: 'uuid', mapping: 'uuid'},
            {name: 'rsi_binding', mapping: 'rsi_binding'},
            {name: 'description', mapping: 'description'},
            {name: 'quantity', mapping: 'quantity'},
            {name: 'quantity_units', mapping: 'quantity_units'},
            {name: 'rate', mapping: 'rate'},
            {name: 'rate_units', mapping: 'rate_units'},
            {name: 'total', mapping: 'total', type: 'float'},
            {name: 'processingnote', mapping:'processingnote'},
        ]
    });
    var hChargesWriter = new Ext.data.JsonWriter({
        encode: true,
        // write all fields, not just those that changed
        writeAllFields: true 
    });

    // This proxy is only used for reading charge item records, not writing.
    // This is due to the necessity to batch upload all records. See Grid Editor save handler.
    // We leave the proxy here for loading data as well as if and when records have entity 
    // id's and row level CRUD can occur.

    // make a connections instance so that it may be specifically aborted
    var hChargesStoreProxyConn = new Ext.data.Connection({
        url: 'http://'+location.host+'/reebill/hypotheticalCharges',
        disableCaching: true,
    })
    hChargesStoreProxyConn.autoAbort = true;

    var hChargesStoreProxy = new Ext.data.HttpProxy(hChargesStoreProxyConn);

    var hChargesStore = new Ext.data.GroupingStore({
        proxy: hChargesStoreProxy,
        autoSave: true,
        reader: hChargesReader,
        //root: 'rows',
        //idProperty: 'uuid',
        writer: hChargesWriter,
        data: initialHypotheticalCharges,
        sortInfo:{field: 'chargegroup', direction: 'ASC'},
        groupField:'chargegroup'
    });


    hChargesStore.on('save', function () {
        //hChargesGrid.getTopToolbar().findById('hChargesSaveBtn').setDisabled(true);
    });
    // grid's data store callback for when data is edited
    // when the store backing the grid is edited, enable the save button
    hChargesStore.on('update', function(){
        //hChargesGrid.getTopToolbar().findById('hChargesSaveBtn').setDisabled(false);
    });

    hChargesStore.on('beforeload', function () {
        hChargesGrid.setDisabled(true);
        hChargesStore.setBaseParam("service", Ext.getCmp('service_for_charges').getValue());
        hChargesStore.setBaseParam("account", selected_account);
        hChargesStore.setBaseParam("sequence", selected_sequence);
    });

    // fired when the datastore has completed loading
    hChargesStore.on('load', function (store, records, options) {
        //console.log('hChargesStore load');
        // the grid is disabled by the panel that contains it  
        // prior to loading, and must be enabled when loading is complete
        // the datastore enables when it is done loading
        hChargesGrid.setDisabled(false);
    });

    var hChargesSummary = new Ext.ux.grid.GroupSummary();

    var hChargesColModel = new Ext.grid.ColumnModel(
    {
        columns: [
            {
                id:'chargegroup',
                header: 'Charge Group',
                width: 160,
                sortable: true,
                dataIndex: 'chargegroup',
                hidden: true,
            },{
                header: 'UUID',
                width: 75,
                sortable: true,
                dataIndex: 'uuid',
                editable: false,
                hidden: true,
            },{
                header: 'RSI Binding',
                width: 75,
                sortable: true,
                dataIndex: 'rsi_binding',
                editor: new Ext.form.TextField({allowBlank: true})
            },{
                header: 'Description',
                width: 75,
                sortable: true,
                dataIndex: 'description',
                editor: new Ext.form.TextField({allowBlank: false})
            },{
                header: 'Quantity',
                width: 75,
                sortable: true,
                dataIndex: 'quantity',
                editor: new Ext.form.NumberField({decimalPrecision: 5, allowBlank: true})
            },{
                header: 'Units',
                width: 75,
                sortable: true,
                dataIndex: 'quantity_units',
                editor: new Ext.form.ComboBox({
                    typeAhead: true,
                    triggerAction: 'all',
                    // transform the data already specified in html
                    //transform: 'light',
                    lazyRender: true,
                    listClass: 'x-combo-list-small',
                    mode: 'local',
                    store: new Ext.data.ArrayStore({
                        fields: [
                            'displayText'
                        ],
                        // TODO: externalize these units
                        data: [['dollars'], ['kWh'], ['ccf'], ['Therms'], ['kWD'], ['KQH'], ['rkVA']]
                    }),
                    valueField: 'displayText',
                    displayField: 'displayText'
                })
                
            },{
                header: 'Rate',
                width: 75,
                sortable: true,
                dataIndex: 'rate',
                editor: new Ext.form.NumberField({decimalPrecision: 10, allowBlank: true})
            },{
                header: 'Units',
                width: 75,
                sortable: true,
                dataIndex: 'rate_units',
                editor: new Ext.form.ComboBox({
                    typeAhead: true,
                    triggerAction: 'all',
                    // transform the data already specified in html
                    //transform: 'light',
                    lazyRender: true,
                    listClass: 'x-combo-list-small',
                    mode: 'local',
                    store: new Ext.data.ArrayStore({
                        fields: [
                            'displayText'
                        ],
                        // TODO: externalize these units
                        data: [['dollars'], ['cents']]
                    }),
                    valueField: 'displayText',
                    displayField: 'displayText'
                })
            },{
                header: 'Total', 
                width: 75, 
                sortable: true, 
                dataIndex: 'total', 
                summaryType: 'sum',
                align: 'right',
                editor: new Ext.form.NumberField({allowBlank: false}),
                renderer: function(v, params, record)
                {
                    return Ext.util.Format.usMoney(record.data.total);
                }
            },
        ]
    });

    var hChargesToolbar = new Ext.Toolbar({
        items: [
            /*{
                xtype: 'tbseparator'
            },{
                xtype: 'button',

                // ref places a name for this component into the grid so it may be referenced as [name]Grid.insertBtn...
                id: 'hChargesInsertBtn',
                iconCls: 'icon-add',
                text: 'Insert',
                disabled: true,
                handler: function()
                {

                    hChargesGrid.stopEditing();

                    // grab the current selection - only one row may be selected per singlselect configuration
                    var selection = hChargesGrid.getSelectionModel().getSelected();

                    // make the new record
                    var ChargeItemType = hChargesGrid.getStore().recordType;
                    var defaultData = 
                    {
                        // ok, this is tricky:  the newly created record is assigned the chargegroup
                        // of the selection during the insert.  This way, the new record is added
                        // to the proper group.  Otherwise, if the record does not have the same
                        // chargegroup name of the adjacent record, a new group is shown in the grid
                        // and the UI goes out of sync.  Try this by change the chargegroup below
                        // to some other string.
                        chargegroup: selection.data.chargegroup,
                        description: 'enter description',
                        quantity: 0,
                        quantity_units: 'kWh',
                        rate: 0,
                        rate_units: 'dollars',
                        total: 0,
                        //autototal: 0
                    };
                    var c = new ChargeItemType(defaultData);
        
                    // select newly inserted record
                    var insertionPoint = hChargesStore.indexOf(selection);
                    hChargesStore.insert(insertionPoint + 1, c);
                    hChargesGrid.getView().refresh();
                    hChargesGrid.getSelectionModel().selectRow(insertionPoint);
                    hChargesGrid.startEditing(insertionPoint +1,1);
                    
                    // An inserted record must be saved 
                    //hChargesGrid.getTopToolbar().findById('hChargesSaveBtn').setDisabled(false);
                }
            },{
                xtype: 'tbseparator'
            },{
                xtype: 'button',
                // ref places a name for this component into the grid so it may be referenced as [name]Grid.removeBtn...
                id: 'hChargesRemoveBtn',
                iconCls: 'icon-delete',
                text: 'Remove',
                disabled: true,
                handler: function()
                {
                    hChargesGrid.stopEditing();
                    var s = hChargesGrid.getSelectionModel().getSelections();
                    for(var i = 0, r; r = s[i]; i++)
                    {
                        hChargesStore.remove(r);
                    }
                    //hChargesGrid.getTopToolbar().findById('hChargesSaveBtn').setDisabled(false);
                }
            },{
                xtype:'tbseparator'
            },{
                xtype: 'button',
                // places reference to this button in grid.  
                id: 'hChargesSaveBtn',
                iconCls: 'icon-save',
                text: 'Save',
                disabled: true,
                handler: function()
                {
                    // disable the save button for the save attempt.
                    // is there a closer place for this to the actual button click due to the possibility of a double
                    // clicked button submitting two ajax requests?
                    hChargesGrid.getTopToolbar().findById('hChargesSaveBtn').setDisabled(true);

                    // stop grid editing so that widgets like comboboxes in rows don't stay focused
                    hChargesGrid.stopEditing();

                    hChargesStore.save(); 

                }
            },{
                xtype:'tbseparator'
            }*/
        ]
    });


    var hChargesGrid = new Ext.grid.EditorGridPanel({
        tbar: hChargesToolbar,
        colModel: hChargesColModel,
        selModel: new Ext.grid.RowSelectionModel({singleSelect: true}),
        store: hChargesStore,
        enableColumnMove: false,
        view: new Ext.grid.GroupingView({
            forceFit:true,
            groupTextTpl: '{text} ({[values.rs.length]} {[values.rs.length > 1 ? "Items" : "Item"]})'
        }),
        plugins: hChargesSummary,
        frame: true,
        collapsible: true,
        animCollapse: false,
        stripeRows: true,
        autoExpandColumn: 'chargegroup',
        height: 900,
        width: 1000,
        title: 'Hypothetical Charges',
        clicksToEdit: 1
        // config options for stateful behavior
        //stateful: true,
        //stateId: 'grid' 
    });

    hChargesGrid.getSelectionModel().on('selectionchange', function(sm){
        // if a selection is made, allow it to be removed
        // if the selection was deselected to nothing, allow no 
        // records to be removed.

        hChargesGrid.getTopToolbar().findById('hChargesRemoveBtn').setDisabled(sm.getCount() <1);

        // if there was a selection, allow an insertion
        hChargesGrid.getTopToolbar().findById('hChargesInsertBtn').setDisabled(sm.getCount() <1);
    });
    
    hChargesGrid.on('activate', function(panel) {
        //console.log("hCharges Grid Activated");
        //console.log(panel);
    });
    hChargesGrid.on('beforeshow', function(panel) {
        //console.log("hChargesGrid beforeshow");
        //console.log(panel);
    });
    hChargesGrid.on('show', function(panel) {
        //console.log("hChargesGrid show");
        //console.log(panel);
    });
    hChargesGrid.on('viewready', function(panel) {
        //console.log("hChargesGrid view ready");
        //console.log(panel);
    });
    hChargesGrid.on('beforeexpand', function (panel, animate) {
        //console.log("hChargesGrid beforeexpand ");
        //console.log(panel);
    });
    hChargesGrid.on('expand', function (panel) {
        //console.log("hChargesGrid expand ");
        //console.log(panel);
    });
    hChargesGrid.on('collapse', function (panel) {
        //console.log("hChargesGrid collapse ");
        //console.log(panel);
    });
    hChargesGrid.on('afterrender', function (panel) {
        //console.log("hChargesGrid afterrender ");
        //console.log(panel);
    });
    hChargesGrid.on('enable', function (panel) {
        //console.log("hChargesGrid enable ");
        //console.log(panel);
    });
    hChargesGrid.on('disable', function (panel) {
        //console.log("hChargesGrid disable ");
        //console.log(panel);
    });

    //
    // Instantiate the Charge Items panel
    //
    var chargeItemsPanel = new Ext.Panel({
        id: 'chargeItemsTab',
        title: 'Charge Items',
        disabled: chargeItemsPanelDisabled,
        xtype: 'panel',
        layout: 'accordion',
        items: [
            aChargesGrid,
            hChargesGrid,
        ]
    });

    // this event is received when the tab panel tab is clicked on
    // and the panels it contains are displayed in accordion layout
    chargeItemsPanel.on('activate', function (panel) {
        //console.log("chargeItemsPanel activated");
        //console.log(panel);

        // because this tab is being displayed, demand the grids that it contain 
        // be populated
        aChargesGrid.setDisabled(true);
        //aChargesStore.proxy.getConnection().autoAbort = true;
        aChargesStore.reload({params: {service: Ext.getCmp('service_for_charges').getValue(), account: selected_account, sequence: selected_sequence}});

        hChargesGrid.setDisabled(true);
        //hChargesStore.proxy.getConnection().autoAbort = true;
        hChargesStore.reload({params: {service: Ext.getCmp('service_for_charges').getValue(), account: selected_account, sequence: selected_sequence}});
    });

    chargeItemsPanel.on('expand', function (panel) {
        //console.log("chargeItemsPanel expand");
        //console.log(panel);
    });
    chargeItemsPanel.on('collapse', function (panel) {
        //console.log("chargeItemsPanel collapse");
        //console.log(panel);
    });


    ///////////////////////////////////////
    // Rate Structure Tab


    // the CPRS

    var initialCPRSRSI = {
        rows: [
        ]
    };

    var CPRSRSIReader = new Ext.data.JsonReader({
        // metadata configuration options:
        // there is no concept of an id property because the records do not have identity other than being child charge nodes of a charges parent
        //idProperty: 'uuid',
        //root: 'rows',

        // the fields config option will internally create an Ext.data.Record
        // constructor that provides mapping for reading the record data objects
        fields: [
            // map Record's field to json object's key of same name
            {name: 'uuid', mapping: 'uuid'},
            {name: 'rsi_binding', mapping: 'rsi_binding'},
            {name: 'description', mapping: 'description'},
            {name: 'quantity', mapping: 'quantity'},
            {name: 'quantityunits', mapping: 'quantityunits'},
            {name: 'rate', mapping: 'rate'},
            {name: 'rateunits', mapping: 'rateunits'},
            {name: 'roundrule', mapping:'roundrule'},
            {name: 'total', mapping: 'total'},
        ]
    });

    var CPRSRSIWriter = new Ext.data.JsonWriter({
        encode: true,
        // write all fields, not just those that changed
        writeAllFields: true 
    });
    
    var CPRSRSIStoreProxyConn = new Ext.data.Connection({
        url: 'http://'+location.host+'/reebill/cprsrsi',
    });
    CPRSRSIStoreProxyConn.autoAbort = true;
    
    var CPRSRSIStoreProxy = new Ext.data.HttpProxy(CPRSRSIStoreProxyConn);

    var CPRSRSIStore = new Ext.data.JsonStore({
        proxy: CPRSRSIStoreProxy,
        autoSave: true,
        reader: CPRSRSIReader,
        writer: CPRSRSIWriter,
        data: initialCPRSRSI,
        root: 'rows',
        idProperty: 'uuid',
        fields: [
            {name: 'uuid'},
            {name: 'rsi_binding'},
            {name: 'description'},
            {name: 'quantity'},
            {name: 'quantityunits'},
            {name: 'rate'},
            {name: 'rateunits'},
            {name: 'roundrule'},
            {name: 'total'},
        ],
    });

    CPRSRSIStore.on('save', function (store, batch, data) {
        //CPRSRSIGrid.getTopToolbar().findById('CPRSRSISaveBtn').setDisabled(true);
    });

    CPRSRSIStore.on('beforeload', function (store, options) {

        CPRSRSIGrid.setDisabled(true);

        // not sure why options don't have to be explicitly set as they do 
        // for utilbillGridStore and reeBillStore
        //options.params.account = selected_account;
        //options.params.sequence = selected_sequence;
        //options.params.service = Ext.getCmp('service_for_charges').getValue();
        CPRSRSIStore.setBaseParam("service", Ext.getCmp('service_for_charges').getValue());
        CPRSRSIStore.setBaseParam("account", selected_account);
        CPRSRSIStore.setBaseParam("sequence", selected_sequence);
    });

    // fired when the datastore has completed loading
    CPRSRSIStore.on('load', function (store, records, options) {
        // the grid is disabled by the panel that contains it  
        // prior to loading, and must be enabled when loading is complete
        // the datastore enables when it is done loading
        CPRSRSIGrid.setDisabled(false);
    });

    // grid's data store callback for when data is edited
    // when the store backing the grid is edited, enable the save button
    CPRSRSIStore.on('update', function(){
        //CPRSRSIGrid.getTopToolbar().findById('CPRSRSISaveBtn').setDisabled(false);
    });

    CPRSRSIStore.on('beforesave', function(store, data) {
    });

    var CPRSRSIColModel = new Ext.grid.ColumnModel(
    {
        columns: [
            {
                header: 'UUID',
                sortable: true,
                dataIndex: 'uuid',
                editable: false,
                editor: new Ext.form.TextField({allowBlank: false}),
                hidden: true,
            },{
                header: 'RSI Binding',
                sortable: true,
                dataIndex: 'rsi_binding',
                editable: true,
                editor: new Ext.form.TextField({allowBlank: false})
            },{
                header: 'Description',
                sortable: true,
                dataIndex: 'description',
                editor: new Ext.form.TextField({allowBlank: true})
            },{
                header: 'Quantity',
                sortable: true,
                dataIndex: 'quantity',
                editor: new Ext.form.TextField({allowBlank: true})
            },{
                header: 'Units',
                sortable: true,
                dataIndex: 'quantityunits',
                editor: new Ext.form.TextField({allowBlank: true})
            },{
                header: 'Rate',
                sortable: true,
                dataIndex: 'rate',
                editor: new Ext.form.TextField({allowBlank: true})
            },{
                header: 'Units',
                sortable: true,
                dataIndex: 'rateunits',
                editor: new Ext.form.TextField({allowBlank: true})
            },{
                header: 'Round Rule',
                sortable: true,
                dataIndex: 'roundrule',
                editor: new Ext.form.TextField({allowBlank: true})
            },{
                header: 'Total', 
                sortable: true, 
                dataIndex: 'total', 
                summaryType: 'sum',
                align: 'right',
                editor: new Ext.form.TextField({allowBlank: true})
            }
        ]
    });

    var CPRSRSIToolbar = new Ext.Toolbar({
        items: [
            {
                xtype: 'button',
                // ref places a name for this component into the grid so it may be referenced as grid.insertBtn...
                id: 'CPRSRSIInsertBtn',
                iconCls: 'icon-add',
                text: 'Insert',
                disabled: false,
                handler: function()
                {
                    CPRSRSIGrid.stopEditing();

                    // grab the current selection - only one row may be selected per singlselect configuration
                    var selection = CPRSRSIGrid.getSelectionModel().getSelected();

                    // make the new record
                    var CPRSRSIType = CPRSRSIGrid.getStore().recordType;
                    var defaultData = 
                    {
                    };
                    var r = new CPRSRSIType(defaultData);
        
                    // select newly inserted record
                    var insertionPoint = CPRSRSIStore.indexOf(selection);
                    CPRSRSIStore.insert(insertionPoint + 1, r);
                    CPRSRSIGrid.startEditing(insertionPoint +1,1);
                    
                    // An inserted record must be saved 
                    //CPRSRSIGrid.getTopToolbar().findById('CPRSRSISaveBtn').setDisabled(false);
                }
            },{
                xtype: 'tbseparator'
            },{
                xtype: 'button',
                // ref places a name for this component into the grid so it may be referenced as aChargesGrid.removeBtn...
                id: 'CPRSRSIRemoveBtn',
                iconCls: 'icon-delete',
                text: 'Remove',
                disabled: true,
                handler: function()
                {
                    CPRSRSIGrid.stopEditing();

                    // TODO single row selection only, test allowing multirow selection
                    var s = CPRSRSIGrid.getSelectionModel().getSelections();
                    for(var i = 0, r; r = s[i]; i++)
                    {
                        CPRSRSIStore.remove(r);
                    }
                    CPRSRSIStore.save(); 
                    //CPRSRSIGrid.getTopToolbar().findById('CPRSRSISaveBtn').setDisabled(true);
                }
            },{
                xtype:'tbseparator'
            },/*{
                xtype: 'button',
                // places reference to this button in grid.  
                id: 'CPRSRSISaveBtn',
                iconCls: 'icon-save',
                text: 'Save',
                disabled: true,
                handler: function()
                {
                    // disable the save button for the save attempt.
                    // is there a closer place for this to the actual button click due to the possibility of a double
                    // clicked button submitting two ajax requests?
                    CPRSRSIGrid.getTopToolbar().findById('CPRSRSISaveBtn').setDisabled(true);

                    // stop grid editing so that widgets like comboboxes in rows don't stay focused
                    CPRSRSIGrid.stopEditing();

                    CPRSRSIStore.save(); 

                }
            }*/
        ]
    });

    var CPRSRSIGrid = new Ext.grid.EditorGridPanel({
        tbar: CPRSRSIToolbar,
        colModel: CPRSRSIColModel,
        selModel: new Ext.grid.RowSelectionModel({singleSelect: true}),
        store: CPRSRSIStore,
        enableColumnMove: true,
        frame: true,
        collapsible: false,
        animCollapse: false,
        stripeRows: true,
        viewConfig: {
            // doesn't seem to work
            forceFit: true,
        },
        title: 'Customer Periodic',
        clicksToEdit: 1
    });

    CPRSRSIGrid.getSelectionModel().on('selectionchange', function(sm){
        // if a selection is made, allow it to be removed
        // if the selection was deselected to nothing, allow no 
        // records to be removed.

        CPRSRSIGrid.getTopToolbar().findById('CPRSRSIRemoveBtn').setDisabled(sm.getCount() <1);

        // if there was a selection, allow an insertion
        //CPRSRSIGrid.getTopToolbar().findById('CPRSRSIInsertBtn').setDisabled(sm.getCount() <1);
    });
  
    
    // the UPRS
    var initialUPRSRSI = {
        rows: [
        ]
    };

    var UPRSRSIReader = new Ext.data.JsonReader({
        // metadata configuration options:
        // there is no concept of an id property because the records do not have identity other than being child charge nodes of a charges parent
        //idProperty: 'id',
        //root: 'rows',

        // the fields config option will internally create an Ext.data.Record
        // constructor that provides mapping for reading the record data objects
        fields: [
            // map Record's field to json object's key of same name
            {name: 'uuid', mapping: 'uuid'},
            {name: 'rsi_binding', mapping: 'rsi_binding'},
            {name: 'description', mapping: 'description'},
            {name: 'quantity', mapping: 'quantity'},
            {name: 'quantityunits', mapping: 'quantityunits'},
            {name: 'rate', mapping: 'rate'},
            {name: 'rateunits', mapping: 'rateunits'},
            {name: 'roundrule', mapping:'roundrule'},
            {name: 'total', mapping: 'total'},
        ]
    });

    var UPRSRSIWriter = new Ext.data.JsonWriter({
        encode: true,
        // write all fields, not just those that changed
        writeAllFields: true 
    });

    var UPRSRSIStoreProxyConn = new Ext.data.Connection({
        url: 'http://'+location.host+'/reebill/uprsrsi',
        disableCaching: true,
    });
    UPRSRSIStoreProxyConn.autoAbort = true;

    var UPRSRSIStoreProxy = new Ext.data.HttpProxy(UPRSRSIStoreProxyConn);

    var UPRSRSIStore = new Ext.data.JsonStore({
        proxy: UPRSRSIStoreProxy,
        autoSave: true,
        reader: UPRSRSIReader,
        writer: UPRSRSIWriter,
        //baseParams: { account:selected_account, sequence: selected_sequence},
        data: initialUPRSRSI,
        root: 'rows',
        idProperty: 'uuid',
        fields: [
            {name: 'uuid'},
            {name: 'rsi_binding'},
            {name: 'description'},
            {name: 'quantity'},
            {name: 'quantityunits'},
            {name: 'rate'},
            {name: 'rateunits'},
            {name: 'roundrule'},
            {name: 'total'},
        ],
    });

    UPRSRSIStore.on('save', function (store, batch, data) {
        //UPRSRSIGrid.getTopToolbar().findById('UPRSRSISaveBtn').setDisabled(true);
    });

    UPRSRSIStore.on('beforeload', function () {
        UPRSRSIGrid.setDisabled(true);
        UPRSRSIStore.setBaseParam("service", Ext.getCmp('service_for_charges').getValue());
        UPRSRSIStore.setBaseParam("account", selected_account);
        UPRSRSIStore.setBaseParam("sequence", selected_sequence);
    });

    // fired when the datastore has completed loading
    UPRSRSIStore.on('load', function (store, records, options) {
        // the grid is disabled by the panel that contains it  
        // prior to loading, and must be enabled when loading is complete
        // the datastore enables when it is done loading
        UPRSRSIGrid.setDisabled(false);
    });

    // grid's data store callback for when data is edited
    // when the store backing the grid is edited, enable the save button
    UPRSRSIStore.on('update', function(){
        //UPRSRSIGrid.getTopToolbar().findById('UPRSRSISaveBtn').setDisabled(false);
    });

    UPRSRSIStore.on('beforesave', function() {
    });

    var UPRSRSIColModel = new Ext.grid.ColumnModel(
    {
        columns: [
            {
                header: 'UUID',
                sortable: true,
                dataIndex: 'uuid',
                editable: false,
                editor: new Ext.form.TextField({allowBlank: false}),
                hidden: true,
            },{
                header: 'RSI Binding',
                sortable: true,
                dataIndex: 'rsi_binding',
                editable: true,
                editor: new Ext.form.TextField({allowBlank: false})
            },{
                header: 'Description',
                sortable: true,
                dataIndex: 'description',
                editor: new Ext.form.TextField({allowBlank: true})
            },{
                header: 'Quantity',
                sortable: true,
                dataIndex: 'quantity',
                editor: new Ext.form.TextField({allowBlank: true})
            },{
                header: 'Units',
                sortable: true,
                dataIndex: 'quantityunits',
                editor: new Ext.form.TextField({allowBlank: true})
            },{
                header: 'Rate',
                sortable: true,
                dataIndex: 'rate',
                editor: new Ext.form.TextField({allowBlank: true})
            },{
                header: 'Units',
                sortable: true,
                dataIndex: 'rateunits',
                editor: new Ext.form.TextField({allowBlank: true})
            },{
                header: 'Round Rule',
                sortable: true,
                dataIndex: 'roundrule',
                editor: new Ext.form.TextField({allowBlank: true})
            },{
                header: 'Total', 
                sortable: true, 
                dataIndex: 'total', 
                summaryType: 'sum',
                align: 'right',
                editor: new Ext.form.TextField({allowBlank: true})
            }
        ]
    });

    var UPRSRSIToolbar = new Ext.Toolbar({
        items: [
            {
                xtype: 'button',
                // ref places a name for this component into the grid so it may be referenced as grid.insertBtn...
                id: 'UPRSRSIInsertBtn',
                iconCls: 'icon-add',
                text: 'Insert',
                disabled: false,
                handler: function()
                {
                    UPRSRSIGrid.stopEditing();

                    // grab the current selection - only one row may be selected per singlselect configuration
                    var selection = UPRSRSIGrid.getSelectionModel().getSelected();

                    // make the new record
                    var UPRSRSIType = UPRSRSIGrid.getStore().recordType;
                    var defaultData = { };
                    var r = new UPRSRSIType(defaultData);
        
                    // select newly inserted record
                    var insertionPoint = URSRSIStore.indexOf(selection);
                    UPRSRSIStore.insert(insertionPoint + 1, r);
                    UPRSRSIGrid.startEditing(insertionPoint +1,1);
                    
                    // An inserted record must be saved 
                    //UPRSRSIGrid.getTopToolbar().findById('UPRSRSISaveBtn').setDisabled(false);
                }
            },{
                xtype: 'tbseparator'
            },{
                xtype: 'button',
                // ref places a name for this component into the grid so it may be referenced as aChargesGrid.removeBtn...
                id: 'UPRSRSIRemoveBtn',
                iconCls: 'icon-delete',
                text: 'Remove',
                disabled: true,
                handler: function()
                {
                    UPRSRSIGrid.stopEditing();
                    UPRSRSIStore.setBaseParam("service", Ext.getCmp('service_for_charges').getValue());
                    UPRSRSIStore.setBaseParam("account", selected_account);
                    UPRSRSIStore.setBaseParam("sequence", selected_sequence);

                    // TODO single row selection only, test allowing multirow selection
                    var s = UPRSRSIGrid.getSelectionModel().getSelections();
                    for(var i = 0, r; r = s[i]; i++)
                    {
                        UPRSRSIStore.remove(r);
                    }
                    UPRSRSIStore.save(); 
                    //UPRSRSIGrid.getTopToolbar().findById('UPRSRSISaveBtn').setDisabled(true);
                }
            },{
                xtype:'tbseparator'
            },/*{
                xtype: 'button',
                // places reference to this button in grid.  
                id: 'UPRSRSISaveBtn',
                iconCls: 'icon-save',
                text: 'Save',
                disabled: true,
                handler: function()
                {
                    // disable the save button for the save attempt.
                    // is there a closer place for this to the actual button click due to the possibility of a double
                    // clicked button submitting two ajax requests?
                    UPRSRSIGrid.getTopToolbar().findById('UPRSRSISaveBtn').setDisabled(true);

                    // stop grid editing so that widgets like comboboxes in rows don't stay focused
                    UPRSRSIGrid.stopEditing();

                    UPRSRSIStore.setBaseParam("service", Ext.getCmp('service_for_charges').getValue());
                    UPRSRSIStore.setBaseParam("account", selected_account);
                    UPRSRSIStore.setBaseParam("sequence", selected_sequence);

                    UPRSRSIStore.save(); 
                }
            }*/
        ]
    });

    var UPRSRSIGrid = new Ext.grid.EditorGridPanel({
        tbar: UPRSRSIToolbar,
        colModel: UPRSRSIColModel,
        selModel: new Ext.grid.RowSelectionModel({singleSelect: true}),
        store: UPRSRSIStore,
        enableColumnMove: true,
        frame: true,
        collapsible: false,
        animCollapse: false,
        stripeRows: true,
        viewConfig: {
            // doesn't seem to work
            forceFit: true,
        },
        title: 'Utility Periodic',
        clicksToEdit: 1
    });

    UPRSRSIGrid.getSelectionModel().on('selectionchange', function(sm){
        // if a selection is made, allow it to be removed
        // if the selection was deselected to nothing, allow no 
        // records to be removed.
        UPRSRSIGrid.getTopToolbar().findById('UPRSRSIRemoveBtn').setDisabled(sm.getCount() <1);
    });
  


    // the URS
    var initialURSRSI = {
        rows: [
        ]
    };

    var URSRSIReader = new Ext.data.JsonReader({
        // metadata configuration options:
        // there is no concept of an id property because the records do not have identity other than being child charge nodes of a charges parent
        //idProperty: 'id',
        //root: 'rows',

        // the fields config option will internally create an Ext.data.Record
        // constructor that provides mapping for reading the record data objects
        fields: [
            // map Record's field to json object's key of same name
            {name: 'uuid', mapping: 'uuid'},
            {name: 'rsi_binding', mapping: 'rsi_binding'},
            {name: 'description', mapping: 'description'},
            {name: 'quantity', mapping: 'quantity'},
            {name: 'quantityunits', mapping: 'quantityunits'},
            {name: 'rate', mapping: 'rate'},
            {name: 'rateunits', mapping: 'rateunits'},
            {name: 'roundrule', mapping:'roundrule'},
            {name: 'total', mapping: 'total'},
        ]
    });

    var URSRSIWriter = new Ext.data.JsonWriter({
        encode: true,
        // write all fields, not just those that changed
        writeAllFields: true 
    });

    var URSRSIStoreProxyConn = new Ext.data.Connection({
        url: 'http://'+location.host+'/reebill/ursrsi',
        disableCaching: true,
    });
    URSRSIStoreProxyConn.autoAbort = true;

    var URSRSIStoreProxy = new Ext.data.HttpProxy(URSRSIStoreProxyConn);

    var URSRSIStore = new Ext.data.JsonStore({
        proxy: URSRSIStoreProxy,
        reader: URSRSIReader,
        writer: URSRSIWriter,
        // or, autosave must be used to save each action
        autoSave: true,
        // won't be updated when combos change, so do this in event
        // perhaps also can be put in the options param for the ajax request
        baseParams: { account:selected_account, sequence: selected_sequence},
        data: initialURSRSI,
        root: 'rows',
        idProperty: 'uuid',
        fields: [
            {name: 'uuid'},
            {name: 'rsi_binding'},
            {name: 'description'},
            {name: 'quantity'},
            {name: 'quantityunits'},
            {name: 'rate'},
            {name: 'rateunits'},
            {name: 'roundrule'},
            {name: 'total'},
        ],
    });

    URSRSIStore.on('save', function (store, batch, data) {
    });

    URSRSIStore.on('beforeload', function (store, options) {

        URSRSIGrid.setDisabled(true);

        //options.params.account = selected_account;
        //options.params.sequence = selected_sequence;
        //options.params.service = Ext.getCmp('service_for_charges').getValue();
        URSRSIStore.setBaseParam("service", Ext.getCmp('service_for_charges').getValue());
        URSRSIStore.setBaseParam("account", selected_account);
        URSRSIStore.setBaseParam("sequence", selected_sequence);

    });

    // fired when the datastore has completed loading
    URSRSIStore.on('load', function (store, records, options) {
        // the grid is disabled by the panel that contains it  
        // prior to loading, and must be enabled when loading is complete
        // the datastore enables when it is done loading
        URSRSIGrid.setDisabled(false);
    });

    // grid's data store callback for when data is edited
    // when the store backing the grid is edited, enable the save button
    URSRSIStore.on('update', function(){

        // disallow editing of the URS
        //URSRSIGrid.getTopToolbar().findById('URSRSISaveBtn').setDisabled(false);
    });

    URSRSIStore.on('beforesave', function() {
    });

    var URSRSIColModel = new Ext.grid.ColumnModel(
    {
        columns: [
            {
                header: 'UUID',
                sortable: true,
                dataIndex: 'uuid',
                editable: false,
                editor: new Ext.form.TextField({allowBlank: false}),
                hiddent: true,
            },{
                header: 'RSI Binding',
                sortable: true,
                dataIndex: 'rsi_binding',
                // no editor disallows edits
                //editor: new Ext.form.TextField({allowBlank: false})
            },{
                header: 'Description',
                sortable: true,
                dataIndex: 'description',
            },{
                header: 'Quantity',
                sortable: true,
                dataIndex: 'quantity',
            },{
                header: 'Units',
                sortable: true,
                dataIndex: 'quantityunits',
            },{
                header: 'Rate',
                sortable: true,
                dataIndex: 'rate',
            },{
                header: 'Units',
                sortable: true,
                dataIndex: 'rateunits',
            },{
                header: 'Round Rule',
                sortable: true,
                dataIndex: 'roundrule',
            },{
                header: 'Total', 
                sortable: true, 
                dataIndex: 'total', 
                summaryType: 'sum',
                align: 'right',
            }
        ]
    });

    var URSRSIToolbar = new Ext.Toolbar({
        items: [
            {
                xtype: 'button',
                // ref places a name for this component into the grid so it may be referenced as grid.insertBtn...
                id: 'URSRSIInsertBtn',
                iconCls: 'icon-add',
                text: 'Insert',
                disabled: true,
                handler: function()
                {
                    URSRSIGrid.stopEditing();

                    // grab the current selection - only one row may be selected per singlselect configuration
                    var selection = URSRSIGrid.getSelectionModel().getSelected();

                    // make the new record
                    var URSRSIType = URSRSIGrid.getStore().recordType;
                    var defaultData = 
                    {
                    };
                    var r = new URSRSIType(defaultData);
        
                    // select newly inserted record
                    var insertionPoint = URSRSIStore.indexOf(selection);
                    URSRSIStore.insert(insertionPoint + 1, r);
                    URSRSIGrid.startEditing(insertionPoint +1,1);
                    
                    // An inserted record must be saved 
                    URSRSIGrid.getTopToolbar().findById('URSRSISaveBtn').setDisabled(false);
                }
            },{
                xtype: 'tbseparator'
            },{
                xtype: 'button',
                // ref places a name for this component into the grid so it may be referenced as aChargesGrid.removeBtn...
                id: 'URSRSIRemoveBtn',
                iconCls: 'icon-delete',
                text: 'Remove',
                disabled: true,
                handler: function()
                {
                    URSRSIGrid.stopEditing();

                    // TODO single row selection only, test allowing multirow selection
                    var s = URSRSIGrid.getSelectionModel().getSelections();
                    for(var i = 0, r; r = s[i]; i++)
                    {
                        URSRSIStore.remove(r);
                    }
                    URSRSIStore.save(); 
                    URSRSIGrid.getTopToolbar().findById('URSRSISaveBtn').setDisabled(true);
                }
            },{
                xtype:'tbseparator'
            },/*{
                xtype: 'button',
                // places reference to this button in grid.  
                id: 'URSRSISaveBtn',
                iconCls: 'icon-save',
                text: 'Save',
                disabled: true,
                handler: function()
                {
                    // disable the save button for the save attempt.
                    // is there a closer place for this to the actual button click due to the possibility of a double
                    // clicked button submitting two ajax requests?
                    URSRSIGrid.getTopToolbar().findById('URSRSISaveBtn').setDisabled(true);

                    // stop grid editing so that widgets like comboboxes in rows don't stay focused
                    URSRSIGrid.stopEditing();

                    URSRSIStore.save(); 
                }
            }*/
        ]
    });

    var URSRSIGrid = new Ext.grid.EditorGridPanel({
        tbar: URSRSIToolbar,
        colModel: URSRSIColModel,
        selModel: new Ext.grid.RowSelectionModel({singleSelect: true}),
        store: URSRSIStore,
        enableColumnMove: true,
        frame: true,
        collapsible: false,
        animCollapse: false,
        stripeRows: true,
        viewConfig: {
            // doesn't seem to work
            forceFit: true,
        },
        title: 'Utility Global',
        clicksToEdit: 1
    });

    URSRSIGrid.getSelectionModel().on('selectionchange', function(sm){
        // if a selection is made, allow it to be removed
        // if the selection was deselected to nothing, allow no 
        // records to be removed.

        // disallow editing of the URS
        //URSRSIGrid.getTopToolbar().findById('URSRSIRemoveBtn').setDisabled(sm.getCount() <1);

        // if there was a selection, allow an insertion
        //URSRSIGrid.getTopToolbar().findById('URSRSIInsertBtn').setDisabled(sm.getCount() <1);
    });
  

    //
    // Instantiate the Rate Structure panel 
    //
    var rateStructurePanel = new Ext.Panel({
        id: 'rateStructureTab',
        title: 'Rate Structure',
        disabled: rateStructurePanelDisabled,
        layout: 'border',
        items: [
        {
            region: 'north',
            layout: 'fit',
            split: true,
            height: 275,
            items: [CPRSRSIGrid]
        },{
            region: 'center',
            layout: 'fit',
            split: true,
            items: [UPRSRSIGrid]
        },{
            region:'south',
            layout: 'fit',
            split: true,
            height: 275,
            items: [URSRSIGrid]
        }]
    });

    // this event is received when the tab panel tab is clicked on
    // and the panels it contains are displayed in accordion layout
    rateStructurePanel.on('activate', function (panel) {

        // because this tab is being displayed, demand the grids that it contain 
        // be populated
        CPRSRSIStore.reload();

        URSRSIStore.reload();

        UPRSRSIStore.reload();

    });

    rateStructurePanel.on('expand', function (panel) {
    });
    rateStructurePanel.on('collapse', function (panel) {
    });


    ///////////////////////////////////////
    // Payments Tab

    var initialPayment =  {
        rows: [
        ]
    };

    var paymentReader = new Ext.data.JsonReader({
        // metadata configuration options:
        // there is no concept of an id property because the records do not have identity other than being child charge nodes of a charges parent
        //idProperty: 'id',
        root: 'rows',

        // the fields config option will internally create an Ext.data.Record
        // constructor that provides mapping for reading the record data objects
        fields: [
            // map Record's field to json object's key of same name
            {name: 'id', mapping: 'id'},
            {name: 'date_applied', mapping: 'date_applied'},
            {name: 'date_received', mapping: 'date_received'},
            {name: 'description', mapping: 'description'},
            {name: 'credit', mapping: 'credit'},
        ]
    });

    var paymentWriter = new Ext.data.JsonWriter({
        encode: true,
        // write all fields, not just those that changed
        writeAllFields: true 
    });

    var paymentStoreProxyConn = new Ext.data.Connection({
        url: 'http://'+location.host+'/reebill/payment',
    });
    paymentStoreProxyConn.autoAbort = true;

    var paymentStoreProxy = new Ext.data.HttpProxy(paymentStoreProxyConn);

    var paymentStore = new Ext.data.JsonStore({
        proxy: paymentStoreProxy,
        reader: paymentReader,
        writer: paymentWriter,
        autoSave: true,
        // won't be updated when combos change, so do this in event
        // perhaps also can be put in the options param for the ajax request
        baseParams: { account:selected_account, sequence: selected_sequence},
        data: initialPayment,
        root: 'rows',
        idProperty: 'id',
        fields: [
            //{name: 'date_received', type: 'datetime',
                //dateFormat: Date.patterns['ISO8601Long']},
            {name: 'date_received', type: 'date',
                // server formats datetimes like "2011-09-12T00:00:00" and this matches the "c" format, but ext-js doesn't accept it this way
                dateFormat: "c"},
            {name: 'date_applied', type: 'date', dateFormat: 'Y-m-d'},
            {name: 'description'},
            {name: 'credit'},
            {name: 'editable'} // not visible in grid
        ],
    });

    paymentStore.on('load', function (store, records, options) {
        //console.log('paymentStore load');
        // the grid is disabled by the panel that contains it  
        // prior to loading, and must be enabled when loading is complete
        paymentGrid.setDisabled(false);
    });

    paymentStore.on('beforeload', function() {
        paymentStore.setBaseParam("account", selected_account);
        paymentStore.setBaseParam("service", Ext.getCmp('service_for_charges').getValue());
    });

    // grid's data store callback for when data is edited
    // when the store backing the grid is edited, enable the save button
    paymentStore.on('update', function(){
        //paymentGrid.getTopToolbar().findById('paymentSaveBtn').setDisabled(false);
    });

    paymentStore.on('beforesave', function() {
        paymentStore.setBaseParam("service", Ext.getCmp('service_for_charges').getValue());
        paymentStore.setBaseParam("account", selected_account);
    });

    function paymentColRenderer(value, metaData, record, rowIndex, colIndex,
            store) {
        if (record.data.editable) {
            metaData.css = 'payment-grid-editable';
        } else {
            metaData.css = 'payment-grid-frozen';
        }
        return value;
    }
    var paymentColModel = new Ext.grid.ColumnModel({
        columns: [
            new Ext.grid.DateColumn({
                header: 'Date Received',
                sortable: true,
                dataIndex: 'date_received',
                format: Date.patterns['ISO8601Long'],
                renderer: paymentColRenderer,
            }),
            new Ext.grid.DateColumn({
                header: 'Date Applied',
                sortable: true,
                dataIndex: 'date_applied',
                editor: new Ext.form.DateField({
                    allowBlank: false,
                    format: 'Y-m-d',
               }),
            }),
            {
                header: 'Description',
                sortable: true,
                dataIndex: 'description',
                renderer: paymentColRenderer,
                editor: new Ext.form.TextField({allowBlank: true})
            },{
                header: 'Credit',
                sortable: true,
                dataIndex: 'credit',
                renderer: paymentColRenderer,
                editor: new Ext.form.TextField({allowBlank: true})
            },
        ]
    });

    var paymentToolbar = new Ext.Toolbar({
        items: [
            {
                xtype: 'button',
                id: 'paymentInsertBtn',
                iconCls: 'icon-add',
                text: 'Insert',
                disabled: false,
                handler: function() {
                    paymentGrid.stopEditing();

                    // grab the current selection - only one row may be selected per singlselect configuration
                    var selection = paymentGrid.getSelectionModel().getSelected();

                    // make the new record
                    var paymentType = paymentGrid.getStore().recordType;
                    var defaultData = 
                    {
                    };
                    var r = new paymentType(defaultData);
        
                    // select newly inserted record
                    //var insertionPoint = paymentStore.indexOf(selection);
                    //paymentStore.insert(insertionPoint + 1, r);
                    paymentStore.add([r]);
                    //paymentGrid.startEditing(insertionPoint +1,1);
                }
            },{
                xtype: 'tbseparator'
            },{
                xtype: 'button',
                // ref places a name for this component into the grid so it may be referenced as aChargesGrid.removeBtn...
                id: 'paymentRemoveBtn',
                iconCls: 'icon-delete',
                text: 'Remove',
                disabled: true,
                handler: function()
                {
                    paymentGrid.stopEditing();
                    paymentStore.setBaseParam("account", selected_account);

                    // TODO single row selection only, test allowing multirow selection
                    var s = paymentGrid.getSelectionModel().getSelections();
                    for(var i = 0, r; r = s[i]; i++) {
                        paymentStore.remove(r);
                    }
                    paymentStore.save(); 
                }
            }
        ]
    });

    var paymentGrid = new Ext.grid.EditorGridPanel({
        tbar: paymentToolbar,
        colModel: paymentColModel,
        selModel: new Ext.grid.RowSelectionModel({singleSelect: true}),
        store: paymentStore,
        enableColumnMove: false,
        frame: true,
        collapsible: true,
        animCollapse: false,
        stripeRows: true,
        viewConfig: {
            // doesn't seem to work
            forceFit: true,
        },
        title: 'Payments',
        clicksToEdit: 1
    });

    paymentGrid.getSelectionModel().on('selectionchange', function(sm){
        //paymentGrid.getTopToolbar().findById('paymentInsertBtn').setDisabled(sm.getCount() <1);
        paymentGrid.getTopToolbar().findById('paymentRemoveBtn').setDisabled(sm.getCount() <1);
    });

    // for bid editing of payments that the server says are not "editable"
    paymentGrid.on('beforeedit', function(e) {
        if (!e.record.data.editable) {
            return false;
        }
    });

    //
    // Instantiate the Payments panel
    //
    var paymentsPanel = new Ext.Panel({
        id: 'paymentTab',
        title: 'Pay',
        disabled: paymentPanelDisabled,
        layout: 'accordion',
        items: [paymentGrid, ]
    });

    // this event is received when the tab panel tab is clicked on
    // and the panels it contains are displayed 
    paymentsPanel.on('activate', function (panel) {
        // because this tab is being displayed, demand the grids that it contain 
        // be populated
        // disable it during load, the datastore re-enables when loaded.
        paymentGrid.setDisabled(true);
        paymentStore.reload();

    });
  

    ///////////////////////////////////////
    // Mail Tab

    var initialMailReebill =  {
        rows: [
        ]
    };

    var mailReebillReader = new Ext.data.JsonReader({
        // metadata configuration options:
        // there is no concept of an id property because the records do not have identity other than being child charge nodes of a charges parent
        //idProperty: 'id',
        root: 'rows',

        // the fields config option will internally create an Ext.data.Record
        // constructor that provides mapping for reading the record data objects
        fields: [
            // map Record's field to json object's key of same name
            {name: 'sequence', mapping: 'sequence'},
        ]
    });

    var mailReebillWriter = new Ext.data.JsonWriter({
        encode: true,
        // write all fields, not just those that changed
        writeAllFields: true 
    });

    var mailReeBillStoreProxyConn = new Ext.data.Connection({
        url: 'http://'+location.host+'/reebill/reebill',
    });
    mailReeBillStoreProxyConn.autoAbort = true;
    var mailReeBillStoreProxy = new Ext.data.HttpProxy(mailReeBillStoreProxyConn);

    var mailReeBillStore = new Ext.data.JsonStore({
        proxy: mailReeBillStoreProxy,
        reader: mailReebillReader,
        writer: mailReebillWriter,
        autoSave: true,
        baseParams: { start:0, limit: 25},
        data: initialMailReebill,
        root: 'rows',
        totalProperty: 'results',
        //idProperty: 'sequence',
        fields: [
            {name: 'sequence'},
        ],
    });

    mailReeBillStore.on('beforesave', function() {
    });

    mailReeBillStore.on('update', function(){
    });

    mailReeBillStore.on('save', function () {
    });

    mailReeBillStore.on('beforeload', function (store, options) {

        // disable the grid before it loads
        mailReeBillGrid.setDisabled(true);

        // The Ext API is not clear on the relationship between options and baseParams
        // options appears to override baseParams.  Furthermore, start and limit appear
        // to be treated differently.  Need to scour the Ext source to figure this out.

        // account changed, reset the paging 
        if (store.baseParams.account && store.baseParams.account != selected_account) {
            // TODO: 26143175 start new account selection on the last page
            // reset pagination since it is a new account being loaded.
            options.params.start = 0;
        }

        options.params.account = selected_account;

        // set the current selection into the store's baseParams
        // so that the store can decide to load itself if it wants
        store.baseParams.account = selected_account;

    });

    // fired when the datastore has completed loading
    mailReeBillStore.on('load', function (store, records, options) {
        // was disabled prior to loading, and must be enabled when loading is complete
        mailReeBillGrid.setDisabled(false);
    });

    var mailReebillColModel = new Ext.grid.ColumnModel(
    {
        columns: [{
                header: 'Sequence',
                sortable: true,
                dataIndex: 'sequence',
                editor: new Ext.form.TextField({allowBlank: true})
            },
        ]
    });

    var mailReebillToolbar = new Ext.Toolbar({
        items: [
            {
                xtype: 'button',
                // ref places a name for this component into the grid so it may be referenced as aChargesGrid.removeBtn...
                id: 'mailReebillBtn',
                iconCls: 'icon-mail-go',
                text: 'Mail',
                disabled: false,
                handler: function()
                {
                    var sequences = [];
                    var s = mailReeBillGrid.getSelectionModel().getSelections();
                    for(var i = 0, r; r = s[i]; i++)
                    {
                        sequences.push(r.data.sequence);
                    }

                    mailReebillOperation(sequences);
                }
            }
        ]
    });

    // in the mail tab
    var mailReeBillGrid = new Ext.grid.GridPanel({
        flex: 1,
        tbar: mailReebillToolbar,
        bbar: new Ext.PagingToolbar({
            // TODO: constant
            pageSize: 25,
            store: mailReeBillStore,
            displayInfo: true,
            displayMsg: 'Displaying {0} - {1} of {2}',
            emptyMsg: "No ReeBills to display",
        }),
        colModel: mailReebillColModel,
        selModel: new Ext.grid.RowSelectionModel({singleSelect: false}),
        store: mailReeBillStore,
        enableColumnMove: false,
        frame: true,
        collapsible: true,
        animCollapse: false,
        stripeRows: true,
        viewConfig: {
            // doesn't seem to work
            forceFit: true,
        },
        title: 'Mail ReeBills',
    });

    mailReeBillGrid.getSelectionModel().on('selectionchange', function(sm){
    });
  
    // grid's data store callback for when data is edited
    // when the store backing the grid is edited, enable the save button
    mailReeBillStore.on('update', function(){
    });

    mailReeBillStore.on('beforesave', function() {
    });

    //
    // Instantiate the Mail panel
    //
    var mailPanel = new Ext.Panel({
        id: 'mailTab',
        title: 'Mail',
        disabled: mailPanelDisabled,
        layout: 'vbox',
        layoutConfig : {
            align : 'stretch',
            pack : 'start'
        },
        items: [mailReeBillGrid, ]
    });
    // this event is received when the tab panel tab is clicked on
    // and the panels it contains are displayed in accordion layout
    mailPanel.on('activate', function (panel) {

        mailReeBillStore.reload();

    });


    ///////////////////////////////////////
    // Accounts Tab

    ///////////////////////////////////////
    // account status
    function sortType(value){ 
        return parseInt(value.match(/\d+$/),10);
    }
    var accountReader = new Ext.data.JsonReader({
        // metadata configuration options:
        // there is no concept of an id property because the records do not have identity other than being child charge nodes of a charges parent
        //idProperty: 'id',
        root: 'rows',

        // the fields config option will internally create an Ext.data.Record
        // constructor that provides mapping for reading the record data objects
        fields: [
            // map Record's field to json object's key of same name
            {name: 'account', mapping: 'account'},
            {name: 'fullname', mapping: 'fullname'},
            {name: 'dayssince', mapping: 'dayssince', type:sortType},
            {name: 'lastevent'},
            {name: 'provisionable', mapping: 'provisionable'},
        ]
    });

    var accountStoreProxyConn = new Ext.data.Connection({
        url: 'http://' + location.host + '/reebill/retrieve_account_status',
    });
    accountStoreProxyConn.autoAbort = true;
    var accountStoreProxy = new Ext.data.HttpProxy(accountStoreProxyConn);

    var accountStore = new Ext.data.JsonStore({
        proxy: accountStoreProxy,
        root: 'rows',
        totalProperty: 'results',
        remoteSort: true,
        pageSize: 25,
        paramNames: {start: 'start', limit: 'limit'},
        autoLoad: {params:{start: 0, limit: 25}},
        reader: accountReader,
        fields: [
            {name: 'account'},
            {name: 'codename'},
            {name: 'casualname'},
            {name: 'primusname'},
            {name: 'dayssince'},
            {name: 'lastevent'},
            {name: 'provisionable'},
        ],
    });

    /* This function controls the style of cells in the account grid. */
    var accountGridColumnRenderer = function(value, metaData, record, rowIndex, colIndex, store) {
        // probably the right way to do this is to set metaData.css to a CSS class name, but setting metaData.attr works for me.
        // see documentation for "renderer" config option of Ext.grid.Column

        // show text for accounts that don't yet exist in billing in gray;
        // actual billing accounts are black
        //if (record.data.provisionable) {
            //metaData.attr = 'style="color:gray"';
        //} else {
            //metaData.attr = 'style="color:black"';
        //}
        if (record.data.provisionable) {
            metaData.css = 'account-grid-gray';
        } else {
            metaData.css = 'account-grid-black';
        }
        return value;
    }

    var accountColModel = new Ext.grid.ColumnModel({
        columns: [
            {
                header: 'Account',
                sortable: true,
                dataIndex: 'account',
                renderer: accountGridColumnRenderer,
            },{
                header: 'Codename',
                sortable: true,
                dataIndex: 'codename',
                renderer: accountGridColumnRenderer,
            },{
                header: 'Casual Name',
                sortable: true,
                dataIndex: 'casualname',
                renderer: accountGridColumnRenderer,
            },{
                header: 'Primus Name',
                sortable: true,
                dataIndex: 'primusname',
                renderer: accountGridColumnRenderer,
            },{
                header: 'Days since last bill',
                sortable: true,
                dataIndex: 'dayssince',
                renderer: accountGridColumnRenderer,
            },{
                header: 'Last Event',
                sortable: true,
                dataIndex: 'lastevent',
                renderer: accountGridColumnRenderer,
                width: 350,
            },
        ]
    });

    // this grid tracks the state of the currently selected account
    var accountGrid = new Ext.grid.EditorGridPanel({
        colModel: accountColModel,
        selModel: new Ext.grid.RowSelectionModel({
            singleSelect: true,
        listeners: {
            rowselect: function (selModel, index, record) {
               loadReeBillUIForAccount(record.data.account);
               return false;
           },
        rowdeselect: function(selModel, index, record) {
             loadReeBillUIForAccount(null);
         }
        },
        }),
        store: accountStore,
        enableColumnMove: false,
        frame: true,
        collapsible: true,
        animCollapse: false,
        stripeRows: true,
        viewConfig: {
            // doesn't seem to work
            forceFit: true,
        },

        title: 'Account Processing Status',

        // paging bar on the bottom
        bbar: new Ext.PagingToolbar({
            pageSize: 30,
            store: accountStore,
            displayInfo: true,
            displayMsg: 'Displaying {0} - {1} of {2}',
            emptyMsg: "No statuses to display",
        }),
        clicksToEdit: 1,
    });

    accountGrid.getSelectionModel().on('beforerowselect', function(selModel, rowIndex, keepExisting, record) {
        return ! record.data.provisionable;
    });


    ///////////////////////////////////////
    // account ree_charges status

    var accountReeValueReader = new Ext.data.JsonReader({
        root: 'rows',

        // the fields config option will internally create an Ext.data.Record
        // constructor that provides mapping for reading the record data objects
        fields: [
            // map Record's field to json object's key of same name
            {name: 'account', mapping: 'account'},
            {name: 'fullname', mapping: 'fullname'},
            {name: 'ree_charges', mapping: 'ree_charges'},
            {name: 'actual_charges', mapping: 'actual_charges'},
            {name: 'hypothetical_charges', mapping: 'hypothetical_charges'},
            {name: 'total_energy', mapping: 'total_energy'},
            {name: 'average_ree_rate', mapping: 'average_ree_rate'},
            {name: 'outstandingbalance', mapping: 'outstandingbalance'},
        ]
    });

    var accountReeValueProxyConn = new Ext.data.Connection({
        url: 'http://' + location.host + '/reebill/summary_ree_charges',
    });
    accountReeValueProxyConn.autoAbort = true;
    var accountReeValueProxy = new Ext.data.HttpProxy(accountReeValueProxyConn);

    var accountReeValueStore = new Ext.data.JsonStore({
        proxy: accountReeValueProxy,
        root: 'rows',
        totalProperty: 'results',
        pageSize: 25,
        paramNames: {start: 'start', limit: 'limit'},
        autoLoad: {params:{start: 0, limit: 25}},
        reader: accountReeValueReader,
        fields: [
            {name: 'account'},
            {name: 'fullname'},
            {name: 'ree_charges'},
            {name: 'actual_charges'},
            {name: 'hypothetical_charges'},
            {name: 'total_energy'},
            {name: 'average_ree_rate'},
            {name: 'outstandingbalance'},
        ],
    });


    var accountReeValueColModel = new Ext.grid.ColumnModel({
        columns: [
            {
                header: 'Account',
                sortable: true,
                dataIndex: 'fullname',
                editable: false,
            },{
                header: 'REE Charges',
                sortable: true,
                dataIndex: 'ree_charges',
                editable: false,
            },{
                header: 'Total Utility Charges',
                sortable: true,
                dataIndex: 'actual_charges',
                editable: false,
            },{
                header: 'Hypothesized Utility Charges',
                sortable: true,
                dataIndex: 'hypothetical_charges',
                editable: false,
            },{
                header: 'Total Energy',
                sortable: true,
                dataIndex: 'total_energy',
                editable: false,
            },{
                header: 'Average Value per Therm of RE',
                sortable: true,
                dataIndex: 'average_ree_rate',
                editable: false,
            },{
                header: 'Outstanding Balance',
                sortable: true,
                dataIndex: 'outstandingbalance',
                //editable: false,
            },
        ]
    });

    var accountReeValueToolbar = new Ext.Toolbar({
        items: [
            {
                id: 'accountReeValueExportCSVBtn',
                iconCls: 'icon-application-go',
                xtype: 'linkbutton',
                href: "http://"+location.host+"/reebill/reebill_details_xls",
                text: 'Export ReeBill XLS',
                disabled: false,
            },{
                id: 'exportButton',
                iconCls: 'icon-application-go',
                // TODO:25227403 - export on account at a time 
                xtype: 'linkbutton',
                href: "http://"+location.host+"/reebill/excel_export",
                text: 'Export All Utility Bills to XLS',
                disabled: false,
            },{
                id: 'exportAccountButton',
                iconCls: 'icon-application-go',
                xtype: 'linkbutton',
                // account parameter for URL is set in loadReeBillUIForAccount()
                href: "http://"+location.host+"/reebill/excel_export",
                text: "Export Selected Account's Utility Bills to XLS",
                disabled: true, // disabled until account is selected
            },{
                id: 'dailyAverageEnergyExportButton',
                iconCls: 'icon-application-go',
                xtype: 'linkbutton',
                // account parameter for URL is set in loadReeBillUIForAccount()
                href: "http://"+location.host+"/reebill/daily_average_energy_xls",
                text: 'Export Daily Average Utility Energy XLS',
                disabled: true, // disabled until account is selected
            }
        ]
    });

    // this grid tracks the state of the currently selected account

    var accountReeValueGrid = new Ext.grid.GridPanel({
        colModel: accountReeValueColModel,
        selModel: new Ext.grid.RowSelectionModel({
            singleSelect: true,
            listeners: {
                rowselect: function (selModel, index, record) {
                    loadReeBillUIForAccount(record.data.account);
                }
            }
        }),
        store: accountReeValueStore,
        enableColumnMove: false,
        frame: true,
        collapsible: true,
        animCollapse: false,
        stripeRows: true,
        viewConfig: {
            // doesn't seem to work
            forceFit: true,
        },
        title: 'Summary and Export',
        tbar: accountReeValueToolbar,
        bbar: new Ext.PagingToolbar({
            pageSize: 25,
            store: accountReeValueStore,
            displayInfo: true,
            displayMsg: 'Displaying {0} - {1} of {2}',
            emptyMsg: "No statuses to display",
        }),
    });


    ///////////////////////////////////////
    // Create New Account 
    var newAccountTemplateStoreProxyConn = new Ext.data.Connection({
        url: 'http://'+location.host+'/reebill/listAccounts',
    });
    newAccountTemplateStoreProxyConn.autoAbort = true;
    var newAccountTemplateStoreProxy = new Ext.data.HttpProxy(newAccountTemplateStoreProxyConn);

    // TODO: 26169525 lazy load
    var newAccountTemplateStore = new Ext.data.JsonStore({
        storeId: 'newAccountTemplateStore',
        autoDestroy: true,
        autoLoad: true,
        proxy: newAccountTemplateStoreProxy,
        root: 'rows',
        idProperty: 'account',
        fields: ['account', 'name'],
    });

    var newAccountTemplateCombo = new Ext.form.ComboBox({
        store: newAccountTemplateStore,
        fieldLabel: 'Based on',
        displayField:'name',
        valueField:'account',
        typeAhead: true,
        triggerAction: 'all',
        emptyText:'Select...',
        selectOnFocus:true,
        readOnly: false,
    });

    var newAccountFieldDataConn = new Ext.data.Connection({
        url: 'http://' + location.host + '/reebill/get_next_account_number',
    });
    newAccountFieldDataConn.autoAbort = true;
    newAccountFieldDataConn.disableCaching = true;
    var newAccountField = new Ext.form.TextField({
        fieldLabel: 'Account',
        name: 'account',
        allowBlank: false,
    });
    newAccountField.on('afterrender', function() {
        var nextAccount = '';
        newAccountFieldDataConn.request({
            success: function(result, request) {
                // check success status
                var jsonData = Ext.util.JSON.decode(result.responseText);
                newAccountField.setValue(jsonData['account']);
            },
            failure: function() {
                 Ext.MessageBox.alert('Ajax failure', 'http://' + location.host
                     + '/reebill/get_next_account_number');
            },
        });
    });

    var newNameField = new Ext.form.TextField({
        fieldLabel: 'Name',
        name: 'name',
        allowBlank: false,
    });
    var newDiscountRate = new Ext.form.TextField({
        fieldLabel: 'Discount Rate',
        name: 'discount_rate',
        allowBlank: false,
    });
    var newLateChargeRate = new Ext.form.TextField({
        fieldLabel: 'Late Charge Rate',
        name: 'late_charge_rate',
        allowBlank: false,
    });

    var billStructureTreeLoader = new Ext.tree.TreeLoader({dataUrl:'http://'+location.host+'/reebill/reebill_structure'});
    var billStructureTree = new Ext.tree.TreePanel({
        title: 'Bill Structure Browser',
        frame: true,
        animate:true, 
        autoScroll:true,
        loader: billStructureTreeLoader,
        enableDD:true,
        containerScroll: true,
        border: true,
        //width: 250,
        //height: 300,
        autoWidth: true,
        dropConfig: {appendOnly:true}
    });
    
    // add a tree sorter in folder mode
    new Ext.tree.TreeSorter(billStructureTree, {folderSort:true});
    
    // set the root node
    var billStructureRoot = new Ext.tree.AsyncTreeNode({
        text: 'ReeBill', 
        draggable:false, // disable root node dragging
        id:'bill_structure_root'
    });
    billStructureTree.setRootNode(billStructureRoot);
    
    billStructureRoot.expand(false, /*no anim*/ false);

    // event to link the account selection changes to reload structure tree
    newAccountTemplateCombo.on('select', function(combobox, record, index) {
        billStructureTree.enable();
        billStructureTree.getLoader().dataUrl = 'http://'+location.host+'/reebill/reebill_structure';
        billStructureTree.getLoader().baseParams.account = newAccountTemplateCombo.getValue();
        //billStructureTree.getLoader().baseParams.sequence = null; 
        billStructureTree.getLoader().load(billStructureTree.root);
        billStructureRoot.expand(true, true);
        
    });

    billStructureTreeLoader.on("beforeload", function(treeLoader, node) {
    });

    var newAccountDataConn = new Ext.data.Connection({
        url: 'http://'+location.host+'/reebill/new_account',
    });
    newAccountDataConn.autoAbort = true;
    newAccountDataConn.disableCaching = true;
    var newAccountFormPanel = new Ext.FormPanel({
        url: 'http://'+location.host+'/reebill/new_account',
        labelWidth: 120, // label settings here cascade unless overridden
        frame: true,
        title: 'Create New Account',
        defaults: {
            anchor: '95%',
            xtype: 'textfield',
        },
        defaultType: 'textfield',
        items: [
            {
                xtype: 'fieldset',
                title: 'Account Information',
                collapsible: false,
                defaults: {
                    anchor: '0',
                },
                items: [
                    newAccountTemplateCombo, newAccountField, newNameField, newDiscountRate, newLateChargeRate,
                ],
            },
            {
                xtype: 'fieldset',
                title: 'Billing Address',
                collapsible: false,
                defaults: {
                    anchor: '0',
                },
                items: [
                    {
                        xtype: 'textfield',
                        id: 'new_ba_addressee',
                        fieldLabel: 'Addressee',
                        name: 'new_ba_addressee',
                    },{
                        xtype: 'textfield',
                        id: 'new_ba_street1',
                        fieldLabel: 'Street',
                        name: 'new_ba_street1',
                    },{
                        xtype: 'textfield',
                        id: 'new_ba_city',
                        fieldLabel: 'City',
                        name: 'new_ba_city',
                    },{
                        xtype: 'textfield',
                        id: 'new_ba_state',
                        fieldLabel: 'State',
                        name: 'new_ba_state',
                    },{
                        xtype: 'textfield',
                        id: 'new_ba_postal_code',
                        fieldLabel: 'Postal Code',
                        name: 'new_ba_postal_code',
                    },
                ]
            },{
                xtype: 'fieldset',
                title: 'Service Address',
                collapsible: false,
                defaults: {
                    anchor: '0',
                },
                items: [
                    {
                        xtype: 'textfield',
                        id: 'new_sa_addressee',
                        fieldLabel: 'Addressee',
                        name: 'new_sa_addressee',
                    },{
                        xtype: 'textfield',
                        id: 'new_sa_street1',
                        fieldLabel: 'Street',
                        name: 'new_sa_street1',
                    },{
                        xtype: 'textfield',
                        id: 'new_sa_city',
                        fieldLabel: 'City',
                        name: 'new_sa_city',
                    },{
                        xtype: 'textfield',
                        id: 'new_sa_state',
                        fieldLabel: 'State',
                        name: 'new_sa_state',
                    },{
                        xtype: 'textfield',
                        id: 'new_sa_postal_code',
                        fieldLabel: 'Postal Code',
                        name: 'new_sa_postal_code',
                    },
                ]
            },
            billStructureTree, 
        ],
        buttons: [
            new Ext.Button({
                text: 'Save',
                handler: function() {
                    // TODO 22645885 show progress during post
                    // why do we need ajax to do form submission?
                    newAccountDataConn.request({
                        params: { 
                          'name': newNameField.getValue(),
                          'account': newAccountField.getValue(),
                          'template_account': newAccountTemplateCombo.getValue(),
                          'discount_rate': newDiscountRate.getValue(),
                          'late_charge_rate': newLateChargeRate.getValue(),
                          'new_ba_addressee': Ext.getCmp('new_ba_addressee').getValue(),
                          'new_ba_street1': Ext.getCmp('new_ba_street1').getValue(),
                          'new_ba_city': Ext.getCmp('new_ba_city').getValue(),
                          'new_ba_state': Ext.getCmp('new_ba_state').getValue(),
                          'new_ba_postal_code': Ext.getCmp('new_ba_postal_code').getValue(),
                          'new_sa_addressee': Ext.getCmp('new_sa_addressee').getValue(),
                          'new_sa_street1': Ext.getCmp('new_sa_street1').getValue(),
                          'new_sa_city': Ext.getCmp('new_sa_city').getValue(),
                          'new_sa_state': Ext.getCmp('new_sa_state').getValue(),
                          'new_sa_postal_code': Ext.getCmp('new_sa_postal_code').getValue(),
                        },
                        success: function(result, request) {
                            var jsonData = null;
                            try {
                                jsonData = Ext.util.JSON.decode(result.responseText);
                                var nextAccount = jsonData['nextAccount'];
                                if (jsonData.success == false) {
                                    Ext.MessageBox.alert('Server Error', jsonData.errors.reason + " " + jsonData.errors.details);
                                } else {
                                    Ext.Msg.alert('Success', "New account created");
                                    // update next account number shown in field
                                    newAccountField.setValue(nextAccount);

                                    // reload grid to show new account
                                    // TODO "load" gets no records, "reload" gets records, but neither one causes the grid to update
                                    reeBillStore.reload({
                                        //callback: function(records, options, success) {
                                                      //alert('loaded!');
                                                      //console.log(records);
                                        //}
                                    });
                                }
                            } catch (err) {
                                Ext.MessageBox.alert('ERROR', 'Local:  '+ err + ' Remote: ' + result.responseText);
                            }
                            // TODO 22645885 confirm save and clear form
                        },
                        failure: function () {
                            Ext.Msg.alert("Create new account request failed");
                        }
                    });
                }
            }),
        ],
    });


    //
    // Instantiate the Accounts panel
    //
    var accountsPanel = new Ext.Panel({
        id: 'statusTab',
        title: 'Accounts',
        disabled: accountsPanelDisabled,
        layout: 'accordion',
        items: [accountGrid,accountReeValueGrid,newAccountFormPanel, ]
    });

    ///////////////////////////////////////////////////////////////////////////
    // preferences tab
    // bill image resolution field in preferences tab (needs a name so its
    // value can be gotten)

    var billImageResolutionField = new Ext.ux.form.SpinnerField({
      id: 'billresolutionmenu',
      fieldLabel: 'Bill image resolution',
      name: 'billresolution',
      value: DEFAULT_RESOLUTION,
      minValue: 50,
      maxValue: 200,
      allowDecimals: false,
      decimalPrecision: 10,
      incrementValue: 10,
      alternateIncrementValue: 2.1,
      accelerate: true
    });

    var setPreferencesDataConn = new Ext.data.Connection({
        url: 'http://'+location.host+'/reebill/setBillImageResolution',
    });
    setPreferencesDataConn.autoAbort = true;
    setPreferencesDataConn.disableCaching = true;
    var preferencesFormPanel = new Ext.FormPanel({
      labelWidth: 240, // label settings here cascade unless overridden
      frame: true,
      title: 'Image Resolution Preferences',
      bodyStyle: 'padding:5px 5px 0',
      //width: 610,
      defaults: {width: 435},
      layout: 'fit', 
      defaultType: 'textfield',
      items: [
        billImageResolutionField,
      ],
      buttons: [
        new Ext.Button({
            text: 'Save',
            handler: function() {
                setPreferencesDataConn.request({
                    params: { 'resolution': billImageResolutionField.getValue() },
                    success: function(result, request) {
                        var jsonData = null;
                        try {
                            jsonData = Ext.util.JSON.decode(result.responseText);
                            if (jsonData.success == false) {
                                Ext.Msg.alert("setBillImageResolution failed: " + jsonData.errors)
                            }
                            // handle failure here if necessary
                        } catch (err) {
                            Ext.MessageBox.alert('ERROR', 'Local:  '+ err + ' Remote: ' + result.responseText);
                        }
                    },
                    failure: function () {
                        Ext.Msg.alert("setBillImageResolution request failed");
                    }
                });
            }
        }),
      ],
    });

    // get initial value of this field from the server
    var getPreferencesDataConn = new Ext.data.Connection({
        url: 'http://'+location.host+'/reebill/getBillImageResolution',
    });
    getPreferencesDataConn.autoAbort = true;
    getPreferencesDataConn.disableCaching = true;
    // TODO: 22360193 populating a form from Ajax creates a race condition.  
    // What if the network doesn't return and user enters a value nefore the callback is fired?
    var resolution = null;
    getPreferencesDataConn.request({
        success: function(result, request) {
            var jsonData = null;
            try {
                jsonData = Ext.util.JSON.decode(result.responseText);
                if (jsonData.success == true) {
                    resolution = jsonData['resolution'];
                    billImageResolutionField.setValue(resolution);
                } else {
                    // handle success:false here if needed
                }
            } catch (err) {
                Ext.MessageBox.alert('ERROR', 'Local:  '+ err + ' Remote: ' + result.responseText);
            }
        },
        failure: function () {
            Ext.Msg.alert("getBillImageResolution request failed");
        }
    });


    //
    // Instantiate the Preference panel
    //
    var preferencesPanel = new Ext.Panel({
        id: 'preferencesTab',
        title: 'Preferences',
        disabled: preferencesPanelDisabled,
        layout: 'vbox',
        layoutConfig : {
            pack : 'start',
            align : 'stretch',
        },
        items: [preferencesFormPanel, ],
    });

    ///////////////////////////////////////
    // Journal Tab

    var initialjournal =  {
        rows: [
        ]
    };

    var journalReader = new Ext.data.JsonReader({
        root: 'rows',

        // the fields config option will internally create an Ext.data.Record
        // constructor that provides mapping for reading the record data objects
        fields: [
            // map Record's field to json object's key of same name
            {name: '_id', mapping: '_id'},
            {name: 'date', mapping: 'date'},
            {name: 'account', mapping: 'account'},
            {name: 'sequence', mapping: 'sequence'},
            {name: 'msg', mapping: 'msg'},
        ]
    });

    var journalWriter = new Ext.data.JsonWriter({
        encode: true,
        // write all fields, not just those that changed
        writeAllFields: true 
    });

    var journalStoreProxyConn = new Ext.data.Connection({
        url: 'http://'+location.host+'/reebill/journal',
    });
    journalStoreProxyConn.autoAbort = true;
    var journalStoreProxy = new Ext.data.HttpProxy(journalStoreProxyConn);

    var journalStore = new Ext.data.JsonStore({
        proxy: journalStoreProxy,
        autoSave: false,
        reader: journalReader,
        writer: journalWriter,
        autoSave: true,
        data: initialjournal,
        root: 'rows',
        idProperty: '_id',
        sortInfo: {field: 'date', direction: 'DESC'},
        fields: [
            {name: '_id'},
            {
                name: 'date',
                type: 'date',
                //dateFormat: 'Y-m-d'
            },
            {name: 'user'},
            {name: 'account'},
            {name: 'sequence'},
            {name: 'event'},
            {name: 'msg'},
            {name: 'extra'},
        ],
    });

    journalStore.on('beforesave', function() {
    });

    journalStore.on('update', function(){
    });

    journalStore.on('save', function () {
    });

    journalStore.on('beforeload', function (store, options) {

        // disable the grid before it loads
        journalGrid.setDisabled(true);

        // The Ext API is not clear on the relationship between options and baseParams
        // options appears to override baseParams.  Furthermore, start and limit appear
        // to be treated differently.  Need to scour the Ext source to figure this out.

        // account changed, reset the paging 
        if (store.baseParams.account && store.baseParams.account != selected_account) {
            // TODO: 26143175 start new account selection on the last page
            // reset pagination since it is a new account being loaded.
            options.params.start = 0;
        }

        options.params.account = selected_account;

        // set the current selection into the store's baseParams
        // so that the store can decide to load itself if it wants
        store.baseParams.account = selected_account;

    });

    // fired when the datastore has completed loading
    journalStore.on('load', function (store, records, options) {
        // was disabled prior to loading, and must be enabled when loading is complete
        journalGrid.setDisabled(false);
    });

    var journalColModel = new Ext.grid.ColumnModel({
        columns: [
            {
                header: 'Date',
                sortable: true,
                dataIndex: 'date',
                renderer: function(date) { if (date) return date.format(Date.patterns['ISO8601Long']); },
                editor: new Ext.form.DateField({
                    allowBlank: false,
                    format: Date.patterns['ISO8601Long'],
               }),
            },{
                header: 'User',
                sortable: true,
                dataIndex: 'user',
            },{
                header: 'Account',
                sortable: true,
                dataIndex: 'account',
            },{
                header: 'Sequence',
                sortable: true,
                dataIndex: 'sequence',
            },{
                header: 'Event',
                sortable: true,
                dataIndex: 'event',
                width: 600,
            },/*{
                header: 'Data', // misc key-value pairs
                sortable: true,
                dataIndex: 'extra',
            },*/
        ]
    });
    /* TODO: 20493983 enable for admin user
    var journalToolbar = new Ext.Toolbar({
        items: [
            {
                xtype: 'button',
                id: 'journalInsertBtn',
                iconCls: 'icon-add',
                text: 'Insert',
                disabled: false,
                handler: function()
                {
                    journalGrid.stopEditing();

                    // grab the current selection - only one row may be selected per singlselect configuration
                    var selection = journalGrid.getSelectionModel().getSelected();

                    // make the new record
                    var journalType = journalGrid.getStore().recordType;
                    var defaultData = 
                    {
                    };
                    var r = new journalType(defaultData);
        
                    // select newly inserted record
                    //var insertionPoint = journalStore.indexOf(selection);
                    //journalStore.insert(insertionPoint + 1, r);
                    journalStore.add([r]);
                    //journalGrid.startEditing(insertionPoint +1,1);
                    
                }
            },{
                xtype: 'tbseparator'
            },{
                xtype: 'button',
                // ref places a name for this component into the grid so it may be referenced as aChargesGrid.removeBtn...
                id: 'journalRemoveBtn',
                iconCls: 'icon-delete',
                text: 'Remove',
                disabled: true,
                handler: function()
                {
                    journalGrid.stopEditing();
                    journalStore.setBaseParam("account", selected_account);

                    // TODO single row selection only, test allowing multirow selection
                    var s = journalGrid.getSelectionModel().getSelections();
                    for(var i = 0, r; r = s[i]; i++)
                    {
                        journalStore.remove(r);
                    }
                    journalStore.save(); 
                }
            }
        ]
    });
    journalGrid.getSelectionModel().on('selectionchange', function(sm){
        //journalGrid.getTopToolbar().findById('journalInsertBtn').setDisabled(sm.getCount() <1);
        journalGrid.getTopToolbar().findById('journalRemoveBtn').setDisabled(sm.getCount() <1);
    });
  
    // grid's data store callback for when data is edited
    // when the store backing the grid is edited, enable the save button
    journalStore.on('update', function(){
        //journalGrid.getTopToolbar().findById('journalSaveBtn').setDisabled(false);
    });

    */

    var journalGrid = new Ext.grid.GridPanel({
        flex: 1,
        //tbar: journalToolbar,
        colModel: journalColModel,
        selModel: new Ext.grid.RowSelectionModel({singleSelect: true}),
        store: journalStore,
        enableColumnMove: false,
        frame: true,
        collapsible: true,
        animCollapse: false,
        stripeRows: true,
        viewConfig: {
            // doesn't seem to work
            forceFit: true,
        },
        // this is actually set in loadReeBillUIForAccount()
        title: 'Journal Entries ' + selected_account,
        clicksToEdit: 1
    });

    //
    // Set up the journal memo widget
    //
    // account field
    var journalEntryField = new Ext.form.TextField({
        fieldLabel: 'Journal',
        name: 'entry',
        width: 300,
        allowBlank: false,
    });
    var journalEntryAccountField = new Ext.form.Hidden({
        name: 'account',
    });
    var journalEntrySequenceField = new Ext.form.Hidden({
        name: 'sequence',
    });
    // buttons
    var journalEntryResetButton = new Ext.Button({
        text: 'Reset',
        handler: function() {this.findParentByType(Ext.form.FormPanel).getForm().reset(); }
    });
    var journalEntrySubmitButton = new Ext.Button({
        text: 'Submit',
        // TODO: 20513861 clear form on success
        // TODO: 20514019 reload journal grid on success
        handler: saveForm,
    });
    var journalFormPanel = new Ext.form.FormPanel({
        url: 'http://'+location.host+'/reebill/save_journal_entry',
        frame: true,
        border: false,
        width: 400,
        layout: 'hbox',
        defaults: {
            layout: 'form'
        },
        items: [
            journalEntryField, 
            journalEntryResetButton,
            journalEntrySubmitButton,
            journalEntryAccountField,
            journalEntrySequenceField
        ],
        hideLabels: false,
        labelAlign: 'left',   // or 'right' or 'top'
        labelSeparator: '', // takes precedence over layoutConfig value
        labelWidth: 65,       // defaults to 100
        labelPad: 8           // defaults to 5, must specify labelWidth to be honored
    });

    //
    // Instantiate the Journal panel
    //
    var journalPanel = new Ext.Panel({
        id: 'journalTab',
        title: 'Journal',
        disabled: true,
        xtype: 'panel',
        layout: 'vbox',
        layoutConfig : {
            align : 'stretch',
            pack : 'start'
        },
        items: [journalGrid, ]
    });

    // this event is received when the tab panel tab is clicked on
    // and the panels it contains are displayed in accordion layout
    journalPanel.on('activate', function (panel) {

        journalStore.reload();

    });



    ///////////////////////////////////////////
    // Report Tab
    //


    // reconciliation report

    var reconciliationProxyConn = new Ext.data.Connection({
        url: 'http://' + location.host + '/reebill/get_reconciliation_data',
    });
    reconciliationProxyConn.autoAbort = true;
    var reconciliationProxy = new Ext.data.HttpProxy(reconciliationProxyConn);

    var reconciliationGridStore = new Ext.data.JsonStore({
        proxy: reconciliationProxy,
        root: 'rows',
        totalProperty: 'results',
        pageSize: 30,
        //baseParams: {},
        paramNames: {start: 'start', limit: 'limit'},
        // TODO enable autoload
        //autoLoad: {params:{start: 0, limit: 25}},

        // default sort
        sortInfo: {field: 'sequence', direction: 'ASC'}, // descending is DESC
        remoteSort: true,
        fields: [
            {name: 'account'},
            {name: 'sequence'},
            {name: 'bill_therms'},
            {name: 'olap_therms'},
            {name: 'oltp_therms'},
            {name: 'errors'}
        ],
    });

    reconciliationGridStore.on('exception', function(type, action, options, response, arg) {
        //if (type == 'remote' && action == 'read' && response.success != true) {
            //// reconciliation report file is missing
            //Ext.Msg.alert('Error', response.raw.errors.reason + " " +
                    //response.raw.errors.details);
        //} else {
            //alert('reconciliationGridStore error');
            //// some other error
            //console.log(type)
            //console.log(action)
            //console.log(options)
            //console.log(response)
            //console.log(arg)
        //}
        // the above does not work because Ext sets 'type' to 'response'
        // instead of 'remote' even though the server returns 200 with
        // {success: false}
        Ext.Msg.alert('Error', 'Reconciliation report is not available (report file may not have been generated on the server).')
    });

    var reconciliationGrid = new Ext.grid.GridPanel({
        title:'Reconcilation Report: reebills with >0.1% difference from OLTP or errors',
        store: reconciliationGridStore,
        trackMouseOver:false,
        layout: 'fit',
        sortable: true,
        autoExpandColumn: 'errors',
        frame: true,
        // grid columns
        columns:[{
                id: 'account',
                header: 'Account',
                dataIndex: 'account',
                width: 80
            },
            {
                id: 'sequence',
                header: 'Sequence',
                dataIndex: 'sequence',
                width: 80
            },
            {
                id: 'bill_energy',
                header: 'Bill Energy (therms)',
                dataIndex: 'bill_therms',
                width: 150
            },
            {
                id: 'olap_energy',
                header: 'OLAP Energy (therms)',
                dataIndex: 'olap_therms',
                width: 150
            },
            {
                id: 'oltp_energy',
                header: 'OLTP Energy (therms)',
                dataIndex: 'oltp_therms',
                width: 150
            },
            {
                id: 'errors',
                header: 'Errors (see reconcilation log for details)',
                dataIndex: 'errors',
                forceFit:true
            },
        ],
        // paging bar on the bottom
        bbar: new Ext.PagingToolbar({
            pageSize: 30,
            store: reconciliationGridStore,
            displayInfo: true,
            displayMsg: 'Displaying {0} - {1} of {2}',
            emptyMsg: "Click the refresh button to show some data.",
        }),
    });

    // "Estimated Revenue" grid

    var revenueProxyConn = new Ext.data.Connection({
        url: 'http://' + location.host + '/reebill/estimated_revenue_report',
        timeout: 60000,
    });
    revenueProxyConn.autoAbort = true;
    var revenueProxy = new Ext.data.HttpProxy(revenueProxyConn);

    var revenueGridStore = new Ext.data.JsonStore({
        proxy: revenueProxy,
        root: 'rows',
        totalProperty: 'results',
        pageSize: 30,
        //baseParams: {},
        paramNames: {start: 'start', limit: 'limit'},
        // TODO enable autoload
        //autoLoad: {params:{start: 0, limit: 25}},

        // default sort
        sortInfo: {field: 'sequence', direction: 'ASC'}, // descending is DESC
        remoteSort: true,
        fields: [
            {name: 'account', mapping: 'account'},
            {name: 'revenue_11_months_ago'},
            {name: 'revenue_10_months_ago'},
            {name: 'revenue_9_months_ago'},
            {name: 'revenue_8_months_ago'},
            {name: 'revenue_7_months_ago'},
            {name: 'revenue_6_months_ago'},
            {name: 'revenue_5_months_ago'},
            {name: 'revenue_4_months_ago'},
            {name: 'revenue_3_months_ago'},
            {name: 'revenue_2_months_ago'},
            {name: 'revenue_1_months_ago'},
            {name: 'revenue_0_months_ago'},
        ],
    });

    revenueGridStore.on('exception', function(type, action, options, response, arg) {
        // TODO  28823361 better error message when server hangs up on us
        Ext.Msg.alert('Error', 'An error occurred while generating the report');
    });

    var revenueColumnRenderer = function(value, metaData, record, rowIndex, colIndex, store) {
        // revenueGridStore records are objects containing keys "value",
        // "error" and/or "estimated". set the style according to that data,
        // then set the actual text to display to the value of the "value" key
        // in the record
        if (value.value.indexOf("ERROR") == 0) {
            metaData.css = 'revenue-grid-error';
            return value.value;
        }

        if (value.estimated) {
            metaData.css = 'revenue-grid-estimated';
        } else {
            metaData.css = 'revenue-grid-normal';
        }
        return "$" + value.value;
    }

    /* dynamically generate estimated revenue grid columns */
    var revenueGridColumns = [{
        id: 'account',
        header: 'Account',
        dataIndex: 'account',
        forceFit:true,
    }];
    var monthNames = ['Jan', 'Feb', 'Mar', 'Apr', 'May', 'Jun', 'Jul', 'Aug',
        'Sep', 'Oct', 'Nov', 'Dec'];
    var now = new Date();
    var curYear = now.getUTCFullYear();
    var curMonth = now.getUTCMonth();
    var year; var month; var ago = 11;
    if (month == 11) {
        year = curYear;
        month = 1;
    } else {
        year = curYear - 1;
        month = curMonth + 1;
    }
    while (year < curYear || (year == curYear && month <= curMonth)) {
        month_str = monthNames[month] + " " + year;
        revenueGridColumns.push({
            id: ago.toString() + '_months_ago',
            header: month_str,
            dataIndex: 'revenue_' + ago + '_months_ago',
            width: 95, 
            renderer: revenueColumnRenderer,
        });
        if (month == 11) {
            year++;
            month = 0;            
        } else {
            month++;
        }
        ago--;
    }

    var revenueGrid = new Ext.grid.GridPanel({
        title:'12-Month Estimated Revenue',
        store: revenueGridStore,
        trackMouseOver:false,
        layout: 'fit',
        sortable: true,
        autoExpandColumn: 'account',
        frame: true,

        // grid columns
        columns: revenueGridColumns,

        // toolbar on the top with a download button
        tbar: new Ext.Toolbar({
            items: [
                {
                    id: 'estimatedRevenueDownloadButton',
                    iconCls: 'icon-application-go',
                    xtype: 'linkbutton',
                    href: "http://"+location.host+"/reebill/estimated_revenue_xls",
                    text: 'Download Excel Spreadsheet',
                    disabled: false,
                },]
        }),

        // paging bar on the bottom
        bbar: new Ext.PagingToolbar({
            pageSize: 30,
            store: revenueGridStore,
            displayInfo: true,
            displayMsg: 'Displaying {0} - {1} of {2}',
            emptyMsg: "Click the refresh button to generate the report (may take a few minutes).",
        }),
    });

    //
    // Instantiate the Report panel
    //
    var reportPanel = new Ext.Panel({
        id: 'reportTab',
        title: 'Reports',
        disabled: reportPanelDisabled,
        //xtype: 'panel',
        layout: 'accordion',
        items: [reconciliationGrid, revenueGrid],
    });

    ///////////////////////////////////////////
    // About Tab
    //
    var aboutPanel = new Ext.Panel({
        id: 'aboutTab',
        title: 'About',
        disabled: aboutPanelDisabled,
        html: '<table style="width: 100%; border: 0; margin-top:20px;"><tr><td align="center">&nbsp;</td></tr><tr><td align="center"><img width="50%" src="MrJonas.png"/></td></tr><tr><td align="center"><font style="font-family: impact; font-size:68pt;">Masterbiller</font></td></tr></table>',
    });

    // end of tab widgets
    ////////////////////////////////////////////////////////////////////////////

    ////////////////////////////////////////////////////////////////////////////
    // Status bar displayed at footer of every panel in the tabpanel

    var statusBar = new Ext.ux.StatusBar({
        defaultText: 'No REE Bill Selected',
        id: 'statusbar',
        statusAlign: 'right', // the magic config
        items: [journalFormPanel]
    });

    ////////////////////////////////////////////////////////////////////////////
    // construct tabpanel and the panels it contains for the viewport

    // Assemble all of the above panels into a parent tab panel
    var tabPanel = new Ext.TabPanel({
        region:'center',
        deferredRender:false,
        autoScroll: false, 
        //margins:'0 4 4 0',
        // necessary for child FormPanels to draw properly when dynamically changed
        layoutOnTabChange: true,
        activeTab: 0,
        bbar: statusBar,
        border:true,
        items:[
            accountsPanel,
            paymentsPanel,
            utilityBillPanel,
            reeBillPanel,
            ubBillPeriodsPanel,
            ubMeasuredUsagesPanel,
            rateStructurePanel,
            chargeItemsPanel,
            journalPanel,
            mailPanel,
            reportPanel,
            preferencesPanel,
            aboutPanel,
        ]
    });

    // end of tab widgets
    ////////////////////////////////////////////////////////////////////////////

    ////////////////////////////////////////////////////////////////////////////
    // assemble all of the widgets in a tabpanel with a header section

    var viewport = new Ext.Viewport
    (
      {
        layout: 'border',
        defaults: {
            collapsible: false,
            split: true,
            border: true,
        },
        items: [
          {
            region: 'north',
            xtype: 'panel',
            layout: 'fit',
            height: 80,
            // default overrides
            split: false,
            border: false,
            bodyStyle: 'background-image:url("green_stripe.jpg");',
            html: '<div id="header"><table style="border-collapse: collapse;"><tr><td><img src="skyline_logo.png"/></td><td><img src="reebill_logo.png"/></td><td style="width: 85%; text-align: right;"><img src="money_chaser.png"/></td></tr></table></div>',
          },
          utilBillImageBox,
          tabPanel,
          reeBillImageBox,
          {
            region: 'south',
            xtype: 'panel',
            layout: 'fit',
            height: 30,
            // default overrides
            split: false,
            border: false,
            bodyStyle: 'background-image:url("green_stripe.jpg");',
            html: '<div id="footer" style="padding-top:7px;"><div style="display: inline; float: left;">&#169;2009-2012 <a href="http://www.skylineinnovations.com">Skyline Innovations Inc.</a></div><div id="LOGIN_INFO" style="display: inline; padding:0px 15px 0px 15px;">LOGIN INFO</div><div id="SKYLINE_VERSIONINFO" style="display: inline; float: right; padding:0px 15px 0px 15px;">VERSION INFO</div><div id="SKYLINE_DEPLOYENV" style="display: inline; float: right;">DEPLOYMENT ENV</div></div>',
          },
        ]
      }
    );

    // update selection in statusbar
    function updateStatusbar(account, sequence, branch)
    {

        var sb = Ext.getCmp('statusbar');
        var selStatus;
        if (account != null && sequence != null && branch != null)
            selStatus = account + "-" + sequence + "-" + branch;
        else if (account != null && sequence != null)
            selStatus = account + "-" + sequence;
        else if (account != null)
            selStatus = account;

        sb.setStatus({
            text: selStatus
        });
    }

    // whenever an account is selected from the Account tab,
    // update all other dependent widgets

    var lastUtilBillEndDateDataConn = new Ext.data.Connection({
        url: 'http://'+location.host+'/reebill/last_utilbill_end_date',
    });
    lastUtilBillEndDateDataConn.autoAbort = true;
    lastUtilBillEndDateDataConn.disableCaching = true;

    // load things global to the account
    function loadReeBillUIForAccount(account) {
        selected_account = account;
        selected_sequence = null;

        // a new account has been selected, deactivate subordinate tabs
        ubBillPeriodsPanel.setDisabled(true);
        ubMeasuredUsagesPanel.setDisabled(true);
        rateStructurePanel.setDisabled(true);
        chargeItemsPanel.setDisabled(true);
        //journalPanel.setDisabled(true);

        // TODO: 25226989 ajax cancelled???
        // unload previously loaded utility and reebill images
        // TODO 25226739: don't overwrite if they don't need to be updated.  Causes UI to flash.
        Ext.DomHelper.overwrite('utilbillimagebox', getImageBoxHTML(null, 'Utility bill', 'utilbill', NO_UTILBILL_SELECTED_MESSAGE), true);
        Ext.DomHelper.overwrite('reebillimagebox', getImageBoxHTML(null, 'Reebill', 'reebill', NO_REEBILL_SELECTED_MESSAGE), true);

        if (account == null) {
            /* no account selected */
            journalPanel.setDisabled(true);
            return;
        }

        // update list of ReeBills (for mailing) for this account
        //mailReeBillStore.setBaseParam("account", account)

        // paging tool bar params must be passed in to keep store in sync with toolbar paging calls - autoload params lost after autoload
        //mailReeBillStore.reload({params:{start:0, limit:25}});


        // add the account to the upload_account field
        upload_account.setValue(account)

        // set begin date for next utilbill in upload form panel to end date of
        // last utilbill, if there is one
        // TODO 25226989:tId not tracked! 
        lastUtilBillEndDateDataConn.request({
            params: {account: account},
            success: function(result, request) {
                var jsonData = null;
                try {
                    jsonData = Ext.util.JSON.decode(result.responseText);
                    if (jsonData.success == false) {
                        // handle failure here if necessary
                    } else {
                        // server returns null for the date if there is no utilbill
                        if (jsonData['date'] == null) {
                            // clear out date that was there before, if any
                            uploadStartDateField.setValue('');
                        } else {
                            var lastUtilbillDate = new Date(jsonData['date']);
                            // field automatically converts Date into a string
                            // according to its 'format' property
                            uploadStartDateField.setValue(lastUtilbillDate);
                        }
                    } 
                } catch (err) {
                    Ext.MessageBox.alert('ERROR', 'Local:  '+ err + ' Remote: ' + result.responseText);
                }
            },
            failure: function() {alert("ajax failure")},
        });

        // update the journal form panel so entries get submitted to currently selected account
        // need to set account into a hidden field here since there is no data store behind the form
        journalFormPanel.getForm().findField("account").setValue(account)
        // TODO: 20513861 clear reebill data when a new account is selected
        journalFormPanel.getForm().findField("sequence").setValue(null)
        configureUBPeriodsForms(null, null, null);
        configureUBMeasuredUsagesForms(null, null, null);
        configureReeBillEditor(null, null);
        aChargesStore.loadData({rows: 0, success: true});
        hChargesStore.loadData({rows: 0, succes: true});
        CPRSRSIStore.loadData({rows: 0, success: true});
        URSRSIStore.loadData({rows: 0, success: true});
        UPRSRSIStore.loadData({rows: 0, success: true});

        updateStatusbar(account, null, null);


        // enable export buttons 
        Ext.getCmp('exportAccountButton').setDisabled(false);
        Ext.getCmp('exportAccountButton').setParams({'account': account});
        Ext.getCmp('dailyAverageEnergyExportButton').setDisabled(false);
        Ext.getCmp('dailyAverageEnergyExportButton').setParams({'account': account});
        //Ext.getCmp('exportButton').setDisabled(false);
        Ext.getCmp('accountReeValueExportCSVBtn').setDisabled(false);

        // an account has been selected, so enable tabs that act on an account
        reeBillPanel.setDisabled(false);
        paymentsPanel.setDisabled(false);
        utilityBillPanel.setDisabled(false);
        journalPanel.setDisabled(false);
        mailPanel.setDisabled(false);

        journalGrid.setTitle('Journal Entries for ' + account);
    }


    //
    // configure data connections for widgets that are not managed by 
    // datastores.
    //
    var ubPeriodsDataConn = new Ext.data.Connection({
        url: 'http://'+location.host+'/reebill/ubPeriods',
    });
    ubPeriodsDataConn.autoAbort = true;
    ubPeriodsDataConn.disableCaching = true;

    var ubMeasuredUsagesDataConn = new Ext.data.Connection({
        url: 'http://'+location.host+'/reebill/ubMeasuredUsages',
    });
    ubMeasuredUsagesDataConn.autoAbort = true;
    ubMeasuredUsagesDataConn.disableCaching = true;



    var reeBillImageDataConn = new Ext.data.Connection({
        url: 'http://'+location.host+'/reebill/getReeBillImage',
    });
    reeBillImageDataConn.autoAbort = true;
    reeBillImageDataConn.disableCaching = true;

    function loadReeBillUIForSequence(account, sequence) {
        /* null argument means no sequence is selected */

        // get selected reebill's record and the predecessor's record
        var record = reeBillGrid.getSelectionModel().getSelected();
        var prevRecord = reeBillStore.queryBy(function(record, id) {
            return record.data.sequence == sequence - 1;
        }).first();
        if (prevRecord == undefined)
            prevRecord = null;

        var isLastSequence = reeBillStore.queryBy(function(record, id) {
                return record.data.sequence == sequence + 1; }).first() ==
                undefined;

        // delete button requires selected unissued reebill whose predecessor
        // is issued, or whose sequence is the last one
        deleteButton.setDisabled(sequence == null || ! (isLastSequence &&
                record.data.max_version == 0) && (record.data.issued == true ||
                (prevRecord != null && prevRecord.data.issued == false)));
<<<<<<< HEAD
=======

>>>>>>> ce53cb32
        // new version button requires selected issued reebill
        versionButton.setDisabled(sequence == null || record.data.issued == false);

        /* the rest of this applies only for a valid sequence */
        if (sequence == null) {
            return;
        }

        selected_account = account;
        selected_sequence = sequence;

        // enable or disable the reebill delete button depending on whether the
        // selected reebill is issued: only un-issued bills should be
        // deletable.
        // apparently there is no way to get the selected index of a combobox;
        // you have to get the value of the selection and then search for it in
        // the data store. better hope the values are unique.
        // http://stackoverflow.com/questions/6014593/how-do-i-get-the-selected-index-of-an-extjs-combobox
        // TODO: enable/disable delete button
        // TODO: 25419697
        //var sequenceRecordIndex = sequencesStore.find('sequence', sequence);
        //var sequenceRecord = sequencesStore.getAt(sequenceRecordIndex);
        //deleteButton.setDisabled(sequenceRecord.get('committed'))

        // update the journal form panel so entries get submitted to currently selected account
        journalFormPanel.getForm().findField("account").setValue(account)
        journalFormPanel.getForm().findField("sequence").setValue(sequence)

        // TODO:23046181 abort connections in progress
        configureReeBillEditor(selected_account, selected_sequence);

        // image rendering resolution
        var menu = document.getElementById('reebillresolutionmenu');
        if (menu) {
            resolution = menu.value;
        } else {
            resolution = DEFAULT_RESOLUTION;
        }

        // while waiting for the next ajax request to finish, show a loading message
        // in the utilbill image box
        Ext.DomHelper.overwrite('reebillimagebox', {tag: 'div', html:LOADING_MESSAGE, id: 'reebillimage'}, true);
       
        // ajax call to generate image, get the name of it, and display it in a
        // new window
        // abort previous transaction
        reeBillImageDataConn.request({
            disablecaching: true,
            params: {account: selected_account, sequence: selected_sequence, resolution: resolution},
            success: function(result, request) {
                var jsonData = null;
                try {
                    jsonData = Ext.util.JSON.decode(result.responseText);
                    var imageUrl = '';
                    if (jsonData.success == true) {
                        imageUrl = 'http://' + location.host + '/utilitybillimages/' + jsonData.imageName;
                    }
                    // handle failure if needed
                    Ext.DomHelper.overwrite('reebillimagebox', getImageBoxHTML(imageUrl, 'Reebill', 'reebill', NO_REEBILL_SELECTED_MESSAGE), true);

                } catch (err) {
                    Ext.MessageBox.alert('error', err);
                }
            },
            // this is called when the server returns 500 as well as when there's no response
            failure: function() { 
                Ext.MessageBox.alert('ajax failure loading bill image'); 

                // replace reebill image with a missing graphic
                Ext.DomHelper.overwrite('reebillimagebox', {tag: 'div',
                    html: NO_REEBILL_FOUND_MESSAGE, id: 'reebillimage'}, true);
            },
        });


        // Now that a ReeBill has been loaded, enable the tabs that act on a ReeBill
        // These enabled tabs will then display widgets that will pull data based on
        // the global account and sequence selection
        ubBillPeriodsPanel.setDisabled(false);
        ubMeasuredUsagesPanel.setDisabled(false);
        rateStructurePanel.setDisabled(false);
        chargeItemsPanel.setDisabled(false);
        journalPanel.setDisabled(false);
        mailPanel.setDisabled(false);

        /* TODO re-enable service suspension checkboxes
         * https://www.pivotaltracker.com/story/show/29557205
        // create checkboxes in Sequential Account Information form for
        // suspending services of the selected reebill
        Ext.Ajax.request({
            url: 'http://'+location.host+'/reebill/get_reebill_services?',
            params: { account: selected_account, sequence: selected_sequence },
            success: function(result, request) {
                var jsonData = Ext.util.JSON.decode(result.responseText);
                var services = jsonData.services;
                var suspended_services = jsonData.suspended_services;

                // create a checkbox for each service, checked iff that service
                // is in the bill's suspended_services (there's no handler
                // because checkbox values are automatically submitted with
                // "Sequential Account Information" form data)
                var checkboxes = [];
                for (i = 0; i < services.length; i++) {
                    checkboxes.push({
                        'boxLabel': services[i],
                        'name': services[i] + '_suspended',
                        'checked': suspended_services.indexOf(services[i].toLowerCase()) != -1,
                    });
                }
                console.log(selected_account + ', ' + selected_sequence + ' checkboxes: '+checkboxes);

                // replace the existing checkbox group in accountInfoFormPanel (if present) with a new one
                accountInfoFormPanel.remove('suspended-services');
                var suspendedServiceCheckboxGroup = new Ext.form.CheckboxGroup({
                    id: 'suspended-services',
                    itemCls: 'x-check-group-alt',
                    fieldLabel: 'Suspended Services',
                    columns: 1,
                    items: checkboxes,
                });
                accountInfoFormPanel.insert(accountInfoFormPanel.items.getCount(), suspendedServiceCheckboxGroup);
                // FIXME: accountInfoFormPanel sometimes does not show the
                // checkbox group even though it and its checkboxes have been
                // correctly generated. clicking the accordion bar again to
                // re-show the panel makes it appear.
                // the following did not help:
                //accountInfoFormPanel.render();
                //accountInfoFormPanel.update();
            },
            failure: function() {
                 Ext.MessageBox.alert('Ajax failure', 'get_reebill_services request failed');
            },
        });
        */

        // finally, update the status bar with current selection
        updateStatusbar(selected_account, selected_sequence, 0);
    }
}



// TODO: move this code to an area adjacent to the grid
/**
 * Custom function used for column renderer
 * @param {Object} val
 */
function change(val){
    if(val > 0){
        return '<span style="color:green;">' + val + '</span>';
    }else if(val < 0){
        return '<span style="color:red;">' + val + '</span>';
    }
    return val;
}

/**
 * Custom function used for column renderer
 * @param {Object} val
 */
function pctChange(val){
    if(val > 0){
        return '<span style="color:green;">' + val + '%</span>';
    }else if(val < 0){
        return '<span style="color:red;">' + val + '%</span>';
    }
    return val;
}


/**
* Used by Ajax calls to block the UI
* by setting global Ajax listeners for the duration
* of the call.
* Since there is only one block to the UI and possibly
* more than one Ajax call, we keep a counter.
var blockUICounter = 0;

function registerAjaxEvents()
{
    Ext.Ajax.addListener('beforerequest', this.showSpinnerBeforeRequest, this);
    Ext.Ajax.addListener('requestcomplete', this.hideSpinnerRequestComplete, this);
    Ext.Ajax.addListener('requestexception', this.hideSpinnerRequestException, this);
    Ext.Ajax.addListener('requestaborted', this.hideSpinnerRequestAborted, this);
}

function unregisterAjaxEvents()
{
    Ext.Ajax.removeListener('beforerequest', this.showSpinner, this);
    Ext.Ajax.removeListener('requestcomplete', this.hideSpinner, this);
    Ext.Ajax.removeListener('requestexception', this.hideSpinnerException, this);
    Ext.Ajax.removeListener('requestaborted', this.hideSpinnerRequestAborted, this);
}

function showSpinnerBeforeRequest(conn, options)
{
    //console.log("showSpinnerBeforeRequest " + blockUICounter)
    blockUICounter++;
    Ext.Msg.show({title: "Please Wait...", closable: false});
}

function hideSpinnerRequestComplete(conn, options)
{
    blockUICounter--;
    //console.log("hideSpinnerRequestComplete " + blockUICounter)
    if (!blockUICounter) {
        Ext.Msg.hide();
    }
}

function hideSpinnerRequestException(conn, response, options)
{
    blockUICounter--;
    //console.log("hideSpinnerRequestException " + blockUICounter)
    if (!blockUICounter) {
        Ext.Msg.hide();
    }
}

function hideSpinnerRequestAborted(conn, response, options)
{
    blockUICounter--;
    //console.log("hideSpinnerRequestAborted " + blockUICounter)
    if (!blockUICounter) {
        Ext.Msg.hide();
    }
}
*/


var NO_UTILBILL_SELECTED_MESSAGE = '<div style="display: block; margin-left: auto; margin-right: auto;"><table style="height: 100%; width: 100%;"><tr><td style="text-align: center;"><img src="select_utilbill.png"/></td></tr></table></div>';
var NO_UTILBILL_FOUND_MESSAGE = '<div style="display: block; margin-left: auto; margin-right: auto;"><table style="height: 100%; width: 100%;"><tr><td style="text-align: center;"><img src="select_utilbill_notfound.png"/></td></tr></table></div>';
var NO_REEBILL_SELECTED_MESSAGE = '<div style="display: block; margin-left: auto; margin-right: auto;"><table style="height: 100%; width: 100%;"><tr><td style="text-align: center;"><img src="select_reebill.png"/></td></tr></table></div>';
var NO_REEBILL_FOUND_MESSAGE = '<div style="display: block; margin-left: auto; margin-right: auto;"><table style="height:100%; width: 100%;"><tr><td style="text-align: center;"><img src="select_reebill_notfound.png"/></td></tr></table></div>';
var LOADING_MESSAGE = '<div style="display: block; margin-left: auto, margin-right: auto;"><table style="height: 100%; width: 100%;"><tr><td style="text-align: center;"><img src="rotologo_white.gif"/></td></tr></table></div>';

// TODO: 17613609  Need to show bill image, error not found image, error does not exist image
function getImageBoxHTML(url, label, idPrefix, errorHTML) {
    if (url) {
        // TODO default menu selection
        return {tag: 'img', src: url, width: '100%', id: idPrefix + 'image'}
    } else {
        return {tag: 'div', id: idPrefix + 'imagebox', children: [{tag: 'div', html: errorHTML,
            id: 'utilbillimage'}] };
    }
}

function loadDashboard()
{
    // pass configuration information to containing webpage
    // 'UNSPECIFIED' is expanded to a version string by deployment script
    var SKYLINE_VERSIONINFO="UNSPECIFIED"
    var SKYLINE_DEPLOYENV="UNSPECIFIED"
    versionInfo = Ext.get('SKYLINE_VERSIONINFO');
    versionInfo.update(SKYLINE_VERSIONINFO);
    deployEnv = Ext.get('SKYLINE_DEPLOYENV');
    deployEnv.update(SKYLINE_DEPLOYENV);

    title = Ext.get('pagetitle');
    title.update("Skyline ReeBill - " + SKYLINE_DEPLOYENV)

    // show username & logout link in the footer
    var logoutLink = '<a href="http://' + location.host + '/reebill/logout">log out</a>';

    var usernameDataConn = new Ext.data.Connection({
        url: 'http://' + location.host + '/reebill/getUsername',
    });
    usernameDataConn.autoAbort = true;
    usernameDataConn.disableCaching = true;

    usernameDataConn.request({
        success: function(result, request) {
            // check success status
            var jsonData = Ext.util.JSON.decode(result.responseText);
            // handle failure if needed
            var username = jsonData['username'];
            Ext.DomHelper.overwrite('LOGIN_INFO',
                "You're logged in as <b>" + username + "</b>; " + logoutLink)
        },
        failure: function() {
             Ext.MessageBox.alert('Ajax failure', 'http://' + location.host + '/getUsername');
        },
    });
}<|MERGE_RESOLUTION|>--- conflicted
+++ resolved
@@ -3507,7 +3507,6 @@
         URSRSIStore.setBaseParam("service", Ext.getCmp('service_for_charges').getValue());
         URSRSIStore.setBaseParam("account", selected_account);
         URSRSIStore.setBaseParam("sequence", selected_sequence);
-
     });
 
     // fired when the datastore has completed loading
@@ -5690,10 +5689,6 @@
         deleteButton.setDisabled(sequence == null || ! (isLastSequence &&
                 record.data.max_version == 0) && (record.data.issued == true ||
                 (prevRecord != null && prevRecord.data.issued == false)));
-<<<<<<< HEAD
-=======
-
->>>>>>> ce53cb32
         // new version button requires selected issued reebill
         versionButton.setDisabled(sequence == null || record.data.issued == false);
 
