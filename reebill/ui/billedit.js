var DEFAULT_RESOLUTION = 100; 

/*
* Test Code.  TODO 25495769: externalize it into a separate file which can be selectively included to troubleshoot.
*/
// Ext 4 fires events when ajax is aborted
// so this is an Ext 3 workaround
/*
Ext.Ajax.addEvents({requestaborted:true});
Ext.override(Ext.data.Connection, {
    abort : function(transId){
        if(transId || this.isLoading()){
            Ext.lib.Ajax.abort(transId || this.transId);
            this.fireEvent('requestaborted', this, this.transId);
        }
    }
});
Ext.Ajax.addListener('beforerequest', function (conn, request) {
        console.log("beforerequest");
        console.log(conn);
        console.log(request);
    }, this);
Ext.Ajax.addListener('requestcomplete', function (conn, request) {
        console.log("requestcomplete");
        console.log(conn);
        console.log(request);
    }, this);
Ext.Ajax.addListener('requestexception', function (conn, request) {
        console.log("requestexception");
        console.log(conn);
        console.log(request);
    }, this);
Ext.Ajax.addListener('requestaborted', function (conn, request) {
        console.log("requestaborted");
        console.log(conn);
        console.log(request);
    }, this);
*/

function renderWidgets()
{
    //registerAjaxEvents();
    // global ajax timeout
    Ext.Ajax.timeout = 960000; //16 minutes

    // global declaration of account and sequence variable
    // these variables are updated by various UI's and represent
    // the current Reebill Account-Sequence being acted on
    var selected_account = null;
    var selected_sequence = null;

    // handle global success:false responses
    Ext.util.Observable.observeClass(Ext.data.Connection); 
    Ext.data.Connection.on('requestcomplete', function(dataconn, response) { 
        try {
            var jsonData = Ext.util.JSON.decode(response.responseText);
            // handle the various failure modes
            if (jsonData.success == false) {
                if (jsonData.errors.reason == "No Session") {
                    console.log("Not logged in, redirecting");
                    Ext.MessageBox.alert("Authentication", "Not logged in, or session expiration", function(){ document.location = "../"});
                } else {
                    // turn on to log application failures
                    //console.log(response.responseText);
                }
                
            }

        } catch (e) {
            console.log("Unexpected failure while processing requestcomplete");
            console.log(response)
            // TODO: evaluate response to see if the object is well formed
            Ext.MessageBox.alert("Unexpected failure while processing requestcomplete: " + response.responseText);
        }
    });

    // pass configuration information to containing webpage
    var SKYLINE_VERSIONINFO="UNSPECIFIED"
    var SKYLINE_DEPLOYENV="UNSPECIFIED"
    versionInfo = Ext.get('SKYLINE_VERSIONINFO');
    versionInfo.update(SKYLINE_VERSIONINFO);
    deployEnv = Ext.get('SKYLINE_DEPLOYENV');
    deployEnv.update(SKYLINE_DEPLOYENV);

    // show username & logout link in the footer
    var logoutLink = '<a href="http://' + location.host + '/reebill/logout">log out</a>';
    Ext.Ajax.request({
        url: 'http://' + location.host + '/reebill/getUsername',
        success: function(result, request) {
            // check success status
            var jsonData = Ext.util.JSON.decode(result.responseText);
            var username = jsonData['username'];
            Ext.DomHelper.overwrite('LOGIN_INFO',
                "You're logged in as <b>" + username + "</b>; " + logoutLink)
            // handle failure if needed
        },
        failure: function() {
             Ext.MessageBox.alert('Ajax failure', 'http://' + location.host + '/getUsername');
        },
        disableCaching: true,
    });

    title = Ext.get('pagetitle');
    title.update("Skyline ReeBill - " + SKYLINE_DEPLOYENV)

    // ToDo: 5204832 state support for grid
    //Ext.state.Manager.setProvider(new Ext.state.CookieProvider());

    // set a variety of patterns for Date Pickers
    Date.patterns = {
        ISO8601Long:"Y-m-d H:i:s",
        ISO8601Short:"Y-m-d",
        ShortDate: "n/j/Y",
        LongDate: "l, F d, Y",
        FullDateTime: "l, F d, Y g:i:s A",
        MonthDay: "F d",
        ShortTime: "g:i A",
        LongTime: "g:i:s A",
        SortableDateTime: "Y-m-d\\TH:i:s",
        UniversalSortableDateTime: "Y-m-d H:i:sO",
        YearMonth: "F, Y"
    };



    ////////////////////////////////////////////////////////////////////////////
    // Upload tab
    //
    //
    
    // box to display bill images
    var utilBillImageBox = new Ext.Panel({
        collapsible: true,
        // content is initially just a message saying no image is selected
        // (will be replaced with an image when the user chooses a bill)
        html: {tag: 'div', id: 'utilbillimagebox', children: [{tag: 'div', html: NO_UTILBILL_SELECTED_MESSAGE,
            id: 'utilbillimage'}] },
        autoScroll: true,
        region: 'west',
        width: 300,
    });
    var reeBillImageBox = new Ext.Panel({
        collapsible: true,
        collapsed: true,
        // content is initially just a message saying no image is selected
        // (will be replaced with an image when the user chooses a bill)
        html: {tag: 'div', id: 'reebillimagebox', children: [{tag: 'div', html: NO_REEBILL_SELECTED_MESSAGE,
            id: 'reebillimage'}] },
        autoScroll: true,
        region: 'east',
        width: 300,
    });

    // account field
    var upload_account = new Ext.form.TextField({
        fieldLabel: 'Account',
            name: 'account',
            width: 200,
            allowBlank: false,
            readOnly: true
    });
    // date fields
    var upload_begin_date = new Ext.form.DateField({
        fieldLabel: 'Begin Date',
            name: 'begin_date',
            width: 90,
            allowBlank: false,
            format: 'Y-m-d'
    });
    var upload_end_date = new Ext.form.DateField({
        fieldLabel: 'End Date',
            name: 'end_date',
            width: 90,
            allowBlank: false,
            format: 'Y-m-d'
    });

    // buttons
    var upload_reset_button = new Ext.Button({
        text: 'Reset',
        handler: function() {this.findParentByType(Ext.form.FormPanel).getForm().reset(); }
    });
    var upload_submit_button = new Ext.Button({
        text: 'Submit',
        handler: saveForm
    });

    var upload_form_panel = new Ext.form.FormPanel({
        fileUpload: true,
        title: 'Upload Bill',
        url: 'http://'+location.host+'/reebill/upload_utility_bill',
        frame:true,
        bodyStyle: 'padding: 10px 10px 0 10px;',
        defaults: {
            anchor: '95%',
            //allowBlank: false,
            msgTarget: 'side'
        },

        items: [
            upload_account,
            upload_begin_date,
            upload_end_date,
            //file_chooser - defined in FileUploadField.js
            {
                xtype: 'fileuploadfield',
                id: 'form-file',
                emptyText: 'Select a file to upload',
                name: 'file_to_upload',
                buttonText: 'Choose file...',
                buttonCfg: { width:80 },
                allowBlank: true
                //disabled: true
            },
        ],

        buttons: [upload_reset_button, upload_submit_button],
    });



    var initialutilbill =  {
        rows: [
        ]
    };

    var utilbillReader = new Ext.data.JsonReader({
        // metadata configuration options:
        // there is no concept of an id property because the records do not have identity other than being child charge nodes of a charges parent
        //idProperty: 'id',
        root: 'rows',

        // the fields config option will internally create an Ext.data.Record
        // constructor that provides mapping for reading the record data objects
        fields: [
            // map Record's field to json object's key of same name
            {name: 'name', mapping: 'name'},
            {name: 'account', mapping: 'account'},
            {name: 'period_start', mapping: 'period_start'},
            {name: 'period_end', mapping: 'period_end'},
            {name: 'sequence', mapping: 'sequence'},
            {name: 'state', mapping: 'state'},
        ]
    });

    var utilbillWriter = new Ext.data.JsonWriter({
        encode: true,
        // write all fields, not just those that changed
        writeAllFields: true 
    });

    var utilbillStoreProxy = new Ext.data.HttpProxy({
        method: 'GET',
        prettyUrls: false,
        url: 'http://'+location.host+'/reebill/utilbill_grid',
    });

    var utilbillGridStore = new Ext.data.JsonStore({
        proxy: utilbillStoreProxy,
        autoSave: true,
        reader: utilbillReader,
        writer: utilbillWriter,
        autoSave: true,
        autoLoad: {params:{start: 0, limit: 25}},
        // won't be updated when combos change, so do this in event
        // perhaps also can be put in the options param for the ajax request
        baseParams: { account:"none"},
        paramNames: {start: 'start', limit: 'limit'},
        data: initialutilbill,
        root: 'rows',
        totalProperty: 'results',
        // defaults to id? probably should explicity state it until we are ext experts
        //idProperty: 'sequence',
        fields: [
        {name: 'name'},
        {name: 'account'},
        {
            name: 'period_start', 
            type: 'date',
            dateFormat: 'Y-m-d'
        },
        {   
            name: 'period_end',
            type: 'date',
            dateFormat: 'Y-m-d'
        },
        {name: 'sequence'},
        {name: 'state'},
        {name: 'editable'},
        ],
    });

    utilbillGridStore.on('load', function (store, records, options) {
        // the grid is disabled by the panel that contains it  
        // prior to loading, and must be enabled when loading is complete
        utilbillGrid.setDisabled(false);
    });

    var utilbillColModel = new Ext.grid.ColumnModel(
    {
        columns:[{
                id: 'name',
                header: 'Name',
                dataIndex: 'name',
                width:300,
            },
            new Ext.grid.DateColumn({
                header: 'Start Date',
                dataIndex: 'period_start',
                dateFormat: 'Y-m-d',
                editable: true,
                editor: new Ext.form.DateField({allowBlank: false, format: 'Y-m-d'})
            }),
            new Ext.grid.DateColumn({
                header: 'End Date',
                dataIndex: 'period_end',
                dateFormat: 'Y-m-d',
                editable: true,
                editor: new Ext.form.DateField({allowBlank: false, format: 'Y-m-d'})
            }),
            {
                id: 'sequence',
                header: 'Sequence',
                dataIndex: 'sequence',
            },
            {
                id: 'state',
                header: 'State',
                dataIndex: 'state',
            },
        ],
    });


    // put this by the other dataconnection instantiations
    var utilbillImageDataConn = new Ext.data.Connection({
        url: 'http://' + location.host + '/reebill/getUtilBillImage',
    });
    utilbillImageDataConn.autoAbort = true;

    // in the mail tab
    var utilbillGrid = new Ext.grid.EditorGridPanel({
        flex: 1,
        bbar: new Ext.PagingToolbar({
            // TODO: constant
            pageSize: 25,
            store: utilbillGridStore,
            displayInfo: true,
            displayMsg: 'Displaying {0} - {1} of {2}',
            emptyMsg: "No Utility Bills to display",
        }),
        colModel: utilbillColModel,
        selModel: new Ext.grid.RowSelectionModel({singleSelect: false}),
        store: utilbillGridStore,
        enableColumnMove: false,
        frame: true,
        collapsible: true,
        animCollapse: false,
        stripeRows: true,
        viewConfig: {
            // doesn't seem to work
            forceFit: true,
        },
        title: 'Utility Bills',
        clicksToEdit: 2,
        selModel: new Ext.grid.RowSelectionModel({
            singleSelect: true,
            listeners: {
                rowselect: function (selModel, index, record) {

                    // a row was selected in the UI, update subordinate ReeBill Data
                    if (record.data.sequence != null) {
                        loadReeBillUIForSequence(record.data.account, record.data.sequence);
                    }
                    // convert the parsed date into a string in the format expected by the back end
                    var formatted_begin_date_string = record.data.period_start.format('Y-m-d');
                    var formatted_end_date_string = record.data.period_end.format('Y-m-d');


                    // image rendering resolution
                    var menu = document.getElementById('billresolutionmenu');
                    if (menu) {
                        resolution = menu.value;
                    } else {
                        resolution = DEFAULT_RESOLUTION;
                    }

                    
                    // ajax call to generate image, get the name of it, and display it in a
                    // new window
                    if (record.data.state == 'Final' || record.data.state == 'Utility Estimated') {

                        utilbillImageDataConn.request({
                            params: {account: record.data.account, begin_date: formatted_begin_date_string,
                                end_date: formatted_end_date_string, resolution: resolution},
                            success: function(result, request) {
                                var jsonData = null;
                                try {
                                    jsonData = Ext.util.JSON.decode(result.responseText);
                                    var imageUrl = '';
                                    if (jsonData.success == true) {
                                        imageUrl = 'http://' + location.host + '/utilitybillimages/' + jsonData.imageName;
                                    }
                                    // TODO handle failure if needed
                                    Ext.DomHelper.overwrite('utilbillimagebox',
                                        getImageBoxHTML(imageUrl, 'Utility bill',
                                        'utilbill', NO_UTILBILL_SELECTED_MESSAGE),
                                        true);
                                } catch (err) {
                                    Ext.MessageBox.alert('getutilbillimage ERROR', err);
                                }
                            },
                            // this is called when the server returns 500 as well as when there's no response
                            failure: function () {
                                Ext.MessageBox.alert('Ajax failure');
                            },
                            disableCaching: true,
                        });

                        // while waiting for the ajax request to finish, show a
                        // loading message in the utilbill image box
                        Ext.DomHelper.overwrite('utilbillimagebox', {tag: 'div',
                                html: LOADING_MESSAGE, id: 'utilbillimage'}, true);
                    }
                }
            }
        }),
    });

    utilbillGrid.getSelectionModel().on('selectionchange', function(sm){
        //utilbillGrid.getTopToolbar().findById('utilbillInsertBtn').setDisabled(sm.getCount() <1);
    });
  
    // grid's data store callback for when data is edited
    // when the store backing the grid is edited, enable the save button
    utilbillGridStore.on('update', function(){
        //utilbillGrid.getTopToolbar().findById('utilbillSaveBtn').setDisabled(false);
    });

    utilbillGridStore.on('beforesave', function() {
        utilbillGridStore.setBaseParam("account", selected_account);
    });

    // disallow rowediting of utility bills that are associated to reebills
    utilbillGrid.on('beforeedit', function(e) {
        if (!e.record.data.editable) {
            Ext.Msg.alert("Utility bill date ranges cannot be edited once associated to a ReeBill.");
            return false;
        }

    });

          
    ////////////////////////////////////////////////////////////////////////////
    // ReeBill Tab
    //

    // Select ReeBill

    /*
    var accountsStore = new Ext.data.JsonStore({
        // store configs
        autoDestroy: true,
        autoLoad: true,
        url: 'http://'+location.host+'/reebill/listAccounts',
        storeId: 'accountsStore',
        root: 'rows',
        idProperty: 'account',
        fields: ['account', 'name'],
    });
    */

    /*var accountCombo = new Ext.form.ComboBox({
        store: accountsStore,
        fieldLabel: 'Account',
        displayField:'name',
        valueField:'account',
        typeAhead: true,
        triggerAction: 'all',
        emptyText:'Select...',
        selectOnFocus:true,
        readOnly: true,
        width: 150,

    });*/

    var sequencesStore = new Ext.data.JsonStore({
        // store configs
        autoDestroy: true,
        autoLoad:false,
        url: 'http://'+location.host+'/reebill/listSequences',
        storeId: 'sequencesStore',
        root: 'rows',
        idProperty: 'sequence',
        fields: ['sequence', 'issued'],
    });

    sequencesStore.on('load', function() {
        // select() is the right way to do this but it only works when the list
        // is "expanded", whatever this means
        //sequenceCombo.setValue(""+(sequencesStore.getTotalCount()));
        //loadReeBillUIForSequence(selected_account, selected_sequence);
    });

    /*var sequenceCombo = new Ext.form.ComboBox({
        store: sequencesStore,
        fieldLabel: 'Sequence',
        displayField:'sequence',
        typeAhead: true,
        triggerAction: 'all',
        emptyText:'Select...',
        selectOnFocus:true,
        width: 150,
    });*/

    // forms for calling bill process operations
    var billOperationButton = new Ext.SplitButton({
        text: 'Process Bill',
        handler: allOperations, // handle a click on the button itself
        menu: new Ext.menu.Menu({
            items: [
                // these items will render as dropdown menu items when the arrow is clicked:
                {text: 'Roll Period', handler: rollOperation},
                {text: 'Bind RE&E Offset', handler: bindREEOperation},
                {text: 'Compute Bill', handler: bindRSOperation},
                {text: 'Attach Utility Bills to Reebill', handler: attachOperation},
                {text: 'Render', handler: renderOperation},
            ]
        })
    });

    var deleteButton = new Ext.Button({
        text: 'Delete selected reebill',
        //disabled: true, // TODO should be disabled when there's no reebill selected or the currently-selected bill is not deletable
        handler: function() {
            // TODO integerate this into the ajax request canceling/delaying system
            var deleteBillRequest = Ext.Ajax.request({
                url: 'http://' + location.host + '/reebill/delete_reebill',
                params: {
                    account: selected_account,
                    sequence: selected_sequence
                },
                success: function(result, request) {
                    var jsonData = null;
                    try {
                        jsonData = Ext.util.JSON.decode(result.responseText);
                        var imageUrl = '';
                        if (jsonData.success == true) {
                            // TODO reload a lot of stuff?
                        }
                        // handle failure if needed
                    } catch (err) {
                        Ext.MessageBox.alert('delete reebill ERROR', err);
                    }
                },
                // this is called when the server returns 500 as well as when there's no response
                failure: function() { Ext.MessageBox.alert('Ajax failure', 'delete reebill'); },
                disableCaching: true,
            });
        }
    })

    /*var reebillFormPanel = new Ext.form.FormPanel({
        title: 'Select ReeBill',
        frame:true,
        bodyStyle: 'padding: 10px 10px 0 10px;',
        defaults: {
            anchor: '95%',
            allowBlank: false,
            msgTarget: 'side',
        },
        items: [
            new Ext.form.ComboBox({
                id: 'service_for_charges',
                fieldLabel: 'Service',
                triggerAction: 'all',
                store: ['Gas', 'Electric'],
                value: 'Gas',
            }),
            accountCombo,
            sequenceCombo,
            billOperationButton,
            deleteButton,
        ],
    });*/

    // event to link the account to the bill combo box
    /*accountCombo.on('select', function(combobox, record, index) {
        sequencesStore.setBaseParam('account', record.data.account);
        sequencesStore.load();
    });*/

    // fired when the customer bill combo box is selected
    // because a customer account and bill has been selected, load 
    // the bill document.  Follow loadReeBillUI() for additional details
    // ToDo: do not allow selection change if store is unsaved
    /*sequenceCombo.on('select', function(combobox, record, index) {
        loadReeBillUIForSequence(selected_account, record.data.sequence);
    });*/

    var initialReebill =  {
        rows: [
        ]
    };

    var reeBillReader = new Ext.data.JsonReader({
        // metadata configuration options:
        // there is no concept of an id property because the records do not have identity other than being child charge nodes of a charges parent
        //idProperty: 'id',
        root: 'rows',

        // the fields config option will internally create an Ext.data.Record
        // constructor that provides mapping for reading the record data objects
        fields: [
            // map Record's field to json object's key of same name
            {name: 'sequence', mapping: 'sequence'},
        ]
    });

    var reeBillWriter = new Ext.data.JsonWriter({
        encode: true,
        // write all fields, not just those that changed
        writeAllFields: true 
    });

    var reeBillStoreProxy = new Ext.data.HttpProxy({
        method: 'GET',
        prettyUrls: false,
        url: 'http://'+location.host+'/reebill/reebill',
    });

    var reeBillStore = new Ext.data.JsonStore({
        proxy: reeBillStoreProxy,
        autoSave: false,
        reader: reeBillReader,
        writer: reeBillWriter,
        autoSave: true,
        autoLoad: {params:{start: 0, limit: 25}},
        // won't be updated when combos change, so do this in event
        // perhaps also can be put in the options param for the ajax request
        baseParams: { account:"none"},
        paramNames: {start: 'start', limit: 'limit'},
        data: initialReebill,
        root: 'rows',
        totalProperty: 'results',
        //idProperty: 'sequence',
        fields: [
            {name: 'sequence'},
        ],
    });

    var reeBillColModel = new Ext.grid.ColumnModel(
    {
        columns: [
            {
                header: 'Sequence',
                sortable: true,
                dataIndex: 'sequence',
                editor: new Ext.form.TextField({allowBlank: true})
            },
        ]
    });

    // TODO 25418527: Figure why the fuck each item in the toolbar has to be wrapped by a panel
    // so as to not overlap.
    var reeBillToolbar = new Ext.Toolbar(
    {
        items: [
            {
                xtype: 'panel',
                width: 200,
                items: [
                    // TODO:21046353 
                    new Ext.form.ComboBox({
                        id: 'service_for_charges',
                        fieldLabel: 'Service',
                        triggerAction: 'all',
                        store: ['Gas', 'Electric'],
                        value: 'Gas',
                        width: 200,
                    }),
                ],
            },
            { xtype: 'tbseparator' },
            /*{
                xtype: 'panel',
                items: [
                    accountCombo,
                ],
            },
            { xtype: 'tbseparator' },*/
            {
                xtype: 'panel',
                items: [
                    billOperationButton,
                ],
            },
            { xtype: 'tbseparator' },
            {
                xtype: 'panel',
                items: [
                    deleteButton,
                ],
            },
        ]
    });

    var reeBillGrid = new Ext.grid.EditorGridPanel({
        flex: 1,
        tbar: reeBillToolbar,
        bbar: new Ext.PagingToolbar({
            // TODO: constant
            pageSize: 25,
            store: reeBillStore,
            displayInfo: true,
            displayMsg: 'Displaying {0} - {1} of {2}',
            emptyMsg: "No ReeBills to display",
        }),
        colModel: reeBillColModel,
        selModel: new Ext.grid.RowSelectionModel({
            singleSelect: true,
            listeners: {
                rowselect: function (selModel, index, record) {
                    loadReeBillUIForSequence(selected_account, record.data.sequence);
                }
            }
        }),
        store: reeBillStore,
        enableColumnMove: false,
        frame: true,
        collapsible: true,
        animCollapse: false,
        stripeRows: true,
        viewConfig: {
            // doesn't seem to work
            forceFit: true,
        },
        title: 'ReeBills',
        clicksToEdit: 2
    });

    reeBillGrid.getSelectionModel().on('selectionchange', function(sm){
    });
  
    // grid's data store callback for when data is edited
    // when the store backing the grid is edited, enable the save button
    reeBillStore.on('update', function(){
    });

    reeBillStore.on('beforesave', function() {
        //reebillStore.setBaseParam("account", selected_account);
    });


    /////////////////////////////////////////////////////
    // Functions for ReeBill Structure Editor event

    // uses ajax to edit reebill structure
    // three operations use this: insert a new node, delete a node and edit a node
    // for the edit a node operation, the newly edited value is also passed in
    function editReeBillStructureNode(action, new_text)
    {
        var cmp = Ext.getCmp('reeBillEditorTree');
        var selNode = cmp.getSelectionModel().getSelectedNode();
        if (selNode == null || selNode.parentNode == null) {
            Ext.Msg.alert("No node selected.")
            return; 
        }

        // so that we can track the parent in case selNode is to be removed 
        var parentNode = selNode.parentNode;

        // determine if we have enough information to act on this node
        if (!("service" in selNode.attributes && "account" in selNode.attributes 
            && "sequence" in selNode.attributes && "node_type" in selNode.attributes
            && "node_key" in selNode.attributes && "text" in selNode.attributes)) {

            Ext.Msg.alert("Selected node uneditable.")
            return;
        }

        // TODO: 22792659 disabled widgets have to be reenabled if there is an exception 
        cmp.disable();

        Ext.Ajax.request({
            url: 'http://'+location.host+'/reebill/' + action,
            params: { 
                // note, we dont pass in selNode.id. This is because the unique id's
                // are only used by the client side gui code.
                'service': selNode.attributes.service,
                'account': selNode.attributes.account,
                'sequence': selNode.attributes.sequence,
                'node_type': selNode.attributes.node_type,
                'node_key': selNode.attributes.node_key,
                // if a new value was passed in, update to this new value
                'text': new_text == null ? selNode.attributes.text : new_text,
            },
            disableCaching: true,
            success: function(result, request) {
                var jsonData = null;
                try {
                    jsonData = Ext.util.JSON.decode(result.responseText);
                    if (jsonData.success == false) {
                        // handle failure here if necessary
                    } else {
                        if (action == 'insert_reebill_sibling_node') {
                            var newNode = jsonData.node
                            // TreePanel will fire insert event
                            parentNode.appendChild(newNode);
                        } else if (action == 'delete_reebill_node') {
                            selNode.remove(true);
                        } else if (action == 'update_reebill_node') {
                            var updatedNode = jsonData.node
                            parentNode.replaceChild(updatedNode,selNode);  
                        }
                    }
                } catch (err) {
                    Ext.MessageBox.alert('ERROR', 'Local:  '+ err + ' Remote: ' + result.responseText);
                }

                cmp.enable();
                // TODO:  22827425 expand after edit - seems an exception is thrown in ext here
                //parentNode.expandChildNodes();
            },
            failure: function () {
                Ext.Msg.alert("Edit ReeBill Request Failed.");
                cmp.enable();
            }
        });
    }

    function configureReeBillEditor(account, sequence)
    {

        var reeBillTab = tabPanel.getItem('reeBillTab');

        var reeBillEditorTree = Ext.getCmp('reeBillEditorTree');

        // lazily create it if it does not exist
        if (reeBillEditorTree === undefined) {

            var reeBillEditorTreeToolbar = new Ext.Toolbar({
                
                items: [
                    {
                        xtype: 'button',

                        // ref places a name for this component into the grid so it may be referenced as aChargesGrid.insertBtn...
                        id: 'nodeInsertBtn',
                        iconCls: 'icon-add',
                        text: 'Insert',
                        disabled: false,
                        handler: function() {
                            editReeBillStructureNode('insert_reebill_sibling_node', null);
                        },
                    },{
                        xtype: 'tbseparator'
                    },{
                        xtype: 'button',
                        // ref places a name for this component into the grid so it may be referenced as aChargesGrid.removeBtn...
                        id: 'nodeRemoveBtn',
                        iconCls: 'icon-delete',
                        text: 'Remove',
                        disabled: false,
                        handler: function() {
                            editReeBillStructureNode('delete_reebill_node', null);
                        },
                    }
                ]
            });

            onTreeNodeDblClick = function(n) {
                reeBillEditorTreeEditor.editNode = n;
                reeBillEditorTreeEditor.startEdit(n.ui.textNode);
            }

            var reeBillEditorTreeLoader = new Ext.tree.TreeLoader({
                dataUrl:'http://'+location.host+'/reebill/reebill_structure_editor',
                // defaults to true
                clearOnLoad: true,
            });

            reeBillEditorTree = new Ext.tree.TreePanel({
                id: 'reeBillEditorTree',
                title: 'ReeBill Structure Editor',
                frame: true,
                animate: true, 
                autoScroll: true,
                loader: reeBillEditorTreeLoader,
                enableDD: false,
                containerScroll: true,
                autoWidth: true,
                dropConfig: {appendOnly: true},
                tbar: reeBillEditorTreeToolbar,
                listeners: {
                    dblclick: onTreeNodeDblClick,
                }
            });

            
            // add a tree sorter in folder mode
            new Ext.tree.TreeSorter(reeBillEditorTree, {folderSort:true});
            
            // set the root node
            var reeBillEditorTreeRoot = new Ext.tree.AsyncTreeNode({
                id:'reeBillEditorTreeRoot',
                text: 'ReeBill', 
                draggable:false, // disable root node dragging
            });

            reeBillEditorTree.setRootNode(reeBillEditorTreeRoot);

            //this causes the treeloader to fire a request
            //since we want to lazily create things, don't fire a load request
            //reeBillEditorTreeRoot.expand(false, /*no anim*/ false);

            onTreeEditComplete = function(treeEditor, n, o) {
                //o - oldValue
                //n - newValue
                editReeBillStructureNode('update_reebill_node', n)
            }

            var reeBillEditorTreeEditor = new Ext.tree.TreeEditor(reeBillEditorTree, {}, {
                cancelOnEsc: true,
                completeOnEnter: true,
                selectOnFocus: true,
                allowBlank: false,
                listeners: {
                    complete: onTreeEditComplete
                }
            });

            reeBillTab.add(reeBillEditorTree);
        }

        var loader = reeBillEditorTree.getLoader();

        // cancel ajax if it is running
        if (loader.isLoading()) {
            console.log("Aborting structure editor ajax");
            loader.abort();
        }

        // widgets have been lazily instantiated, now go load them.
        loader.baseParams.account = account;
        loader.baseParams.sequence = sequence;
        loader.load(reeBillEditorTree.root);

    }

    function configureAddressForm(account, sequence, addresses)
    {
        var reeBillTab = tabPanel.getItem('reeBillTab');

        var addressFormPanel = Ext.getCmp('billingAddressFormPanel');

        // lazily create it if it does not exist
        if (addressFormPanel === undefined) {
            addressFormPanel = new Ext.FormPanel(
            {
                id: 'billingAddressFormPanel',
                title: 'Billing Address',
                header: true,
                url: 'http://'+location.host+'/reebill/set_addresses',
                border: false,
                frame: true,
                flex: 1,
                bodyStyle:'padding:10px 10px 0px 10px',
                defaults: {
                    anchor: '-20',
                    allowBlank: false,
                },
                items:[], 
                buttons: 
                [
                    // TODO: the save button is generic in function, refactor
                    {
                        text   : 'Save',
                        handler: saveForm
                    },{
                        text   : 'Reset',
                        handler: function() {
                            var formPanel = this.findParentByType(Ext.form.FormPanel);
                            formPanel.getForm().reset();
                        }
                    }
                ]
            })
            reeBillTab.add(addressFormPanel);
        }

        addressFormPanel.removeAll(true);

        if (addresses) {
            addressFormPanel.add(
            {
                xtype: 'fieldset',
                title: 'Billing Address',
                collapsible: false,
                defaults: {
                    anchor: '-20',
                },
                items: [
                    {
                        xtype: 'textfield',
                        fieldLabel: 'Addressee',
                        name: 'ba_addressee',
                        value: addresses['billing_address']['ba_addressee'],
                    },{
                        xtype: 'textfield',
                        fieldLabel: 'Street',
                        name: 'ba_street1',
                        value: addresses['billing_address']['ba_street1'],
                    },{
                        xtype: 'textfield',
                        fieldLabel: 'City',
                        name: 'ba_city',
                        value: addresses['billing_address']['ba_city'],
                    },{
                        xtype: 'textfield',
                        fieldLabel: 'State',
                        name: 'ba_state',
                        value: addresses['billing_address']['ba_state'],
                    },{
                        xtype: 'textfield',
                        fieldLabel: 'Postal Code',
                        name: 'ba_postal_code',
                        value: addresses['billing_address']['ba_postal_code'],
                    },
                ]
            },{
                xtype: 'fieldset',
                title: 'Service Address',
                collapsible: false,
                defaults: {
                    anchor: '-20',
                },
                items: [
                    {
                        xtype: 'textfield',
                        fieldLabel: 'Addressee',
                        name: 'sa_addressee',
                        value: addresses['service_address']['sa_addressee'],
                    },{
                        xtype: 'textfield',
                        fieldLabel: 'Street',
                        name: 'sa_street1',
                        value: addresses['service_address']['sa_street1'],
                    },{
                        xtype: 'textfield',
                        fieldLabel: 'City',
                        name: 'sa_city',
                        value: addresses['service_address']['sa_city'],
                    },{
                        xtype: 'textfield',
                        fieldLabel: 'State',
                        name: 'sa_state',
                        value: addresses['service_address']['sa_state'],
                    },{
                        xtype: 'textfield',
                        fieldLabel: 'Postal Code',
                        name: 'sa_postal_code',
                        value: addresses['service_address']['sa_postal_code'],
                    },
                ]
            });

            addressFormPanel.doLayout();
        }

        // add base parms for form post
        addressFormPanel.getForm().baseParams = {account: account, sequence: sequence}
    }

    function successResponse(response, options) 
    {
        var o = {};
        try {
            o = Ext.decode(response.responseText);}
        catch(e) {
            alert("Could not decode JSON data");
        }
        if(true !== o.success) {
            Ext.Msg.alert('Error', o.errors.reason + o.errors.details);
        } else {
            loadReeBillUIForSequence(selected_account, selected_sequence);
        }
    }

    function allOperations()
    {
    }

    function bindRSOperation()
    {
        Ext.Ajax.request({
            url: 'http://'+location.host+'/reebill/bindrs',
            params: { 
                account: selected_account,
                sequence: selected_sequence
            },
            disableCaching: true,
            success: successResponse,
            failure: function () {
                alert("Bind RS response fail");
            }
        });
    }

    function bindREEOperation()
    {

        Ext.Ajax.request({
            url: 'http://'+location.host+'/reebill/bindree',
            params: { 
                account: selected_account,
                sequence: selected_sequence
            },
            disableCaching: true,
            success: successResponse,
            failure: function () {
                alert("Bind REE response fail");
            }
        });
    }

    function rollOperation()
    {
        Ext.Ajax.request({
            url: 'http://'+location.host+'/reebill/roll',
            params: { 
                account: selected_account,
                sequence: selected_sequence
            },
            disableCaching: true,
            success: function (response) {
                var o = {};
                try {
                    o = Ext.decode(response.responseText);}
                catch(e) {
                    alert("Could not decode JSON data");
                }
                if(true !== o.success) {
                    Ext.Msg.alert('Error', o.errors.reason + o.errors.details);
                } else {
                    // TODO: pass  functions such as the ones below into successResponse somehow see 14945431 (for being able to re-use successResponse)
                    // a new sequence has been made, so load it for the currently selected account
                    //sequencesStore.load();
                    // TODO:  25419609 load latest sequence after roll
                }
            },
            failure: function () {
                alert("Roll response fail");
            }
        });
    }

    function renderOperation()
    {
        Ext.Ajax.request({
            url: 'http://'+location.host+'/reebill/render',
            params: { 
                account: selected_account,
                sequence: selected_sequence
            },
            disableCaching: true,
            success: successResponse,
            failure: function () {
                alert("Render response fail");
            }
        });
    }

    function attachOperation() {
        /* Finalize association of utilbills with reebill. */
        Ext.Ajax.request({
            url: 'http://'+location.host+'/reebill/attach_utilbills',
            params: {
                account: accountCombo.getValue(),
                sequence: sequenceCombo.getValue(),
                disableCaching: true,
                success: successResponse,
                failure: function() {
                    alert("Attach Utility Bills failed");
                }
            },
        });
    }

    function mailReebillOperation(sequences)
    {
        Ext.Msg.prompt('Recipient', 'Enter comma seperated email addresses:', function(btn, recipients){
            if (btn == 'ok')
            {
                Ext.Ajax.request({
                    url: 'http://'+location.host+'/reebill/mail',
                    params: {
                        account: selected_account,
                        recipients: recipients,
                        sequences: sequences,
                    },
                    disableCaching: true,
                    success: function(response, options) {
                        var o = {};
                        try {
                            o = Ext.decode(response.responseText);}
                        catch(e) {
                            alert("Could not decode JSON data");
                        }
                        if(true !== o.success) {
                            Ext.Msg.alert('Error', o.errors.reason + o.errors.details);
                        } else {
                            Ext.Msg.alert('Success', "mail successfully sent");
                        }
                    },
                    failure: function () {
                        alert("mail response fail");
                    }
                });
            }
        });
    }

    ////////////////////////////////////////////////////////////////////////////
    //
    // Generic form save handler
    // 
    // TODO: 20496293 accept functions to callback on form post success
    function saveForm() 
    {

        //http://www.sencha.com/forum/showthread.php?127087-Getting-the-right-scope-in-button-handler
        var formPanel = this.findParentByType(Ext.form.FormPanel);

        if (formPanel.getForm().isValid()) {

            formPanel.getForm().submit({
                params:{
                    // see baseParams
                }, 
                waitMsg:'Saving...',
                failure: function(form, action) {
                    switch (action.failureType) {
                        case Ext.form.Action.CLIENT_INVALID:
                            Ext.Msg.alert('Failure', 'Form fields may not be submitted with invalid values');
                            break;
                        case Ext.form.Action.CONNECT_FAILURE:
                            Ext.Msg.alert('Failure', 'Ajax communication failed');
                            break;
                        case Ext.form.Action.SERVER_INVALID:
                            Ext.Msg.alert('Failure', action.result.errors.reason + action.result.errors.details);
                        default:
                            Ext.Msg.alert('Failure', action.result.errors.reason + action.result.errors.details);
                    }
                },
                success: function(form, action) {
                    // TODO: 20496293 pass this in as a callback
                    utilbillGrid.getBottomToolbar().doRefresh();
                }
            })

        }else{
            Ext.MessageBox.alert('Errors', 'Please fix form errors noted.');
        }
    }

    //
    ////////////////////////////////////////////////////////////////////////////





    ////////////////////////////////////////////////////////////////////////////
    // Bill Periods tab
    //
    // dynamically create the period forms when a bill is loaded
    //

    function configureUBPeriodsForms(account, sequence, periods)
    {
        var ubPeriodsTab = tabPanel.getItem('ubPeriodsTab');

        ubPeriodsTab.removeAll(true);

        var ubPeriodsFormPanels = [];
        
        for (var service in periods) { 
            var ubPeriodsFormPanel = new Ext.FormPanel({
                id: service + 'UBPeriodsFormPanel',
                title: 'Service ' + service,
                header: true,
                url: 'http://'+location.host+'/reebill/setUBPeriod',
                border: false,
                frame: true,
                labelWidth: 125,
                bodyStyle:'padding:10px 10px 0px 10px',
                items:[], // added by configureUBPeriodsForm()
                buttons: [
                    // TODO: the save button is generic in function, refactor
                    {
                        text   : 'Save',
                        handler: saveForm
                    },{
                        text   : 'Reset',
                        handler: function() {
                            var formPanel = this.findParentByType(Ext.form.FormPanel);
                            formPanel.getForm().reset();
                        }
                    }
                ]
            });

            // add the period date pickers to the form
            ubPeriodsFormPanel.add(
                new Ext.form.DateField({
                    fieldLabel: 'Begin',
                    name: 'begin',
                    value: periods[service].begin,
                    format: 'Y-m-d'
                }),
                new Ext.form.DateField({
                    fieldLabel: 'End',
                    name: 'end',
                    value: periods[service].end,
                    format: 'Y-m-d'
                })
            );

            // add base parms for form post
            ubPeriodsFormPanel.getForm().baseParams = {account: account, sequence: sequence, service:service}

            ubPeriodsFormPanels.push(ubPeriodsFormPanel);

        }
        ubPeriodsTab.add(ubPeriodsFormPanels);
    }

    ////////////////////////////////////////////////////////////////////////////
    // Measured Usage tab
    //
    //
    // create a panel to which we can dynamically add/remove components
    // this panel is later added to the viewport so that it may be rendered


    function configureUBMeasuredUsagesForms(account, sequence, usages)
    {
        var ubMeasuredUsagesTab = tabPanel.getItem('ubMeasuredUsagesTab');

        ubMeasuredUsagesTab.removeAll(true);

        var ubMeasuredUsagesFormPanels = [];

        // for each service
        for (var service in usages)
        {

            // enumerate each meter
            usages[service].forEach(function(meter, index, array)
            {

                var meterFormPanel = new Ext.FormPanel(
                {
                    id: service +'-'+meter.identifier+'-meterReadDateFormPanel',
                    title: 'Meter ' + meter.identifier,
                    header: true,
                    url: 'http://'+location.host+'/reebill/setMeter',
                    border: true,
                    frame: true,
                    labelWidth: 125,
                    bodyStyle:'padding:10px 10px 0px 10px',
                    items:[], // added by configureUBMeasuredUsagesForm()
                    baseParams: null, // added by configureUBMeasuredUsagesForm()
                    autoDestroy: true,
                    layout: 'form',
                    buttons: 
                    [
                        // TODO: the save button is generic in function, refactor
                        {
                            text   : 'Save',
                            handler: saveForm
                        },{
                            text   : 'Reset',
                            handler: function() {
                                var formPanel = this.findParentByType(Ext.form.FormPanel);
                                formPanel.getForm().reset();
                            }
                        }
                    ]
                });

                // add the period date pickers to the form
                meterFormPanel.add(
                    new Ext.form.DateField({
                        fieldLabel: service + ' Prior Read',
                        name: 'priorreaddate',
                        value: meter.prior_read_date,
                        format: 'Y-m-d'
                    }),
                    new Ext.form.DateField({
                        fieldLabel: service + ' Present Read',
                        name: 'presentreaddate',
                        value: meter.present_read_date,
                        format: 'Y-m-d'
                    })
                );

                // add base parms for form post
                meterFormPanel.getForm().baseParams = {account: account, sequence: sequence, service:service, meter_identifier:meter.identifier}

                ubMeasuredUsagesFormPanels.push(meterFormPanel);

                // and each register for that meter
                meter.registers.forEach(function(register, index, array) 
                {
                    if (register.shadow == false)
                    {

                        var registerFormPanel = new Ext.FormPanel(
                        {
                            id: service +'-'+meter.identifier+'-'+ register.identifier+'-meterReadDateFormPanel',
                            title: 'Meter ' + meter.identifier + ' Register ' + register.identifier,
                            header: true,
                            url: 'http://'+location.host+'/reebill/setActualRegister',
                            border: true,
                            frame: true,
                            labelWidth: 125,
                            //bodyStyle:'padding:10px 10px 0px 10px',
                            items:[], // added by configureUBMeasuredUsagesForm()
                            baseParams: null, // added by configureUBMeasuredUsagesForm()
                            autoDestroy: true,
                            //layout: 'form',
                            buttons: 
                            [
                                // TODO: the save button is generic in function, refactor
                                {
                                    text   : 'Save',
                                    handler: saveForm
                                },{
                                    text   : 'Reset',
                                    handler: function() {
                                        var formPanel = this.findParentByType(Ext.form.FormPanel);
                                        formPanel.getForm().reset();
                                    }
                                }
                            ]
                        });

                        // add the period date pickers to the form
                        registerFormPanel.add(
                            new Ext.form.NumberField({
                                fieldLabel: register.identifier,
                                name: 'quantity',
                                value: register.quantity,
                            })
                        );

                        // add base parms for form post
                        registerFormPanel.getForm().baseParams = {account: account, sequence: sequence, service:service, meter_identifier: meter.identifier, register_identifier:register.identifier}

                        ubMeasuredUsagesFormPanels.push(registerFormPanel);
                    }

                })
            })
        }

        ubMeasuredUsagesTab.add(ubMeasuredUsagesFormPanels);
    }


    ////////////////////////////////////////////////////////////////////////////
    // Charges tab
    //


    /////////////////////////////////
    // support for the actual charges

    // initial data loaded into the grid before a bill is loaded
    // populate with data if initial pre-loaded data is desired
    var initialActualCharges = {
        rows: [
        ]
    };

    var aChargesReader = new Ext.data.JsonReader({
        // metadata configuration options:
        // there is no concept of an id property because the records do not have identity other than being child charge nodes of a charges parent
        //idProperty: 'id',
        root: 'rows',

        // the fields config option will internally create an Ext.data.Record
        // constructor that provides mapping for reading the record data objects
        fields: [
            // map Record's field to json object's key of same name
            {name: 'chargegroup', mapping: 'chargegroup'},
            {name: 'rsi_binding', mapping: 'rsi_binding'},
            {name: 'description', mapping: 'description'},
            {name: 'quantity', mapping: 'quantity'},
            {name: 'quantity_units', mapping: 'quantity_units'},
            {name: 'rate', mapping: 'rate'},
            {name: 'rate_units', mapping: 'rate_units'},
            {name: 'total', mapping: 'total', type: 'float'},
            {name: 'processingnote', mapping:'processingnote'},
        ]
    });
    var aChargesWriter = new Ext.data.JsonWriter({
        encode: true,
        // write all fields, not just those that changed
        writeAllFields: true 
    });

    // This proxy is only used for reading charge item records, not writing.
    // This is due to the necessity to batch upload all records. See Grid Editor save handler.
    // We leave the proxy here for loading data as well as if and when records have entity 
    // id's and row level CRUD can occur.

    // make a connections instance so that it may be specifically aborted
    var aChargesStoreProxyConn = new Ext.data.Connection({
        url: 'http://'+location.host+'/reebill/actualCharges',
    })
    var aChargesStoreProxy = new Ext.data.HttpProxy(aChargesStoreProxyConn);

    var aChargesStore = new Ext.data.GroupingStore({
        proxy: aChargesStoreProxy,
        autoSave: false,
        reader: aChargesReader,
        writer: aChargesWriter,
        data: initialActualCharges,
        sortInfo:{field: 'chargegroup', direction: 'ASC'},
        groupField:'chargegroup'
    });

    // grid's data store callback for when data is edited
    // when the store backing the grid is edited, enable the save button
    aChargesStore.on('update', function(){
        aChargesGrid.getTopToolbar().findById('aChargesSaveBtn').setDisabled(false);
    });

    // this event is never fired because we manually save the aCharges
    aChargesStore.on('save', function () {
    });

    aChargesStore.on('beforeload', function () {
        //console.log('aChargesStore beforeload');
    });

    // fired when the datastore has completed loading
    aChargesStore.on('load', function (store, records, options) {
        //console.log('aChargesStore load');
        // the grid is disabled by the panel that contains it  
        // prior to loading, and must be enabled when loading is complete
        // the datastore enables when it is done loading
        aChargesGrid.setDisabled(false);
    });


    var aChargesSummary = new Ext.ux.grid.GroupSummary();

    var aChargesColModel = new Ext.grid.ColumnModel(
    {
        columns: [
            {
                id:'chargegroup',
                header: 'Charge Group',
                width: 160,
                sortable: true,
                dataIndex: 'chargegroup',
                hidden: true 
            }, 
            {
                header: 'RSI Binding',
                width: 75,
                sortable: true,
                dataIndex: 'rsi_binding',
                editor: new Ext.form.TextField({allowBlank: true})
            },
            {
                header: 'Description',
                width: 75,
                sortable: true,
                dataIndex: 'description',
                editor: new Ext.form.TextField({allowBlank: false})
            },
            {
                header: 'Quantity',
                width: 75,
                sortable: true,
                dataIndex: 'quantity',
                editor: new Ext.form.NumberField({decimalPrecision: 5, allowBlank: true})
            },
            {
                header: 'Units',
                width: 75,
                sortable: true,
                dataIndex: 'quantity_units',
                editor: new Ext.form.ComboBox({
                    typeAhead: true,
                    triggerAction: 'all',
                    // transform the data already specified in html
                    //transform: 'light',
                    lazyRender: true,
                    listClass: 'x-combo-list-small',
                    mode: 'local',
                    store: new Ext.data.ArrayStore({
                        fields: [
                            'displayText'
                        ],
                        // TODO: externalize these units
                        data: [['dollars'], ['kWh'], ['ccf'], ['Therms'], ['kWD'], ['KQH'], ['rkVA']]
                    }),
                    valueField: 'displayText',
                    displayField: 'displayText'
                })
                
            },
            {
                header: 'Rate',
                width: 75,
                sortable: true,
                dataIndex: 'rate',
                editor: new Ext.form.NumberField({decimalPrecision: 10, allowBlank: true})
            },
            {
                header: 'Units',
                width: 75,
                sortable: true,
                dataIndex: 'rate_units',
                editor: new Ext.form.ComboBox({
                    typeAhead: true,
                    triggerAction: 'all',
                    // transform the data already specified in html
                    //transform: 'light',
                    lazyRender: true,
                    listClass: 'x-combo-list-small',
                    mode: 'local',
                    store: new Ext.data.ArrayStore({
                        fields: [
                            'displayText'
                        ],
                        // TODO: externalize these units
                        data: [['dollars'], ['cents']]
                    }),
                    valueField: 'displayText',
                    displayField: 'displayText'
                })
            },
            {
                header: 'Total', 
                width: 75, 
                sortable: true, 
                dataIndex: 'total', 
                summaryType: 'sum',
                align: 'right',
                editor: new Ext.form.NumberField({allowBlank: false}),
                renderer: function(v, params, record)
                {
                    return Ext.util.Format.usMoney(record.data.total);
                }
            },
        ]
    });

    var aChargesToolbar = new Ext.Toolbar({
        items: [
            {
                xtype: 'tbseparator'
            },{
                xtype: 'button',

                // ref places a name for this component into the grid so it may be referenced as aChargesGrid.insertBtn...
                id: 'aChargesInsertBtn',
                iconCls: 'icon-add',
                text: 'Insert',
                disabled: true,
                handler: function()
                {
                    aChargesGrid.stopEditing();

                    // grab the current selection - only one row may be selected per singlselect configuration
                    var selection = aChargesGrid.getSelectionModel().getSelected();

                    // make the new record
                    var ChargeItemType = aChargesGrid.getStore().recordType;
                    var defaultData = 
                    {
                        // ok, this is tricky:  the newly created record is assigned the chargegroup
                        // of the selection during the insert.  This way, the new record is added
                        // to the proper group.  Otherwise, if the record does not have the same
                        // chargegroup name of the adjacent record, a new group is shown in the grid
                        // and the UI goes out of sync.  Try this by change the chargegroup below
                        // to some other string.
                        chargegroup: selection.data.chargegroup,
                        description: 'enter description',
                        quantity: 0,
                        quantity_units: 'kWh',
                        rate: 0,
                        rate_units: 'dollars',
                        total: 0,
                        //autototal: 0
                    };
                    var c = new ChargeItemType(defaultData);
        
                    // select newly inserted record
                    var insertionPoint = aChargesStore.indexOf(selection);
                    aChargesStore.insert(insertionPoint + 1, c);
                    aChargesGrid.getView().refresh();
                    aChargesGrid.getSelectionModel().selectRow(insertionPoint);
                    aChargesGrid.startEditing(insertionPoint +1,1);
                    
                    // An inserted record must be saved 
                    aChargesGrid.getTopToolbar().findById('aChargesSaveBtn').setDisabled(false);
                }
            },{
                xtype: 'tbseparator'
            },{
                xtype: 'button',
                // ref places a name for this component into the grid so it may be referenced as aChargesGrid.removeBtn...
                id: 'aChargesRemoveBtn',
                iconCls: 'icon-delete',
                text: 'Remove',
                disabled: true,
                handler: function()
                {
                    aChargesGrid.stopEditing();
                    var s = aChargesGrid.getSelectionModel().getSelections();
                    for(var i = 0, r; r = s[i]; i++)
                    {
                        aChargesStore.remove(r);
                    }
                    aChargesGrid.getTopToolbar().findById('aChargesSaveBtn').setDisabled(false);
                }
            },{
                xtype:'tbseparator'
            },{
                xtype: 'button',
                // places reference to this button in grid.  
                id: 'aChargesSaveBtn',
                iconCls: 'icon-save',
                text: 'Save',
                disabled: true,
                handler: function()
                {
                    // disable the save button for the save attempt.
                    // is there a closer place for this to the actual button click due to the possibility of a double
                    // clicked button submitting two ajax requests?
                    aChargesGrid.getTopToolbar().findById('aChargesSaveBtn').setDisabled(true);

                    // stop grid editing so that widgets like comboboxes in rows don't stay focused
                    aChargesGrid.stopEditing();

                    // disable the aChargesGrid so that the user cannot interact during the save
                    // the  associated data store's 'load' event re-enables it.
                    // we must do this manually, since our datastore will not give us a beforesave
                    // event
                    aChargesGrid.setDisabled(true);

                    // OK, a little nastiness follows: We cannot rely on the underlying Store to
                    // send records back to the server because it does so intelligently: Only
                    // dirty records go back.  Unfortunately, since there is no entity id for
                    // a record (yet), all records must be returned so that ultimately an
                    // XML grove can be produced with proper document order.
                    //aChargesStore.save(); is what we want to do

                    var jsonData = Ext.encode(Ext.pluck(aChargesStore.data.items, 'data'));

                    // TODO: refactor out into globals
                    //account = selected_account;
                    //sequence = selected_sequence;

                    Ext.Ajax.request({
                        url: 'http://'+location.host+'/reebill/saveActualCharges',
                        params: {service: Ext.getCmp('service_for_charges').getValue(), account: account, sequence: sequence, rows: jsonData},
                        success: function() { 
                            // TODO: check success status in json package

                            // reload the store to clear dirty flags
                            // this causes the load event to fire and re-enable the aChargesGrid
                            aChargesStore.load({params: {service: Ext.getCmp('service_for_charges').getValue(), account: account, sequence: sequence}})
                        },
                        failure: function() { alert("ajax fail"); },
                    });
                }
            },{
                xtype:'tbseparator'
            }
        ]
    });


    var aChargesGrid = new Ext.grid.EditorGridPanel({
        tbar: aChargesToolbar,
        colModel: aChargesColModel,
        selModel: new Ext.grid.RowSelectionModel({singleSelect: true}),
        store: aChargesStore,
        enableColumnMove: false,
        view: new Ext.grid.GroupingView({
            forceFit:true,
            groupTextTpl: '{text} ({[values.rs.length]} {[values.rs.length > 1 ? "Items" : "Item"]})'
        }),
        plugins: aChargesSummary,
        frame: true,
        collapsible: true,
        animCollapse: false,
        stripeRows: true,
        autoExpandColumn: 'chargegroup',
        height: 900,
        width: 1000,
        title: 'Actual Charges',
        clicksToEdit: 2
        // config options for stateful behavior
        //stateful: true,
        //stateId: 'grid' 
    });

    aChargesGrid.getSelectionModel().on('selectionchange', function(sm){
        // if a selection is made, allow it to be removed
        // if the selection was deselected to nothing, allow no 
        // records to be removed.

        aChargesGrid.getTopToolbar().findById('aChargesRemoveBtn').setDisabled(sm.getCount() <1);

        // if there was a selection, allow an insertion
        aChargesGrid.getTopToolbar().findById('aChargesInsertBtn').setDisabled(sm.getCount() <1);
    });
    
    aChargesGrid.on('activate', function(panel) {
        //console.log("aCharges Grid Activated");
        //console.log(panel);
    });
    aChargesGrid.on('beforeshow', function(panel) {
        //console.log("aChargesGrid beforeshow");
        //console.log(panel);
    });
    aChargesGrid.on('show', function(panel) {
        //console.log("aChargesGrid show");
        //console.log(panel);
    });
    aChargesGrid.on('viewready', function(panel) {
        //console.log("aChargesGrid view ready");
        //console.log(panel);
    });
    aChargesGrid.on('beforeexpand', function (panel, animate) {
        //console.log("aChargesGrid beforeexpand ");
        //console.log(panel);
    });
    aChargesGrid.on('expand', function (panel) {
        //console.log("aChargesGrid expand ");
        //console.log(panel);
    });
    aChargesGrid.on('collapse', function (panel) {
        //console.log("aChargesGrid collapse ");
        //console.log(panel);
    });
    aChargesGrid.on('afterrender', function (panel) {
        //console.log("aChargesGrid afterrender ");
        //console.log(panel);
    });
    aChargesGrid.on('enable', function (panel) {
        //console.log("aChargesGrid enable ");
        //console.log(panel);
    });
    aChargesGrid.on('disable', function (panel) {
        //console.log("aChargesGrid disable ");
        //console.log(panel);
    });
    


    ///////////////////////////////////////
    // support for the hypothetical charges

    // initial data loaded into the grid before a bill is loaded
    // populate with data if initial pre-loaded data is desired
    var initialHypotheticalCharges = {
        rows: [
        ]
    };

    var hChargesReader = new Ext.data.JsonReader({
        // metadata configuration options:
        // there is no concept of an id property because the records do not have identity other than being child charge nodes of a charges parent
        //idProperty: 'id',
        root: 'rows',

        // the fields config option will internally create an Ext.data.Record
        // constructor that provides mapping for reading the record data objects
        fields: [
            // map Record's field to json object's key of same name
            {name: 'chargegroup', mapping: 'chargegroup'},
            {name: 'rsi_binding', mapping: 'rsi_binding'},
            {name: 'description', mapping: 'description'},
            {name: 'quantity', mapping: 'quantity'},
            {name: 'quantity_units', mapping: 'quantity_units'},
            {name: 'rate', mapping: 'rate'},
            {name: 'rate_units', mapping: 'rate_units'},
            {name: 'total', mapping: 'total', type: 'float'},
            {name: 'processingnote', mapping:'processingnote'},
        ]
    });
    var hChargesWriter = new Ext.data.JsonWriter({
        encode: true,
        // write all fields, not just those that changed
        writeAllFields: true 
    });

    // This proxy is only used for reading charge item records, not writing.
    // This is due to the necessity to batch upload all records. See Grid Editor save handler.
    // We leave the proxy here for loading data as well as if and when records have entity 
    // id's and row level CRUD can occur.
    var hChargesStoreProxyConn = new Ext.data.Connection({
        url: 'http://'+location.host+'/reebill/hypotheticalCharges',
    })
    var hChargesStoreProxy = new Ext.data.HttpProxy(hChargesStoreProxyConn);

    var hChargesStore = new Ext.data.GroupingStore({
        proxy: hChargesStoreProxy,
        autoSave: false,
        reader: hChargesReader,
        writer: hChargesWriter,
        data: initialHypotheticalCharges,
        sortInfo:{field: 'chargegroup', direction: 'ASC'},
        groupField:'chargegroup'
    });

    // grid's data store callback for when data is edited
    // when the store backing the grid is edited, enable the save button
    hChargesStore.on('update', function(){
        hChargesGrid.getTopToolbar().findById('hChargesSaveBtn').setDisabled(false);
    });

    // this event is never fired because we manually save the aCharges
    hChargesStore.on('save', function () {
    });

    hChargesStore.on('beforeload', function () {
        //console.log('hChargesStore beforeload');
    });

    // fired when the datastore has completed loading
    hChargesStore.on('load', function (store, records, options) {
        //console.log('hChargesStore load');
        // the grid is disabled by the panel that contains it  
        // prior to loading, and must be enabled when loading is complete
        hChargesGrid.setDisabled(false);
    });

    var hChargesSummary = new Ext.ux.grid.GroupSummary();

    var hChargesColModel = new Ext.grid.ColumnModel(
    {
        columns: [
            {
                id:'chargegroup',
                header: 'Charge Group',
                width: 160,
                sortable: true,
                dataIndex: 'chargegroup',
                hidden: true 
            },{
                header: 'RSI Binding',
                width: 75,
                sortable: true,
                dataIndex: 'rsi_binding',
                editor: new Ext.form.TextField({allowBlank: true})
            },{
                header: 'Description',
                width: 75,
                sortable: true,
                dataIndex: 'description',
                editor: new Ext.form.TextField({allowBlank: false})
            },{
                header: 'Quantity',
                width: 75,
                sortable: true,
                dataIndex: 'quantity',
                editor: new Ext.form.NumberField({decimalPrecision: 5, allowBlank: true})
            },{
                header: 'Units',
                width: 75,
                sortable: true,
                dataIndex: 'quantity_units',
                editor: new Ext.form.ComboBox({
                    typeAhead: true,
                    triggerAction: 'all',
                    // transform the data already specified in html
                    //transform: 'light',
                    lazyRender: true,
                    listClass: 'x-combo-list-small',
                    mode: 'local',
                    store: new Ext.data.ArrayStore({
                        fields: [
                            'displayText'
                        ],
                        // TODO: externalize these units
                        data: [['dollars'], ['kWh'], ['ccf'], ['Therms'], ['kWD'], ['KQH'], ['rkVA']]
                    }),
                    valueField: 'displayText',
                    displayField: 'displayText'
                })
                
            },{
                header: 'Rate',
                width: 75,
                sortable: true,
                dataIndex: 'rate',
                editor: new Ext.form.NumberField({decimalPrecision: 10, allowBlank: true})
            },{
                header: 'Units',
                width: 75,
                sortable: true,
                dataIndex: 'rate_units',
                editor: new Ext.form.ComboBox({
                    typeAhead: true,
                    triggerAction: 'all',
                    // transform the data already specified in html
                    //transform: 'light',
                    lazyRender: true,
                    listClass: 'x-combo-list-small',
                    mode: 'local',
                    store: new Ext.data.ArrayStore({
                        fields: [
                            'displayText'
                        ],
                        // TODO: externalize these units
                        data: [['dollars'], ['cents']]
                    }),
                    valueField: 'displayText',
                    displayField: 'displayText'
                })
            },{
                header: 'Total', 
                width: 75, 
                sortable: true, 
                dataIndex: 'total', 
                summaryType: 'sum',
                align: 'right',
                editor: new Ext.form.NumberField({allowBlank: false}),
                renderer: function(v, params, record)
                {
                    return Ext.util.Format.usMoney(record.data.total);
                }
            },
        ]
    });

    var hChargesToolbar = new Ext.Toolbar({
        items: [
            {
                xtype: 'button',
                // ref places a name for this component into the grid so it may be referenced as hChargesGrid.insertBtn...
                id: 'hChargesInsertBtn',
                iconCls: 'icon-add',
                text: 'Insert',
                disabled: true,
                handler: function()
                {
                    hChargesGrid.stopEditing();

                    // grab the current selection - only one row may be selected per singlselect configuration
                    var selection = hChargesGrid.getSelectionModel().getSelected();

                    // make the new record
                    var ChargeItemType = hChargesGrid.getStore().recordType;
                    var defaultData = 
                    {
                        // ok, this is tricky:  the newly created record is assigned the chargegroup
                        // of the selection during the insert.  This way, the new record is added
                        // to the proper group.  Otherwise, if the record does not have the same
                        // chargegroup name of the adjacent record, a new group is shown in the grid
                        // and the UI goes out of sync.  Try this by change the chargegroup below
                        // to some other string.
                        chargegroup: selection.data.chargegroup,
                        description: 'enter description',
                        quantity: 0,
                        quantity_units: 'kWh',
                        rate: 0,
                        rate_units: 'dollars',
                        total: 0,
                        //autototal: 0
                    };
                    var c = new ChargeItemType(defaultData);

                    // select newly inserted record
                    var insertionPoint = hChargesStore.indexOf(selection);
                    hChargesStore.insert(insertionPoint + 1, c);
                    hChargesGrid.getView().refresh();
                    hChargesGrid.getSelectionModel().selectRow(insertionPoint);
                    hChargesGrid.startEditing(insertionPoint +1,1);
                    
                    // An inserted record must be saved 
                    hChargesGrid.getTopToolbar().findById('hChargesSaveBtn').setDisabled(false);
                }
            },{
                xtype: 'tbseparator'
            },{
                xtype: 'button',
                // ref places a name for this component into the grid so it may be referenced as hChargesGrid.removeBtn...
                id: 'hChargesRemoveBtn',
                iconCls: 'icon-delete',
                text: 'Remove',
                disabled: true,
                handler: function()
                {
                    hChargesGrid.stopEditing();
                    var s = hChargesGrid.getSelectionModel().getSelections();
                    for(var i = 0, r; r = s[i]; i++)
                    {
                        hChargesStore.remove(r);
                    }
                    hChargesGrid.getTopToolbar().findById('hChargesSaveBtn').setDisabled(false);
                }
            },{
                xtype: 'tbseparator'
            },{
                xtype: 'button',
                // places reference to this button in grid.  
                id: 'hChargesSaveBtn',
                text: 'Save',
                disabled: true,
                handler: function()
                {
                    // disable the save button for the save attempt.
                    // is there a closer place for this to the actual button click due to the possibility of a double
                    // clicked button submitting two ajax requests?
                    hChargesGrid.getTopToolbar().findById('hChargesSaveBtn').setDisabled(true);

                    // stop grid editing so that widgets like comboboxes in rows don't stay focused
                    hChargesGrid.stopEditing();

                    // disable the aChargesGrid so that the user cannot interact during the save
                    // the  associated data store's 'load' event re-enables it.
                    // we must do this manually, since our datastore will not give us a beforesave
                    // event
                    hChargesGrid.setDisabled(true);

                    // OK, a little nastiness follows: We cannot rely on the underlying Store to
                    // send records back to the server because it does so intelligently: Only
                    // dirty records go back.  Unfortunately, since there is no entity id for
                    // a record (yet), all records must be returned so that ultimately an
                    // XML grove can be produced with proper document order.
                    //hChargesStore.save(); is what we want to do

                    var jsonData = Ext.encode(Ext.pluck(hChargesStore.data.items, 'data'));

                    // TODO: refactor out into globals
                    //account = selected_account;
                    //sequence = selected_sequence;

                    Ext.Ajax.request({
                        url: 'http://'+location.host+'/reebill/saveHypotheticalCharges',
                        params: {service: Ext.getCmp('service_for_charges').getValue(), account: account, sequence: sequence, rows: jsonData},
                        success: function() { 
                            // TODO: check success status in json package

                            // reload the store to clear dirty flags
                            // this causes the load event to fire and re-enable the hChargesGrid
                            hChargesStore.load({params: {service: Ext.getCmp('service_for_charges').getValue(), account: account, sequence: sequence}})
                        },
                        failure: function() { alert("ajax fail"); },
                    });
                }
            }]
        });

    var hChargesGrid = new Ext.grid.EditorGridPanel({
        tbar: hChargesToolbar,
        colModel: hChargesColModel,
        selModel: new Ext.grid.RowSelectionModel({singleSelect: true}),
        store: hChargesStore,
        enableColumnMove: false,
        view: new Ext.grid.GroupingView({
            forceFit:true,
            groupTextTpl: '{text} ({[values.rs.length]} {[values.rs.length > 1 ? "Items" : "Item"]})'
        }),
        plugins: hChargesSummary,
        frame: true,
        collapsible: true,
        animCollapse: false,
        stripeRows: true,
        autoExpandColumn: 'chargegroup',
        height: 900,
        width: 1000,
        title: 'Hypothetical Charges',
        clicksToEdit: 2
        // config options for stateful behavior
        //stateful: true,
        //stateId: 'grid' 
    });

    hChargesGrid.getSelectionModel().on('selectionchange', function(sm){
        // if a selection is made, allow it to be removed
        // if the selection was deselected to nothing, allow no 
        // records to be removed.
        hChargesGrid.getTopToolbar().findById('hChargesRemoveBtn').setDisabled(sm.getCount() < 1);

        // if there was a selection, allow an insertion
        hChargesGrid.getTopToolbar().findById('hChargesInsertBtn').setDisabled(sm.getCount()<1);

    });
  

    hChargesGrid.on('activate', function(panel) {
        //console.log("hChargesGrid Activated");
        //console.log(panel);
    });
    hChargesGrid.on('beforeshow', function(panel) {
        //console.log("hChargesGrid beforeshow");
        //console.log(panel);
    });
    hChargesGrid.on('show', function(panel) {
        //console.log("hChargesGrid show");
        //console.log(panel);
    });
    hChargesGrid.on('viewready', function(panel) {
        //console.log("hChargesGrid view ready");
    });
    hChargesGrid.on('beforeexpand', function (panel, animate) {
        //console.log("hChargesGrid beforeexpand ");
        //console.log(panel);
    });
    hChargesGrid.on('expand', function (panel) {
        //console.log("hChargesGrid expand ");
        //console.log(panel);
    });
    hChargesGrid.on('collapse', function (panel) {
        //console.log("hChargesGrid collapse ");
        //console.log(panel);
    });
    hChargesGrid.on('afterrender', function (panel) {
        //console.log("hChargesGrid afterrender ");
        //console.log(panel);
    });
    hChargesGrid.on('enable', function (panel) {
        //console.log("hChargesGrid enable ");
        //console.log(panel);
    });
    hChargesGrid.on('disable', function (panel) {
        //console.log("hChargesGrid disable ");
        //console.log(panel);
    });


    ///////////////////////////////////////
    // Rate Structure Tab


    // the CPRS

    var initialCPRSRSI = {
        rows: [
        ]
    };

    var CPRSRSIReader = new Ext.data.JsonReader({
        // metadata configuration options:
        // there is no concept of an id property because the records do not have identity other than being child charge nodes of a charges parent
        //idProperty: 'id',
        root: 'rows',

        // the fields config option will internally create an Ext.data.Record
        // constructor that provides mapping for reading the record data objects
        fields: [
            // map Record's field to json object's key of same name
            {name: 'uuid', mapping: 'uuid'},
            {name: 'rsi_binding', mapping: 'rsi_binding'},
            {name: 'description', mapping: 'description'},
            {name: 'quantity', mapping: 'quantity'},
            {name: 'quantityunits', mapping: 'quantityunits'},
            {name: 'rate', mapping: 'rate'},
            {name: 'rateunits', mapping: 'rateunits'},
            {name: 'roundrule', mapping:'roundrule'},
            {name: 'total', mapping: 'total'},
        ]
    });

    var CPRSRSIWriter = new Ext.data.JsonWriter({
        encode: true,
        // write all fields, not just those that changed
        writeAllFields: true 
    });
    
    var CPRSRSIStoreProxyConn = new Ext.data.Connection({
        url: 'http://'+location.host+'/reebill/cprsrsi',
    });
    var CPRSRSIStoreProxy = new Ext.data.HttpProxy(CPRSRSIStoreProxyConn);

    var CPRSRSIStore = new Ext.data.JsonStore({
        proxy: CPRSRSIStoreProxy,
        autoSave: false,
        reader: CPRSRSIReader,
        writer: CPRSRSIWriter,
        // or, autosave must be used to save each action
        //autoSave: true,
        // won't be updated when combos change, so do this in event
        // perhaps also can be put in the options param for the ajax request
        baseParams: { account:selected_account, sequence: selected_sequence},
        data: initialCPRSRSI,
        root: 'rows',
        idProperty: 'uuid',
        fields: [
            {name: 'uuid'},
            {name: 'rsi_binding'},
            {name: 'description'},
            {name: 'quantity'},
            {name: 'quantityunits'},
            {name: 'rate'},
            {name: 'rateunits'},
            {name: 'roundrule'},
            {name: 'total'},
        ],
    });

    //CPRSRSIStore.on('save', function (store, batch, data) {
    //});

    var CPRSRSIColModel = new Ext.grid.ColumnModel(
    {
        columns: [
            /*{
                header: 'UUID',
                sortable: true,
                dataIndex: 'uuid',
                editable: false,
                editor: new Ext.form.TextField({allowBlank: false})
            },*/{
                header: 'RSI Binding',
                sortable: true,
                dataIndex: 'rsi_binding',
                editable: true,
                editor: new Ext.form.TextField({allowBlank: false})
            },{
                header: 'Description',
                sortable: true,
                dataIndex: 'description',
                editor: new Ext.form.TextField({allowBlank: true})
            },{
                header: 'Quantity',
                sortable: true,
                dataIndex: 'quantity',
                editor: new Ext.form.TextField({allowBlank: true})
            },{
                header: 'Units',
                sortable: true,
                dataIndex: 'quantityunits',
                editor: new Ext.form.TextField({allowBlank: true})
            },{
                header: 'Rate',
                sortable: true,
                dataIndex: 'rate',
                editor: new Ext.form.TextField({allowBlank: true})
            },{
                header: 'Units',
                sortable: true,
                dataIndex: 'rateunits',
                editor: new Ext.form.TextField({allowBlank: true})
            },{
                header: 'Round Rule',
                sortable: true,
                dataIndex: 'roundrule',
                editor: new Ext.form.TextField({allowBlank: true})
            },{
                header: 'Total', 
                sortable: true, 
                dataIndex: 'total', 
                summaryType: 'sum',
                align: 'right',
                editor: new Ext.form.TextField({allowBlank: true})
            }
        ]
    });

    var CPRSRSIToolbar = new Ext.Toolbar({
        items: [
            {
                xtype: 'button',
                // ref places a name for this component into the grid so it may be referenced as grid.insertBtn...
                id: 'CPRSRSIInsertBtn',
                iconCls: 'icon-add',
                text: 'Insert',
                disabled: false,
                handler: function()
                {
                    CPRSRSIGrid.stopEditing();

                    // grab the current selection - only one row may be selected per singlselect configuration
                    var selection = CPRSRSIGrid.getSelectionModel().getSelected();

                    // make the new record
                    var CPRSRSIType = CPRSRSIGrid.getStore().recordType;
                    var defaultData = 
                    {
                    };
                    var r = new CPRSRSIType(defaultData);
        
                    // select newly inserted record
                    var insertionPoint = CPRSRSIStore.indexOf(selection);
                    CPRSRSIStore.insert(insertionPoint + 1, r);
                    CPRSRSIGrid.startEditing(insertionPoint +1,1);
                    
                    // An inserted record must be saved 
                    CPRSRSIGrid.getTopToolbar().findById('CPRSRSISaveBtn').setDisabled(false);
                    console.log('enabling save 44444');
                }
            },{
                xtype: 'tbseparator'
            },{
                xtype: 'button',
                // ref places a name for this component into the grid so it may be referenced as aChargesGrid.removeBtn...
                id: 'CPRSRSIRemoveBtn',
                iconCls: 'icon-delete',
                text: 'Remove',
                disabled: true,
                handler: function()
                {
                    CPRSRSIGrid.stopEditing();
                    CPRSRSIStore.setBaseParam("service", Ext.getCmp('service_for_charges').getValue());
                    CPRSRSIStore.setBaseParam("account", selected_account);
                    CPRSRSIStore.setBaseParam("sequence", selected_sequence);

                    // TODO single row selection only, test allowing multirow selection
                    var s = CPRSRSIGrid.getSelectionModel().getSelections();
                    for(var i = 0, r; r = s[i]; i++)
                    {
                        CPRSRSIStore.remove(r);
                    }
                    CPRSRSIStore.save(); 
                    CPRSRSIGrid.getTopToolbar().findById('CPRSRSISaveBtn').setDisabled(true);
                    console.log('disabling save 3333');
                }
            },{
                xtype:'tbseparator'
            },{
                xtype: 'button',
                // places reference to this button in grid.  
                id: 'CPRSRSISaveBtn',
                iconCls: 'icon-save',
                text: 'Save',
                disabled: true,
                handler: function()
                {
                    // disable the save button for the save attempt.
                    // is there a closer place for this to the actual button click due to the possibility of a double
                    // clicked button submitting two ajax requests?
                    console.log('disabling save 2222');
                    CPRSRSIGrid.getTopToolbar().findById('CPRSRSISaveBtn').setDisabled(true);

                    // stop grid editing so that widgets like comboboxes in rows don't stay focused
                    CPRSRSIGrid.stopEditing();

                    CPRSRSIStore.setBaseParam("service", Ext.getCmp('service_for_charges').getValue());
                    CPRSRSIStore.setBaseParam("account", selected_account);
                    CPRSRSIStore.setBaseParam("sequence", selected_sequence);

                    CPRSRSIStore.save(); 
                }
            }
        ]
    });

    var CPRSRSIGrid = new Ext.grid.EditorGridPanel({
        tbar: CPRSRSIToolbar,
        colModel: CPRSRSIColModel,
        selModel: new Ext.grid.RowSelectionModel({singleSelect: true}),
        store: CPRSRSIStore,
        enableColumnMove: true,
        frame: true,
        collapsible: false,
        animCollapse: false,
        stripeRows: true,
        viewConfig: {
            // doesn't seem to work
            forceFit: true,
        },
        title: 'Customer Periodic',
        clicksToEdit: 2
    });

    CPRSRSIGrid.getSelectionModel().on('selectionchange', function(sm){
        // if a selection is made, allow it to be removed
        // if the selection was deselected to nothing, allow no 
        // records to be removed.

        CPRSRSIGrid.getTopToolbar().findById('CPRSRSIRemoveBtn').setDisabled(sm.getCount() <1);

        // if there was a selection, allow an insertion
        //CPRSRSIGrid.getTopToolbar().findById('CPRSRSIInsertBtn').setDisabled(sm.getCount() <1);
    });
  
    // grid's data store callback for when data is edited
    // when the store backing the grid is edited, enable the save button
    CPRSRSIStore.on('update', function(){
        console.log('CPRSRSIStore update');
        console.log('enabling save 1111');
        CPRSRSIGrid.getTopToolbar().findById('CPRSRSISaveBtn').setDisabled(false);
    });

    CPRSRSIStore.on('beforesave', function() {
        CPRSRSIStore.setBaseParam("service", Ext.getCmp('service_for_charges').getValue());
        CPRSRSIStore.setBaseParam("account", selected_account);
        CPRSRSIStore.setBaseParam("sequence", selected_sequence);
    });
    
    // the UPRS
    var initialUPRSRSI = {
        rows: [
        ]
    };

    var UPRSRSIReader = new Ext.data.JsonReader({
        // metadata configuration options:
        // there is no concept of an id property because the records do not have identity other than being child charge nodes of a charges parent
        //idProperty: 'id',
        root: 'rows',

        // the fields config option will internally create an Ext.data.Record
        // constructor that provides mapping for reading the record data objects
        fields: [
            // map Record's field to json object's key of same name
            {name: 'uuid', mapping: 'uuid'},
            {name: 'rsi_binding', mapping: 'rsi_binding'},
            {name: 'description', mapping: 'description'},
            {name: 'quantity', mapping: 'quantity'},
            {name: 'quantityunits', mapping: 'quantityunits'},
            {name: 'rate', mapping: 'rate'},
            {name: 'rateunits', mapping: 'rateunits'},
            {name: 'roundrule', mapping:'roundrule'},
            {name: 'total', mapping: 'total'},
        ]
    });

    var UPRSRSIWriter = new Ext.data.JsonWriter({
        encode: true,
        // write all fields, not just those that changed
        writeAllFields: true 
    });

    var UPRSRSIStoreProxyConn = new Ext.data.Connection({
        url: 'http://'+location.host+'/reebill/uprsrsi',
    });
    var UPRSRSIStoreProxy = new Ext.data.HttpProxy(UPRSRSIStoreProxyConn);

    var UPRSRSIStore = new Ext.data.JsonStore({
        proxy: UPRSRSIStoreProxy,
        autoSave: false,
        reader: UPRSRSIReader,
        writer: UPRSRSIWriter,
        // or, autosave must be used to save each action
        autoSave: true,
        // won't be updated when combos change, so do this in event
        // perhaps also can be put in the options param for the ajax request
        baseParams: { account:selected_account, sequence: selected_sequence},
        data: initialUPRSRSI,
        root: 'rows',
        idProperty: 'uuid',
        fields: [
            {name: 'uuid'},
            {name: 'rsi_binding'},
            {name: 'description'},
            {name: 'quantity'},
            {name: 'quantityunits'},
            {name: 'rate'},
            {name: 'rateunits'},
            {name: 'roundrule'},
            {name: 'total'},
        ],
    });

    var UPRSRSIColModel = new Ext.grid.ColumnModel(
    {
        columns: [
            /*{
                header: 'UUID',
                sortable: true,
                dataIndex: 'uuid',
                editable: false,
                editor: new Ext.form.TextField({allowBlank: false})
            },*/{
                header: 'RSI Binding',
                sortable: true,
                dataIndex: 'rsi_binding',
                editable: true,
                editor: new Ext.form.TextField({allowBlank: false})
            },{
                header: 'Description',
                sortable: true,
                dataIndex: 'description',
                editor: new Ext.form.TextField({allowBlank: true})
            },{
                header: 'Quantity',
                sortable: true,
                dataIndex: 'quantity',
                editor: new Ext.form.TextField({allowBlank: true})
            },{
                header: 'Units',
                sortable: true,
                dataIndex: 'quantityunits',
                editor: new Ext.form.TextField({allowBlank: true})
            },{
                header: 'Rate',
                sortable: true,
                dataIndex: 'rate',
                editor: new Ext.form.TextField({allowBlank: true})
            },{
                header: 'Units',
                sortable: true,
                dataIndex: 'rateunits',
                editor: new Ext.form.TextField({allowBlank: true})
            },{
                header: 'Round Rule',
                sortable: true,
                dataIndex: 'roundrule',
                editor: new Ext.form.TextField({allowBlank: true})
            },{
                header: 'Total', 
                sortable: true, 
                dataIndex: 'total', 
                summaryType: 'sum',
                align: 'right',
                editor: new Ext.form.TextField({allowBlank: true})
            }
        ]
    });

    var UPRSRSIToolbar = new Ext.Toolbar({
        items: [
            {
                xtype: 'button',
                // ref places a name for this component into the grid so it may be referenced as grid.insertBtn...
                id: 'UPRSRSIInsertBtn',
                iconCls: 'icon-add',
                text: 'Insert',
                disabled: false,
                handler: function()
                {
                    UPRSRSIGrid.stopEditing();

                    // grab the current selection - only one row may be selected per singlselect configuration
                    var selection = UPRSRSIGrid.getSelectionModel().getSelected();

                    // make the new record
                    var UPRSRSIType = UPRSRSIGrid.getStore().recordType;
                    var defaultData = 
                    {
                    };
                    var r = new UPRSRSIType(defaultData);
        
                    // select newly inserted record
                    var insertionPoint = URSRSIStore.indexOf(selection);
                    UPRSRSIStore.insert(insertionPoint + 1, r);
                    UPRSRSIGrid.startEditing(insertionPoint +1,1);
                    
                    // An inserted record must be saved 
                    UPRSRSIGrid.getTopToolbar().findById('UPRSRSISaveBtn').setDisabled(false);
                }
            },{
                xtype: 'tbseparator'
            },{
                xtype: 'button',
                // ref places a name for this component into the grid so it may be referenced as aChargesGrid.removeBtn...
                id: 'UPRSRSIRemoveBtn',
                iconCls: 'icon-delete',
                text: 'Remove',
                disabled: true,
                handler: function()
                {
                    UPRSRSIGrid.stopEditing();
                    UPRSRSIStore.setBaseParam("service", Ext.getCmp('service_for_charges').getValue());
                    UPRSRSIStore.setBaseParam("account", selected_account);
                    UPRSRSIStore.setBaseParam("sequence", selected_sequence);

                    // TODO single row selection only, test allowing multirow selection
                    var s = UPRSRSIGrid.getSelectionModel().getSelections();
                    for(var i = 0, r; r = s[i]; i++)
                    {
                        UPRSRSIStore.remove(r);
                    }
                    UPRSRSIStore.save(); 
                    UPRSRSIGrid.getTopToolbar().findById('UPRSRSISaveBtn').setDisabled(true);
                }
            },{
                xtype:'tbseparator'
            },{
                xtype: 'button',
                // places reference to this button in grid.  
                id: 'UPRSRSISaveBtn',
                iconCls: 'icon-save',
                text: 'Save',
                disabled: true,
                handler: function()
                {
                    // disable the save button for the save attempt.
                    // is there a closer place for this to the actual button click due to the possibility of a double
                    // clicked button submitting two ajax requests?
                    UPRSRSIGrid.getTopToolbar().findById('UPRSRSISaveBtn').setDisabled(true);

                    // stop grid editing so that widgets like comboboxes in rows don't stay focused
                    UPRSRSIGrid.stopEditing();

                    UPRSRSIStore.setBaseParam("service", Ext.getCmp('service_for_charges').getValue());
                    UPRSRSIStore.setBaseParam("account", selected_account);
                    UPRSRSIStore.setBaseParam("sequence", selected_sequence);

                    UPRSRSIStore.save(); 
                }
            }
        ]
    });

    var UPRSRSIGrid = new Ext.grid.EditorGridPanel({
        tbar: UPRSRSIToolbar,
        colModel: UPRSRSIColModel,
        selModel: new Ext.grid.RowSelectionModel({singleSelect: true}),
        store: UPRSRSIStore,
        enableColumnMove: true,
        frame: true,
        collapsible: false,
        animCollapse: false,
        stripeRows: true,
        viewConfig: {
            // doesn't seem to work
            forceFit: true,
        },
        title: 'Utility Periodic',
        clicksToEdit: 2
    });

    UPRSRSIGrid.getSelectionModel().on('selectionchange', function(sm){
        // if a selection is made, allow it to be removed
        // if the selection was deselected to nothing, allow no 
        // records to be removed.

        UPRSRSIGrid.getTopToolbar().findById('UPRSRSIRemoveBtn').setDisabled(sm.getCount() <1);

        // if there was a selection, allow an insertion
        //UPRSRSIGrid.getTopToolbar().findById('UPRSRSIInsertBtn').setDisabled(sm.getCount() <1);
    });
  
    // grid's data store callback for when data is edited
    // when the store backing the grid is edited, enable the save button
    UPRSRSIStore.on('update', function(){
        UPRSRSIGrid.getTopToolbar().findById('UPRSRSISaveBtn').setDisabled(false);
    });

    UPRSRSIStore.on('beforesave', function() {
        UPRSRSIStore.setBaseParam("service", Ext.getCmp('service_for_charges').getValue());
        UPRSRSIStore.setBaseParam("account", selected_account);
        UPRSRSIStore.setBaseParam("sequence", selected_sequence);
    });


    // the URS
    var initialURSRSI = {
        rows: [
        ]
    };

    var URSRSIReader = new Ext.data.JsonReader({
        // metadata configuration options:
        // there is no concept of an id property because the records do not have identity other than being child charge nodes of a charges parent
        //idProperty: 'id',
        root: 'rows',

        // the fields config option will internally create an Ext.data.Record
        // constructor that provides mapping for reading the record data objects
        fields: [
            // map Record's field to json object's key of same name
            {name: 'uuid', mapping: 'uuid'},
            {name: 'rsi_binding', mapping: 'rsi_binding'},
            {name: 'description', mapping: 'description'},
            {name: 'quantity', mapping: 'quantity'},
            {name: 'quantityunits', mapping: 'quantityunits'},
            {name: 'rate', mapping: 'rate'},
            {name: 'rateunits', mapping: 'rateunits'},
            {name: 'roundrule', mapping:'roundrule'},
            {name: 'total', mapping: 'total'},
        ]
    });

    var URSRSIWriter = new Ext.data.JsonWriter({
        encode: true,
        // write all fields, not just those that changed
        writeAllFields: true 
    });

    var URSRSIStoreProxyConn = new Ext.data.Connection({
        url: 'http://'+location.host+'/reebill/ursrsi',
    });
    var URSRSIStoreProxy = new Ext.data.HttpProxy(URSRSIStoreProxyConn);

    var URSRSIStore = new Ext.data.JsonStore({
        proxy: URSRSIStoreProxy,
        autoSave: false,
        reader: URSRSIReader,
        writer: URSRSIWriter,
        // or, autosave must be used to save each action
        autoSave: true,
        // won't be updated when combos change, so do this in event
        // perhaps also can be put in the options param for the ajax request
        baseParams: { account:selected_account, sequence: selected_sequence},
        data: initialURSRSI,
        root: 'rows',
        idProperty: 'uuid',
        fields: [
            {name: 'uuid'},
            {name: 'rsi_binding'},
            {name: 'description'},
            {name: 'quantity'},
            {name: 'quantityunits'},
            {name: 'rate'},
            {name: 'rateunits'},
            {name: 'roundrule'},
            {name: 'total'},
        ],
    });

    var URSRSIColModel = new Ext.grid.ColumnModel(
    {
        columns: [
            /*{
                header: 'UUID',
                sortable: true,
                dataIndex: 'uuid',
                editable: false,
                editor: new Ext.form.TextField({allowBlank: false})
            },*/{
                header: 'RSI Binding',
                sortable: true,
                dataIndex: 'rsi_binding',
            },{
                header: 'Description',
                sortable: true,
                dataIndex: 'description',
            },{
                header: 'Quantity',
                sortable: true,
                dataIndex: 'quantity',
            },{
                header: 'Units',
                sortable: true,
                dataIndex: 'quantityunits',
            },{
                header: 'Rate',
                sortable: true,
                dataIndex: 'rate',
            },{
                header: 'Units',
                sortable: true,
                dataIndex: 'rateunits',
            },{
                header: 'Round Rule',
                sortable: true,
                dataIndex: 'roundrule',
            },{
                header: 'Total', 
                sortable: true, 
                dataIndex: 'total', 
                summaryType: 'sum',
                align: 'right',
            }
        ]
    });

    var URSRSIToolbar = new Ext.Toolbar({
        items: [
            {
                xtype: 'button',
                // ref places a name for this component into the grid so it may be referenced as grid.insertBtn...
                id: 'URSRSIInsertBtn',
                iconCls: 'icon-add',
                text: 'Insert',
                disabled: true,
                handler: function()
                {
                    URSRSIGrid.stopEditing();

                    // grab the current selection - only one row may be selected per singlselect configuration
                    var selection = URSRSIGrid.getSelectionModel().getSelected();

                    // make the new record
                    var URSRSIType = URSRSIGrid.getStore().recordType;
                    var defaultData = 
                    {
                    };
                    var r = new URSRSIType(defaultData);
        
                    // select newly inserted record
                    var insertionPoint = URSRSIStore.indexOf(selection);
                    URSRSIStore.insert(insertionPoint + 1, r);
                    URSRSIGrid.startEditing(insertionPoint +1,1);
                    
                    // An inserted record must be saved 
                    URSRSIGrid.getTopToolbar().findById('URSRSISaveBtn').setDisabled(false);
                }
            },{
                xtype: 'tbseparator'
            },{
                xtype: 'button',
                // ref places a name for this component into the grid so it may be referenced as aChargesGrid.removeBtn...
                id: 'URSRSIRemoveBtn',
                iconCls: 'icon-delete',
                text: 'Remove',
                disabled: true,
                handler: function()
                {
                    URSRSIGrid.stopEditing();
                    URSRSIStore.setBaseParam("service", Ext.getCmp('service_for_charges').getValue());
                    URSRSIStore.setBaseParam("account", selected_account);
                    URSRSIStore.setBaseParam("sequence", selected_sequence);

                    // TODO single row selection only, test allowing multirow selection
                    var s = URSRSIGrid.getSelectionModel().getSelections();
                    for(var i = 0, r; r = s[i]; i++)
                    {
                        URSRSIStore.remove(r);
                    }
                    URSRSIStore.save(); 
                    URSRSIGrid.getTopToolbar().findById('URSRSISaveBtn').setDisabled(true);
                }
            },{
                xtype:'tbseparator'
            },{
                xtype: 'button',
                // places reference to this button in grid.  
                id: 'URSRSISaveBtn',
                iconCls: 'icon-save',
                text: 'Save',
                disabled: true,
                handler: function()
                {
                    // disable the save button for the save attempt.
                    // is there a closer place for this to the actual button click due to the possibility of a double
                    // clicked button submitting two ajax requests?
                    URSRSIGrid.getTopToolbar().findById('URSRSISaveBtn').setDisabled(true);

                    // stop grid editing so that widgets like comboboxes in rows don't stay focused
                    URSRSIGrid.stopEditing();

                    URSRSIStore.setBaseParam("service", Ext.getCmp('service_for_charges').getValue());
                    URSRSIStore.setBaseParam("account", selected_account);
                    URSRSIStore.setBaseParam("sequence", selected_sequence);

                    URSRSIStore.save(); 
                }
            }
        ]
    });

    var URSRSIGrid = new Ext.grid.EditorGridPanel({
        tbar: URSRSIToolbar,
        colModel: URSRSIColModel,
        selModel: new Ext.grid.RowSelectionModel({singleSelect: true}),
        store: URSRSIStore,
        enableColumnMove: true,
        frame: true,
        collapsible: false,
        animCollapse: false,
        stripeRows: true,
        viewConfig: {
            // doesn't seem to work
            forceFit: true,
        },
        title: 'Utility Global',
        clicksToEdit: 2
    });

    URSRSIGrid.getSelectionModel().on('selectionchange', function(sm){
        // if a selection is made, allow it to be removed
        // if the selection was deselected to nothing, allow no 
        // records to be removed.

        // disallow editing of the URS
        //URSRSIGrid.getTopToolbar().findById('URSRSIRemoveBtn').setDisabled(sm.getCount() <1);

        // if there was a selection, allow an insertion
        //URSRSIGrid.getTopToolbar().findById('URSRSIInsertBtn').setDisabled(sm.getCount() <1);
    });
  
    // grid's data store callback for when data is edited
    // when the store backing the grid is edited, enable the save button
    URSRSIStore.on('update', function(){

        // disallow editing of the URS
        //URSRSIGrid.getTopToolbar().findById('URSRSISaveBtn').setDisabled(false);
    });

    URSRSIStore.on('beforesave', function() {
        URSRSIStore.setBaseParam("service", Ext.getCmp('service_for_charges').getValue());
        URSRSIStore.setBaseParam("account", selected_account);
        URSRSIStore.setBaseParam("sequence", selected_sequence);
    });


    ///////////////////////////////////////
    // Payments Tab

    var initialPayment =  {
        rows: [
        ]
    };

    var paymentReader = new Ext.data.JsonReader({
        // metadata configuration options:
        // there is no concept of an id property because the records do not have identity other than being child charge nodes of a charges parent
        //idProperty: 'id',
        root: 'rows',

        // the fields config option will internally create an Ext.data.Record
        // constructor that provides mapping for reading the record data objects
        fields: [
            // map Record's field to json object's key of same name
            {name: 'id', mapping: 'id'},
            {name: 'date', mapping: 'date'},
            {name: 'description', mapping: 'description'},
            {name: 'credit', mapping: 'credit'},
        ]
    });

    var paymentWriter = new Ext.data.JsonWriter({
        encode: true,
        // write all fields, not just those that changed
        writeAllFields: true 
    });

    var paymentStoreProxy = new Ext.data.HttpProxy({
        method: 'GET',
        prettyUrls: false,
        url: 'http://'+location.host+'/reebill/payment',
    });

    var paymentStore = new Ext.data.JsonStore({
        proxy: paymentStoreProxy,
        autoSave: false,
        reader: paymentReader,
        writer: paymentWriter,
        autoSave: true,
        // won't be updated when combos change, so do this in event
        // perhaps also can be put in the options param for the ajax request
        baseParams: { account:selected_account, sequence: selected_sequence},
        data: initialPayment,
        root: 'rows',
        idProperty: 'id',
        fields: [
            {
                name: 'date',
                type: 'date',
                dateFormat: 'Y-m-d'
            },
            {name: 'description'},
            {name: 'credit'},
        ],
    });

    paymentStore.on('load', function (store, records, options) {
        console.log('paymentStore load');
        // the grid is disabled by the panel that contains it  
        // prior to loading, and must be enabled when loading is complete
        paymentGrid.setDisabled(false);
    });

    // grid's data store callback for when data is edited
    // when the store backing the grid is edited, enable the save button
    paymentStore.on('update', function(){
        //paymentGrid.getTopToolbar().findById('paymentSaveBtn').setDisabled(false);
    });

    paymentStore.on('beforesave', function() {
        paymentStore.setBaseParam("account", selected_account);
    });

    var paymentColModel = new Ext.grid.ColumnModel(
    {
        columns: [
            {
                header: 'Date',
                sortable: true,
                dataIndex: 'date',
                renderer: function(date) { if (date) return date.format("Y-m-d"); },
                editor: new Ext.form.DateField({
                    allowBlank: false,
                    format: 'Y-m-d',
               }),
            },{
                header: 'Description',
                sortable: true,
                dataIndex: 'description',
                editor: new Ext.form.TextField({allowBlank: true})
            },{
                header: 'Credit',
                sortable: true,
                dataIndex: 'credit',
                editor: new Ext.form.TextField({allowBlank: true})
            },
        ]
    });

    var paymentToolbar = new Ext.Toolbar({
        items: [
            {
                xtype: 'button',
                id: 'paymentInsertBtn',
                iconCls: 'icon-add',
                text: 'Insert',
                disabled: false,
                handler: function()
                {
                    paymentGrid.stopEditing();

                    // grab the current selection - only one row may be selected per singlselect configuration
                    var selection = paymentGrid.getSelectionModel().getSelected();

                    // make the new record
                    var paymentType = paymentGrid.getStore().recordType;
                    var defaultData = 
                    {
                    };
                    var r = new paymentType(defaultData);
        
                    // select newly inserted record
                    //var insertionPoint = paymentStore.indexOf(selection);
                    //paymentStore.insert(insertionPoint + 1, r);
                    paymentStore.add([r]);
                    //paymentGrid.startEditing(insertionPoint +1,1);
                    
                }
            },{
                xtype: 'tbseparator'
            },{
                xtype: 'button',
                // ref places a name for this component into the grid so it may be referenced as aChargesGrid.removeBtn...
                id: 'paymentRemoveBtn',
                iconCls: 'icon-delete',
                text: 'Remove',
                disabled: true,
                handler: function()
                {
                    paymentGrid.stopEditing();
                    paymentStore.setBaseParam("account", selected_account);

                    // TODO single row selection only, test allowing multirow selection
                    var s = paymentGrid.getSelectionModel().getSelections();
                    for(var i = 0, r; r = s[i]; i++)
                    {
                        paymentStore.remove(r);
                    }
                    paymentStore.save(); 
                }
            }
        ]
    });

    var paymentGrid = new Ext.grid.EditorGridPanel({
        tbar: paymentToolbar,
        colModel: paymentColModel,
        selModel: new Ext.grid.RowSelectionModel({singleSelect: true}),
        store: paymentStore,
        enableColumnMove: false,
        frame: true,
        collapsible: true,
        animCollapse: false,
        stripeRows: true,
        viewConfig: {
            // doesn't seem to work
            forceFit: true,
        },
        title: 'Payments',
        clicksToEdit: 2
    });

    paymentGrid.getSelectionModel().on('selectionchange', function(sm){
        //paymentGrid.getTopToolbar().findById('paymentInsertBtn').setDisabled(sm.getCount() <1);
        paymentGrid.getTopToolbar().findById('paymentRemoveBtn').setDisabled(sm.getCount() <1);
    });
  

    ///////////////////////////////////////
    // Mail ReeBills Tab

    var initialMailReebill =  {
        rows: [
        ]
    };

    var mailReebillReader = new Ext.data.JsonReader({
        // metadata configuration options:
        // there is no concept of an id property because the records do not have identity other than being child charge nodes of a charges parent
        //idProperty: 'id',
        root: 'rows',

        // the fields config option will internally create an Ext.data.Record
        // constructor that provides mapping for reading the record data objects
        fields: [
            // map Record's field to json object's key of same name
            {name: 'sequence', mapping: 'sequence'},
        ]
    });

    var mailReebillWriter = new Ext.data.JsonWriter({
        encode: true,
        // write all fields, not just those that changed
        writeAllFields: true 
    });

    var mailReebillStoreProxy = new Ext.data.HttpProxy({
        method: 'GET',
        prettyUrls: false,
        url: 'http://'+location.host+'/reebill/reebill',
    });

    var mailReebillStore = new Ext.data.JsonStore({
        proxy: mailReebillStoreProxy,
        autoSave: false,
        reader: mailReebillReader,
        writer: mailReebillWriter,
        autoSave: true,
        autoLoad: {params:{start: 0, limit: 25}},
        // won't be updated when combos change, so do this in event
        // perhaps also can be put in the options param for the ajax request
        baseParams: { account:"none"},
        paramNames: {start: 'start', limit: 'limit'},
        data: initialMailReebill,
        root: 'rows',
        totalProperty: 'results',
        //idProperty: 'sequence',
        fields: [
            {name: 'sequence'},
        ],
    });

    var mailReebillColModel = new Ext.grid.ColumnModel(
    {
        columns: [
            {
                header: 'Sequence',
                sortable: true,
                dataIndex: 'sequence',
                editor: new Ext.form.TextField({allowBlank: true})
            },
        ]
    });

    var mailReebillToolbar = new Ext.Toolbar({
        items: [
            {
                xtype: 'button',
                // ref places a name for this component into the grid so it may be referenced as aChargesGrid.removeBtn...
                id: 'mailReebillBtn',
                iconCls: 'icon-mail-go',
                text: 'Mail',
                disabled: false,
                handler: function()
                {
                    var sequences = [];
                    var s = mailReebillGrid.getSelectionModel().getSelections();
                    for(var i = 0, r; r = s[i]; i++)
                    {
                        sequences.push(r.data.sequence);
                    }

                    mailReebillOperation(sequences);
                }
            }
        ]
    });

    // in the mail tab
    var mailReebillGrid = new Ext.grid.EditorGridPanel({
        flex: 1,
        tbar: mailReebillToolbar,
        bbar: new Ext.PagingToolbar({
            // TODO: constant
            pageSize: 25,
            store: mailReebillStore,
            displayInfo: true,
            displayMsg: 'Displaying {0} - {1} of {2}',
            emptyMsg: "No ReeBills to display",
        }),
        colModel: mailReebillColModel,
        selModel: new Ext.grid.RowSelectionModel({singleSelect: false}),
        store: mailReebillStore,
        enableColumnMove: false,
        frame: true,
        collapsible: true,
        animCollapse: false,
        stripeRows: true,
        viewConfig: {
            // doesn't seem to work
            forceFit: true,
        },
        title: 'Mail ReeBills',
        clicksToEdit: 2
    });

    mailReebillGrid.getSelectionModel().on('selectionchange', function(sm){
    });
  
    // grid's data store callback for when data is edited
    // when the store backing the grid is edited, enable the save button
    mailReebillStore.on('update', function(){
    });

    mailReebillStore.on('beforesave', function() {
        reebillStore.setBaseParam("account", selected_account);
    });

    ///////////////////////////////////////
    // Accounts Tab

    ///////////////////////////////////////
    // account status

    var accountReader = new Ext.data.JsonReader({
        // metadata configuration options:
        // there is no concept of an id property because the records do not have identity other than being child charge nodes of a charges parent
        //idProperty: 'id',
        root: 'rows',

        // the fields config option will internally create an Ext.data.Record
        // constructor that provides mapping for reading the record data objects
        fields: [
            // map Record's field to json object's key of same name
            {name: 'account', mapping: 'account'},
            {name: 'fullname', mapping: 'fullname'},
            {name: 'dayssince', mapping: 'dayssince'}
        ]
    });

    var accountStore = new Ext.data.JsonStore({
        root: 'rows',
        totalProperty: 'results',
        pageSize: 25,
        paramNames: {start: 'start', limit: 'limit'},
        autoLoad: {params:{start: 0, limit: 25}},
        reader: accountReader,
        fields: [
            {name: 'account'},
            {name: 'fullname'},
            {name: 'dayssince'},
        ],
        url: 'http://' + location.host + '/reebill/retrieve_account_status',
    });


    var accountColModel = new Ext.grid.ColumnModel(
    {
        columns: [
            {
                header: 'Account',
                sortable: true,
                dataIndex: 'fullname',
                editable: false,
            },{
                header: 'Days since last bill',
                sortable: true,
                dataIndex: 'dayssince',
                editable: false,
            },
        ]
    });

    // this grid tracks the state of the currently selected account
    var accountGrid = new Ext.grid.GridPanel({
        colModel: accountColModel,
        selModel: new Ext.grid.RowSelectionModel({
            singleSelect: true,
            listeners: {
                rowselect: function (selModel, index, record) {
                    loadReeBillUIForAccount(record.data.account);
                }
            }
        }),
        store: accountStore,
        enableColumnMove: false,
        frame: true,
        collapsible: true,
        animCollapse: false,
        stripeRows: true,
        viewConfig: {
            // doesn't seem to work
            forceFit: true,
        },
        title: 'Account Processing Status',
        // paging bar on the bottom
        bbar: new Ext.PagingToolbar({
            pageSize: 25,
            store: accountStore,
            displayInfo: true,
            displayMsg: 'Displaying {0} - {1} of {2}',
            emptyMsg: "No statuses to display",
        }),
    });


    ///////////////////////////////////////
    // account ree_charges status

    var accountReeValueReader = new Ext.data.JsonReader({
        root: 'rows',

        // the fields config option will internally create an Ext.data.Record
        // constructor that provides mapping for reading the record data objects
        fields: [
            // map Record's field to json object's key of same name
            {name: 'account', mapping: 'account'},
            {name: 'fullname', mapping: 'fullname'},
            {name: 'ree_charges', mapping: 'ree_charges'},
            {name: 'actual_charges', mapping: 'actual_charges'},
            {name: 'hypothetical_charges', mapping: 'hypothetical_charges'},
            {name: 'total_energy', mapping: 'total_energy'},
            {name: 'marginal_rate_therm', mapping: 'marginal_rate_therm'},
        ]
    });

    var accountReeValueStore = new Ext.data.JsonStore({
        root: 'rows',
        totalProperty: 'results',
        pageSize: 25,
        paramNames: {start: 'start', limit: 'limit'},
        autoLoad: {params:{start: 0, limit: 25}},
        reader: accountReeValueReader,
        fields: [
            {name: 'account'},
            {name: 'fullname'},
            {name: 'ree_charges'},
            {name: 'actual_charges'},
            {name: 'hypothetical_charges'},
            {name: 'total_energy'},
            {name: 'marginal_rate_therm'},
        ],
        url: 'http://' + location.host + '/reebill/summary_ree_charges',
    });


    var accountReeValueColModel = new Ext.grid.ColumnModel(
    {
        columns: [
            {
                header: 'Account',
                sortable: true,
                dataIndex: 'fullname',
                editable: false,
            },{
                header: 'REE Charges',
                sortable: true,
                dataIndex: 'ree_charges',
                editable: false,
            },{
                header: 'Total Utility Charges',
                sortable: true,
                dataIndex: 'actual_charges',
                editable: false,
            },{
                header: 'Hypothesized Utility Charges',
                sortable: true,
                dataIndex: 'hypothetical_charges',
                editable: false,
            },{
                header: 'Total Energy',
                sortable: true,
                dataIndex: 'total_energy',
                editable: false,
            },{
                header: 'Marginal Rate per Therm',
                sortable: true,
                dataIndex: 'marginal_rate_therm',
                editable: false,
            },
        ]
    });

    var accountReeValueToolbar = new Ext.Toolbar({
        items: [
<<<<<<< HEAD
                {
                    xtype: 'linkbutton',
                    // ref places a name for this component into the grid so it may be referenced as aChargesGrid.removeBtn...
                    href: "http://"+location.host+"/reebill/all_ree_charges_csv",
                    id: 'accountReeValueExportCSVBtn',
                    iconCls: 'icon-application-go',
                    text: 'Export REE Value CSV',
                    disabled: false,
                },
                {
                    xtype: 'linkbutton',
                    href: "http://"+location.host+"/reebill/excel_export",
                    id: 'atsiteExportButton',
                    iconCls: 'icon-application-go',
                    text: 'Export All Utility Bills to Excel',
                    disabled: false,
                },
                {
                    xtype: 'linkbutton',
                    // account parameter for URL is set in loadReeBillUIForAccount()
                    href: "http://"+location.host+"/reebill/excel_export",
                    id: 'atsiteExportAccountButton',
                    iconCls: 'icon-application-go',
                    text: "Export Selected Account's Utility Bills to Excel",
                    disabled: true, // becomes enabled when an account is selected
                }
=======
            {
                id: 'accountReeValueExportCSVBtn',
                iconCls: 'icon-application-go',
                xtype: 'linkbutton',
                href: "http://"+location.host+"/reebill/all_ree_charges_csv",
                text: 'Export REE Value CSV',
                disabled: true,
            },{
                id: 'exportButton',
                iconCls: 'icon-application-go',
                // TODO:25227403 - export on account at a time 
                xtype: 'linkbutton',
                href: "http://"+location.host+"/reebill/excel_export",
                text: 'Export All Utility Bills to Excel',
                disabled: true,
            },{
                id: 'exportAccountButton',
                iconCls: 'icon-application-go',
                xtype: 'linkbutton',
                // account parameter for URL is set in loadReeBillUIForAccount()
                href: "http://"+location.host+"/reebill/excel_export",
                text: "Export Selected Account's Utility Bills to Excel",
                disabled: true, 
            }
>>>>>>> 5ee47d95
        ]
    });

    // this grid tracks the state of the currently selected account

    var accountReeValueGrid = new Ext.grid.GridPanel({
        colModel: accountReeValueColModel,
        selModel: new Ext.grid.RowSelectionModel({
            singleSelect: true,
            listeners: {
                rowselect: function (selModel, index, record) {
                    loadReeBillUIForAccount(record.data.account);
                }
            }
        }),
        store: accountReeValueStore,
        enableColumnMove: false,
        frame: true,
        collapsible: true,
        animCollapse: false,
        stripeRows: true,
        viewConfig: {
            // doesn't seem to work
            forceFit: true,
        },
        title: 'Summary and Export',
        tbar: accountReeValueToolbar,
        bbar: new Ext.PagingToolbar({
            pageSize: 25,
            store: accountReeValueStore,
            displayInfo: true,
            displayMsg: 'Displaying {0} - {1} of {2}',
            emptyMsg: "No statuses to display",
        }),
    });


    ///////////////////////////////////////
    // Create New Account 

    var newAccountTemplateStore = new Ext.data.JsonStore({
        // store configs
        autoDestroy: true,
        autoLoad: true,
        url: 'http://'+location.host+'/reebill/listAccounts',
        storeId: 'newAccountTemplateStore',
        root: 'rows',
        idProperty: 'account',
        fields: ['account', 'name'],
    });

    var newAccountTemplateCombo = new Ext.form.ComboBox({
        store: newAccountTemplateStore,
        fieldLabel: 'Based on',
        displayField:'name',
        valueField:'account',
        typeAhead: true,
        triggerAction: 'all',
        emptyText:'Select...',
        selectOnFocus:true,
        readOnly: false,
    });

    var newAccountField = new Ext.form.TextField({
        fieldLabel: 'Account',
        name: 'account',
        allowBlank: false,
    });

    var newNameField = new Ext.form.TextField({
        fieldLabel: 'Name',
        name: 'name',
        allowBlank: false,
    });
    var newDiscountRate = new Ext.form.TextField({
        fieldLabel: 'Discount Rate',
        name: 'discount_rate',
        allowBlank: false,
    });

    var billStructureTreeLoader = new Ext.tree.TreeLoader({dataUrl:'http://'+location.host+'/reebill/reebill_structure'});
    var billStructureTree = new Ext.tree.TreePanel({
        title: 'Bill Structure Browser',
        frame: true,
        animate:true, 
        autoScroll:true,
        loader: billStructureTreeLoader,
        enableDD:true,
        containerScroll: true,
        border: true,
        //width: 250,
        //height: 300,
        autoWidth: true,
        dropConfig: {appendOnly:true}
    });
    
    // add a tree sorter in folder mode
    new Ext.tree.TreeSorter(billStructureTree, {folderSort:true});
    
    // set the root node
    var billStructureRoot = new Ext.tree.AsyncTreeNode({
        text: 'ReeBill', 
        draggable:false, // disable root node dragging
        id:'bill_structure_root'
    });
    billStructureTree.setRootNode(billStructureRoot);
    
    billStructureRoot.expand(false, /*no anim*/ false);

    // event to link the account selection changes to reload structure tree
    newAccountTemplateCombo.on('select', function(combobox, record, index) {
        billStructureTree.enable();
        billStructureTree.getLoader().dataUrl = 'http://'+location.host+'/reebill/reebill_structure';
        billStructureTree.getLoader().baseParams.account = newAccountTemplateCombo.getValue();
        //billStructureTree.getLoader().baseParams.sequence = null; 
        billStructureTree.getLoader().load(billStructureTree.root);
        billStructureRoot.expand(true, true);
        
    });

    billStructureTreeLoader.on("beforeload", function(treeLoader, node) {
    });

    var newAccountFormPanel = new Ext.FormPanel({
        url: 'http://'+location.host+'/reebill/new_account',
        labelWidth: 95, // label settings here cascade unless overridden
        frame: true,
        title: 'Create New Account',
        defaults: {
            anchor: '95%',
            xtype: 'textfield',
        },
        defaultType: 'textfield',
        items: [newAccountField, newNameField, newDiscountRate, newAccountTemplateCombo, billStructureTree  ],
        buttons: [
            new Ext.Button({
                text: 'Save',
                handler: function() {
                    // TODO 22645885 show progress during post
                    Ext.Ajax.request({
                        url: 'http://'+location.host+'/reebill/new_account',
                        params: { 
                          'name': newNameField.getValue(),
                          'account': newAccountField.getValue(),
                          'template_account': newAccountTemplateCombo.getValue(),
                          'discount_rate': newDiscountRate.getValue()
                        },
                        disableCaching: true,
                        success: function(result, request) {
                            var jsonData = null;
                            try {
                                jsonData = Ext.util.JSON.decode(result.responseText);
                                if (jsonData.success == false) {
                                    // handle failure here if necessary
                                }
                            } catch (err) {
                                Ext.MessageBox.alert('ERROR', 'Local:  '+ err + ' Remote: ' + result.responseText);
                            }
                            // TODO 22645885 confirm save and clear form
                        },
                        failure: function () {
                            Ext.Msg.alert("Create new account request failed");
                        }
                    });
                }
            }),
        ],
    });

    ///////////////////////////////////////////////////////////////////////////
    // preferences tab
    // bill image resolution field in preferences tab (needs a name so its
    // value can be gotten)

    var billImageResolutionField = new Ext.ux.form.SpinnerField({
      id: 'billresolutionmenu',
      fieldLabel: 'Bill image resolution',
      name: 'billresolution',
      value: DEFAULT_RESOLUTION,
      minValue: 50,
      maxValue: 200,
      allowDecimals: false,
      decimalPrecision: 10,
      incrementValue: 10,
      alternateIncrementValue: 2.1,
      accelerate: true
    });

    var preferencesFormPanel = new Ext.FormPanel({
      labelWidth: 240, // label settings here cascade unless overridden
      frame: true,
      title: 'Image Resolution Preferences',
      bodyStyle: 'padding:5px 5px 0',
      //width: 610,
      defaults: {width: 435},
      layout: 'fit', 
      defaultType: 'textfield',
      items: [
        billImageResolutionField,
      ],
      buttons: [
        new Ext.Button({
            text: 'Save',
            handler: function() {
                Ext.Ajax.request({
                    url: 'http://'+location.host+'/reebill/setBillImageResolution',
                    params: { 'resolution': billImageResolutionField.getValue() },
                    disableCaching: true,
                    success: function(result, request) {
                        var jsonData = null;
                        try {
                            jsonData = Ext.util.JSON.decode(result.responseText);
                            if (jsonData.success == false) {
                                Ext.Msg.alert("setBillImageResolution failed: " + jsonData.errors)
                            }
                            // handle failure here if necessary
                        } catch (err) {
                            Ext.MessageBox.alert('ERROR', 'Local:  '+ err + ' Remote: ' + result.responseText);
                        }
                    },
                    failure: function () {
                        Ext.Msg.alert("setBillImageResolution request failed");
                    }
                });
            }
        }),
      ],
    });

    // get initial value of this field from the server
    // TODO: 22360193 populating a form from Ajax creates a race condition.  
    // What if the network doesn't return and user enters a value nefore the callback is fired?
    var resolution = null;
    Ext.Ajax.request({
        url: 'http://'+location.host+'/reebill/getBillImageResolution',
        disableCaching: true,
        success: function(result, request) {
            var jsonData = null;
            try {
                jsonData = Ext.util.JSON.decode(result.responseText);
                if (jsonData.success == true) {
                    resolution = jsonData['resolution'];
                    billImageResolutionField.setValue(resolution);
                } else {
                    // handle success:false here if needed
                }
            } catch (err) {
                Ext.MessageBox.alert('ERROR', 'Local:  '+ err + ' Remote: ' + result.responseText);
            }
        },
        failure: function () {
            Ext.Msg.alert("getBillImageResolution request failed");
        }
    });

    ///////////////////////////////////////
    // journals Tab

    var initialjournal =  {
        rows: [
        ]
    };

    var journalReader = new Ext.data.JsonReader({
        root: 'rows',

        // the fields config option will internally create an Ext.data.Record
        // constructor that provides mapping for reading the record data objects
        fields: [
            // map Record's field to json object's key of same name
            {name: '_id', mapping: '_id'},
            {name: 'date', mapping: 'date'},
            {name: 'account', mapping: 'account'},
            {name: 'sequence', mapping: 'sequence'},
            {name: 'msg', mapping: 'msg'},
        ]
    });

    var journalWriter = new Ext.data.JsonWriter({
        encode: true,
        // write all fields, not just those that changed
        writeAllFields: true 
    });

    var journalStoreProxy = new Ext.data.HttpProxy({
        method: 'GET',
        prettyUrls: false,
        url: 'http://'+location.host+'/reebill/journal',
    });

    var journalStore = new Ext.data.JsonStore({
        proxy: journalStoreProxy,
        autoSave: false,
        reader: journalReader,
        writer: journalWriter,
        autoSave: true,
        data: initialjournal,
        root: 'rows',
        idProperty: '_id',
        fields: [
            {name: '_id'},
            {
                name: 'date',
                type: 'date',
                //dateFormat: 'Y-m-d'
            },
            {name: 'account'},
            {name: 'sequence'},
            {name: 'msg'},
        ],
    });

    var journalColModel = new Ext.grid.ColumnModel(
    {
        columns: [
            {
                header: 'ObjectId',
                sortable: true,
                dataIndex: '_id',
            },{
                header: 'Date',
                sortable: true,
                dataIndex: 'date',
                renderer: function(date) { if (date) return date.format(Date.patterns['ISO8601Long']); },
                editor: new Ext.form.DateField({
                    allowBlank: false,
                    format: Date.patterns['ISO8601Long'],
               }),
            },{
                header: 'Account',
                sortable: true,
                dataIndex: 'account',
                //editor: new Ext.form.TextField({allowBlank: true})
            },{
                header: 'Sequence',
                sortable: true,
                dataIndex: 'sequence',
                //editor: new Ext.form.TextField({allowBlank: true})
            },{
                header: 'Message',
                sortable: true,
                dataIndex: 'msg',
                //editor: new Ext.form.TextField({allowBlank: true})
            },
        ]
    });
    /* TODO: 20493983 enable for admin user
    var journalToolbar = new Ext.Toolbar({
        items: [
            {
                xtype: 'button',
                id: 'journalInsertBtn',
                iconCls: 'icon-add',
                text: 'Insert',
                disabled: false,
                handler: function()
                {
                    journalGrid.stopEditing();

                    // grab the current selection - only one row may be selected per singlselect configuration
                    var selection = journalGrid.getSelectionModel().getSelected();

                    // make the new record
                    var journalType = journalGrid.getStore().recordType;
                    var defaultData = 
                    {
                    };
                    var r = new journalType(defaultData);
        
                    // select newly inserted record
                    //var insertionPoint = journalStore.indexOf(selection);
                    //journalStore.insert(insertionPoint + 1, r);
                    journalStore.add([r]);
                    //journalGrid.startEditing(insertionPoint +1,1);
                    
                }
            },{
                xtype: 'tbseparator'
            },{
                xtype: 'button',
                // ref places a name for this component into the grid so it may be referenced as aChargesGrid.removeBtn...
                id: 'journalRemoveBtn',
                iconCls: 'icon-delete',
                text: 'Remove',
                disabled: true,
                handler: function()
                {
                    journalGrid.stopEditing();
                    journalStore.setBaseParam("account", selected_account);

                    // TODO single row selection only, test allowing multirow selection
                    var s = journalGrid.getSelectionModel().getSelections();
                    for(var i = 0, r; r = s[i]; i++)
                    {
                        journalStore.remove(r);
                    }
                    journalStore.save(); 
                }
            }
        ]
    });
    journalGrid.getSelectionModel().on('selectionchange', function(sm){
        //journalGrid.getTopToolbar().findById('journalInsertBtn').setDisabled(sm.getCount() <1);
        journalGrid.getTopToolbar().findById('journalRemoveBtn').setDisabled(sm.getCount() <1);
    });
  
    // grid's data store callback for when data is edited
    // when the store backing the grid is edited, enable the save button
    journalStore.on('update', function(){
        //journalGrid.getTopToolbar().findById('journalSaveBtn').setDisabled(false);
    });

    journalStore.on('beforesave', function() {
        journalStore.setBaseParam("account", selected_account);
    });
    */

    var journalGrid = new Ext.grid.EditorGridPanel({
        flex: 1,
        //tbar: journalToolbar,
        colModel: journalColModel,
        selModel: new Ext.grid.RowSelectionModel({singleSelect: true}),
        store: journalStore,
        enableColumnMove: false,
        frame: true,
        collapsible: true,
        animCollapse: false,
        stripeRows: true,
        viewConfig: {
            // doesn't seem to work
            forceFit: true,
        },
        title: 'Journal Entries',
        clicksToEdit: 2
    });

    //
    // Set up the journal memo widget
    //
    // account field
    var journalEntryField = new Ext.form.TextField({
        fieldLabel: 'Journal',
        name: 'entry',
        width: 300,
        allowBlank: false,
    });
    var journalEntryAccountField = new Ext.form.Hidden({
        name: 'account',
    });
    var journalEntrySequenceField = new Ext.form.Hidden({
        name: 'sequence',
    });
    // buttons
    var journalEntryResetButton = new Ext.Button({
        text: 'Reset',
        handler: function() {this.findParentByType(Ext.form.FormPanel).getForm().reset(); }
    });
    var journalEntrySubmitButton = new Ext.Button({
        text: 'Submit',
        // TODO: 20513861 clear form on success
        // TODO: 20514019 reload journal grid on success
        handler: saveForm,
    });
    var journalFormPanel = new Ext.form.FormPanel({
        url: 'http://'+location.host+'/reebill/save_journal_entry',
        frame: true,
        border: false,
        width: 400,
        layout: 'hbox',
        defaults: {
            layout: 'form'
        },
        items: [
            journalEntryField, 
            journalEntryResetButton, journalEntrySubmitButton,
            journalEntryAccountField, journalEntrySequenceField
        ],
        hideLabels: false,
        labelAlign: 'left',   // or 'right' or 'top'
        labelSeparator: '', // takes precedence over layoutConfig value
        labelWidth: 65,       // defaults to 100
        labelPad: 8           // defaults to 5, must specify labelWidth to be honored
    });

    // reconciliation report
    var reconciliationGridStore = new Ext.data.JsonStore({
        root: 'rows',
        totalProperty: 'results',
        pageSize: 30,
        //baseParams: {},
        paramNames: {start: 'start', limit: 'limit'},
        //autoLoad: {params:{start: 0, limit: 25}},

        // default sort
        sortInfo: {field: 'sequence', direction: 'ASC'}, // descending is DESC
        remoteSort: true,
        fields: [
            {name: 'account'},
            {name: 'sequence'},
            {name: 'bill_therms'},
            {name: 'olap_therms'},
            {name: 'oltp_therms'},
            {name: 'errors'}
        ],
        url: 'http://' + location.host + '/reebill/get_reconciliation_data',
    });

    var reconciliationGrid = new Ext.grid.GridPanel({
        title:'Reebills with >0.1% difference from OLTP or errors',
        store: reconciliationGridStore,
        trackMouseOver:false,
        layout: 'fit',
        sortable: true,
        autoExpandColumn: 'errors',

        // grid columns
        columns:[{
                id: 'account',
                header: 'Account',
                dataIndex: 'account',
                width: 80
            },
            {
                id: 'sequence',
                header: 'Sequence',
                dataIndex: 'sequence',
                width: 80
            },
            {
                id: 'bill_energy',
                header: 'Bill Energy (therms)',
                dataIndex: 'bill_therms',
                width: 150
            },
            {
                id: 'olap_energy',
                header: 'OLAP Energy (therms)',
                dataIndex: 'olap_therms',
                width: 150
            },
            {
                id: 'oltp_energy',
                header: 'OLTP Energy (therms)',
                dataIndex: 'olap_therms',
                width: 150
            },
            {
                id: 'errors',
                header: 'Errors (see reconcilation log for details)',
                dataIndex: 'errors',
                forceFit:true
            },
        ],
        // paging bar on the bottom
        bbar: new Ext.PagingToolbar({
            pageSize: 30,
            store: reconciliationGridStore,
            displayInfo: true,
            displayMsg: 'Displaying {0} - {1} of {2}',
            emptyMsg: "Click the refresh button to show some data.",
        }),
    });

    // end of tab widgets
    ////////////////////////////////////////////////////////////////////////////

    ////////////////////////////////////////////////////////////////////////////
    // Status bar displayed at footer of every panel in the tabpanel

    var statusBar = new Ext.ux.StatusBar({
        defaultText: 'No REE Bill Selected',
        id: 'statusbar',
        statusAlign: 'right', // the magic config
        items: [journalFormPanel]
    });

    ////////////////////////////////////////////////////////////////////////////
    // construct tabpanel and the panels it contains for the viewport
    // instantiate tab content and hook into their events

    //
    // Instantiate the Rate Structure panel 
    //
    var rateStructurePanel = new Ext.Panel({
        id: 'rateStructureTab',
        title: 'Rate Structure',
        disabled: rateStructurePanelDisabled,
        layout: 'border',
        items: [
        {
            region: 'north',
            layout: 'fit',
            split: true,
            items: [CPRSRSIGrid]
        },{
            region: 'center',
            layout: 'fit',
            split: true,
            items: [UPRSRSIGrid]
        },{
            region:'south',
            layout: 'fit',
            split: true,
            items: [URSRSIGrid]
        }]
    });

    rateStructurePanel.on('activate', function () {
    });

    //
    // Instantiate the Charge Items panel
    //
    var chargeItemsPanel = new Ext.Panel({
        id: 'chargeItemsTab',
        title: 'Charge Items',
        disabled: chargeItemsPanelDisabled,
        xtype: 'panel',
        layout: 'accordion',
        items: [
            aChargesGrid,
            hChargesGrid,
        ]
    });

    // this event is received when the tab panel tab is clicked on
    // and the panels it contains are displayed in accordion layout
    chargeItemsPanel.on('activate', function (panel) {
        //console.log("chargeItemsPanel activated");
        //console.log(panel);

        // because this tab is being displayed, demand the grids that it contain 
        // be populated
        aChargesGrid.setDisabled(true);
        aChargesStore.proxy.getConnection().autoAbort = true;
        aChargesStore.reload({params: {service: Ext.getCmp('service_for_charges').getValue(), account: selected_account, sequence: selected_sequence}});

        hChargesGrid.setDisabled(true);
        hChargesStore.proxy.getConnection().autoAbort = true;
        hChargesStore.reload({params: {service: Ext.getCmp('service_for_charges').getValue(), account: selected_account, sequence: selected_sequence}});
    });

    chargeItemsPanel.on('expand', function (panel) {
        //console.log("chargeItemsPanel expand");
        //console.log(panel);
    });
    chargeItemsPanel.on('collapse', function (panel) {
        //console.log("chargeItemsPanel collapse");
        //console.log(panel);
    });

    //
    // Instantiate the Accounts panel
    //
    var accountsPanel = new Ext.Panel({
        id: 'statusTab',
        title: 'Accounts',
        disabled: accountsPanelDisabled,
        layout: 'accordion',
        items: [accountGrid,accountReeValueGrid,newAccountFormPanel, ]
    });

    //
    // Instantiate the Payments panel
    //
    var paymentsPanel = new Ext.Panel({
        id: 'paymentTab',
        title: 'Pay',
        disabled: paymentPanelDisabled,
        layout: 'accordion',
        items: [paymentGrid, ]
    });

    // this event is received when the tab panel tab is clicked on
    // and the panels it contains are displayed 
    paymentsPanel.on('activate', function (panel) {
        // because this tab is being displayed, demand the grids that it contain 
        // be populated
        // disable it during load, the datastore re-enables when loaded.
        paymentGrid.setDisabled(true);
        paymentStore.proxy.getConnection().autoAbort = true;
        paymentStore.reload({params: {service: Ext.getCmp('service_for_charges').getValue(), account: selected_account}});

    });

    //
    // Instantiate the Utility Bill panel
    //
    var utilityBillPanel = new Ext.Panel({
        id: 'utilityBillTab',
        title: 'Utility Bill',
        disabled: utilityBillPanelDisabled,
        layout: 'vbox',
        layoutConfig : {
            align : 'stretch',
            pack : 'start'
        },
        // utility bill image on one side, upload form & list of bills on the
        // other side (using 2 panels)
        items: [
            upload_form_panel,
            utilbillGrid,
        ],
    });

    // this event is received when the tab panel tab is clicked on
    // and the panels it contains are displayed in accordion layout
    utilityBillPanel.on('activate', function (panel) {

        // because this tab is being displayed, demand the grids that it contain 
        // be populated
        utilbillGrid.setDisabled(true);
        utilbillGridStore.proxy.getConnection().autoAbort = true;
        utilbillGridStore.reload({params: {start:0, limit:25, service: Ext.getCmp('service_for_charges').getValue(), account: selected_account}});

    });

    //
    // Instantiate the ReeBill panel
    //
    var reeBillPanel = new Ext.Panel({
        id: 'reeBillTab',
        title: 'ReeBill',
        disabled: reeBillPanelDisabled,
        layout: 'accordion',
        items: [reeBillGrid, ],
    });

    //
    // Instantiate the Utility Bill Periods panel
    //
    var ubBillPeriodsPanel = new Ext.Panel({
        id: 'ubPeriodsTab',
        title: 'Bill Periods',
        disabled: billPeriodsPanelDisabled,
        items: null // configureUBPeriodForm set this
    });

    //
    // Instantiate the Utility Bill Measured Usages panel
    //
    var ubMeasuredUsagesPanel = new Ext.Panel({
        id: 'ubMeasuredUsagesTab',
        title: 'Usage Periods',
        disabled: usagePeriodsPanelDisabled,
        layout: 'vbox',
        layoutConfig : {
            pack : 'start',
            align : 'stretch',
        },
        items: null // configureUBMeasuredUsagesForm sets this
    });

    //
    // Instantiate the Journal panel
    //
    var journalPanel = new Ext.Panel({
        id: 'journalTab',
        title: 'Journal',
        disabled: journalPanelDisabled,
        xtype: 'panel',
        layout: 'vbox',
        layoutConfig : {
            align : 'stretch',
            pack : 'start'
        },
        items: [journalGrid, ]
    });

    //
    // Instantiate the Mail panel
    //
    var mailPanel = new Ext.Panel({
        id: 'mailTab',
        title: 'Mail',
        disabled: mailPanelDisabled,
        layout: 'vbox',
        layoutConfig : {
            align : 'stretch',
            pack : 'start'
        },
        items: [mailReebillGrid, ]
    });

    //
    // Instantiate the Reconciliation panel
    //
    var reconciliationPanel = new Ext.Panel({
        id: 'reconciliationTab',
        title: 'Reconciliation Report',
        disabled: reconciliationPanelDisabled,
        xtype: 'panel',
        layout: 'fit',
        items: [reconciliationGrid, ],
    });

    //
    // Instantiate the Preference panel
    //
    var preferencesPanel = new Ext.Panel({
        id: 'preferencesTab',
        title: 'Preferences',
        disabled: preferencesPanelDisabled,
        layout: 'vbox',
        layoutConfig : {
            pack : 'start',
            align : 'stretch',
        },
        items: [preferencesFormPanel, ],
    });

    //
    // Instantiate the About panel
    //
    var aboutPanel = new Ext.Panel({
        id: 'aboutTab',
        title: 'About',
        disabled: aboutPanelDisabled,
        html: '<table style="width: 100%; border: 0; margin-top:20px;"><tr><td align="center">' + SKYLINE_VERSIONINFO + '</td></tr><tr><td align="center"><img width="50%" src="MrJonas.png"/></td></tr><tr><td align="center"><font style="font-family: impact; font-size:68pt;">Masterbiller</font></td></tr></table>',
    });

    // Assemble all of the above panels into a parent tab panel
    var tabPanel = new Ext.TabPanel({
        region:'center',
        deferredRender:false,
        autoScroll: false, 
        //margins:'0 4 4 0',
        // necessary for child FormPanels to draw properly when dynamically changed
        layoutOnTabChange: true,
        activeTab: 0,
        bbar: statusBar,
        border:true,
        items:[
            accountsPanel,
            paymentsPanel,
            utilityBillPanel,
            reeBillPanel,
            ubBillPeriodsPanel,
            ubMeasuredUsagesPanel,
            rateStructurePanel,
            chargeItemsPanel,
            journalPanel,
            mailPanel,
            reconciliationPanel,
            preferencesPanel,
            aboutPanel,
        ]
    });

    // end of tab widgets
    ////////////////////////////////////////////////////////////////////////////

    ////////////////////////////////////////////////////////////////////////////
    // assemble all of the widgets in a tabpanel with a header section
    var viewport = new Ext.Viewport
    (
      {
        layout: 'border',
        defaults: {
            collapsible: false,
            split: true,
            border: true,
        },
        items: [
          {
            region: 'north',
            xtype: 'panel',
            layout: 'fit',
            height: 80,
            // default overrides
            split: false,
            border: false,
            //autoLoad: {url:'green_stripe.jpg', scripts:true},
            contentEl: 'header',
          },
          utilBillImageBox,
          tabPanel,
          reeBillImageBox,
          {
            region: 'south',
            xtype: 'panel',
            layout: 'fit',
            height: 30,
            // default overrides
            split: false,
            border: false,
            //autoLoad: {url:'green_stripe.jpg', scripts:true},
            contentEl: 'footer',
          },
        ]
      }
    );

    // TODO: move these functions to a separate file for organization purposes
    // also consider what to do about the Ext.data.Stores and where they should
    // go since they hit the web for data.



    // update selection in statusbar
    function updateStatusbar(account, sequence, branch)
    {

        var sb = Ext.getCmp('statusbar');
        var selStatus;
        if (account != null && sequence != null && branch != null)
            selStatus = account + "-" + sequence + "-" + branch;
        else if (account != null && sequence != null)
            selStatus = account + "-" + sequence;
        else if (account != null)
            selStatus = account;

        sb.setStatus({
            text: selStatus
        });
    }

    // whenever an account is selected from the Account tab,
    // update all other dependent widgets

    // load things global to the account
    function loadReeBillUIForAccount(account) {

        selected_account = account;

        // a new account has been selected, deactivate subordinate tabs
        ubBillPeriodsPanel.setDisabled(true);
        ubMeasuredUsagesPanel.setDisabled(true);
        rateStructurePanel.setDisabled(true);
        chargeItemsPanel.setDisabled(true);
        journalPanel.setDisabled(true);
        mailPanel.setDisabled(true);

        // TODO: 25226989 ajax cancelled???

        // unload previously loaded utility and reebill images
        // TODO 25226739: don't overwrite if they don't need to be updated.  Causes UI to flash.
        Ext.DomHelper.overwrite('utilbillimagebox', getImageBoxHTML(null, 'Utility bill', 'utilbill', NO_UTILBILL_SELECTED_MESSAGE), true);
        Ext.DomHelper.overwrite('reebillimagebox', getImageBoxHTML(null, 'Reebill', 'reebill', NO_REEBILL_SELECTED_MESSAGE), true);

        // this store eventually goes away
        // because accounts are to be selected from the status tables
        //accountsStore.reload();
        //accountCombo.setValue(account);
        //sequencesStore.setBaseParam('account', account);
        //sequencesStore.load();
        //sequenceCombo.setValue(null);

        // update list of payments for this account
        //paymentStore.reload({params: {account: account}});

        // update list of ReeBills (for selection) for this account
        reeBillStore.setBaseParam("account", account)

        // paging tool bar params must be passed in to keep store in sync with toolbar paging calls - autoload params lost after autoload
        reeBillStore.reload({params:{start:0, limit:25}});

        // update list of ReeBills (for mailing) for this account
        mailReebillStore.setBaseParam("account", account)

        // paging tool bar params must be passed in to keep store in sync with toolbar paging calls - autoload params lost after autoload
        mailReebillStore.reload({params:{start:0, limit:25}});

        // update list of journal entries for this account
        journalStore.reload({params: {account: account}});

        // update the journal form panel so entries get submitted to currently selected account
        // need to set account into a hidden field here since there is no data store behind the form
        journalFormPanel.getForm().findField("account").setValue(account)
        // TODO: 1320091681504 if an account is selected w/o a sequence, a journal entry can't be made

        // tell utilBillGrid to filter itself
        //utilbillGridStore.setBaseParam("account", account)
        // pass in page params since the pagingtoolbar normally provides paramNames
        //utilbillGridStore.reload({params:{start:0, limit:25}});
        // TODO: this should become a hidden field in this form, unless we want
        // the user to be able to upload for any account, in which case we would 
        // make a drop down of accounts and then filter by what is selected.
        //
        // add the account to the upload_account field
        upload_account.setValue(account)

        // set begin date for next utilbill in upload form panel to end date of
        // last utilbill, if there is one
        // TODO 25226989:tId not tracked! 
        Ext.Ajax.request({
            url: 'http://'+location.host+'/reebill/last_utilbill_end_date',
            params: {account: account},
            success: function(result, request) {
                var jsonData = null;
                try {
                    jsonData = Ext.util.JSON.decode(result.responseText);
                    if (jsonData.success == false) {
                        // handle failure here if necessary
                    } else {
                        // server returns null for the date if there is no utilbill
                        if (jsonData['date'] == null) {
                            // clear out date that was there before, if any
                            upload_begin_date.setValue('');
                        } else {
                            var lastUtilbillDate = new Date(jsonData['date']);
                            // field automatically converts Date into a string
                            // according to its 'format' property
                            upload_begin_date.setValue(lastUtilbillDate);
                        }
                    } 
                } catch (err) {
                    Ext.MessageBox.alert('ERROR', 'Local:  '+ err + ' Remote: ' + result.responseText);
                }
            },
            failure: function() {alert("ajax failure")},
            disableCaching: true,
        });

        // clear reebill data when a new account is selected
        // TODO: 1320091681504 if an account is selected w/o a sequence, a journal entry can't be made
        journalFormPanel.getForm().findField("sequence").setValue(null)
        configureUBPeriodsForms(null, null, null);
        configureUBMeasuredUsagesForms(null, null, null);
        configureAddressForm(null, null, null);
        configureReeBillEditor(null, null);
        aChargesStore.loadData({rows: 0, success: true});
        hChargesStore.loadData({rows: 0, succes: true});
        CPRSRSIStore.loadData({rows: 0, success: true});
        URSRSIStore.loadData({rows: 0, success: true});
        UPRSRSIStore.loadData({rows: 0, success: true});

        updateStatusbar(account, null, null);


        // enable export buttons 
        Ext.getCmp('exportAccountButton').setDisabled(false);
        Ext.getCmp('exportAccountButton').setParams({'account': account});
        Ext.getCmp('exportButton').setDisabled(false);
        Ext.getCmp('accountReeValueExportCSVBtn').setDisabled(false);

        // an account has been selected, so enable tabs that act on an account
        reeBillPanel.setDisabled(false);
        paymentsPanel.setDisabled(false);
        utilityBillPanel.setDisabled(false);

    }


    //
    // configure data connections for widgets that are not managed by 
    // datastores.
    //
    var ubPeriodsDataConn = new Ext.data.Connection({
        url: 'http://'+location.host+'/reebill/ubPeriods',
    });
    ubPeriodsDataConn.autoAbort = true;

    var ubMeasuredUsagesDataConn = new Ext.data.Connection({
        url: 'http://'+location.host+'/reebill/ubMeasuredUsages',
    });
    ubMeasuredUsagesDataConn.autoAbort = true;

    var addressesDataConn = new Ext.data.Connection({
        url: 'http://'+location.host+'/reebill/addresses',
    });
    addressesDataConn.autoAbort = true;


    var reeBillImageDataConn = new Ext.data.Connection({
        url: 'http://'+location.host+'/reebill/getReeBillImage',
    });
    reeBillImageDataConn.autoAbort = true;

    function loadReeBillUIForSequence(account, sequence) {

        // TODO: 25227109 properly reset reebill UI if no sequence is selected

        if (account == null || sequence == null) {
            throw "Account and Sequence must be set";
        }

        selected_account = account;
        selected_sequence = sequence;

        // enable or disable the reebill delete button depending on whether the
        // selected reebill is issued: only un-issued bills should be
        // deletable.
        // apparently there is no way to get the selected index of a combobox;
        // you have to get the value of the selection and then search for it in
        // the data store. better hope the values are unique.
        // http://stackoverflow.com/questions/6014593/how-do-i-get-the-selected-index-of-an-extjs-combobox
<<<<<<< HEAD
        var selectedSequence = sequenceCombo.getValue();
        var sequenceRecordIndex = sequencesStore.find('sequence', selectedSequence);
        var sequenceRecord = sequencesStore.getAt(sequenceRecordIndex);
        //deleteButton.setDisabled(sequenceRecord.get('issued'))
=======
        // TODO: enable/disable delete button
        // TODO: 25419697
        //var sequenceRecordIndex = sequencesStore.find('sequence', sequence);
        //var sequenceRecord = sequencesStore.getAt(sequenceRecordIndex);
        //deleteButton.setDisabled(sequenceRecord.get('committed'))
>>>>>>> 5ee47d95

        // update the journal form panel so entries get submitted to currently selected account
        // need to set account into a hidden field here since there is no data store behind the form
        journalFormPanel.getForm().findField("sequence").setValue(sequence)

        // get utilbill period information from server
        ubPeriodsDataConn.request({
            params: {account: selected_account, sequence: selected_sequence},
            success: function(result, request) {
                var jsonData = null;
                try {
                    jsonData = Ext.util.JSON.decode(result.responseText);
                    if (jsonData.success == false) {
                        // handle failure here if necessary
                        console.log("failure");
                    } else {
                        configureUBPeriodsForms(selected_account, selected_sequence, jsonData);
                    } 
                } catch (err) {
                    Ext.MessageBox.alert('ERROR', 'Local:  '+ err + ' Remote: ' + result.responseText);
                }
            },
            failure: function() {
                console.log("Ajax failure");
                alert("ajax failure");
            },
            disableCaching: true,
        });

        // get the measured usage dates for each service
        ubMeasuredUsagesDataConn.request({
            params: {account: selected_account, sequence: selected_sequence},
            success: function(result, request) {
                var jsonData = null;
                try {
                    jsonData = Ext.util.JSON.decode(result.responseText);
                    if (jsonData.success == false)
                    {
                        // handle failure here if necessary
                    } else {
                        configureUBMeasuredUsagesForms(selected_account, selected_sequence, jsonData);
                    } 
                } catch (err) {
                    Ext.MessageBox.alert('ERROR', 'Local:  '+ err + ' Remote: ' + result.responseText);
                }
            },
            failure: function() {alert("ajax failure")},
            disableCaching: true,
        });

        // get the address information for this reebill 
        addressesDataConn.request({
            params: {account: selected_account, sequence: selected_sequence},
            success: function(result, request) {
                var jsonData = null;
                try {
                    jsonData = Ext.util.JSON.decode(result.responseText);
                    if (jsonData.success == false)
                    {
                        //Ext.MessageBox.alert('Server Error', jsonData.errors.reason + " " + jsonData.errors.details);
                        // handle failure here if necessary
                    } else {
                        configureAddressForm(selected_account, selected_sequence, jsonData);
                    } 
                } catch (err) {
                    Ext.MessageBox.alert('ERROR', 'Local:  '+ err + ' Remote: ' + result.responseText);
                }
            },
            failure: function() {alert("ajax failure")},
            disableCaching: true,
        });

        // abort this connection if previously loading
        //aChargesStore.proxy.getConnection().autoAbort = true;
        //aChargesStore.reload({params: {service: Ext.getCmp('service_for_charges').getValue(), account: selected_account, sequence: selected_sequence}});

        // abort this connection if previously loading
        hChargesStore.proxy.getConnection().autoAbort = true;
        hChargesStore.reload({params: {service: Ext.getCmp('service_for_charges').getValue(), account: selected_account, sequence: selected_sequence}});


        // abort this connection if previously loading
        CPRSRSIStore.proxy.getConnection().autoAbort = true;
        CPRSRSIStore.reload({params: {service: Ext.getCmp('service_for_charges').getValue(), account: selected_account, sequence: selected_sequence}});

        // abort this connection if previously loading
        URSRSIStore.proxy.getConnection().autoAbort = true;
        URSRSIStore.reload({params: {service: Ext.getCmp('service_for_charges').getValue(), account: selected_account, sequence: selected_sequence}});

        // abort this connection if previously loading
        UPRSRSIStore.proxy.getConnection().autoAbort = true;
        UPRSRSIStore.reload({params: {service: Ext.getCmp('service_for_charges').getValue(), account: selected_account, sequence: selected_sequence}});

        // TODO:23046181 abort connections in progress
        configureReeBillEditor(selected_account, selected_sequence);

        // image rendering resolution
        var menu = document.getElementById('reebillresolutionmenu');
        if (menu) {
            resolution = menu.value;
        } else {
            resolution = DEFAULT_RESOLUTION;
        }
       
        // ajax call to generate image, get the name of it, and display it in a
        // new window
        // abort previous transaction
        reeBillImageDataConn.request({
            disablecaching: true,
            params: {account: selected_account, sequence: selected_sequence, resolution: resolution},
            success: function(result, request) {
                var jsonData = null;
                try {
                    jsonData = Ext.util.JSON.decode(result.responseText);
                    var imageUrl = '';
                    if (jsonData.success == true) {
                        imageUrl = 'http://' + location.host + '/utilitybillimages/' + jsonData.imageName;
                    }
                    // handle failure if needed
                    Ext.DomHelper.overwrite('reebillimagebox', getImageBoxHTML(imageUrl, 'Reebill', 'reebill', NO_REEBILL_SELECTED_MESSAGE), true);

                } catch (err) {
                    Ext.MessageBox.alert('error', err);
                }
            },
            // this is called when the server returns 500 as well as when there's no response
            failure: function() { 
                Ext.MessageBox.alert('ajax failure loading bill image'); 

                // replace reebill image with a missing graphic
                Ext.DomHelper.overwrite('reebillimagebox', {tag: 'div',
                    html: NO_REEBILL_FOUND_MESSAGE, id: 'reebillimage'}, true);
            },
        });

        // while waiting for the ajax request to finish, show a loading message
        // in the utilbill image box
        Ext.DomHelper.overwrite('reebillimagebox', {tag: 'div', html:LOADING_MESSAGE, id: 'reebillimage'}, true);


        // Now that a ReeBill has been loaded, enable the tabs that act on a ReeBill
        ubBillPeriodsPanel.setDisabled(false);
        ubMeasuredUsagesPanel.setDisabled(false);
        rateStructurePanel.setDisabled(false);
        chargeItemsPanel.setDisabled(false);
        journalPanel.setDisabled(false);
        mailPanel.setDisabled(false);
        


        // finally, update the status bar with current selection
        updateStatusbar(selected_account, selected_sequence, 0);
    }
}



// TODO: move this code to an area adjacent to the grid
/**
 * Custom function used for column renderer
 * @param {Object} val
 */
function change(val){
    if(val > 0){
        return '<span style="color:green;">' + val + '</span>';
    }else if(val < 0){
        return '<span style="color:red;">' + val + '</span>';
    }
    return val;
}

/**
 * Custom function used for column renderer
 * @param {Object} val
 */
function pctChange(val){
    if(val > 0){
        return '<span style="color:green;">' + val + '%</span>';
    }else if(val < 0){
        return '<span style="color:red;">' + val + '%</span>';
    }
    return val;
}


/**
* Used by Ajax calls to block the UI
* by setting global Ajax listeners for the duration
* of the call.
* Since there is only one block to the UI and possibly
* more than one Ajax call, we keep a counter.
var blockUICounter = 0;

function registerAjaxEvents()
{
    Ext.Ajax.addListener('beforerequest', this.showSpinnerBeforeRequest, this);
    Ext.Ajax.addListener('requestcomplete', this.hideSpinnerRequestComplete, this);
    Ext.Ajax.addListener('requestexception', this.hideSpinnerRequestException, this);
    Ext.Ajax.addListener('requestaborted', this.hideSpinnerRequestAborted, this);
}

function unregisterAjaxEvents()
{
    Ext.Ajax.removeListener('beforerequest', this.showSpinner, this);
    Ext.Ajax.removeListener('requestcomplete', this.hideSpinner, this);
    Ext.Ajax.removeListener('requestexception', this.hideSpinnerException, this);
    Ext.Ajax.removeListener('requestaborted', this.hideSpinnerRequestAborted, this);
}

function showSpinnerBeforeRequest(conn, options)
{
    //console.log("showSpinnerBeforeRequest " + blockUICounter)
    blockUICounter++;
    Ext.Msg.show({title: "Please Wait...", closable: false});
}

function hideSpinnerRequestComplete(conn, options)
{
    blockUICounter--;
    //console.log("hideSpinnerRequestComplete " + blockUICounter)
    if (!blockUICounter) {
        Ext.Msg.hide();
    }
}

function hideSpinnerRequestException(conn, response, options)
{
    blockUICounter--;
    //console.log("hideSpinnerRequestException " + blockUICounter)
    if (!blockUICounter) {
        Ext.Msg.hide();
    }
}

function hideSpinnerRequestAborted(conn, response, options)
{
    blockUICounter--;
    //console.log("hideSpinnerRequestAborted " + blockUICounter)
    if (!blockUICounter) {
        Ext.Msg.hide();
    }
}
*/


var NO_UTILBILL_SELECTED_MESSAGE = '<div style="position:absolute; top:30%;"><table style="width: 100%;"><tr><td style="text-align: center;"><img src="select_utilbill.png"/></td></tr></table></div>';
var NO_UTILBILL_FOUND_MESSAGE = '<div style="position:absolute; top:30%;"><table style="width: 100%;"><tr><td style="text-align: center;"><img src="select_utilbill_notfound.png"/></td></tr></table></div>';
var NO_REEBILL_SELECTED_MESSAGE = '<div style="position:absolute; top:30%;"><table style="width: 100%;"><tr><td style="text-align: center;"><img src="select_reebill.png"/></td></tr></table></div>';
var NO_REEBILL_FOUND_MESSAGE = '<div style="position:absolute; top:30%;"><table style="width: 100%;"><tr><td style="text-align: center;"><img src="select_reebill_notfound.png"/></td></tr></table></div>';
var LOADING_MESSAGE = '<div style="position:absolute; top:30%;"><table style="width: 100%;"><tr><td style="text-align: center;"><img src="rotologo_white.gif"/></td></tr></table></div>';

// TODO: 17613609  Need to show bill image, error not found image, error does not exist image
function getImageBoxHTML(url, label, idPrefix, errorHTML) {
    if (url) {
        // TODO default menu selection
        return {tag: 'img', src: url, width: '100%', id: idPrefix + 'image'}
    } else {
        return {tag: 'div', id: idPrefix + 'imagebox', children: [{tag: 'div', html: errorHTML,
            id: 'utilbillimage'}] };
    }
}<|MERGE_RESOLUTION|>--- conflicted
+++ resolved
@@ -3472,34 +3472,6 @@
 
     var accountReeValueToolbar = new Ext.Toolbar({
         items: [
-<<<<<<< HEAD
-                {
-                    xtype: 'linkbutton',
-                    // ref places a name for this component into the grid so it may be referenced as aChargesGrid.removeBtn...
-                    href: "http://"+location.host+"/reebill/all_ree_charges_csv",
-                    id: 'accountReeValueExportCSVBtn',
-                    iconCls: 'icon-application-go',
-                    text: 'Export REE Value CSV',
-                    disabled: false,
-                },
-                {
-                    xtype: 'linkbutton',
-                    href: "http://"+location.host+"/reebill/excel_export",
-                    id: 'atsiteExportButton',
-                    iconCls: 'icon-application-go',
-                    text: 'Export All Utility Bills to Excel',
-                    disabled: false,
-                },
-                {
-                    xtype: 'linkbutton',
-                    // account parameter for URL is set in loadReeBillUIForAccount()
-                    href: "http://"+location.host+"/reebill/excel_export",
-                    id: 'atsiteExportAccountButton',
-                    iconCls: 'icon-application-go',
-                    text: "Export Selected Account's Utility Bills to Excel",
-                    disabled: true, // becomes enabled when an account is selected
-                }
-=======
             {
                 id: 'accountReeValueExportCSVBtn',
                 iconCls: 'icon-application-go',
@@ -3514,7 +3486,7 @@
                 xtype: 'linkbutton',
                 href: "http://"+location.host+"/reebill/excel_export",
                 text: 'Export All Utility Bills to Excel',
-                disabled: true,
+                disabled: false,
             },{
                 id: 'exportAccountButton',
                 iconCls: 'icon-application-go',
@@ -3524,7 +3496,6 @@
                 text: "Export Selected Account's Utility Bills to Excel",
                 disabled: true, 
             }
->>>>>>> 5ee47d95
         ]
     });
 
@@ -4558,7 +4529,7 @@
         // enable export buttons 
         Ext.getCmp('exportAccountButton').setDisabled(false);
         Ext.getCmp('exportAccountButton').setParams({'account': account});
-        Ext.getCmp('exportButton').setDisabled(false);
+        //Ext.getCmp('exportButton').setDisabled(false);
         Ext.getCmp('accountReeValueExportCSVBtn').setDisabled(false);
 
         // an account has been selected, so enable tabs that act on an account
@@ -4612,18 +4583,11 @@
         // you have to get the value of the selection and then search for it in
         // the data store. better hope the values are unique.
         // http://stackoverflow.com/questions/6014593/how-do-i-get-the-selected-index-of-an-extjs-combobox
-<<<<<<< HEAD
-        var selectedSequence = sequenceCombo.getValue();
-        var sequenceRecordIndex = sequencesStore.find('sequence', selectedSequence);
-        var sequenceRecord = sequencesStore.getAt(sequenceRecordIndex);
-        //deleteButton.setDisabled(sequenceRecord.get('issued'))
-=======
         // TODO: enable/disable delete button
         // TODO: 25419697
         //var sequenceRecordIndex = sequencesStore.find('sequence', sequence);
         //var sequenceRecord = sequencesStore.getAt(sequenceRecordIndex);
         //deleteButton.setDisabled(sequenceRecord.get('committed'))
->>>>>>> 5ee47d95
 
         // update the journal form panel so entries get submitted to currently selected account
         // need to set account into a hidden field here since there is no data store behind the form
@@ -4636,7 +4600,8 @@
                 var jsonData = null;
                 try {
                     jsonData = Ext.util.JSON.decode(result.responseText);
-                    if (jsonData.success == false) {
+                    if (jsonData.success == false)
+                    {
                         // handle failure here if necessary
                         console.log("failure");
                     } else {
