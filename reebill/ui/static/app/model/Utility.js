Ext.define('ReeBill.model.Utility', {
    extend: 'Ext.data.Model',
    fields: [
        {name: 'name', type: 'string'},
        {name: 'id', type: 'int', useNull: true},
        {name: 'address_id', type: 'int'},
        {name: 'guid', type: 'string'},
        {name: 'discriminator', type: 'string'},
        {name: 'sos_supplier_id', type: 'int'}
<<<<<<< HEAD
    ],
    hasMany: {
            model: 'RateClass',
            name: 'rateclasses',
            foreignKey: 'utility_id',
            accosiationKey: 'rateclasses'
        }
=======
    ]
>>>>>>> 6d31a9a0
});<|MERGE_RESOLUTION|>--- conflicted
+++ resolved
@@ -7,15 +7,5 @@
         {name: 'guid', type: 'string'},
         {name: 'discriminator', type: 'string'},
         {name: 'sos_supplier_id', type: 'int'}
-<<<<<<< HEAD
-    ],
-    hasMany: {
-            model: 'RateClass',
-            name: 'rateclasses',
-            foreignKey: 'utility_id',
-            accosiationKey: 'rateclasses'
-        }
-=======
     ]
->>>>>>> 6d31a9a0
 });