--- conflicted
+++ resolved
@@ -7,26 +7,6 @@
         {name: 'id'},
         {name: 'name'},
         {name: 'account'},
-<<<<<<< HEAD
-        {name: 'rate_class', type:'string', mapping: function( data ) {
-            if (data.rate_class==null)
-                    return 'Unknown Rate Class';
-            else
-                    return data.rate_class;  }
-        },
-        {name: 'rate_class_id', type: 'int'},
-        {name: 'utility'},
-        {name: 'utility_id', type: 'int'},
-        {name: 'supplier'},
-        {name: 'supplier_id', type: 'int'},
-        {name: 'supply_group', 'type': 'string', mapping: function( data ) {
-            if (data.supply_group==null)
-                    return 'Unknown Supply Group';
-            else
-                    return data.supply_group;  }
-        },
-        {name: 'supply_group_id', type: 'int'},
-=======
         {name: 'rate_class', type:'string'},
         {name: 'rate_class_id', type: 'int', useNull:true},
         {name: 'utility', type:'string'},
@@ -35,7 +15,6 @@
         {name: 'supplier_id', type: 'int', useNull:true},
         {name: 'supply_group'},
         {name: 'supply_group_id', type: 'int', useNull:true},
->>>>>>> 9866b92c
         {name: 'period_start', type: 'date', dateFormat: 'Y-m-d' },
         {name: 'period_end', type: 'date', dateFormat: 'Y-m-d' },
         {name: 'total_charges', type: 'float' },
