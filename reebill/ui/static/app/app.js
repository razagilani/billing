Ext.override(Ext.data.proxy.Ajax, { timeout: 120000 });
Ext.Ajax.on('requestexception', function (conn, response, options) {
    if (response.status === 401) {
        Ext.Msg.alert('Error', 'Please log in!');
        window.location = 'login';
    }
});

Ext.Ajax.request({
    url: 'http://' + window.location.host + '/reebill/ui_configuration',
    dataType: 'json',
    success: function(response) {
        var data = Ext.JSON.decode(response.responseText);

        config.preferencesPanelDisabled = data.preferences_panel_disabled;
        config.reportPanelDisabled = data.report_panel_disabled;
        config.journalPanelDisabled = data.preferences_panel_disabled;
        config.aboutPanelDisabled = data.about_panel_disabled;
        config.chargesPanelDisabled = data.charges_panel_disabled;
        config.billPeriodsPanelDisabled = data.bill_periods_panel_disabled;
        config.usagePeriodsPanelDisabled = data.usage_periods_panel_disabled;
        config.reeBillPanelDisabled = data.reebill_panel_disabled;
        config.utilityBillPanelDisabled = data.utility_bill_panel_disabled;
        config.accountsPanelDisabled = data.accounts_panel_disabled;
        config.paymentPanelDisabled = data.payment_panel_disabled;
        config.issuablePanelDisabled = data.issuable_panel_disabled;
        config.reebillChargesPanelDisabled = data.reebill_charges_panel_disabled;
        config.defaultAccountSortField = data.default_account_sort_field;
        config.defaultAccountSortDir = data.default_account_sort_dir;

        Ext.application({
            name: 'ReeBill',
            autoCreateViewport: true,

            paths: {'ReeBill': 'static/app'},

            controllers: [
                'Accounts',
                'BottomBar',
                'Charges',
                'IssuableReebills',
                'Journal',
                'Payments',
                'Preferences',
                'ReebillCharges',
                'Reebills',
                'Reports',
                'TabPanel',
                'UtilityBillRegisters',
                'UtilityBills',
                'Viewer'
            ],

            stores: [
                'Suppliers',
                'Services',
                'Utilities',
                'RateClasses',
                'SupplyGroups',
                'Accounts',
                'AccountsFilter',
                'AccountsMemory',
                'Charges',
                'CustomerGroups',
                'EstimatedRevenue',
                'IssuableReebills',
                'IssuableReebillsMemory',
                'JournalEntries',
                'Payments',
                'Preferences',
                'Reconciliations',
                'ReebillCharges',
                'Reebills',
                'ReeBillVersions',
<<<<<<< HEAD
                'RegisterBindings',
=======
                'RSIBindings',
>>>>>>> 79efd776
                'ServiceTypes',
                'Types',
                'Units',
                'Utilities',
                'UtilityBillRegisters',
                'UtilityBills',
                'UtilityBillsMemory',
                'Timestamps'
            ],

            launch: function() {}
        });
    }
});<|MERGE_RESOLUTION|>--- conflicted
+++ resolved
@@ -72,11 +72,8 @@
                 'ReebillCharges',
                 'Reebills',
                 'ReeBillVersions',
-<<<<<<< HEAD
+                'RSIBindings',
                 'RegisterBindings',
-=======
-                'RSIBindings',
->>>>>>> 79efd776
                 'ServiceTypes',
                 'Types',
                 'Units',
