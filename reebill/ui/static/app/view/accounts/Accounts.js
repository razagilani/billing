--- conflicted
+++ resolved
@@ -2,18 +2,12 @@
     extend: 'Ext.grid.Panel',
     requires: [
         'ReeBill.store.AccountsFilter'],
-<<<<<<< HEAD
-    title: 'Accounts Processing Status',
+    title: 'Accounts',
     alias: 'widget.accounts',   
     store: 'Accounts',
     selModel: {
       mode: 'MULTI'
     },
-=======
-    title: 'Accounts',
-    alias: 'widget.accounts',   
-    store: 'Accounts',
->>>>>>> c6350a8c
 
     plugins: [
         Ext.create('Ext.grid.plugin.CellEditing', {
@@ -103,7 +97,6 @@
         dataIndex: 'lastevent',
         minWidth: 350,
         flex:1,
-<<<<<<< HEAD
     },{
         header: 'Name',
         dataIndex: 'name',
@@ -183,27 +176,12 @@
 
 
     dockedItems: [{
-=======
-        items: utils.makeGridFilterTextField('lastevent')
-    }],
-    dockedItems: [
-    {
->>>>>>> c6350a8c
         dock: 'top',
-        xtype: 'toolbar',
         layout: {
             overflowHandler: 'Menu'
         },
         items: [{
             xtype: 'button',
-<<<<<<< HEAD
-            itemId: 'mergeAccountRecord',
-            action: 'mergeRecords',
-            text: 'Merge',
-            iconCls: 'silk-merge',
-            disabled: true
-        }]
-=======
             itemId: 'createNewAccount',
             action: 'createAccount',
             text: 'New',
@@ -215,36 +193,13 @@
             text: 'Edit',
             iconCls: 'silk-edit',
             disabled: true
+        },{
+            xtype: 'button',
+            itemId: 'mergeAccountRecord',
+            action: 'mergeRecords',
+            text: 'Merge',
+            iconCls: 'silk-merge',
+            disabled: true
         }]
-    },
-    {
-        xtype: 'toolbar',
-        dock: 'bottom',
-        items: ['->', {
-            xtype: 'combo',
-            name: 'accountsFilter',
-            fieldLabel: 'Filter',
-            labelWidth: 50,
-            width: 400,
-            value: 'none',
-            editable: false,
-            store: 'AccountsFilter',
-            triggerAction: 'all',
-            valueField: 'value',
-            displayField: 'label',
-            forceSelection: true,
-            listeners:{
-                scope: this,
-                'select': function(combo, record, index) {
-                    var g = combo.findParentByType('grid');
-                    g.getStore().clearFilter();
-                    if (combo.getValue() == 'reebillcustomers')
-                        g.getStore().filter('reebill_customer', true);
-                    else if(combo.getValue() == 'brokeragecustomers')
-                        g.getStore().filter('brokerage_account', true);
-                }
-            }
-            }, '->']
->>>>>>> c6350a8c
     }]
 });