--- conflicted
+++ resolved
@@ -5,12 +5,9 @@
     title: 'Accounts Processing Status',
     alias: 'widget.accounts',   
     store: 'Accounts',
-<<<<<<< HEAD
-=======
     selModel: {
       mode: 'MULTI'
     },
->>>>>>> 91390fd8
 
     plugins: [
         Ext.create('Ext.grid.plugin.CellEditing', {
@@ -95,39 +92,6 @@
         dataIndex: 'lastevent',
         minWidth: 350,
         flex:1,
-<<<<<<< HEAD
-        items: utils.makeGridFilterTextField('lastevent')
-    }],
-    dockedItems: [
-    {
-        xtype: 'toolbar',
-        dock: 'bottom',
-        items: ['->', {
-            xtype: 'combo',
-            name: 'accountsFilter',
-            fieldLabel: 'Filter',
-            labelWidth: 50,
-            width: 400,
-            value: 'none',
-            editable: false,
-            store: 'AccountsFilter',
-            triggerAction: 'all',
-            valueField: 'value',
-            displayField: 'label',
-            forceSelection: true,
-            listeners:{
-                scope: this,
-                'select': function(combo, record, index) {
-                    var g = combo.findParentByType('grid');
-                    g.getStore().clearFilter();
-                    if (combo.getValue() == 'reebillcustomers')
-                        g.getStore().filter('reebill_customer', true);
-                    else if(combo.getValue() == 'brokeragecustomers')
-                        g.getStore().filter('brokerage_account', true);
-                }
-            }
-            }, '->']
-=======
     },{
         header: 'Name',
         dataIndex: 'name',
@@ -220,6 +184,5 @@
             iconCls: 'silk-merge',
             disabled: true
         }]
->>>>>>> 91390fd8
     }]
 });