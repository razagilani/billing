--- conflicted
+++ resolved
@@ -173,16 +173,10 @@
         hidden: true,
         hideable: false
     }],
-<<<<<<< HEAD
 
 
     dockedItems: [{
         dock: 'top',
-=======
-    dockedItems: [
-    {
-        dock: 'top',
-        xtype: 'toolbar',
         layout: {
             overflowHandler: 'Menu'
         },
@@ -199,15 +193,7 @@
             text: 'Edit',
             iconCls: 'silk-edit',
             disabled: true
-        }]
-    },
-    {
->>>>>>> fe725ebd
-        xtype: 'toolbar',
-        layout: {
-            overflowHandler: 'Menu'
-        },
-        items: [{
+        },{
             xtype: 'button',
             itemId: 'mergeAccountRecord',
             action: 'mergeRecords',
