Ext.define('ReeBill.store.Accounts', {
    extend: 'Ext.data.Store',
<<<<<<< HEAD
    memoryStore: 'AccountsMemory',
=======
>>>>>>> ee4d9457
    requires: ['ReeBill.store.Preferences', 'ReeBill.model.Account'],
    model: 'ReeBill.model.Account',

    autoLoad: true,
    autoSync: true,

	proxy: {
		type: 'rest',

        simpleSortMode: true,		
        pageParam: false,
        startParam: false,
        sortParam: false,
        limitParam: false,

        url: 'http://' + window.location.host + '/reebill/accounts',

        reader: {
            type: 'json',
            root: 'rows',
            totalProperty: 'results'
        },

        writer: {
            writeAllFields: false
        },

        listeners:{
            exception: utils.makeProxyExceptionHandler('Accounts'),
            scope: this
        }
	},

    getNextAccountNumber: function(){
        var highestAccNr = 0;
        this.each(function(record){
            var accNr = parseInt(record.get('account'));
            if(accNr > highestAccNr){
                highestAccNr = accNr;
            }
        }, this);
        return String(highestAccNr+1);
    },

    sorters: [{
        property: 'account',
        direction: 'DESC'
    }]

});<|MERGE_RESOLUTION|>--- conflicted
+++ resolved
@@ -1,9 +1,5 @@
 Ext.define('ReeBill.store.Accounts', {
     extend: 'Ext.data.Store',
-<<<<<<< HEAD
-    memoryStore: 'AccountsMemory',
-=======
->>>>>>> ee4d9457
     requires: ['ReeBill.store.Preferences', 'ReeBill.model.Account'],
     model: 'ReeBill.model.Account',
 
