--- conflicted
+++ resolved
@@ -33,13 +33,7 @@
             return
         }
         var viewer = this.getUtilityBillViewer();
-<<<<<<< HEAD
-        viewer.setSrc(window.location.origin + '/utilitybills/' + bill.get('account') + '/' + bill.get('id') + '.pdf');
-
-=======
-        viewer.expand();
         viewer.setSrc(bill.get('pdf_url'));
->>>>>>> b4762e9f
     },
 
     /**
