--- conflicted
+++ resolved
@@ -88,17 +88,11 @@
     handleActivate: function() {
         var store = this.getChargesStore();
         var selectedBill = this.getUtilityBillsGrid().getSelectionModel().getSelection()[0];
-<<<<<<< HEAD
-=======
         var processed = selectedBill.get('processed');
         this.getRemoveCharge().setDisabled(processed);
         this.getNewCharge().setDisabled(processed);
         this.getRegenerateCharge().setDisabled(processed);
         this.getRecomputeCharges().setDisabled(processed);
-        var field = this.getFormulaField();
-        var groupTextField = this.getGroupTextField();
-
->>>>>>> 93d0be2e
         if (!selectedBill)
             return;
 
@@ -142,23 +136,9 @@
     handleRowSelect: function() {
         var selectedAccount = this.getUtilityBillsGrid().getSelectionModel().getSelection()[0];
         var hasSelections = this.getUtilityBillsGrid().getSelectionModel().getSelection().length > 0;
-<<<<<<< HEAD
-        this.getRemoveCharge().setDisabled(!hasSelections);
-        this.updateTextFields();
-=======
-        var selected = this.getChargesGrid().getSelectionModel().getSelection()[0];
         var processed = selectedAccount.get('processed');
         this.getRemoveCharge().setDisabled(!hasSelections || processed);
-
-        // Set group in GroupTextField
-        if(hasSelections && selected !== undefined){
-            this.updateTextFields();
-            var field = this.getFormulaField();
-            field.setDisabled(false);
-            field.setValue(selected.get('quantity_formula'));
-        }
-
->>>>>>> 93d0be2e
+        this.updateTextFields();
         this.getChargesGrid().focus();
      },
 
