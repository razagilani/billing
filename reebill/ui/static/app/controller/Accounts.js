--- conflicted
+++ resolved
@@ -26,16 +26,17 @@
         ref: 'accountsFilter',
         selector: 'combo[name=accountsFilter]'
     },{
-<<<<<<< HEAD
         ref: 'mergeBtn',
         selector: 'button#mergeAccountRecord'
-=======
+    },{
         ref: 'editBtn',
         selector: 'button#editAccountRecord'
     },{
         ref: 'newAccountBtn',
         selector: 'button#createNewAccount'
->>>>>>> fe725ebd
+    },{
+        ref: 'newAccountBtn',
+        selector: 'button#createNewAccount'
     }],
     
     init: function() {
@@ -62,16 +63,14 @@
             'combo[name=accountsFilter]': {
                 change: this.handleFilter
             },
-<<<<<<< HEAD
             '[action=mergeRecords]': {
                 click: this.handleMerge
-=======
+            },
             'button[action=editRecord]': {
                 click: this.handleEdit
             },
             'button[action=createAccount]': {
                 click: this.handleCreateAccount
->>>>>>> fe725ebd
             }
         });
 
@@ -282,11 +281,7 @@
                             property: 'account',
                             direction: 'DESC'
                         });
-<<<<<<< HEAD
                         store.loadPage(1);
-=======
-                        memoryStore.reload();
->>>>>>> fe725ebd
                         accountsGrid.getSelectionModel().select([accountRec]);
                     },
                     callback: function(){
@@ -313,10 +308,9 @@
      */
     handleAccountSelect: function() {
         var selected = this.getAccountsGrid().getSelectionModel().getSelection();
-<<<<<<< HEAD
+        this.getEditBtn().setDisabled(!(selected.length == 1));
         this.getMergeBtn().setDisabled(!(selected.length == 2));
     },
-
     /**
      * handle merge records button
      */
@@ -329,9 +323,6 @@
             exclude: ['casualname', 'primusname', 'codename', 'lastevent',
             'service_type', 'template_account']
         }).show();
-=======
-        this.getEditBtn().setDisabled(!(selected.length == 1));
->>>>>>> fe725ebd
     }
 
 });