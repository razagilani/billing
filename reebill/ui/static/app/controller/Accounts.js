--- conflicted
+++ resolved
@@ -26,16 +26,17 @@
         ref: 'accountsFilter',
         selector: 'combo[name=accountsFilter]'
     },{
-<<<<<<< HEAD
         ref: 'mergeBtn',
         selector: 'button#mergeAccountRecord'
-=======
+    },{
         ref: 'editBtn',
         selector: 'button#editAccountRecord'
     },{
         ref: 'newAccountBtn',
         selector: 'button#createNewAccount'
->>>>>>> c6350a8c
+    },{
+        ref: 'newAccountBtn',
+        selector: 'button#createNewAccount'
     }],
     
     init: function() {
@@ -62,16 +63,14 @@
             'combo[name=accountsFilter]': {
                 change: this.handleFilter
             },
-<<<<<<< HEAD
             '[action=mergeRecords]': {
                 click: this.handleMerge
-=======
+            },
             'button[action=editRecord]': {
                 click: this.handleEdit
             },
             'button[action=createAccount]': {
                 click: this.handleCreateAccount
->>>>>>> c6350a8c
             }
         });
 
@@ -258,10 +257,6 @@
             makeAnotherAccount = accountForm.down('[name=makeAnotherAccount]').checked;
         var store = this.getAccountsStore();
 
-<<<<<<< HEAD
-=======
-        var memoryStore = this.getAccountsStore();
->>>>>>> c6350a8c
         if (accountForm.getForm().isValid()) {
             var values = accountForm.getForm().getValues();
             store.suspendAutoSync();
@@ -273,10 +268,6 @@
                         var filterStore = this.getAccountsFilterStore();
                         var filterRec = filterStore.findRecord('value', filter);
                         var accountRec = batch.operations[0].records[0];
-<<<<<<< HEAD
-=======
-                        var memoryStore = this.getAccountsStore();
->>>>>>> c6350a8c
 
                         // Test if the current filter would filter out the newly
                         // created account and if yes, set the filter to none
@@ -290,11 +281,7 @@
                             property: 'account',
                             direction: 'DESC'
                         });
-<<<<<<< HEAD
                         store.loadPage(1);
-=======
-                        memoryStore.reload();
->>>>>>> c6350a8c
                         accountsGrid.getSelectionModel().select([accountRec]);
                     },
                     callback: function(){
@@ -321,10 +308,9 @@
      */
     handleAccountSelect: function() {
         var selected = this.getAccountsGrid().getSelectionModel().getSelection();
-<<<<<<< HEAD
+        this.getEditBtn().setDisabled(!(selected.length == 1));
         this.getMergeBtn().setDisabled(!(selected.length == 2));
     },
-
     /**
      * handle merge records button
      */
@@ -337,9 +323,6 @@
             exclude: ['casualname', 'primusname', 'codename', 'lastevent',
             'service_type', 'template_account']
         }).show();
-=======
-        this.getEditBtn().setDisabled(!(selected.length == 1));
->>>>>>> c6350a8c
     }
 
 });