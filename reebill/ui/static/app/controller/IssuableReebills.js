--- conflicted
+++ resolved
@@ -90,13 +90,8 @@
     makeIssueRequest: function(url, billRecord, apply_corrections){
         var me = this;
         var store = me.getIssuableReebillsStore();
-<<<<<<< HEAD
-        var waitMask = new Ext.LoadMask(Ext.getBody(), { msg: 'Please wait...' });
+        //var waitMask = new Ext.LoadMask(Ext.getBody(), { msg: 'Please wait...' });
         var params = {reebills: billRecord, apply_corrections: false};
-=======
-        //var waitMask = new Ext.LoadMask(Ext.getBody(), { msg: 'Please wait...' });
-        var params = {reebills: billRecord}
->>>>>>> 7bd3ac2b
 
         var failureFunc = function(response){
             //waitMask.hide();
@@ -153,7 +148,6 @@
                     });
 
                     Ext.MessageBox.confirm(
-<<<<<<< HEAD
                         'Corrections must be applied',reebill_corrections,
                         function (answer) {
                             if (answer == 'yes') {
@@ -167,33 +161,8 @@
                                     params: params,
                                     failure: failureFunc,
                                     success: successFunc
-=======
-                                'Corrections must be applied',reebill_corrections,
-
-                                function (answer) {
-                                    if (answer == 'yes') {
-                                        var reebills = new Array();
-                                        Ext.each(obj.reebills, function (reebill) {
-                                            if (reebill.adjustment != undefined)
-                                                reebill.apply_corrections = true;
-                                            reebills.push(reebill.reebill);
-                                        });
-                                        var params = Ext.encode(obj.reebills);
-                                        var json_data = {reebills: params}
-                                        Ext.Ajax.request({
-                                            url: url,
-                                            method: 'POST',
-                                            params: json_data,
-                                            reebills: json_data,
-                                            failure: failureFunc,
-                                            success: successFunc
-                                        });
+                                });
                                         //waitMask.show();
-                                        }
-
->>>>>>> 7bd3ac2b
-                                });
-                                waitMask.show();
                                 }
 
                         });
