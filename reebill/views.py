--- conflicted
+++ resolved
@@ -4,12 +4,8 @@
 from sqlalchemy import desc, and_
 from sqlalchemy.sql import functions as func
 from sqlalchemy.orm import joinedload
-<<<<<<< HEAD
 from brokerage.brokerage_model import BrokerageAccount
-from core.model import Session, UtilBill, Register, UtilityAccount, \
-=======
 from core.model import Session, Register, UtilityAccount, \
->>>>>>> 431a1858
     Supplier, Utility, RateClass, SupplyGroup, Charge
 from core.model.utilbill import UtilBill, Charge
 from reebill.reebill_model import ReeBill, ReeBillCustomer, ReeBillCharge, CustomerGroup
