"""The goal of this file is to collect in one place all the code for to
serializing data into JSON for the ReeBill UI. Some of that code is still in
other files.
"""
from sqlalchemy import desc, and_
from sqlalchemy.sql import functions as func
from core.model import Session, UtilBill, Register, UtilityAccount, \
    Supplier, Utility, RateClass
from reebill.reebill_model import ReeBill, ReeBillCustomer, ReeBillCharge


ACCOUNT_NAME_REGEX = '[0-9a-z]{5}'

def column_dict(self):
    return {c: getattr(self, c) for c in self.column_names()}

def column_dict_utilbill(self):
    result = {c: getattr(self, c) for c in self.column_names()}
    # human-readable names for utilbill states (used in UI)
    state_name = {
        UtilBill.Complete: 'Final',
        UtilBill.UtilityEstimated: 'Utility Estimated',
        UtilBill.Estimated: 'Estimated',
        }[self.state]
    result = dict(result.items() +
                  [('account', self.utility_account.account),
                   ('service', 'Unknown' if self.get_service() is None
                   else self.get_service().capitalize()),
                   ('total_charges', self.target_total),
                   ('computed_total', self.get_total_charges()),
                   ('reebills', [ur.reebill.column_dict() for ur
                                 in self._utilbill_reebills]),
                   ('utility', (column_dict(self.utility)
                                if self.utility else None)),
                   ('supplier', (self.supplier.name if
                                 self.supplier else None)),
                   ('rate_class', self.get_rate_class_name()),
                   ('state', state_name)])
    return result

class Views(object):
    '''"View" methods: return JSON dictionaries of utility bill-related data
    for ReeBill UI.
    '''
    def __init__(self, reebill_dao, bill_file_handler, nexus_util, journal_dao):
        # TODO: it would be good to avoid using database/network connections
        # in here--data from these should be passed in by the caller so
        # these methods only handle transforming the data into JSON for display
        self._reebill_dao = reebill_dao
        self._bill_file_handler = bill_file_handler
        self._nexus_util = nexus_util
        self._journal_dao = journal_dao

    def get_utilbill_charges_json(self, utilbill_id):
        """Returns a list of dictionaries of charges for the utility bill given
        by  'utilbill_id' (MySQL id)."""
        session = Session()
        utilbill = session.query(UtilBill).filter_by(id=utilbill_id).one()
        return [column_dict(charge) for charge in utilbill.charges]

    def get_registers_json(self, utilbill_id):
        """Returns a dictionary of register information for the utility bill
        having the specified utilbill_id."""
        l = []
        session = Session()
        for r in session.query(Register).join(
                UtilBill).filter(UtilBill.id == utilbill_id).all():
            l.append(column_dict(r))
        return l

    def get_utilbill_json(self, utilbill):
        return column_dict_utilbill(utilbill)

    def get_register_json(self, register):
        return column_dict(register)

    def get_charge_json(self, charge):
        return column_dict(charge)


    def get_all_utilbills_json(self, account, start=None, limit=None):
        # result is a list of dictionaries of the form {account: account
        # number, name: full name, period_start: date, period_end: date,
        # sequence: reebill sequence number (if present)}
        s = Session()
        utilbills = s.query(UtilBill).join(UtilityAccount).filter_by(
            account=account).order_by(UtilityAccount.account,
                                      desc(UtilBill.period_start)).all()
        data = [dict(column_dict_utilbill(ub),
                     pdf_url=self._bill_file_handler.get_s3_url(ub))
                for ub in utilbills]
        return data, len(utilbills)

    def _serialize_id_name(self, class_):
        """JSON serialization for suppliers, utilities, rate classes, ...
        """
        return [dict(id=x.id, name=x.name) for x in
                Session().query(class_).order_by(class_.name).all()]

    def get_all_suppliers_json(self):
<<<<<<< HEAD
        return self._serialize_id_name(Supplier)

    def get_all_utilities_json(self):
        return self._serialize_id_name(Utility)

    def get_all_rate_classes_json(self):
        return self._serialize_id_name(RateClass)
=======
        session = Session()
        return [column_dict(s) for s in session.query(Supplier).all()]

    def get_all_utilities_json(self):
        session = Session()
        return [column_dict(u) for u in session.query(Utility).all()]

    def get_all_rate_classes_json(self):
        session = Session()
        return [column_dict(r) for r in session.query(RateClass).all()]
>>>>>>> ef06af0e

    def get_utility(self, name):
        session = Session()
        return session.query(Utility).filter(Utility.name == name).one()

    def get_supplier(self, name):
        session = Session()
        return session.query(Supplier).filter(Supplier.name == name).one()

    def get_rate_class(self, name):
        session = Session()
        return session.query(RateClass).filter(RateClass.name == name).one()

    def get_issuable_reebills_dict(self):
        """ Returns a list of issuable reebill dictionaries
            of the earliest unissued version-0 reebill account. If
            proccessed == True, only processed Reebills are returned
            account can be used to get issuable bill for an account
        """
        session = Session()
        unissued_v0_reebills = session.query(
            ReeBill.sequence, ReeBill.reebill_customer_id).filter(ReeBill.issued == 0,
                                                          ReeBill.version == 0)
        unissued_v0_reebills = unissued_v0_reebills.subquery()
        min_sequence = session.query(
            unissued_v0_reebills.c.reebill_customer_id.label('reebill_customer_id'),
            func.min(unissued_v0_reebills.c.sequence).label('sequence')) \
            .group_by(unissued_v0_reebills.c.reebill_customer_id).subquery()
        reebills = session.query(ReeBill) \
            .filter(ReeBill.reebill_customer_id==min_sequence.c.reebill_customer_id) \
            .filter(ReeBill.sequence==min_sequence.c.sequence)
        issuable_reebills = [r.column_dict() for r in reebills.all()]
        return issuable_reebills

    def list_account_status(self, account=None):
        """ Returns a list of dictonaries (containing Account, Nexus Codename,
          Casual name, Primus Name, Utility Service Address, Date of last
          issued bill, Days since then and the last event) and the length
          of the list for all accounts. If account is given, the only the
          accounts dictionary is returned """
        session = Session()
        utility_accounts = session.query(UtilityAccount)
        if account is not None:
            utility_accounts = utility_accounts.filter(
                UtilityAccount.account == account)

        name_dicts = self._nexus_util.all_names_for_accounts(
             ua.account for ua in utility_accounts)

        rows_dict = {}
        for ua in utility_accounts:
            rows_dict[ua.account] = {
                'account': ua.account,
                'utility_account_id': ua.id,
                'fb_utility_name': ua.fb_utility.name,
                'fb_rate_class': ua.fb_rate_class.name if ua.fb_rate_class else '',
                'utility_account_number': ua.account_number,
                'codename': name_dicts[ua.account].get('codename', ''),
                'casualname': name_dicts[ua.account].get('casualname', ''),
                'primusname': name_dicts[ua.account].get('primus', ''),
                'utilityserviceaddress': str(ua.get_service_address()),
                'lastevent': '',
            }

        if account is not None:
            events = [(account, self._journal_dao.last_event_summary(account))]
        else:
            events = self._journal_dao.get_all_last_events()
        for acc, last_event in events:
            # filter out events that belong to an unknown account (this could
            # not be done in JournalDAO.get_all_last_events() because it only
            # has access to Mongo)
            if acc in rows_dict:
                rows_dict[acc]['lastevent'] = last_event

        rows = list(rows_dict.itervalues())
        return len(rows), rows

    def list_all_versions(self, account, sequence):
        ''' Returns all Reebills with sequence and account ordered by versions
            a list of dictionaries
        '''
        session = Session()
        q = session.query(ReeBill).join(ReeBillCustomer) \
            .join(UtilityAccount).with_lockmode('read') \
            .filter(UtilityAccount.account == account) \
            .filter(ReeBill.sequence == sequence) \
            .order_by(desc(ReeBill.version))

        return [rb.column_dict() for rb in q]

    def get_reebill_metadata_json(self, account):
        """Returns data describing all reebills for the given account, as list
        of JSON-ready dictionaries.
        """
        session = Session()
        def _get_total_error(account, sequence):
            '''Returns the net difference between the total of the latest
            version (issued or not) and version 0 of the reebill given by
            account, sequence.
            '''
            earliest = session.query(ReeBill).join(ReeBillCustomer).join(
                UtilityAccount).filter(UtilityAccount.account == account,
                                          ReeBill.sequence == sequence,
                                          ReeBill.version == 0).one()
            latest = session.query(ReeBill).join(ReeBillCustomer).join(
                UtilityAccount).filter(UtilityAccount.account == account,
                                          ReeBill.sequence == sequence
            ).order_by(desc(ReeBill.version)).first()
            return latest.total - earliest.total

        # this subquery gets (customer_id, sequence, version) for all the
        # reebills whose version is the maximum in their (customer, sequence,
        # version) group.
        latest_versions_sq = session.query(
            ReeBill.reebill_customer_id, ReeBill.sequence,
            func.max(ReeBill.version).label('max_version')) \
            .join(ReeBillCustomer).join(UtilityAccount) \
            .filter(UtilityAccount.account == account) \
            .order_by(ReeBill.reebill_customer_id,
                      ReeBill.sequence).group_by(
            ReeBill.reebill_customer, ReeBill.sequence).subquery()

        # query ReeBill joined to the above subquery to get only
        # maximum-version bills, and also outer join to ReeBillCharge to get
        # sum of 0 or more charges associated with each reebill
        q = session.query(ReeBill).join(latest_versions_sq, and_(
            ReeBill.reebill_customer_id ==
            latest_versions_sq.c.reebill_customer_id,
            ReeBill.sequence == latest_versions_sq.c.sequence,
            ReeBill.version == latest_versions_sq.c.max_version)
        ).outerjoin(ReeBillCharge) \
            .order_by(desc(ReeBill.sequence)).group_by(ReeBill.id)

        return [dict(rb.column_dict().items() +
                     [('total_error', _get_total_error(account, rb.sequence))])
                for rb in q]
<|MERGE_RESOLUTION|>--- conflicted
+++ resolved
@@ -98,7 +98,6 @@
                 Session().query(class_).order_by(class_.name).all()]
 
     def get_all_suppliers_json(self):
-<<<<<<< HEAD
         return self._serialize_id_name(Supplier)
 
     def get_all_utilities_json(self):
@@ -106,18 +105,6 @@
 
     def get_all_rate_classes_json(self):
         return self._serialize_id_name(RateClass)
-=======
-        session = Session()
-        return [column_dict(s) for s in session.query(Supplier).all()]
-
-    def get_all_utilities_json(self):
-        session = Session()
-        return [column_dict(u) for u in session.query(Utility).all()]
-
-    def get_all_rate_classes_json(self):
-        session = Session()
-        return [column_dict(r) for r in session.query(RateClass).all()]
->>>>>>> ef06af0e
 
     def get_utility(self, name):
         session = Session()
