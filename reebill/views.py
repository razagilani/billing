--- conflicted
+++ resolved
@@ -160,16 +160,10 @@
           accounts dictionary is returned """
         session = Session()
         utility_accounts = session.query(
-<<<<<<< HEAD
-            UtilityAccount, ReeBillCustomer).outerjoin(
-            ReeBillCustomer).options(joinedload('utilbills')).options\
-            (joinedload('fb_utility')).options(joinedload('fb_rate_class'))
-=======
             UtilityAccount, ReeBillCustomer, BrokerageAccount).outerjoin(
             ReeBillCustomer).outerjoin(BrokerageAccount).options(
             joinedload('utilbills')).options(joinedload('fb_utility')).\
             options(joinedload('fb_rate_class'))
->>>>>>> 835a0ffc
 
         if account is not None:
             utility_accounts = utility_accounts.filter(
