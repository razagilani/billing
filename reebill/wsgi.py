--- conflicted
+++ resolved
@@ -201,16 +201,8 @@
 
         self.bill_mailer = Mailer(dict(self.config.items("mailer")))
 
-<<<<<<< HEAD
-        self.ree_getter = fbd.RenewableEnergyGetter(self.splinter, self.logger)
-        # create one Process object to use for all related bill processing
-        self.process = process.Process(self.state_db,  self.ratestructure_dao,
-                self.nexus_util, self.bill_mailer,
-                self.renderer, self.ree_getter, logger=self .logger)
-=======
         self.ree_getter = fbd.RenewableEnergyGetter(self.splinter,
                                                     self.logger)
->>>>>>> 28601401
 
         # create one Process object to use for all related bill processing
         self.process = process.Process(
@@ -972,48 +964,9 @@
             cherrypy.response.cookie['username'] = user.username
             cherrypy.response.cookie['c'] = credentials
 
-<<<<<<< HEAD
-    @cherrypy.expose
-    @authenticate_ajax
-    @json_exception
-    @db_commit
-    def upload_utility_bill(self, account, service, begin_date, end_date,
-            total_charges, file_to_upload, **args):
-        '''Handles AJAX request to create a new utility bill from the "Upload
-        Utility Bill" form. If 'file_to_upload' None, the utility bill state
-        will be 'SkylineEstimated'; otherwise it will be 'Complete'. Currently,
-        there is no way to specify a 'UtilityEstimated' state in the UI.'''
-        # pre-process parameters
-        service = service.lower()
-        total_charges_as_float = float(total_charges)
-        begin_date_as_date = datetime.strptime(begin_date, '%Y-%m-%d').date()
-        end_date_as_date = datetime.strptime(end_date, '%Y-%m-%d').date()
-        UtilBill.validate_utilbill_period(begin_date_as_date,
-                end_date_as_date)
-
-        # NOTE 'file_to_upload.file' is always a CherryPy object; if no
-        # file was specified, 'file_to_upload.file' will be None
-
-        self.process.upload_utility_bill(account, service,
-                begin_date_as_date,
-                end_date_as_date, file_to_upload.file,
-                total=total_charges_as_float,
-                state=UtilBill.Complete if file_to_upload.file else \
-                        UtilBill.SkylineEstimated,
-                # determine these values from previous bills because
-                # user does not want to specify them explicitly
-                utility=None,
-                rate_class=None)
-
-        return self.dumps({'success': True})
-
-    #
-    ################
-=======
         self.logger.info(
             'user "%s" logged in: remember me: "%s"' % (username, rememberme))
         return json.dumps({'success': True})
->>>>>>> 28601401
 
     @cherrypy.expose
     def logout(self):
@@ -1051,33 +1004,7 @@
         config_dict = deep_map(
             lambda x: {'true': True, 'false': False}.get(x, x), config_dict)
 
-<<<<<<< HEAD
-        elif xaction == 'create':
-            # creation happens via upload_utility_bill
-            # TODO move here?
-            raise ValueError('utilbill_grid does not accept xaction "create"')
-        elif xaction == 'destroy':
-            # "rows" is either a single id or a list of ids
-            account = kwargs["account"]
-            rows = ju.loads(kwargs['rows'])
-            if type(rows) is int:
-                ids = [rows]
-            else:
-                ids = rows
-
-            # delete each utility bill, and log the deletion in the journal
-            # with the path where the utility bill file was moved
-            for utilbill_id in ids:
-                utilbill = self.process\
-                        .delete_utility_bill_by_id(utilbill_id)
-                journal.UtilBillDeletedEvent.save_instance(
-                        cherrypy.session['user'], account,
-                        utilbill.period_start, utilbill.period_end,
-                        utilbill.service, utilbill.sha256_hexdigest)
-            return self.dumps({'success': True})
-=======
         return config_dict
->>>>>>> 28601401
 
 
 cherrypy_conf = {
