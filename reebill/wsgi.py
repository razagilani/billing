import smtplib
import json
import os
import ConfigParser
from datetime import datetime
import logging
import functools
from StringIO import StringIO

from boto.s3.connection import S3Connection
import cherrypy
import mongoengine

from skyliner.splinter import Splinter
from skyliner import mock_skyliner
from util import json_util as ju
from util.dateutils import ISO_8601_DATE
from nexusapi.nexus_util import NexusUtil
from util.dictutils import deep_map
from reebill.bill_mailer import Mailer
from reebill import fetch_bill_data as fbd
from reebill.reebill_dao import ReeBillDAO
from reebill.payment_dao import PaymentDAO
from reebill.views import Views
from core.pricing import FuzzyPricingModel
from core.model import Session, UtilityAccount
from core.utilbill_loader import UtilBillLoader
from core.bill_file_handler import BillFileHandler
from reebill import journal, reebill_file_handler
from reebill.users import UserDAO
from core.utilbill_processor import UtilbillProcessor
from reebill.reebill_processor import ReebillProcessor
from exc import Unauthenticated, IssuedBillError, ConfirmAdjustment, \
    ConfirmMultipleAdjustments, BillingError
from reebill.reports.excel_export import Exporter
from core.model.utilbill import UtilBill
from reebill.reebill_model import CustomerGroup


cherrypy.request.method_with_bodies = ['PUT', 'POST', 'GET', 'DELETE']


def authenticate():
    try:
        check_authentication()
    except Unauthenticated:
        raise cherrypy.HTTPRedirect('login.html')
cherrypy.tools.authenticate = cherrypy.Tool('before_handler', authenticate)


def authenticate_ajax():
    try:
        check_authentication()
    except Unauthenticated:
        raise cherrypy.HTTPError(401, "Unauthorized")
cherrypy.tools.authenticate_ajax = cherrypy.Tool(
    'before_handler', authenticate_ajax)


def check_authentication():
    """
    Checks if a user can be loaded from the database via the value of the
    'reebill_session' cookie.
    Note: We cannot use cherrypy's session to look up a user, since the
    session is not shared across python interpreters (for production). This
    is also the reason why we reset the session here
    """
    from core import config
    if not config.get('reebill', 'authenticate'):
<<<<<<< HEAD
        cherrypy.session['user'] = UserDAO.default_user
        return True
=======
        if 'user' not in cherrypy.session:
            cherrypy.session['user'] = UserDAO.default_user
            return True
>>>>>>> ee4d9457

    user_dao = UserDAO()
    if 'reebill_session' in cherrypy.request.cookie:
        token = cherrypy.request.cookie['reebill_session'].value
        user = user_dao.load_by_session_token(token)

        if user is not None:
            # Reset the session since we may not have the user in this
            # interpreter process's session yet
            cherrypy.session['user'] = user
            return True

    raise Unauthenticated("No Session")


def db_commit(method):
    '''CherryPY Decorator for committing a database transaction when the method
    returns. This should be used only on methods that should be allowed to
    modify the database.
    '''
    @functools.wraps(method)
    def wrapper(*args, **kwargs):
        result = method(*args, **kwargs)
        Session().commit()
        return result
    return wrapper


class WebResource(object):

    def __init__(self, config_, logger, nexus_util, users_dao, payment_dao,
                 state_db, bill_file_handler, journal_dao, splinter,
                 rb_file_handler, bill_mailer, ree_getter, utilbill_views,
                 utilbill_processor, reebill_processor):
        self.config = config_
        self.logger = logger
        self.nexus_util = nexus_util
        self.user_dao = users_dao
        self.payment_dao = payment_dao
        self.state_db = state_db
        self.bill_file_handler = bill_file_handler
        self.journal_dao = journal_dao
        self.splinter = splinter
        self.reebill_file_handler = rb_file_handler
        self.bill_mailer = bill_mailer
        self.ree_getter = ree_getter
        self.utilbill_views = utilbill_views
        self.utilbill_processor = utilbill_processor
        self.reebill_processor = reebill_processor

        # set the server sessions key which is used to return credentials
        # in a client side cookie for the 'rememberme' feature
        if self.config.get('reebill', 'sessions_key'):
            self.sessions_key = self.config.get('reebill', 'sessions_key')

        # determine whether authentication is on or off
        self.authentication_on = self.config.get('reebill', 'authenticate')
        
        self.reconciliation_report_path = self.config.get(
            'reebill', 'reconciliation_report_path')
        self.estimated_revenue_report_dir = self.config.get(
            'reebillestimatedrevenue', 'report_directory')

    def dumps(self, data):

        # accept only dictionaries so that additional keys may be added
        if type(data) is not dict:
            raise ValueError("Dictionary required.")

        # diagnostic information for client side troubleshooting
        data['server_url'] = cherrypy.url()
        data['server_time'] = datetime.now()

        # round datetimes to nearest second so Ext-JS JsonReader can parse them
        def round_datetime(x):
            if isinstance(x, datetime):
                return datetime(x.year, x.month, x.day, x.hour, x.minute,
                                x.second)
            return x
        data = deep_map(round_datetime, data)

        return ju.dumps(data)


class RESTResource(WebResource):
    """
    Base class for providing a RESTful interface to a resource.

    To use this class, simply derive a class from it and implement the methods
    you want to support.  The list of possible methods are:
    handle_get
    handle_put
    handle_post
    handle_delete
    """
    @cherrypy.expose
    @cherrypy.tools.authenticate_ajax()
    @cherrypy.tools.json_in(force=False)
    @db_commit
    def default(self, *vpath, **params):
        method = getattr(self,
                         "handle_" + cherrypy.request.method.lower(),
                         None)

        if not method:
            methods = [x.replace("handle_", "")
                       for x in dir(self) if x.startswith("handle_")]
            cherrypy.response.headers["Allow"] = ",".join(methods)
            raise cherrypy.HTTPError(405, "Method not implemented.")
        response = method(*vpath, **params)

        if type(response) != tuple:
            raise ValueError("%s.handle_%s must return a tuple ("
                             "True/False, {}) where True/False is a boolean "
                             "indicating the success of the request and {} "
                             "is a python dict containing the response to be "
                             "sent back to the client."
                             "" % (self.__class__.__name__,
                                   cherrypy.request.method.lower()))
        else:
            success, return_value = response

        if cherrypy.request.method == 'POST' and success is True:
            cherrypy.response.status = "201 Created"

        if cherrypy.request.method == 'GET' and not return_value:
            if success is True:
                cherrypy.response.status = "204 No Content"
            else:
                raise cherrypy.HTTPError(404, "Not Found")
        return self.dumps(return_value)

    def check_modifiable(self, sequence, version):
        if (sequence, version) != (None, None):
            raise IssuedBillError('Issued reebills cannot be modified')


class AccountsResource(RESTResource):

    def handle_get(self, *vpath, **params):
        """Handles AJAX request for "Account Processing Status" grid in
        "Accounts" tab."""
        count, rows = self.utilbill_views.list_account_status()
        return True, {'rows': rows, 'results': count}

    def handle_post(self,*vpath, **params):
        """ Handles the creation of a new account
        """
        row = cherrypy.request.json
        billing_address = {
            'addressee': row['ba_addressee'],
            'street': row['ba_street'],
            'city': row['ba_city'],
            'state': row['ba_state'],
            'postal_code': row['ba_postal_code'],
        }
        service_address = {
            'addressee': row['sa_addressee'],
            'street': row['sa_street'],
            'city': row['sa_city'],
            'state': row['sa_state'],
            'postal_code': row['sa_postal_code'],
        }

        # TODO: for some reason Ext JS converts null into emtpy string
        if row['service_type'] == '':
            row['service_type'] = None
        self.reebill_processor.create_new_account(
                row['account'], row['name'], row['service_type'],
                float(row['discount_rate']), float(row['late_charge_rate']),
                billing_address, service_address, row['template_account'],
                row['utility_account_number'], row['payee'])

        journal.AccountCreatedEvent.save_instance(cherrypy.session['user'],
                row['account'])

        count, result = self.utilbill_views.list_account_status(row['account'])
        return True, {'rows': result, 'results': count}

    def handle_delete(self, *vpath, **params):
        """
        handles deleting a utility_account
        """
        row = cherrypy.request.json
        self.utilbill_processor.delete_utility_account(
            row['utility_account_id'])
        return True, {}

    def handle_put(self, *vpath, **params):
        """ Handles the updates to existing account
        """
        row = cherrypy.request.json
        if 'utility_account_number' in row:
            self.utilbill_processor.update_utility_account_number(
                row['utility_account_id'], row['utility_account_number'])

        if 'tags' in row:
            tags = filter(None, (t.strip() for t in row['tags'].split(',')))
            self.reebill_processor.set_groups_for_utility_account(
                row['utility_account_id'], tags)

        if 'payee' in row:
            self.reebill_processor.set_payee_for_utility_account(
                row['utility_account_id'], row['payee']
            )

        if 'discount_rate' in row:
            self.reebill_processor.update_discount_rate(
                row['utility_account_id'], row['discount_rate']
            )

        if 'late_charge_rate' in row:
            self.reebill_processor.update_late_charge_rate(
                row['utility_account_id'], row['late_charge_rate']
            )
        if {'ba_addressee', 'ba_city', 'ba_postal_code', 'ba_state',
            'ba_street'}.issubset(set(row)):
            ba_addressee = row['ba_addressee'] if row['ba_addressee'] else ''
            ba_city = row['ba_city'] if row['ba_city'] else ''
            ba_postal_code= row['ba_postal_code'] if row['ba_postal_code'] \
                else ''
            ba_state= row['ba_state'] if row['ba_state'] else ''
            ba_street = row['ba_street'] if row['ba_street'] else ''
            self.utilbill_processor.update_fb_billing_address(
                                            row['utility_account_id'],
                                            ba_addressee,
                                            ba_city,
                                            ba_postal_code,
                                            ba_state,
                                            ba_street)

        if {'sa_addressee', 'sa_city', 'sa_postal_code', 'sa_state',
            'sa_street'}.issubset(set(row)):
            sa_addressee = row['sa_addressee'] if row['sa_addressee'] else ''
            sa_city = row['sa_city'] if row['sa_city'] else ''
            sa_postal_code= row['sa_postal_code'] if row['sa_postal_code'] else ''
            sa_state= row['sa_state'] if row['sa_state'] else ''
            sa_street = row['sa_street'] if row['sa_street'] else ''
            self.utilbill_processor.update_fb_service_address(
                                            row['utility_account_id'],
                                            sa_addressee,
                                            sa_city,
                                            sa_postal_code,
                                            sa_state,
                                            sa_street
            )
        if 'accounts_deleted' in row:
            ua = self.utilbill_processor.move_account_references(
                row['utility_account_id'], row['accounts_deleted'])
        else:
            ua = Session().query(UtilityAccount).filter_by(
                id=row['utility_account_id']).one()
        count, result = self.utilbill_views.list_account_status(ua.account)
        return True, {'rows': result, 'results': count}


class IssuableReebills(RESTResource):

    def handle_get(self, *vpath, **params):
        issuable_reebills = self.utilbill_views.get_issuable_reebills_dict()
        return True, {'rows': issuable_reebills,
                      'results': len(issuable_reebills)}

    def handle_put(self, reebill_id, *vpath, **params):
        row = cherrypy.request.json
        # Handle email address update
        self.reebill_processor.update_bill_email_recipient(
            row['account'], row['sequence'], row['mailto'])

        row['action'] = ''
        row['action_value'] = ''
        return True, {'row': row, 'results': 1}

    @cherrypy.expose
    @cherrypy.tools.authenticate_ajax()
    @db_commit
    def issue_and_mail(self, reebills, **params):
        bills = json.loads(reebills)

        for bill in bills:
            account, sequence = bill['account'], int(bill['sequence'])
            recipient_list = bill['recipients']
            self.reebill_processor.issue_and_mail(account=account,
                sequence=sequence, recipients=recipient_list)
            version = self.state_db.max_version(bill['account'],
                                                bill['sequence'])
            journal.ReeBillIssuedEvent.save_instance(
                    cherrypy.session['user'], bill['account'],
                    bill['sequence'], version,
                    applied_sequence=version if version!=0 else None)
            journal.ReeBillMailedEvent.save_instance(
                cherrypy.session['user'], bill['account'], bill['sequence'],
                bill['recipients'])
        return self.dumps({'success': True, 'issued': bills})


    @cherrypy.expose
    @cherrypy.tools.authenticate_ajax()
    @db_commit
    def create_summary_for_bills(self, bill_dicts, summary_recipient, **params):
        bills = json.loads(bill_dicts)

        reebills = []
        for bill_dict in bills:
            reebills.append(self.state_db.get_reebill(bill_dict['account'],
                                                      bill_dict['sequence']))

        self.reebill_processor.issue_summary_for_bills(reebills,
                                                       summary_recipient)

        for bill in bills:
            account, sequence = bill['account'], bill['sequence']
            version = self.state_db.max_version(account,
                                                sequence)
            journal.ReeBillIssuedEvent.save_instance(
                cherrypy.session['user'], account,
                sequence, version,
                applied_sequence=version if version!=0 else None)
            journal.ReeBillMailedEvent.save_instance(
                cherrypy.session['user'], account, sequence,
                summary_recipient)
        return self.dumps({'success': True, 'issued': bills})

    @cherrypy.expose
    @cherrypy.tools.authenticate_ajax()
    @db_commit
    def check_corrections(self, reebills, **params):
        bills = json.loads(reebills)
        # Check if adjustments are neccessary
        accounts_list = set([bill['account'] for bill in bills])
        try:
            self.reebill_processor.check_confirm_adjustment(accounts_list)
        except ConfirmMultipleAdjustments as e:
            reebills_with_corrections = []
            for acc, d in e.accounts.iteritems():
                reebills_with_corrections.append({
                    'account': acc,
                    'sequence': '',
                    'recipients': '',
                    'apply_corrections': False,
                    'corrections': d['correction_sequences'],
                    'adjustment': d['total_adjustment']})
            return self.dumps({
                'success': True,
                'reebills': reebills_with_corrections,
                'corrections': True
            })
        else:
            return self.dumps({
                'success': True,
                'corrections': False
            })

    @cherrypy.expose
    @cherrypy.tools.authenticate_ajax()
    @db_commit
    def issue_summary_for_customer_group(self, customer_group_id,
                                         summary_recipient, **params):
        """Generate a summary PDF for all bills in the specified group and
        mail them to the given recipient. All bills are marked as issued and
        corrections are applied.
        """
        s = Session()
        group = s.query(CustomerGroup).filter_by(id=customer_group_id).one()
        bills = group.get_bills_to_issue()
        if not bills:
            raise BillingError('No Processed bills were found for customers '
                               'with group %s' % group.name)
        reebills = self.reebill_processor.issue_summary_for_bills(
            bills, summary_recipient)

        # journal event for corrections is not logged
        user = cherrypy.session['user']
        for reebill in reebills:
            journal.ReeBillIssuedEvent.save_instance(
                user, reebill.get_account(), reebill.sequence, reebill.version)
            journal.ReeBillMailedEvent.save_instance(
                user, reebill.get_account(), reebill.sequence,
                reebill.email_recipient)
        return self.dumps({'success': True})

    @cherrypy.expose
    @cherrypy.tools.authenticate_ajax()
    @db_commit
    def issue_processed_and_mail(self, **kwargs):
        params = cherrypy.request.params
        bills = self.reebill_processor.issue_processed_and_mail()
        for bill in bills:
            version = self.state_db.max_version(bill['account'], bill['sequence'])
            journal.ReeBillIssuedEvent.save_instance(
                    cherrypy.session['user'], bill['account'], bill['sequence'],
                    version, applied_sequence=bill['sequence']
                if version != 0 else None)
            if version == 0:
                journal.ReeBillMailedEvent.save_instance(
                        cherrypy.session['user'], bill['account'],
                        bill['sequence'], bill['mailto'])
        return self.dumps({'success': True,
                    'issued': bills})


class ReebillVersionsResource(RESTResource):

    def handle_get(self, account, sequence, *vpath, **params):
        result = self.utilbill_views.list_all_versions(account, sequence)
        return True, {'rows': result, 'results': len(result)}


class ReebillsResource(RESTResource):

    def handle_get(self, account, *vpath, **params):
        '''Handles GET requests for reebill grid data.'''
        rows = self.utilbill_views.get_reebill_metadata_json(account)
        return True, {'rows': rows, 'results': len(rows)}

    def handle_post(self, account, *vpath, **params):
        """ Handles Reebill creation """
        params = cherrypy.request.json
        start_date = params['period_start'] if params['period_start'] else None
        if start_date is not None:
            start_date = datetime.strptime(start_date, '%Y-%m-%d')
        estimate = bool(params['estimated'])
        reebill = self.reebill_processor.roll_reebill(
            account, start_date=start_date, estimate=estimate)

        journal.ReeBillRolledEvent.save_instance(
            cherrypy.session['user'], account, reebill.sequence)
        # Process.roll includes attachment
        # TODO "attached" is no longer a useful event;
        # see https://www.pivotaltracker.com/story/show/55044870
        journal.ReeBillAttachedEvent.save_instance(cherrypy.session['user'],
            reebill.get_account(), reebill.sequence, reebill.version)
        journal.ReeBillBoundEvent.save_instance(
            cherrypy.session['user'],account, reebill.sequence, reebill.version)

        rtn = reebill.column_dict()
        rtn.update({'action': '', 'action_value': ''})
        return True, {'rows': rtn, 'results': 1}

    def handle_put(self, reebill_id, *vpath, **params):
        row = cherrypy.request.json
        r = self.state_db.get_reebill_by_id(reebill_id)
        sequence, account = r.sequence, r.get_account()
        action = row.pop('action')
        action_value = row.pop('action_value')
        rtn = None

        reebill = self.state_db.get_reebill(account, sequence)
        if action == 'bindree':
            self.reebill_processor.bind_renewable_energy(account, sequence)
            journal.ReeBillBoundEvent.save_instance(cherrypy.session['user'],
                account, sequence, r.version)
            rtn = reebill.column_dict()

        elif action == 'render':
            self.reebill_file_handler.render(reebill)
            rtn = row

        elif action == 'mail':
            if not action_value:
                raise ValueError("Got no value for row['action_value']")

            recipients = action_value
            recipient_list = [rec.strip() for rec in recipients.split(',')]

            # TODO: BILL-6288 place in config file
            reebill = self.state_db.get_reebill(account, sequence)
            self.reebill_processor.mail_reebill("email_template.html", "A copy of your bill", reebill, recipient_list)

            # journal mailing of every bill
            journal.ReeBillMailedEvent.save_instance(
                cherrypy.session['user'], account, sequence, recipients)
            rtn = row

        elif action == 'updatereadings':
            rb = self.reebill_processor.update_reebill_readings(account, sequence)
            rtn = rb.column_dict()

        elif action == 'compute':
            rb = self.reebill_processor.compute_reebill(account, sequence, 'max')
            rtn = rb.column_dict()

        elif action == 'newversion':
            rb = self.reebill_processor.new_version(account, sequence)

            journal.NewReebillVersionEvent.save_instance(cherrypy.session['user'],
                    rb.get_account(), rb.sequence, rb.version)
            rtn = rb.column_dict()

        elif not action:
            # Regular PUT request. In this case this means updated
            # Sequential Account Information
            discount_rate = float(row['discount_rate'])
            late_charge_rate = float(row['late_charge_rate'])

            ba = row['billing_address']
            sa = row['service_address']

            # rely on client-side validation
            assert discount_rate >= 0 and discount_rate <= 1
            assert late_charge_rate >= 0 and late_charge_rate <= 1

            rb = self.reebill_processor.update_sequential_account_info(
                account, sequence,
                discount_rate=discount_rate,
                late_charge_rate=late_charge_rate,
                ba_addressee=ba['addressee'], ba_street=ba['street'],
                ba_city=ba['city'], ba_state=ba['state'],
                ba_postal_code=ba['postal_code'],
                sa_addressee=sa['addressee'], sa_street=sa['street'],
                sa_city=sa['city'], sa_state=sa['state'],
                sa_postal_code=sa['postal_code'],
                processed=row['processed'])

            rtn = rb.column_dict()

        # Reset the action parameters, so the client can coviniently submit
        # the same action again
        rtn['action'] = ''
        rtn['action_value'] = ''
        return True, {'rows': rtn, 'results': 1}

    def handle_delete(self, reebill_id, *vpath, **params):
        r = self.state_db.get_reebill_by_id(reebill_id)

        sequence, account = r.sequence, r.get_account()
        deleted_version = self.reebill_processor.delete_reebill(account,
                                                                sequence)
        # deletions must all have succeeded, so journal them
        journal.ReeBillDeletedEvent.save_instance(cherrypy.session['user'],
            account, sequence, deleted_version)

        return True, {}

    @cherrypy.expose
    @cherrypy.tools.authenticate_ajax()
    @db_commit
    def toggle_processed(self, **params):
        params = cherrypy.request.params
        r = self.state_db.get_reebill_by_id(int(params['reebill']))
        try:
            self.reebill_processor.toggle_reebill_processed(
                r.get_account(), r.sequence,
                params['apply_corrections'] == 'true')
        except ConfirmAdjustment as e:
            return self.dumps({
                'unissued_corrections': e.correction_sequences,
                'adjustment': e.total_adjustment,
                'corrections': True
            })
        return self.dumps({'success': True, 'reebill': r.column_dict()})


class UtilBillResource(RESTResource):

    def handle_get(self, account, *vpath, **params):
        rows, total_count = self.utilbill_views.get_all_utilbills_json(
            account)
        return True, {'rows': rows, 'results': total_count}

    def handle_post(self, *vpath, **params):
        """ Handles Utilitybill creation. Since this information is sent by a
        form and contains a file object we have to manually parse the data """
        # pre-process parameters
        params = cherrypy.request.params
        account = params['account']
        service = params['service'].lower()
        total_charges = float(params['total_charges'])
        begin_date = datetime.strptime(params['begin_date'], '%Y-%m-%d').date()
        end_date = datetime.strptime(params['end_date'], '%Y-%m-%d').date()

        # NOTE 'fileobj.file' is always a CherryPy object; if no
        # file was specified, 'fileobj.file' will be None
        fileobj = params['file_to_upload']

        billstate = UtilBill.Complete if fileobj.file else \
            UtilBill.Estimated
        self.utilbill_processor.upload_utility_bill(
            account, fileobj.file, start=begin_date, end=end_date,
            service=service, utility=None, rate_class=None, total=total_charges,
            state=billstate)

        # Since this is initated by an Ajax request, we will still have to
        # send a {'success', 'true'} parameter
        return True, {'success': 'true'}

    def handle_put(self, utilbill_id, *vpath, **params):
        row = cherrypy.request.json
        action = row.pop('action', '')

        if action == 'regenerate_charges':
            ub = self.utilbill_processor.regenerate_charges(utilbill_id)

        elif action == 'compute':
            ub = self.utilbill_processor.compute_utility_bill(utilbill_id)

        elif action == 'replace':
            est_ub = self.utilbill_processor.get_utilbill(
                row['estimated_bill_id'])
            ub = self.utilbill_processor.get_utilbill(
                row['real_bill_id'])
            est_ub.replace_estimated_with_complete(ub,
                                    self.bill_file_handler)

        elif action == '':
            period_start = None
            if 'period_start' in row:
                period_start = datetime.strptime(row['period_start'], ISO_8601_DATE).date()

            period_end = None
            if 'period_end' in row:
                period_end = datetime.strptime(row['period_end'], ISO_8601_DATE).date()

            ub = self.utilbill_processor.update_utilbill_metadata(
                utilbill_id,
                period_start=period_start,
                period_end=period_end,
                service=row['service'].lower() if 'service' in row else None,
                target_total=row.get('target_total', None),
                processed=row.get('processed', None),
                rate_class=row.get('rate_class_id', None),
                utility=row.get('utility_id', None),
                supplier=row.get('supplier_id', None),
                supply_group_id=row.get('supply_group_id', None))

        result = self.utilbill_views.get_utilbill_json(ub)
        # Reset the action parameters, so the client can coviniently submit
        # the same action again
        result['action'] = ''
        result['action_value'] = ''
        return True, {'rows': result, 'results': 1}

    def handle_delete(self, utilbill_id, account, *vpath, **params):
        utilbill, deleted_path = self.utilbill_processor.delete_utility_bill_by_id(
            utilbill_id)
        journal.UtilBillDeletedEvent.save_instance(
            cherrypy.session['user'], account,
            utilbill.period_start, utilbill.period_end,
            utilbill.get_service(), deleted_path)
        return True, {}


class ReebillChargesResource(RESTResource):

    def handle_get(self, reebill_id, *vpath, **params):
        charges = self.reebill_processor.get_hypothetical_matched_charges(reebill_id)
        return True, {'rows': charges, 'total': len(charges)}


class RegistersResource(RESTResource):


    def handle_get(self, utilbill_id, *vpath, **params):
        # get dictionaries describing all registers in all utility bills
        registers_json = self.utilbill_views.get_registers_json(utilbill_id)
        return True, {"rows": registers_json, 'results': len(registers_json)}

    def handle_post(self, *vpath, **params):
        r = self.utilbill_processor.new_register(**cherrypy.request.json)
        return True, {"rows": self.utilbill_views.get_register_json(r),
                      'results': 1}

    def handle_put(self, register_id, *vpath, **params):
        updated_reg = cherrypy.request.json

        # all arguments should be strings, except "quantity",
        # which should be a number
        if 'quantity' in updated_reg:
            assert isinstance(updated_reg['quantity'], (float, int))

        register = self.utilbill_processor.update_register(register_id, updated_reg)
        return True, {"rows": self.utilbill_views.get_register_json(register),
                      'results': 1}

    def handle_delete(self, register_id, *vpath, **params):
        self.utilbill_processor.delete_register(register_id)
        return True, {}


class ChargesResource(RESTResource):

    def handle_get(self, utilbill_id, *vpath, **params):
        charges = self.utilbill_views.get_utilbill_charges_json(utilbill_id)
        return True, {'rows': charges, 'results': len(charges)}

    def handle_put(self, charge_id, *vpath, **params):
        c = self.utilbill_processor.update_charge(cherrypy.request.json,
                                       charge_id=charge_id)
        return True, {'rows': self.utilbill_views.get_charge_json(c),
                      'results': 1}

    def handle_post(self, *vpath, **params):
        c = self.utilbill_processor.add_charge(**cherrypy.request.json)
        return True, {'rows': self.utilbill_views.get_charge_json(c),
                      'results': 1}

    def handle_delete(self, charge_id, *vpath, **params):
        self.utilbill_processor.delete_charge(charge_id)
        return True, {}


class RSIBindingsResource(RESTResource):

    def handle_get(self, *vpath, **params):
        all_rsi_bindings = self.utilbill_views.get_all_rsi_bindings()
        return True, {'rows': all_rsi_bindings,
                'results': len(all_rsi_bindings)}

class SuppliersResource(RESTResource):

    def handle_get(self, *vpath, **params):
        suppliers = self.utilbill_views.get_all_suppliers_json()
        return True, {'rows': suppliers, 'results': len(suppliers)}

    def handle_post(self, *vpath, **params):
        params = cherrypy.request.json
        name = params['name']
        supplier = self.utilbill_processor.create_supplier(name=name)
        return True, {'rows': self.utilbill_views.get_supplier_json(supplier)
            , 'results': 1 }


class UtilitiesResource(RESTResource):

    def handle_get(self, *vpath, **params):
        utilities = self.utilbill_views.get_all_utilities_json()
        return True, {'rows': utilities, 'results': len(utilities)}

    def handle_post(self, *vpath, **params):
        params = cherrypy.request.json
        name = params['name']
        utility = self.utilbill_processor.create_utility(name)
        return True, {'rows': self.utilbill_views.get_utility_json(utility),
                      'results': 1}


class RateClassesResource(RESTResource):

    def handle_get(self, *vpath, **params):
        rate_classes = self.utilbill_views.get_all_rate_classes_json()
        return True, {'rows': rate_classes, 'results': len(rate_classes)}

    def handle_post(self, *vpath, **params):
        params = cherrypy.request.json
        name = params['name']
        utility_id = params['utility_id']
        service = params['service'].lower()
        rate_class = self.utilbill_processor.create_rate_class(name, utility_id, service)
        return True, {'rows': self.utilbill_views.
            get_rate_class_json(rate_class), 'results': 1 }



class SupplyGroupsResource(RESTResource):

    def handle_get(self, *vpath, **params):
        supply_groups = self.utilbill_views.get_all_supply_groups_json()
        return True, {'rows': supply_groups, 'results': len(supply_groups)}

    def handle_post(self, *vpath, **params):
        params = cherrypy.request.json
        name = params['name']
        supplier_id = params['supplier_id']
        service = params['service'].lower()
        supply_group = self.utilbill_processor.create_supply_group(name,
                                                    supplier_id, service)
        return True, {'rows': self.utilbill_views.
            get_supply_group_json(supply_group), 'results': 1 }

class CustomerGroupsResource(RESTResource):

    def handle_get(self, *vpath, **params):
        customer_groups = self.utilbill_views.get_all_customer_groups_json()
        customer_groups.append({'name': 'show all bills', 'id': '-1'})
        return True, {'rows': customer_groups, 'results': len(customer_groups)}


class PaymentsResource(RESTResource):

    def handle_get(self, account, start, limit, *vpath, **params):
        start, limit = int(start), int(limit)
        rows = [payment.column_dict() for payment in self.payment_dao.get_payments(account)]
        return True, {'rows': rows[start:start+limit],  'results': len(rows)}

    def handle_post(self, account, *vpath, **params):
        d = cherrypy.request.json['date_received']
        d = datetime.strptime(d, '%Y-%m-%d %H:%M:%S')
        print "\n\n\n\n", d, type(d)
        new_payment = self.payment_dao.create_payment(account, d, "New Entry", 0, d)
        return True, {"rows": new_payment.column_dict(), 'results': 1}

    def handle_put(self, payment_id, *vpath, **params):
        row = cherrypy.request.json
        self.payment_dao.update_payment(
            int(payment_id),
            row['date_applied'],
            row['description'],
            row['credit'],
        )
        return True, {"rows": row, 'results': 1}

    def handle_delete(self, payment_id, *vpath, **params):
        self.payment_dao.delete_payment(payment_id)
        return True, {}


class JournalResource(RESTResource):

    def handle_get(self, account, *vpath, **params):
        journal_entries = self.journal_dao.load_entries(account)
        return True, {'rows': journal_entries,  'results': len(journal_entries)}

    def handle_post(self,  *vpath, **params):
        account = cherrypy.request.json['account']
        sequence = cherrypy.request.json['sequence']
        sequence = sequence if sequence else None
        message = cherrypy.request.json['msg']
        note = journal.Note.save_instance(cherrypy.session['user'], account,
                                          message, sequence=sequence)
        return True, {'rows': note.to_dict(), 'results': 1}


class PreferencesResource(RESTResource):

    def handle_get(self, *vpath, **params):
        rows = [{'key': k, 'value': v} for k, v in cherrypy.session[
            'user'].preferences.items()]
        rows.append({'key': 'username', 'value': cherrypy.session[
            'user'].username})
        return True, {'rows': rows,  'results': len(rows)}

    def handle_put(self, *vpath, **params):
        row = cherrypy.request.json
        cherrypy.session['user'].set_preference(row['key'], row['value'])
        return True, {'rows': row,  'results': 1}

    def handle_post(self, *vpath, **params):
        row = cherrypy.request.json
        cherrypy.session['user'].set_preference(row['key'], row['value'])
        return True, {'rows': row,  'results': 1}


class ReportsResource(WebResource):

    @cherrypy.expose
    @cherrypy.tools.authenticate()
    def default(self, *vpath, **params):
        row = cherrypy.request.params
        print row
        account = row['account'] if row['account'] != '' else None
        begin_date = datetime.strptime(row['period_start'], '%m/%d/%Y').date() \
            if row['period_start'] != '' else None
        end_date = datetime.strptime(row['period_end'], '%m/%d/%Y').date() if \
            row['period_end'] != '' else None

        if row['type'] == 'utilbills':
            """
            Responds with an excel spreadsheet containing all actual charges for all
            utility bills for the given account, or every account (1 per sheet) if
            'account' is not given, or all utility bills for the account(s) filtered
            by time, if 'start_date' and/or 'end_date' are given.
            """
            if account is not None:
                spreadsheet_name = account + '.xls'
            else:
                spreadsheet_name = 'all_accounts.xls'
            exporter = Exporter(self.state_db)

            # write excel spreadsheet into a StringIO buffer (file-like)
            buf = StringIO()
            exporter.export_account_charges(buf, account, begin_date, end_date)

            cherrypy.response.headers['Content-Type'] = 'application/excel'
            cherrypy.response.headers['Content-Disposition'] = 'attachment; filename=%s' % spreadsheet_name

            return buf.getvalue()

        elif row['type'] == 'energy_usage':
            """
            Responds with an excel spreadsheet containing all actual charges, total
            energy and rate structure for all utility bills for the given account,
            or every account (1 per sheet) if 'account' is not given,
            """
            if account is not None:
                spreadsheet_name = account + '.xls'
            else:
                spreadsheet_name = 'brokerage_accounts.xls'
            exporter = Exporter(self.state_db)

            buf = StringIO()
            exporter.export_energy_usage(buf, account)

            cherrypy.response.headers['Content-Type'] = 'application/excel'
            cherrypy.response.headers['Content-Disposition'] = \
                'attachment; filename=%s' % spreadsheet_name

            return buf.getvalue()

        elif row['type'] == 'reebill_details':
            """
            Responds with an excel spreadsheet containing all actual charges, total
            energy and rate structure for all utility bills for the given account,
            or every account (1 per sheet) if 'account' is not given,
            """
            exporter = Exporter(self.state_db, self.payment_dao)

            # write excel spreadsheet into a StringIO buffer (file-like)
            buf = StringIO()
            exporter.export_reebill_details(buf, account, begin_date, end_date)

            # set MIME type for file download
            cherrypy.response.headers['Content-Type'] = 'application/excel'
            cherrypy.response.headers['Content-Disposition'] = \
                    'attachment; filename=%s.xls'%datetime.now().strftime("%Y%m%d")
            return buf.getvalue()

        elif row['type'] == '12MonthRevenue':
            """Responds with the data from the estimated revenue report
             in the form of an Excel spreadsheet."""
            spreadsheet_name =  'estimated_revenue.xls'

            with open(os.path.join(self.estimated_revenue_report_dir,
                                   'estimated_revenue_report.xls')) as xls_file:
                cherrypy.response.headers['Content-Type'] = 'application/excel'
                cherrypy.response.headers['Content-Disposition'] = \
                    'attachment; filename=%s' % spreadsheet_name

                return xls_file.read()

    @cherrypy.expose
    @cherrypy.tools.authenticate()
    def reconciliation(self, start, limit, *vpath, **params):
        start, limit = int(start), int(limit)
        with open(self.reconciliation_report_path) as json_file:
            items = json.load(json_file)
        return self.dumps({
            'rows': items[start:start+limit],
            'results': len(items)
        })

    @cherrypy.expose
    @cherrypy.tools.authenticate()
    def estimated_revenue(self, start, limit, *vpath, **params):
        start, limit = int(start), int(limit)
        with open(os.path.join(self.estimated_revenue_report_dir,
                               'estimated_revenue_report.json')) as json_file:
            items = ju.loads(json_file.read())['rows']
            return self.dumps({
                'rows': items[start:start+limit],
                'results': len(items) # total number of items
            })


class ReebillWSGI(object):

    @classmethod
    def set_up(cls):
        """
        Instantiates resource dependencies and uses them to instantiate all
        resources. Resources are then assigned to attributes in a newly
        created ReebillWSGI instance because CherryPy uses the attribute name to
        route requests to the approriate resource.
        :return: ReebillWSGI instance with instantiated Resources
        """
        from core import config

        # Set up Dependencies
        logger = logging.getLogger('reebill')
        # create a NexusUtil
        cache_file_path = config.get('reebill', 'nexus_offline_cache_file')
        if cache_file_path == '':
            cache = None
        else:
            with open(cache_file_path) as cache_file:
                text = cache_file.read()
            if text == '':
                cache = []
            else:
                cache = json.load(text)
        nexus_util = NexusUtil(
            config.get('reebill', 'nexus_web_host'),
            offline_cache=cache
        )

        # load users database
        user_dao = UserDAO()

        # create an instance representing the database
        payment_dao = PaymentDAO()
        state_db = ReeBillDAO()

        s3_connection = S3Connection(
            config.get('aws_s3', 'aws_access_key_id'),
            config.get('aws_s3', 'aws_secret_access_key'),
            is_secure=config.get('aws_s3', 'is_secure'),
            port=config.get('aws_s3', 'port'),
            host=config.get('aws_s3', 'host'),
            calling_format=config.get('aws_s3', 'calling_format'))
        utilbill_loader = UtilBillLoader()
        # TODO: ugly. maybe put entire url_format in config file.
        url_format = '%s://%s:%s/%%(bucket_name)s/%%(key_name)s' % (
                'https' if config.get('aws_s3', 'is_secure') is True else
                'http', config.get('aws_s3', 'host'),
                config.get('aws_s3', 'port'))
        bill_file_handler = BillFileHandler(
            s3_connection,
            config.get('aws_s3', 'bucket'),
            utilbill_loader, url_format
        )

        # create a FuzzyPricingModel
        fuzzy_pricing_model = FuzzyPricingModel(utilbill_loader)

        # configure journal:
        # create a MongoEngine connection "alias" named "journal" with which
        # journal.Event subclasses (in journal.py) can associate themselves by
        # setting meta = {'db_alias': 'journal'}.
        mongoengine.connect(
            config.get('mongodb', 'database'),
            host=config.get('mongodb', 'host'),
            port=config.getint('mongodb', 'port'), alias='journal')
        journal_dao = journal.JournalDAO()

        # create a Splinter
        if config.get('reebill', 'mock_skyliner'):
            splinter = mock_skyliner.MockSplinter()
        else:
            splinter = Splinter(
                config.get('reebill', 'oltp_url'),
                skykit_host=config.get('reebill', 'olap_host'),
                skykit_db=config.get('reebill', 'olap_database'),
                olap_cache_host=config.get('reebill', 'olap_host'),
                olap_cache_db=config.get('reebill', 'olap_database'),
                monguru_options={
                    'olap_cache_host': config.get('reebill', 'olap_host'),
                    'olap_cache_db': config.get('reebill', 'olap_database'),
                    'cartographer_options': {
                        'olap_cache_host': config.get('reebill', 'olap_host'),
                        'olap_cache_db': config.get('reebill', 'olap_database'),
                        'measure_collection': 'skymap',
                        'install_collection': 'skyit_installs',
                        'nexus_host': config.get('reebill', 'nexus_db_host'),
                        'nexus_db': 'nexus',
                        'nexus_collection': 'skyline',
                    },
                },
                cartographer_options={
                    'olap_cache_host': config.get('reebill', 'olap_host'),
                    'olap_cache_db': config.get('reebill', 'olap_database'),
                    'measure_collection': 'skymap',
                    'install_collection': 'skyit_installs',
                    'nexus_host': config.get('reebill', 'nexus_db_host'),
                    'nexus_db': 'nexus',
                    'nexus_collection': 'skyline',
                },
            )

        # create a ReebillRenderer
        rb_file_handler = reebill_file_handler.ReebillFileHandler(
            config.get('reebill', 'reebill_file_path'),
            config.get('reebill', 'teva_accounts'))
        mailer_opts = dict(config.items("mailer"))
        bill_mailer = Mailer(mailer_opts['mail_from'],
                             mailer_opts['originator'], mailer_opts['password'],
                             smtplib.SMTP(), mailer_opts['smtp_host'],
                             mailer_opts['smtp_port'], mailer_opts['bcc_list'])

        ree_getter = fbd.RenewableEnergyGetter(splinter, nexus_util, logger)
        utilbill_views = Views(state_db, bill_file_handler,
                               nexus_util, journal_dao)
        utilbill_processor = UtilbillProcessor(
            fuzzy_pricing_model, bill_file_handler, logger=logger)
        reebill_processor = ReebillProcessor(
            state_db, payment_dao, nexus_util, bill_mailer,
            rb_file_handler, ree_getter, journal_dao, logger=logger)

        # Instantiate the object
        wsgi = cls(config, user_dao, logger)
        wsgi.accounts = AccountsResource(
            config, logger, nexus_util, user_dao, payment_dao, state_db,
            bill_file_handler, journal_dao, splinter, rb_file_handler,
            bill_mailer, ree_getter, utilbill_views, utilbill_processor,
            reebill_processor
        )
        wsgi.reebills = ReebillsResource(
            config, logger, nexus_util, user_dao, payment_dao, state_db,
            bill_file_handler, journal_dao, splinter, rb_file_handler,
            bill_mailer, ree_getter, utilbill_views, utilbill_processor,
            reebill_processor
        )
        wsgi.utilitybills = UtilBillResource(
            config, logger, nexus_util, user_dao, payment_dao, state_db,
            bill_file_handler, journal_dao, splinter, rb_file_handler,
            bill_mailer, ree_getter, utilbill_views, utilbill_processor,
            reebill_processor
        )
        wsgi.registers = RegistersResource(
            config, logger, nexus_util, user_dao, payment_dao, state_db,
            bill_file_handler, journal_dao, splinter, rb_file_handler,
            bill_mailer, ree_getter, utilbill_views, utilbill_processor,
            reebill_processor
        )
        wsgi.charges = ChargesResource(
            config, logger, nexus_util, user_dao, payment_dao, state_db,
            bill_file_handler, journal_dao, splinter, rb_file_handler,
            bill_mailer, ree_getter, utilbill_views, utilbill_processor,
            reebill_processor
        )
        wsgi.payments = PaymentsResource(
            config, logger, nexus_util, user_dao, payment_dao, state_db,
            bill_file_handler, journal_dao, splinter, rb_file_handler,
            bill_mailer, ree_getter, utilbill_views, utilbill_processor,
            reebill_processor
        )
        wsgi.reebillcharges = ReebillChargesResource(
            config, logger, nexus_util, user_dao, payment_dao, state_db,
            bill_file_handler, journal_dao, splinter, rb_file_handler,
            bill_mailer, ree_getter, utilbill_views, utilbill_processor,
            reebill_processor
        )
        wsgi.supplygroups = SupplyGroupsResource(
            config, logger, nexus_util, user_dao, payment_dao, state_db,
            bill_file_handler, journal_dao, splinter, rb_file_handler,
            bill_mailer, ree_getter, utilbill_views, utilbill_processor,
            reebill_processor
        )
        wsgi.reebillversions = ReebillVersionsResource(
            config, logger, nexus_util, user_dao, payment_dao, state_db,
            bill_file_handler, journal_dao, splinter, rb_file_handler,
            bill_mailer, ree_getter, utilbill_views, utilbill_processor,
            reebill_processor
        )
        wsgi.rsibindings = RSIBindingsResource(
            config, logger, nexus_util, user_dao, payment_dao, state_db,
            bill_file_handler, journal_dao, splinter, rb_file_handler,
            bill_mailer, ree_getter, utilbill_views, utilbill_processor,
            reebill_processor
        )
        wsgi.journal = JournalResource(
            config, logger, nexus_util, user_dao, payment_dao, state_db,
            bill_file_handler, journal_dao, splinter, rb_file_handler,
            bill_mailer, ree_getter, utilbill_views, utilbill_processor,
            reebill_processor
        )
        wsgi.reports = ReportsResource(
            config, logger, nexus_util, user_dao, payment_dao, state_db,
            bill_file_handler, journal_dao, splinter, rb_file_handler,
            bill_mailer, ree_getter, utilbill_views, utilbill_processor,
            reebill_processor
        )
        wsgi.preferences = PreferencesResource(
            config, logger, nexus_util, user_dao, payment_dao, state_db,
            bill_file_handler, journal_dao, splinter, rb_file_handler,
            bill_mailer, ree_getter, utilbill_views, utilbill_processor,
            reebill_processor
        )
        wsgi.issuable = IssuableReebills(
            config, logger, nexus_util, user_dao, payment_dao, state_db,
            bill_file_handler, journal_dao, splinter, rb_file_handler,
            bill_mailer, ree_getter, utilbill_views, utilbill_processor,
            reebill_processor
        )
        wsgi.suppliers = SuppliersResource(
            config, logger, nexus_util, user_dao, payment_dao, state_db,
            bill_file_handler, journal_dao, splinter, rb_file_handler,
            bill_mailer, ree_getter, utilbill_views, utilbill_processor,
            reebill_processor
        )
        wsgi.supplygroups = SupplyGroupsResource(
            config, logger, nexus_util, user_dao, payment_dao, state_db,
            bill_file_handler, journal_dao, splinter, rb_file_handler,
            bill_mailer, ree_getter, utilbill_views, utilbill_processor,
            reebill_processor
        )
        wsgi.utilities = UtilitiesResource(
            config, logger, nexus_util, user_dao, payment_dao, state_db,
            bill_file_handler, journal_dao, splinter, rb_file_handler,
            bill_mailer, ree_getter, utilbill_views, utilbill_processor,
            reebill_processor
        )
        wsgi.rateclasses = RateClassesResource(
            config, logger, nexus_util, user_dao, payment_dao, state_db,
            bill_file_handler, journal_dao, splinter, rb_file_handler,
            bill_mailer, ree_getter, utilbill_views, utilbill_processor,
            reebill_processor
        )
        wsgi.customergroups = CustomerGroupsResource(
            config, logger, nexus_util, user_dao, payment_dao, state_db,
            bill_file_handler, journal_dao, splinter, rb_file_handler,
            bill_mailer, ree_getter, utilbill_views, utilbill_processor,
            reebill_processor
        )
        return wsgi

    def __init__(self, config, user_dao, logger):
        self.config = config
        self.user_dao = user_dao
        self.logger = logger

    @cherrypy.expose
    @cherrypy.tools.authenticate()
    def index(self):
        raise cherrypy.HTTPRedirect('index.html')

    @cherrypy.expose
    @db_commit
    def login(self, username=None, password=None, rememberme='off', **kwargs):
        """
        GET: Redirects to login.html
        POST: Checks username and enxrypted password. If they match what is in
        the database, this sets the 'reebill_session' cookie, so the user can be
        identified across multiple processes.
        """
        if cherrypy.request.method == "GET":
            raise cherrypy.HTTPRedirect('login.html')

        if cherrypy.request.method != "POST":
            raise cherrypy.HTTPError(403, "Forbidden")

        user = self.user_dao.load_user(username, password)
        if user is None:
            self.logger.info(('login attempt failed: username "%s"'
                              ', remember me: %s') % (username, rememberme))
            return json.dumps({
                'success': False,
                'error': 'Incorrect username or password'
            })


        cherrypy.session['user'] = user
        # Create a random session token
        token = ''.join('%02x' % ord(x) for x in os.urandom(16))
        cherrypy.response.cookie['reebill_session'] = token
        # Save the session to the database
        self.user_dao.set_session_token_for_user(user, token)

        if rememberme == 'on':
            # This cookie should last a week
            cherrypy.response.cookie['reebill_session']['expires'] = 604800
        else:
            # this cookie has no expiration,
            # so it lasts as long as the browser is open
            cherrypy.response.cookie['reebill_session']['expires'] = ''

        self.logger.info(
            'user "%s" logged in: remember me: "%s"' % (username, rememberme))
        return json.dumps({'success': True})

    @cherrypy.expose
    def logout(self):
        # delete remember me
        # and reset the cookie
        cherrypy.response.cookie['reebill_session'] = ""
        cherrypy.response.cookie['reebill_session']['expires'] = 0

        raise cherrypy.HTTPRedirect('index')

    @cherrypy.expose
    @cherrypy.tools.authenticate_ajax()
    @cherrypy.tools.json_out()
    def ui_configuration(self, **kwargs):
        """Returns the UI javascript file."""
        ui_config_file_path = os.path.join(os.path.dirname(
            os.path.realpath(__file__)), 'ui', 'ui.cfg')
        ui_config = ConfigParser.RawConfigParser()
        # NB: read() takes a list of file paths, not a file.
        # also note that ConfigParser converts all keys to lowercase
        ui_config.read([ui_config_file_path])

        # currently we have only one section
        config_dict = dict(ui_config.items('tabs'))

        # convert "true"/"false" strings to booleans
        config_dict = deep_map(
            lambda x: {'true': True, 'false': False}.get(x, x), config_dict)

        return config_dict

cherrypy.request.hooks.attach('on_end_resource', Session.remove, priority=80)<|MERGE_RESOLUTION|>--- conflicted
+++ resolved
@@ -67,14 +67,8 @@
     """
     from core import config
     if not config.get('reebill', 'authenticate'):
-<<<<<<< HEAD
         cherrypy.session['user'] = UserDAO.default_user
         return True
-=======
-        if 'user' not in cherrypy.session:
-            cherrypy.session['user'] = UserDAO.default_user
-            return True
->>>>>>> ee4d9457
 
     user_dao = UserDAO()
     if 'reebill_session' in cherrypy.request.cookie:
