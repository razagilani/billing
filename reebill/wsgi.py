--- conflicted
+++ resolved
@@ -2837,24 +2837,11 @@
                 rows = [{
                     # TODO: sending real database ids to the client a security
                     # risk; these should be encrypted
-<<<<<<< HEAD
-                    ('id', ub.id),
-                    ('account', ub.customer.account),
-                    ('name', full_name),
-                    # capitalized service names have still not been expunged from
-                    # the db!
-                    ('utility', rb.utility_name_for_service(ub.service.lower()) if
-                            ub.service is not None and rb is not None else ''),
-                    ('rate_structure',
-                            rb.rate_structure_name_for_service(ub.service.lower()) if
-                            ub.service is not None and rb is not None else ''),
-=======
                     'id': ub.id,
                     'account': ub.customer.account,
                     'name': full_name,
                     'utility': ub.utility,
                     'rate_structure': ub.rate_class,
->>>>>>> 96a76297
                     # capitalize service name
                     'service': 'Unknown' if ub.service is None else
                            ub.service[0].upper() + ub.service[1:],
