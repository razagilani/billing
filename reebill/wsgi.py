--- conflicted
+++ resolved
@@ -35,13 +35,8 @@
 from billing.skyliner.splinter import Splinter
 from billing.skyliner import mock_skyliner
 from billing.util import json_util as ju
-<<<<<<< HEAD
 from billing.util.dateutils import ISO_8601_DATETIME_WITHOUT_ZONE
-from nexusapi.nexus_util import NexusUtil
-=======
-from billing.util.dateutils import ISO_8601_DATE, ISO_8601_DATETIME_WITHOUT_ZONE
 from billing.nexusapi.nexus_util import NexusUtil
->>>>>>> f7ea48d1
 from billing.util.dictutils import deep_map, dict_merge
 from billing.processing import mongo, excel_export
 from billing.processing.bill_mailer import Mailer
@@ -1589,47 +1584,6 @@
     @cherrypy.expose
     @authenticate_ajax
     @json_exception
-<<<<<<< HEAD
-=======
-    def getUtilBillImage(self, utilbill_id):
-        # TODO: put url here, instead of in billentry.js?
-        resolution = cherrypy.session['user'].preferences['bill_image_resolution']
-        with DBSession(self.state_db) as session:
-            result = self.process.get_utilbill_image_path(session, utilbill_id,
-                                                          resolution)
-        return self.dumps({'success':True, 'imageName':result})
-
-    @cherrypy.expose
-    @authenticate_ajax
-    @json_exception
-    def getReeBillImage(self, account, sequence, resolution, **args):
-        if not self.config.get('billimages', 'show_reebill_images'):
-            return self.dumps({'success': False, 'errors': {'reason':
-                    'Reebill images have been turned off.'}})
-        resolution = cherrypy.session['user'].preferences['bill_image_resolution']
-        result = self.billUpload.getReeBillImagePath(account, sequence,
-                resolution)
-        return self.dumps({'success':True, 'imageName':result})
-    
-    @cherrypy.expose
-    @authenticate_ajax
-    @json_exception
-    def getBillImageResolution(self, **kwargs):
-        resolution = cherrypy.session['user'].preferences['bill_image_resolution']
-        return self.dumps({'success':True, 'resolution': resolution})
-
-    @cherrypy.expose
-    @authenticate_ajax
-    @json_exception
-    def setBillImageResolution(self, resolution, **kwargs):
-        cherrypy.session['user'].preferences['bill_image_resolution'] = int(resolution)
-        self.user_dao.save_user(cherrypy.session['user'])
-        return self.dumps({'success':True})
-
-    @cherrypy.expose
-    @authenticate_ajax
-    @json_exception
->>>>>>> f7ea48d1
     def getDifferenceThreshold(self, **kwargs):
         threshold = cherrypy.session['user'].preferences['difference_threshold']
         return self.dumps({'success':True, 'threshold': threshold})
