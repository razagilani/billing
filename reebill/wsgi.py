'''
File: wsgi.py
'''
from billing import initialize
initialize()
from billing import config

import sys
import os
import pprint

# TODO: 64957006
# Dislike having this exceptionally useful code here, whose purpose is to 
# display the runtime  configuration to the operator of the software for 
# troubleshooting.  Not having this code here, renders it useless.
sys.stdout = sys.stderr
pprint.pprint(os.environ)
pprint.pprint(sys.path)
pprint.pprint(sys.prefix)

import traceback
import json
import cherrypy
import os
import ConfigParser
from datetime import datetime, date, timedelta
import inspect
import logging
import time
import functools
import md5
from operator import itemgetter
from StringIO import StringIO
import pymongo
import mongoengine
from billing.skyliner.splinter import Splinter
from billing.skyliner import mock_skyliner
from billing.util import json_util as ju
from billing.util.dateutils import ISO_8601_DATE, ISO_8601_DATETIME_WITHOUT_ZONE
from billing.nexusapi.nexus_util import NexusUtil
from billing.util.dictutils import deep_map, dict_merge
from billing.processing import mongo, excel_export
from billing.processing.bill_mailer import Mailer
from billing.processing import process, state, fetch_bill_data as fbd,\
        rate_structure2 as rs
from billing.processing.state import UtilBill, Session
from billing.processing.billupload import BillUpload
from billing.processing import journal
from billing.processing import render
from billing.processing.users import UserDAO
from billing.processing.session_contextmanager import DBSession
from billing.processing.exceptions import Unauthenticated, IssuedBillError

pp = pprint.PrettyPrinter(indent=4).pprint

# from http://code.google.com/p/modwsgi/wiki/DebuggingTechniques#Python_Interactive_Debugger
class Debugger:
    def __init__(self, object):
        self.__object = object

    def __call__(self, *args, **kwargs):
        import pdb, sys
        debugger = pdb.Pdb()
        debugger.use_rawinput = 0
        debugger.reset()
        sys.settrace(debugger.trace_dispatch)

        try:
            return self.__object(*args, **kwargs)
        finally:
            debugger.quitting = 1
            sys.settrace(None)

# decorator for stressing ajax asynchronicity
def random_wait(target):
    @functools.wraps(target)
    def random_wait_wrapper(*args, **kwargs):
        #t = random.random()
        t = 0
        time.sleep(t)
        return target(*args, **kwargs)
    return random_wait_wrapper

def authenticate_ajax(method):
    '''Wrapper for AJAX-request-handling methods that require a user to be
    logged in. This should go "inside" (i.e. after) the cherrypy.expose
    decorator.'''
    # wrapper function takes a BillToolBridge object as its first argument, and
    # passes that as the "self" argument to the wrapped function. so this
    # decorator, which runs before any instance of BillToolBridge exists,
    # doesn't need to know about any BillToolBridge instance data. the wrapper
    # is executed when an HTTP request is received, so it can use BTB instance
    # data.
    @functools.wraps(method)
    def wrapper(btb_instance, *args, **kwargs):
        try:
            btb_instance.check_authentication()
            return method(btb_instance, *args, **kwargs)
        except Unauthenticated as e:
            return btb_instance.dumps({'success': False, 'code':1})
    return wrapper

def authenticate(method):
    '''Like @authenticate_ajax, but redirects non-logged-in users to
    /login.html. This should be used for "regular" HTTP requests (like file
    downloads), in which a redirect can be returned directly to the browser.'''
    # note: if you want to add a redirect_url argument to the decorator (so
    # it's not always '/login.html'), you need 3 layers: outer function
    # (authenticate) takes redirect_url argument, intermediate wrapper takes
    # method argument and returns inner wrapper, which takes the method itself
    # as its argument and returns the wrapped version.
    @functools.wraps(method)
    def wrapper(btb_instance, *args, **kwargs):
        try:
            btb_instance.check_authentication()
            return method(btb_instance, *args, **kwargs)
        except Unauthenticated:
            # Non-Ajax requests can't handle json responses
            #return ju.dumps({'success': False, 'code': 1, 'errors':
            #    {'reason': 'Authenticate: No Session'}})
            cherrypy.response.status = 403
            raise cherrypy.HTTPRedirect('/login.html')
    return wrapper

def json_exception(method):
    '''Decorator for exception handling in methods trigged by Ajax requests.'''
    @functools.wraps(method)
    def wrapper(btb_instance, *args, **kwargs):
        #print >> sys.stderr, '*************', method, args
        try:
            return method(btb_instance, *args, **kwargs)
        except Exception as e:
            return btb_instance.handle_exception(e)
    return wrapper


# TODO 11454025 rename to ProcessBridge or something
# TODO (object)?
class BillToolBridge:
    # TODO: clean up this comment on how to use sessions.
    """ A monolithic class encapsulating the behavior to:  handle an incoming http request """
    """ and invoke bill processing code.  No business logic should reside here."""

    """
    Notes on using SQLAlchemy.  Since the ORM sits on top of the MySQL API, care must
    be given to the underlying resource utilization.  Namely, sessions have to be
    closed via a commit or rollback.

    Also, SQLAlchemy may be lazy in the way it executes database operations.  Primary
    keys may not be returned and set in an instance unless commit is called.  Therefore,
    ensure that a commit is issued before using newly inserted instances.

    The pattern of usage is as follows:
    - declare a local variable that will point to a session at the top of a try block
    - initialize this variable to None, so that if an exception is subsequently raised
      the local will not be undefined.
    - pass the session into a statedb function.
    - commit the session once, immediately before returning out of the WSGI function
    - if an exception was raised, and the local variable pointing to the session is
      initialized, then rollback.
    """


    def __init__(self, config, Session):
        self.config = config        
        self.logger = logging.getLogger('reebill')

        # create a NexusUtil
        self.nexus_util = NexusUtil(self.config.get('skyline_backend', 'nexus_web_host'))

        # load users database
        self.user_dao = UserDAO(**dict(self.config.items('usersdb')))

        # create an instance representing the database
        self.statedb_config = dict(self.config.items("statedb"))
        self.state_db = state.StateDB(Session, logger=self.logger)

        # create one BillUpload object to use for all BillUpload-related methods
        self.billUpload = BillUpload(self.config, self.logger)

        # create a MongoReeBillDAO
        self.billdb_config = dict(self.config.items("billdb"))
        self.reebill_dao = mongo.ReebillDAO(self.state_db,
                pymongo.Connection(self.billdb_config['host'],
                int(self.billdb_config['port']))[self.billdb_config['database']])

        # create a RateStructureDAO
        rsdb_config_section = dict(self.config.items("rsdb"))
        mongoengine.connect(rsdb_config_section['database'],
                host=rsdb_config_section['host'],
                port=int(rsdb_config_section['port']),
                alias='ratestructure')
        self.ratestructure_dao = rs.RateStructureDAO(logger=self.logger)

        # configure journal:
        # create a MongoEngine connection "alias" named "journal" with which
        # journal.Event subclasses (in journal.py) can associate themselves by
        # setting meta = {'db_alias': 'journal'}.
        journal_config = dict(self.config.items('journaldb'))
        mongoengine.connect(journal_config['database'],
                host=journal_config['host'], port=int(journal_config['port']),
                alias='journal')
        self.journal_dao = journal.JournalDAO()


        # set the server sessions key which is used to return credentials
        # in a client side cookie for the 'rememberme' feature
        if self.config.get('runtime', 'sessions_key'):
            self.sessions_key = self.config.get('runtime', 'sessions_key')

        # create a Splinter
        if self.config.get('runtime', 'mock_skyliner'):
            self.splinter = mock_skyliner.MockSplinter()
        else:
            self.splinter = Splinter(
                self.config.get('skyline_backend', 'oltp_url'),
                skykit_host=self.config.get('skyline_backend', 'olap_host'),
                skykit_db=self.config.get('skyline_backend', 'olap_database'),
                olap_cache_host=self.config.get('skyline_backend', 'olap_host'),
                olap_cache_db=self.config.get('skyline_backend', 'olap_database'),
                monguru_options={
                    'olap_cache_host': self.config.get('skyline_backend', 'olap_host'),
                    'olap_cache_db': self.config.get('skyline_backend', 'olap_database'),
                    'cartographer_options': {
                        'olap_cache_host': self.config.get('skyline_backend', 'olap_host'),
                        'olap_cache_db': self.config.get('skyline_backend', 'olap_database'),
                        'measure_collection': 'skymap',
                        'install_collection': 'skyit_installs',
                        'nexus_host': self.config.get('skyline_backend', 'nexus_db_host'),
                        'nexus_db': 'nexus',
                        'nexus_collection': 'skyline',
                    },
                },
                cartographer_options={
                    'olap_cache_host': self.config.get('skyline_backend', 'olap_host'),
                    'olap_cache_db': self.config.get('skyline_backend', 'olap_database'),
                    'measure_collection': 'skymap',
                    'install_collection': 'skyit_installs',
                    'nexus_host': self.config.get('skyline_backend', 'nexus_db_host'),
                    'nexus_db': 'nexus',
                    'nexus_collection': 'skyline',
                },
            )

        self.integrate_skyline_backend = self.config.get('runtime',
                'integrate_skyline_backend')

        # create a ReebillRenderer
        self.renderer = render.ReebillRenderer(
            dict(self.config.items('reebillrendering')), self.state_db,
            self.reebill_dao, self.logger)

        self.bill_mailer = Mailer(dict(self.config.items("mailer")))

        self.ree_getter = fbd.RenewableEnergyGetter(self.splinter,
                self.reebill_dao, self.logger)
        # create one Process object to use for all related bill processing
        self.process = process.Process(self.state_db, self.reebill_dao,
                self.ratestructure_dao, self.billUpload, self.nexus_util,
                self.bill_mailer, self.renderer, self.ree_getter, logger=self
                .logger)


        # determine whether authentication is on or off
        self.authentication_on = self.config.get('authentication', 'authenticate')

        self.reconciliation_log_dir = self.config.get('reebillreconciliation', 'log_directory')
        self.reconciliation_report_dir = self.config.get('reebillreconciliation', 'report_directory')

        self.estimated_revenue_log_dir = self.config.get('reebillestimatedrevenue', 'log_directory')
        self.estimated_revenue_report_dir = self.config.get('reebillestimatedrevenue', 'report_directory')

        # print a message in the log--TODO include the software version
        self.logger.info('BillToolBridge initialized')

    def dumps(self, data):

        # accept only dictionaries so that additional keys may be added
        if type(data) is not dict: raise ValueError("Dictionary required.")

        if 'success' in data: 
            if data['success']: 
                # nothing else required
                pass
            else:
                if 'errors' not in data:
                    self.logger.warning('JSON response require errors key.')
        else:
            self.logger.warning('JSON response require success key.')

        # diagnostic information for client side troubleshooting
        data['server_url'] = cherrypy.url()
        data['server_time'] = datetime.now()

        # round datetimes to nearest second so Ext-JS JsonReader can parse them
        def round_datetime(x):
            if isinstance(x, datetime):
                return datetime(x.year, x.month, x.day, x.hour, x.minute,
                        x.second)
            return x
        data = deep_map(round_datetime, data)

        return ju.dumps(data)
    
    @cherrypy.expose
    @authenticate
    def index(self, **kwargs):
        raise cherrypy.HTTPRedirect('/billentry.html')

    @cherrypy.expose
    @authenticate_ajax
    @json_exception
    def get_reconciliation_data(self, start, limit, **kwargs):
        '''Handles AJAX request for data to fill reconciliation report grid.'''
        start, limit = int(start), int(limit)
        # TODO 45793319: hardcoded file name
        with open(os.path.join(self.reconciliation_report_dir,'reconciliation_report.json')) as json_file:
            # load all data from json file: it's one JSON dictionary per
            # line (for reasons explained in reconciliation.py) but should
            # be interpreted as a JSON list
            # TODO 45793037: not really a json file until now
            items = ju.loads('[' + ', '.join(json_file.readlines()) + ']')
            return self.dumps({
                'success': True,
                'rows': items[start:start+limit],
                'results': len(items) # total number of items
            })

    @cherrypy.expose
    @authenticate_ajax
    @json_exception
    def get_estimated_revenue_data(self, start, limit, **kwargs):
        '''Handles AJAX request for data to fill estimated revenue report grid.'''
        start, limit = int(start), int(limit)
        # TODO 45793319: hardcoded file name
        with open(os.path.join(self.estimated_revenue_report_dir,'estimated_revenue_report.json')) as json_file:
            items = ju.loads(json_file.read())['rows']
            return self.dumps({
                'success': True,
                'rows': items[start:start+limit],
                'results': len(items) # total number of items
            })
    
    @cherrypy.expose
    @authenticate
    @json_exception
    def estimated_revenue_xls(self, **kwargs):
        '''Responds with the data from the estimated revenue report in the form
        of an Excel spreadsheet.'''
        spreadsheet_name =  'estimated_revenue.xls'

        # TODO 45793319: hardcoded file name
        with open(os.path.join(self.estimated_revenue_report_dir,'estimated_revenue_report.xls')) as xls_file:
            # set headers for file download
            cherrypy.response.headers['Content-Type'] = 'application/excel'
            cherrypy.response.headers['Content-Disposition'] = 'attachment; filename=%s' % spreadsheet_name

            return xls_file.read()

    ###########################################################################
    # authentication functions

    @cherrypy.expose
    def login(self, username, password, rememberme='off', **kwargs):
        user = self.user_dao.load_user(username, password)
        if user is None:
            self.logger.info(('login attempt failed: username "%s"'
                ', remember me: %s') % (username, rememberme))
            return self.dumps({'success': False, 'errors':
                {'username':'Incorrect username or password', 'reason': 'No Session'}})

        # successful login:

        # create session object
        # if 'rememberme' is true, timeout is 1 week (10080 minutes) and
        # 'persistent' argument is true; if not, persistent is false and
        # timeout has no effect (cookie expires when browser is closed)
        # the functions below cause an error
        #cherrypy.lib.sessions.expire()
        #cherrypy.lib.sessions.init(timeout=1,
        #        persistent=(rememberme == 'on'))
        #cherrypy.session.regenerate()

        # store identifier & user preferences in cherrypy session object &
        # redirect to main page
        cherrypy.session['user'] = user

        if rememberme == 'on':
            # The user has elected to be remembered
            # so create credentials based on a server secret, the user's IP address and username.
            # Some other reasonably secret, ephemeral, information could also be included such as 
            # current date.
            credentials = "%s-%s-%s" % (username, cherrypy.request.headers['Remote-Addr'], self.sessions_key)
            m = md5.new()
            m.update(credentials)
            digest = m.hexdigest()

            # Set this token in the persistent user object
            # then, if returned to the server it can be looked up in the user
            # and the user can be automatically logged in.
            # This giving the user who has just authenticated a credential that
            # can be later used for automatic authentication.
            user.session_token = digest
            self.user_dao.save_user(user)

            # this cookie has no expiration, so lasts as long as the browser is open
            cherrypy.response.cookie['username'] = user.username
            cherrypy.response.cookie['c'] = digest

        self.logger.info(('user "%s" logged in: remember '
            'me: "%s" type is %s') % (username, rememberme,
            type(rememberme)))
        return self.dumps({'success': True});

    def check_authentication(self):
        '''Function to check authentication for HTTP request functions: if user
        is not logged in, raises Unauthenticated exception. If authentication
        is turned off, ensures that the default user's data are in the cherrypy
        session. Does not redirect to the login page, because it gets called in
        AJAX requests, which must return actual data instead of a redirect.
        This is not meant to be called directly, but via the @authenticate_ajax or
        @authenticate decorators.'''
        if not self.authentication_on:
            if 'user' not in cherrypy.session:
                cherrypy.session['user'] = UserDAO.default_user
        if 'user' not in cherrypy.session:
            # is this user rememberme'd?
            cookie = cherrypy.request.cookie
            username = cookie['username'].value if 'username' in cookie else None
            credentials = cookie['c'].value if 'c' in cookie else None

            # the server did not have the user in session
            # log that user back in automatically based on 
            # the credentials value found in the cookie
            credentials = "%s-%s-%s" % (username, cherrypy.request.headers['Remote-Addr'], self.sessions_key)
            m = md5.new()
            m.update(credentials)
            digest = m.hexdigest()
            user = self.user_dao.load_by_session_token(digest)
            if user is None:
                self.logger.info(('Remember Me login attempt failed: username "%s"') % (username))
            else:
                self.logger.info(('Remember Me login attempt success: username "%s"') % (username))
                cherrypy.session['user'] = user
                return

            # TODO show the wrapped function name here instead of "wrapper"
            # (probably inspect.stack is too smart to be fooled by
            # functools.wraps)
            self.logger.info(("Non-logged-in user was denied access"
                    " to: %s") % inspect.stack()[1][3])
            raise Unauthenticated("No Session")

    def handle_exception(self, e):
        if type(e) is cherrypy.HTTPRedirect:
            # don't treat cherrypy redirect as an error
            raise
        elif type(e) is Unauthenticated:
            return self.dumps({'success': False, 'errors':{ 'reason': str(e),
                    'details': ('if you are reading this message a client'
                    ' request did not properly handle an invalid session'
                    ' response.')}})
        else:
            # normal exception
            try:
                self.logger.error('%s:\n%s' % (e, traceback.format_exc()))
            except:
                print >> sys.stderr, "Logger not functioning\n%s:\n%s" % (
                        e, traceback.format_exc())
            return self.dumps({'success': False, 'code':2, 'errors':{'reason': str(e),
                    'details':traceback.format_exc()}})

    @cherrypy.expose
    @authenticate_ajax
    @json_exception
    def getUsername(self, **kwargs):
        '''This returns the username of the currently logged-in user--not to be
        confused with the identifier. The identifier is a unique id but the
        username is not.'''
        with DBSession(self.state_db) as session:
            return self.dumps({'success':True,
                    'username': cherrypy.session['user'].username})

    @cherrypy.expose
    def logout(self):

        # delete remember me
        # This is how cookies are deleted? the key in the response cookie must be set before
        # expires can be set
        cherrypy.response.cookie['username'] = ""
        cherrypy.response.cookie['username'].expires = 0
        cherrypy.response.cookie['c'] = ""
        cherrypy.response.cookie['c'].expires = 0

        # delete the current server session
        if hasattr(cherrypy, 'session') and 'user' in cherrypy.session:
            self.logger.info('user "%s" logged out' % (cherrypy.session['user'].username))
            del cherrypy.session['user']

        raise cherrypy.HTTPRedirect('/login.html')

    ###########################################################################
    # UI configuration

    @cherrypy.expose
    @authenticate_ajax
    @json_exception
    def ui_configuration(self, **kwargs):
        '''Returns the UI javascript file.'''
        ui_config_file_path = os.path.join(os.path.dirname(
            os.path.realpath(__file__)), 'ui', 'ui.cfg')
        ui_config = ConfigParser.RawConfigParser()
        # NB: read() takes a list of file paths, not a file.
        # also note that ConfigParser converts all keys to lowercase
        ui_config.read([ui_config_file_path])

        # currently we have only one section
        config_dict = dict(ui_config.items('tabs'))

        # convert "true"/"false" strings to booleans
        config_dict = deep_map(
                lambda x: {'true':True, 'false':False}.get(x,x),
                config_dict)
        config_dict['default_account_sort_field'] = cherrypy.session['user'].preferences.get(
            'default_account_sort_field','account')
        config_dict['default_account_sort_dir'] = cherrypy.session['user'].preferences.get(
            'default_account_sort_direction','DESC')
        return json.dumps(config_dict)

    ###########################################################################
    # bill processing

    @cherrypy.expose
    @authenticate_ajax
    @json_exception
    def get_next_account_number(self, **kwargs):
        '''Handles AJAX request for what the next account would be called if it
        were created (highest existing account number + 1--we require accounts
        to be numbers, even though we always store them as arbitrary
        strings).'''
        with DBSession(self.state_db) as session:
            next_account = self.state_db.get_next_account_number(session)
            return self.dumps({'success': True, 'account': next_account})
            
    @cherrypy.expose
    @authenticate_ajax
    @json_exception
    def new_account(self, name, account, discount_rate, late_charge_rate,
            template_account, ba_addressee, ba_street, ba_city, ba_state,
            ba_postal_code, sa_addressee, sa_street, sa_city, sa_state,
            sa_postal_code, **kwargs):
        with DBSession(self.state_db) as session:
            billing_address = {
                'addressee': ba_addressee,
                'street': ba_street,
                'city': ba_city,
                'state': ba_state,
                'postal_code': ba_postal_code,
            }
            service_address = {
                'addressee': sa_addressee,
                'street': sa_street,
                'city': sa_city,
                'state': sa_state,
                'postal_code': sa_postal_code,
            }

            self.process.create_new_account(session, account, name,
                    discount_rate, late_charge_rate, billing_address,
                    service_address, template_account)

            # record account creation
            # (no sequence associated with this)
            journal.AccountCreatedEvent.save_instance(cherrypy.session['user'],
                    account)

            # get next account number to send it back to the client so it
            # can be shown in the account-creation form
            next_account = self.state_db.get_next_account_number(session)
            return self.dumps({'success': True, 'nextAccount': next_account})

    @cherrypy.expose
    @authenticate_ajax
    @json_exception
    def roll(self, account, **kwargs):
        start_date = kwargs.get('start_date')
        if start_date is not None:
            start_date = datetime.strptime(start_date, '%Y-%m-%d')
        with DBSession(self.state_db) as session:
            reebill = self.process.roll_reebill(session,account,
                    start_date=start_date,
                    integrate_skyline_backend=self.integrate_skyline_backend)

            journal.ReeBillRolledEvent.save_instance(cherrypy.session['user'],
                    account, reebill.sequence)
            # Process.roll includes attachment
            # TODO "attached" is no longer a useful event;
            # see https://www.pivotaltracker.com/story/show/55044870
            journal.ReeBillAttachedEvent.save_instance(cherrypy.session['user'],
                account, reebill.sequence, reebill.version)
            journal.ReeBillBoundEvent.save_instance(cherrypy.session['user'],
                account, reebill.sequence, reebill.version)

        return self.dumps({'success': True, 'account':account,
                           'sequence': reebill.sequence})

    @cherrypy.expose
    @authenticate_ajax
    @json_exception
    def update_readings(self, account, sequence, **kwargs):
        with DBSession(self.state_db) as session:
            self.process.update_reebill_readings(session, account, sequence)
        return self.dumps({'success': True})

    @cherrypy.expose
    @authenticate_ajax
    @json_exception
    def bindree(self, account, sequence, **kwargs):
        '''Puts energy from Skyline OLTP into shadow registers of the reebill
        given by account, sequence.'''
        if self.config.get('runtime', 'integrate_skyline_backend') is False:
            raise ValueError("OLTP is not integrated")
        if self.config.get('runtime', 'integrate_nexus') is False:
            raise ValueError("Nexus is not integrated")
        sequence = int(sequence)

        with DBSession(self.state_db) as session:
            self.process.bind_renewable_energy(session, account, sequence)
            reebill = self.state_db.get_reebill(session, account, sequence)
            journal.ReeBillBoundEvent.save_instance(cherrypy.session['user'],
                    account, sequence, reebill.version)
        return self.dumps({'success': True})


    @cherrypy.expose
    @authenticate_ajax
    @json_exception
    def upload_interval_meter_csv(self, account, sequence, csv_file,
            timestamp_column, timestamp_format, energy_column, energy_unit, register_identifier, **args):
        '''Takes an upload of an interval meter CSV file (cherrypy file upload
        object) and puts energy from it into the shadow registers of the
        reebill given by account, sequence.'''
        version = self.process.upload_interval_meter_csv(account, sequence,
                        csv_file,timestamp_column, timestamp_format,
                        energy_column, energy_unit, register_identifier, args)
        journal.ReeBillBoundEvent.save_instance(cherrypy.session['user'],
                account, sequence, version)
        return self.dumps({'success': True})

    @cherrypy.expose
    @authenticate_ajax
    @json_exception
    # TODO clean this up and move it out of BillToolBridge
    # https://www.pivotaltracker.com/story/show/31404685
    def compute_bill(self, account, sequence, **args):
        '''Handler for the front end's "Compute Bill" operation.'''
        sequence = int(sequence)
        with DBSession(self.state_db) as session:
            self.process.compute_reebill(session,account,sequence,'max')
            return self.dumps({'success': True})
    
        
    @cherrypy.expose
    @authenticate_ajax
    @json_exception
    def mark_utilbill_processed(self, utilbill, processed, **kwargs):
        '''Takes a utilbill id and a processed-flag and applies they flag to the bill '''
        utilbill, processed = int(utilbill), bool(int(processed))
        with DBSession(self.state_db) as session:
            self.process.update_utilbill_metadata(session, utilbill, processed=processed)
            return self.dumps({'success': True})


    @cherrypy.expose
    @authenticate_ajax
    @json_exception
    def mark_reebill_processed(self, account, sequence , processed, **kwargs):
        '''Takes a reebill id and a processed-flag and applies that flag to the reebill '''
        account, processed, sequence = int(account), bool(int(processed)), int(sequence)
        with DBSession(self.state_db) as session:
            self.process.update_sequential_account_info(session, account, sequence, processed=processed)
            return self.dumps({'success': True})

    @cherrypy.expose
    @authenticate_ajax
    @json_exception
    def compute_utility_bill(self, utilbill_id, **args):
        with DBSession(self.state_db) as session:
            self.process.compute_utility_bill(session, utilbill_id)
            return self.dumps({'success': True})
    
    @cherrypy.expose
    @authenticate_ajax
    @json_exception
    def has_utilbill_predecessor(self, utilbill_id, **args):
        with DBSession(self.state_db) as session:
            predecessor=self.process.has_utilbill_predecessor(session, utilbill_id)
            return self.dumps({'success': True, 'has_predecessor':predecessor})

    @cherrypy.expose
    @authenticate_ajax
    @json_exception
    def refresh_charges(self, utilbill_id, **args):
        with DBSession(self.state_db) as session:
            self.process.refresh_charges(session, utilbill_id)
            return self.dumps({'success': True})

    @cherrypy.expose
    @authenticate_ajax
    @json_exception
    def regenerate_rs(self, utilbill_id, **args):
        with DBSession(self.state_db) as session:
            self.process.regenerate_uprs(session, utilbill_id)
            # NOTE utility bill is not automatically computed after rate
            # structure is changed. nor are charges updated to match.
            return self.dumps({'success': True})

    @cherrypy.expose
    @authenticate_ajax
    @json_exception
    def render(self, account, sequence, **args):
        sequence = int(sequence)
        if not self.config.get('billimages', 'show_reebill_images'):
            return self.dumps({'success': False, 'code':2, 'errors': {'reason':
                    ('"Render" does nothing because reebill images have '
                    'been turned off.'), 'details': ''}})
        with DBSession(self.state_db) as session:
            reebill = self.reebill_dao.load_reebill(account, sequence)
            # TODO 22598787 - branch awareness
            self.renderer.render(
                session,
                account,
                sequence,
                self.config.get("billdb", "billpath")+ "%s" % account,
                "%.5d_%.4d.pdf" % (int(account), int(sequence)),
                #"EmeraldCity-FullBleed-1v2.png,EmeraldCity-FullBleed-2v2.png",
                False
            )
            return self.dumps({'success': True})

    @cherrypy.expose
    @authenticate_ajax
    @json_exception
    def issue_and_mail(self, account, sequence, recipients, apply_corrections,
                       **kwargs):
        sequence = int(sequence)
        apply_corrections = (apply_corrections == 'true')

        with DBSession(self.state_db) as session:
<<<<<<< HEAD
            result = self.process.issue_and_mail(cherrypy.session['user'], session, account,
                sequence, recipients, apply_corrections)
            return self.dumps(result)
=======
            # If there are unissued corrections and the user has not confirmed
            # to issue them, we will return a list of those corrections and the
            # sum of adjustments that have to be made so the client can create
            # a confirmation message
            unissued_corrections = self.process.get_unissued_corrections(session, account)
            if len(unissued_corrections) > 0 and not apply_corrections:
                    return self.dumps({'success': False,
                        'corrections': [c[0] for c in unissued_corrections],
                        'adjustment': sum(c[2] for c in unissued_corrections)})

            # The user has confirmed to issue unissued corrections.
            # Let's issue
            if len(unissued_corrections) > 0:
                assert apply_corrections is True
                self.process.issue_corrections(session, account, sequence)
                for correction in unissued_corrections:
                    correction_sequence, _, _ = correction
                    journal.ReeBillIssuedEvent.save_instance(
                        cherrypy.session['user'],account, sequence,
                        self.state_db.max_version(session, account,
                                correction_sequence),
                        applied_sequence=sequence)
            self.process.compute_reebill(session, account, sequence)
            self.process.issue(session, account, sequence)
            journal.ReeBillIssuedEvent.save_instance(cherrypy.session['user'],
                                                     account, sequence, 0)

            # Let's mail!
            # Recepients can be a comma seperated list of email addresses
            recipient_list = [rec.strip() for rec in recipients.split(',')]
            self.process.mail_reebills(session, account, [sequence],
                                       recipient_list)
            journal.ReeBillMailedEvent.save_instance(cherrypy.session['user'],
                                                account, sequence, recipients)
>>>>>>> eae2db0d

    @cherrypy.expose
    @authenticate_ajax
    @json_exception
    def issue_processed_and_mail(self, apply_corrections,
                       **kwargs):
        apply_corrections = (apply_corrections == 'true')

        with DBSession(self.state_db) as session:
            self.process.issue_processed_and_mail(session, cherrypy.session['user'],
                    apply_corrections)
            return self.dumps({'success': True})

    @cherrypy.expose
    @authenticate_ajax
    @json_exception
    def mail(self, account, sequences, recipients, **kwargs):
        # Go from comma-separated e-mail addresses to a list of e-mail addresses
        recipient_list = [rec.strip() for rec in recipients.split(',')]

        # sequences will come in as a string if there is one element in post data.
        # If there are more, it will come in as a list of strings
        if type(sequences) is list:
            sequences = sorted(map(int, sequences))
        else:
            sequences = [int(sequences)]

        with DBSession(self.state_db) as session:
            self.process.mail_reebills(session, account, sequences,
                    recipient_list)

            # journal mailing of every bill
            for sequence in sequences:
                journal.ReeBillMailedEvent.save_instance(
                        cherrypy.session['user'], account, sequence, recipients)

            return self.dumps({'success': True})

    @cherrypy.expose
    @authenticate_ajax
    @json_exception
    def listAccounts(self, **kwargs):
        with DBSession(self.state_db) as session:
            accounts = self.state_db.listAccounts(session)
            rows = [{'account': account, 'name': full_name} for account,
                    full_name in zip(accounts,
                    self.process.full_names_of_accounts(session, accounts))]
            return self.dumps({'success': True, 'rows':rows})

    @cherrypy.expose
    @authenticate_ajax
    @json_exception
    def retrieve_account_status(self, start, limit ,**kwargs):
        '''Handles AJAX request for "Account Processing Status" grid in
        "Accounts" tab.'''

        with DBSession(self.state_db) as session:
            start, limit = int(start), int(limit)

            filtername = kwargs.get('filtername', None)
            if filtername is None:
                filtername = cherrypy.session['user'].preferences.get('filtername','')

            sortcol = kwargs.get('sort', None)
            if sortcol is None:
                sortcol = cherrypy.session['user'].preferences.get('default_account_sort_field',None)

            sortdir = kwargs.get('dir', None)
            if sortdir is None:
                sortdir = cherrypy.session['user'].preferences.get('default_account_sort_direction',None)

            if sortdir == 'ASC':
                sortreverse = False
            else:
                sortreverse = True

            count, rows = self.process.list_account_status(session,start,limit,filtername,sortcol,sortreverse)

            cherrypy.session['user'].preferences['default_account_sort_field'] = sortcol
            cherrypy.session['user'].preferences['default_account_sort_direction'] = sortdir
            self.user_dao.save_user(cherrypy.session['user'])

            return self.dumps({'success': True, 'rows':rows, 'results':count})

    @cherrypy.expose
    @authenticate_ajax
    @json_exception
    def reebill_details_xls(self, begin_date=None, end_date=None, **kwargs):
        '''
        Responds with an excel spreadsheet containing all actual charges, total
        energy and rate structure for all utility bills for the given account,
        or every account (1 per sheet) if 'account' is not given,
        '''
        #write out spreadsheet(s)
        with DBSession(self.state_db) as session:
            buf = StringIO()
            exporter = excel_export.Exporter(self.state_db, self.reebill_dao)

            # write excel spreadsheet into a StringIO buffer (file-like)
            buf = StringIO()
            exporter.export_reebill_details(session, buf)

            # set MIME type for file download
            cherrypy.response.headers['Content-Type'] = 'application/excel'
            cherrypy.response.headers['Content-Disposition'] = \
                'attachment; filename=%s.xls' % \
                datetime.now().strftime("%Y%m%d")
            return buf.getvalue()

    @cherrypy.expose
    @authenticate
    @json_exception
    def excel_export(self, account=None, start_date=None, end_date=None, **kwargs):
        '''
        Responds with an excel spreadsheet containing all actual charges for all
        utility bills for the given account, or every account (1 per sheet) if
        'account' is not given, or all utility bills for the account(s) filtered
        by time, if 'start_date' and/or 'end_date' are given.
        '''
        with DBSession(self.state_db) as session:
            if account is not None:
                spreadsheet_name = account + '.xls'
            else:
                spreadsheet_name = 'all_accounts.xls'

            exporter = excel_export.Exporter(self.state_db, self.reebill_dao)

            # write excel spreadsheet into a StringIO buffer (file-like)
            buf = StringIO()
            exporter.export_account_charges(session, buf, account, start_date=start_date,
                            end_date=end_date)

            # set MIME type for file download
            cherrypy.response.headers['Content-Type'] = 'application/excel'
            cherrypy.response.headers['Content-Disposition'] = 'attachment; filename=%s' % spreadsheet_name

            return buf.getvalue()

    @cherrypy.expose
    @authenticate
    @json_exception
    def excel_energy_export(self, account=None, **kwargs):
        '''
        Responds with an excel spreadsheet containing all actual charges, total
        energy and rate structure for all utility bills for the given account,
        or every account (1 per sheet) if 'account' is not given,
        '''
        with DBSession(self.state_db) as session:
            if account is not None:
                spreadsheet_name = account + '.xls'
            else:
                spreadsheet_name = 'brokerage_accounts.xls'

            exporter = excel_export.Exporter(self.state_db, self.reebill_dao)

            # write excel spreadsheet into a StringIO buffer (file-like)
            buf = StringIO()
            exporter.export_energy_usage(session, buf, account)

            # set MIME type for file download
            cherrypy.response.headers['Content-Type'] = 'application/excel'
            cherrypy.response.headers['Content-Disposition'] = 'attachment; filename=%s' % spreadsheet_name

            return buf.getvalue()

    @cherrypy.expose
    @authenticate_ajax
    @json_exception
    def rsi(self, utilbill_id, xaction, reebill_sequence=None,
            reebill_version=None, **kwargs):
        '''AJAX request handler for "Shared Rate Structure Items" grid.
        Performs all CRUD operations on the UPRS of the utility bill
        given by its MySQL id (and reebill_sequence and reebill_version if
        non-None). 'xaction' is one of the Ext-JS operation names "create",
        "read", "update", "destroy". If 'xaction' is not "read", 'rows' should
        contain data to create
        '''
        rows = kwargs.get('rows')
        with DBSession(self.state_db) as session:
            if xaction == "read":
                return json.dumps({
                    'success': True,
                    'rows': self.process.get_rsis_json(session, utilbill_id),
                })

            # only xaction "read" is allowed when reebill_sequence/version
            # arguments are given
            if (reebill_sequence, reebill_version) != (None, None):
                raise IssuedBillError('Issued reebills cannot be modified')

            rows = json.loads(rows)

            if 'total' in rows:
                del rows['total']

            if xaction == "update":
                # single edit comes in not in a list
                if type(rows) is dict: rows = [rows]

                # process list of edits
                for row in rows:
                    # extract "id" field from the JSON because all remaining
                    # key-value pairs are fields to update in the RSI
                    id = row.pop('id')

                    # Fix boolean values that are interpreted as strings
                    for key in ('shared', 'has_charge'):
                        if row[key] in ("false", False):
                            row[key] = False
                        else:
                            row[key] = True

                    # "id" field contains the old rsi_binding, which is used
                    # to look up the RSI; "rsi_binding" field contains the
                    # new one that will replace it (if there is one)
                    rsi_binding = self.process.update_rsi(session,
                            utilbill_id, id, row)

                    # re-add "id" field which was removed above (using new
                    # rsi_binding)
                    # TODO this is ugly; find a better way
                    row['id'] = rsi_binding

            if xaction == "create":
                self.process.add_rsi(session, utilbill_id)

            if xaction == "destroy":
                if type(rows) is unicode: rows = [rows]
                for row in rows:
                    self.process.delete_rsi(session, utilbill_id, row)

            rsis_json = self.process.get_rsis_json(session, utilbill_id)
            return json.dumps({'success': True, 'rows': rsis_json,
                    'total':len(rsis_json)})

    @cherrypy.expose
    @authenticate_ajax
    @json_exception
    def payment(self, xaction, account, **kwargs):
        with DBSession(self.state_db) as session:
            if xaction == "read":
                payments = self.state_db.payments(session, account)
                return self.dumps({'success': True,
                    'rows': [payment.to_dict() for payment in payments]})
            elif xaction == "update":
                rows = json.loads(kwargs["rows"])
                # single edit comes in not in a list
                if type(rows) is dict: rows = [rows]
                # process list of edits
                for row in rows:
                    self.process.update_payment(
                        session,
                        row['id'],
                        row['date_applied'],
                        row['description'],
                        row['credit'],
                    )
                return self.dumps({'success':True})
            elif xaction == "create":
                # date applied is today by default (can be edited later)
                today = datetime.utcnow().date()
                new_payment = self.process.create_payment(session, account,
                        today, "New Entry", 0)
                # Payment object lacks "id" until row is inserted in database
                session.flush()
                return self.dumps({'success':True, 'rows':[new_payment.to_dict()]})
            elif xaction == "destroy":
                rows = json.loads(kwargs["rows"])
                # single delete comes in not in a list
                if type(rows) is int: rows = [rows]
                for oid in rows:
                    self.process.delete_payment(session, oid)
                return self.dumps({'success':True})

    @cherrypy.expose
    @authenticate_ajax
    @json_exception
    def reebill(self, xaction, start, limit, account, sort = u'sequence',
            dir=u'DESC', **kwargs):
        '''Handles AJAX requests for reebill grid data.'''
        start, limit = int(start), int(limit)
        with DBSession(self.state_db) as session:
            if xaction == "read":
                # this is inefficient but length is always <= 120 rows
                rows = sorted(self.process.get_reebill_metadata_json(session,
                        account), key=itemgetter(sort))
                if dir.lower() == 'desc':
                    rows.reverse()

                # "limit" means number of rows to return, so the real limit is
                # start + limit
                result = rows[start : start + limit]
                return self.dumps({'success': True, 'rows': result,
                        'results':len(rows)})

            elif xaction == "update":
                return self.dumps({'success':False})

            elif xaction == "create":
                return self.dumps({'success':False})

            elif xaction == "destroy":
                # we do not delete reebills through reebillStore's remove()
                # method, because Ext believes in a 1-1 mapping between grid
                # rows and things, but "deleting" a reebill does not
                # necessarily mean that a row disappears from the grid.
                raise ValueError("Use delete_reebill instead!")

    @cherrypy.expose
    @authenticate_ajax
    @json_exception
    def issuable(self, xaction, **kwargs):
        '''Return a list of the issuable reebills'''
        with DBSession(self.state_db) as session:
            if xaction == 'read':
                start = int(kwargs['start'])
                limit = int(kwargs['limit'])
                sort = kwargs['sort']
                direction = kwargs['dir']

                try:
                    allowable_diff = cherrypy.session['user'].preferences['difference_threshold']
                except:
                    allowable_diff = UserDAO.default_user.preferences['difference_threshold']

                issuable_reebills = self.process.get_issuable_reebills_dict(session)
                for reebill_info in issuable_reebills:
                    reebill_info['id'] = reebill_info['account'],
                    reebill_info['difference'] = abs(reebill_info['reebill_total']-reebill_info['util_total'])
                    if reebill_info['processed'] == True:
                        reebill_info['group'] = 'Processed ReeBills'
                    elif reebill_info['difference'] < allowable_diff:
                        reebill_info['group'] = 'ReeBills with Matching Totals'
                    else:
                        reebill_info['group'] = 'ReeBills with Non Matching Totals'

                # sort by 'sort' column, then by 'group' to
                # get rows sorted by 'sort' column within groups
                issuable_reebills.sort(key=itemgetter(sort),
                        reverse = (direction == 'DESC'))
                def group_order(row):
                    result = ['Processed ReeBills', 'ReeBills with Matching Totals',
                              'ReeBills with Non Matching Totals'].index(
                            row['group'])
                    assert result >= 0
                    return result
                issuable_reebills.sort(key=group_order)

                return self.dumps({'success': True,
                                   'rows': issuable_reebills[start:start+limit],
                                   'total': len(issuable_reebills)})
            elif xaction == 'update':
                row = json.loads(kwargs["rows"])
                self.process.update_bill_email_recipient(session,
                                                         row['account'],
                                                         row['sequence'],
                                                         row['mailto'])
                return self.dumps({'success':True})
            
    @cherrypy.expose
    @authenticate_ajax
    @json_exception
    def delete_reebill(self, account, sequences, **kwargs):
        '''Delete the unissued version of each reebill given, assuming that one
        exists.'''
        if type(sequences) is list:
            sequences = map(int, sequences)
        else:
            sequences = [int(sequences)]
        with DBSession(self.state_db) as session:
            for sequence in sequences:
                deleted_version = self.process.delete_reebill(session,
                        account, sequence)
            # deletions must all have succeeded, so journal them
            for sequence in sequences:
                journal.ReeBillDeletedEvent.save_instance(cherrypy.session['user'],
                        account, sequence, deleted_version)

        return self.dumps({'success': True})

    @cherrypy.expose
    @authenticate_ajax
    @json_exception
    def new_reebill_version(self, account, sequence, **args):
        '''Creates a new version of the given reebill (only one bill, not all
        successors as in original design).'''
        sequence = int(sequence)
        with DBSession(self.state_db) as session:
            # Process will complain if new version is not issued
            version = self.process.new_version(session, account, sequence)

            journal.NewReebillVersionEvent.save_instance(cherrypy.session['user'],
                    account, sequence, version)
            # NOTE ReebillBoundEvent is no longer saved in the journal because
            # new energy data are not retrieved unless the user explicitly
            # chooses to do it by clicking "Bind RE&E"

            # client doesn't do anything with the result (yet)
            return self.dumps({'success': True, 'sequences': [sequence]})

    @cherrypy.expose
    @authenticate_ajax
    @json_exception
    def account_info(self, account, sequence, **args):
        '''Handles AJAX request for "Sequential Account Information form.
        '''
        with DBSession(self.state_db) as session:
            sequence = int(sequence)
            reebill = self.state_db.get_reebill(session, account, sequence)
            return self.dumps({
                'success': True,
                'billing_address': reebill.billing_address.to_dict(),
                'service_address': reebill.service_address.to_dict(),
                'discount_rate': reebill.discount_rate,
                'late_charge_rate': reebill.late_charge_rate,
            })

    @cherrypy.expose
    @authenticate_ajax
    @json_exception
    def set_account_info(self, account, sequence,
        discount_rate, late_charge_rate,
        ba_addressee, ba_street, ba_city, ba_state, ba_postal_code,
        sa_addressee, sa_street, sa_city, sa_state, sa_postal_code,
        **kwargs):
        '''Update account information in "Sequential Account Information" form.
        '''
        sequence = int(sequence)
        discount_rate = float(discount_rate)
        late_charge_rate = float(late_charge_rate)

        # rely on client-side validation
        assert discount_rate >= 0 and discount_rate <= 1
        assert late_charge_rate >= 0 and late_charge_rate <= 1

        with DBSession(self.state_db) as session:
            self.process.update_sequential_account_info(session, account,
                    sequence, discount_rate=discount_rate,
                    late_charge_rate=late_charge_rate,
                    ba_addressee=ba_addressee, ba_street=ba_street,
                    ba_city=ba_city, ba_state=ba_state,
                    ba_postal_code=ba_postal_code,
                    sa_addressee=sa_addressee, sa_street=sa_street,
                    sa_city=sa_city, sa_state=sa_state,
                    sa_postal_code=sa_postal_code)
            return self.dumps({'success': True})

    @cherrypy.expose
    @authenticate_ajax
    @json_exception
    def get_reebill_services(self, account, sequence, **args):
        # TODO: delete this? is it ever used?
        '''Returns the utililty services associated with the reebill given by
        account and sequence, and a list of which services are suspended
        (usually empty). Used to show service suspension checkboxes in
        "Sequential Account Information".'''
        sequence = int(sequence)
        reebill = self.reebill_dao.load_reebill(account, sequence)
        if reebill is None:
            raise Exception('No reebill found for %s-%s' % (account, sequence))
        # TODO: 40161259 must return success field
        return self.dumps({
            'services': [],
            'suspended_services': reebill.suspended_services
        })

    @cherrypy.expose
    @authenticate_ajax
    @json_exception
    def actualCharges(self, utilbill_id, xaction, reebill_sequence=None,
            reebill_version=None, **kwargs):
        with DBSession(self.state_db) as session:
            charges_json = self.process.get_utilbill_charges_json(session,
                    utilbill_id, reebill_sequence=reebill_sequence,
                    reebill_version=reebill_version)
            if xaction == "read":
                return self.dumps({'success': True, 'rows': charges_json,
                        'total':len(charges_json)})

            # only xaction "read" is allowed when reebill_sequence/version
            # arguments are given
            if (reebill_sequence, reebill_version) != (None, None):
                raise IssuedBillError('Issued reebills cannot be modified')

            if xaction == "update":
                row = json.loads(kwargs["rows"])[0]
                # single edit comes in a list containing a dict;
                # multiple would be in list of
                # dicts but that should be impossible
                assert isinstance(row, dict)

                rsi_binding = row.pop('id')
                self.process.update_charge(session, utilbill_id, rsi_binding,
                        row)

            if xaction == "create":
                row = json.loads(kwargs["rows"])[0]
                assert isinstance(row, dict)
                group_name = row['group']
                self.process.add_charge(session, utilbill_id, group_name)

            if xaction == "destroy":
                rsi_binding = json.loads(kwargs["rows"])[0]
                self.process.delete_charge(session, utilbill_id, rsi_binding)

            charges_json = self.process.get_utilbill_charges_json(session,
                    utilbill_id)
            return self.dumps({'success': True, 'rows': charges_json,
                                'total':len(charges_json)})


    @cherrypy.expose
    @authenticate_ajax
    @json_exception
    def hypotheticalCharges(self, xaction, service, account, sequence, **kwargs):
        sequence = int(sequence)
        if not xaction == "read":
            raise NotImplementedError('Cannot create, edit or destroy charges'
                                      ' from this grid.')
        with DBSession(self.state_db) as session:
                charges=self.process.get_hypothetical_matched_charges(
                        session, account, sequence)
                return self.dumps({'success': True, 'rows': charges,
                                   'total':len(charges)})


    @cherrypy.expose
    @authenticate_ajax
    @json_exception
    def utilbill_registers(self, utilbill_id, xaction, reebill_sequence=None,
            reebill_version=None, **kwargs):
        '''Handles AJAX requests to read and write data for the "Utility Bill
        Registers" grid in the "Meters and Registers" tab. 'account',
        'sequence' identify the reebill whose utility bill is being edited.
        Ext-JS uses 'xaction' to specify which CRUD operation is being
        performed (create, read, update, destroy).'''
        # rows in the grid are identified by an "id" consisting of the utility
        # bill service name, meter id, and register id separated by '/'. thus
        # '/' is forbidden in service names, meter ids, and register ids.
        def validate_id_components(*components):
            if any('/' in c for c in components):
                raise ValueError(('Service names and meter/register ids must '
                        'not contain "/"'))

        if xaction not in ('create', 'read', 'update', 'destroy'):
            raise ValueError('Unknown xaction "%s"' % xaction)

        with DBSession(self.state_db) as session:
            '''utilbill_doc = self.process.get_utilbill_doc(session, utilbill_id,
                    reebill_sequence=reebill_sequence,
                    reebill_version=reebill_version)'''

            if xaction == 'read':
                # get dictionaries describing all registers in all utility bills
                registers_json = self.process.get_registers_json(session, utilbill_id,
                                                reebill_sequence=reebill_sequence,
                                                reebill_version=reebill_version)

                result = {'success': True, "rows": registers_json,
                        'total': len(registers_json)}

                # client sends "current_selected_id" to identify which row is
                # selected in the grid; if this key is present, server must also
                # include "current_selected_id" in the response to indicate that
                # the same row is still selected
                if 'current_selected_id' in kwargs:
                    result['current_selected_id'] = kwargs['current_selected_id']

                return self.dumps(result)

            # only xaction "read" is allowed when reebill_sequence/version
            # arguments are given
            if (reebill_sequence, reebill_version) != (None, None):
                raise IssuedBillError('Issued reebills cannot be modified')

            # the "rows" argument is only given when xaction is "create", "update",
            # or "destroy". it's a list if there are multiple rows (though in
            # practice there is only one because only one row of the grid can be
            # created/edited/deleted at a time).
            rows = json.loads(kwargs['rows'])
            if not isinstance(rows, list):
                rows = [rows]

            if xaction == 'create':
                for row in rows:
                    validate_id_components(row.get('meter_id',''),
                            row.get('register_id',''))

                    # create the new register (ignoring return value)
                    self.process.new_register(session, utilbill_id, row,
                                            reebill_sequence=reebill_sequence,
                                            reebill_version=reebill_version)


                # get dictionaries describing all registers in all utility bills
                registers_json = self.process.get_registers_json(session, utilbill_id,
                                                reebill_sequence=reebill_sequence,
                                                reebill_version=reebill_version)

                result = {'success': True, "rows": registers_json,
                        'total': len(registers_json)}

                # client sends "current_selected_id" to identify which row is
                # selected in the grid; if this key is present, server must also
                # include "current_selected_id" in the response to indicate that
                # the same row is still selected
                if 'current_selected_id' in kwargs:
                    result['current_selected_id'] = kwargs['current_selected_id']

            if xaction == 'update':
                # for update, client sends a JSON representation of the grid rows,
                # containing only the fields to be updated, plus an "id" field that
                # contains the service, meter id, and register id BEFORE the user
                # edited them.

                result = {'success': True}

                for row in rows:
                    # extract keys needed to identify the register being updated
                    # from the "id" field sent by the client
                    _, orig_meter_id, orig_reg_id = row['id'].split('/')

                    validate_id_components(row.get('meter_id',''),
                            row.get('register_id',''))

                    # all arguments should be strings, except "quantity",
                    # which should be a number
                    if 'quantity' in row:
                        assert isinstance(row['quantity'], (float, int))

                    # modify the register using every field in 'row' except "id"
                    # (getting back values necessary to tell the client which row
                    # should be selected)
                    del row['id']
                    new_meter_id, new_reg_id = self.process.update_register(
                            session, utilbill_id, orig_meter_id, orig_reg_id,
                            row)

                    # if this row was selected before, tell the client it should
                    # still be selected, specifying the row by its new "id"
                    if kwargs.get('current_selected_id') == '%s/%s/%s' % (
                            utilbill_id, orig_meter_id, orig_reg_id):
                        result['current_selected_id'] = '%s/%s/%s' % (utilbill_id,
                                new_meter_id, new_reg_id)

                registers_json = self.process.get_registers_json(session, utilbill_id,
                                                reebill_sequence=reebill_sequence,
                                                reebill_version=reebill_version)
                result.update({
                    'rows': registers_json,
                    'total': len(registers_json)
                })

            if xaction == 'destroy':
                assert len(rows) == 1
                id_of_row_to_delete = rows[0]

                # extract keys needed to identify the register being updated
                _, orig_meter_id, orig_reg_id = id_of_row_to_delete\
                        .split('/')
                self.process.delete_register(session, utilbill_id, orig_meter_id, orig_reg_id,
                                                reebill_sequence=reebill_sequence,
                                                reebill_version=reebill_version)

                # NOTE there is no "current_selected_id" because the formerly
                # selected row was deleted
                registers_json = self.process.get_registers_json(session, utilbill_id,
                                                reebill_sequence=reebill_sequence,
                                                reebill_version=reebill_version)
                result = {'success': True, "rows": registers_json,
                        'total': len(registers_json)}

            return self.dumps(result)

#
    ################

    ################
    # Handle utility bill upload

    @cherrypy.expose
    @authenticate_ajax
    @json_exception
    def upload_utility_bill(self, account, service, begin_date, end_date,
            total_charges, file_to_upload, **args):
        '''Handles AJAX request to create a new utility bill from the "Upload
        Utility Bill" form. If 'file_to_upload' None, the utility bill state
        will be 'SkylineEstimated'; otherwise it will be 'Complete'. Currently,
        there is no way to specify a 'UtilityEstimated' state in the UI.'''
        with DBSession(self.state_db) as session:
            # pre-process parameters
            service = service.lower()
            total_charges_as_float = float(total_charges)
            begin_date_as_date = datetime.strptime(begin_date, '%Y-%m-%d').date()
            end_date_as_date = datetime.strptime(end_date, '%Y-%m-%d').date()
            UtilBill.validate_utilbill_period(begin_date_as_date,
                    end_date_as_date)

            # NOTE 'file_to_upload.file' is always a CherryPy object; if no
            # file was specified, 'file_to_upload.file' will be None

            self.process.upload_utility_bill(session, account, service,
                    begin_date_as_date,
                    end_date_as_date, file_to_upload.file,
                    file_to_upload.filename if file_to_upload else None,
                    total=total_charges_as_float,
                    state=UtilBill.Complete if file_to_upload.file else \
                            UtilBill.SkylineEstimated,
                    # determine these values from previous bills because
                    # user does not want to specify them explicitly
                    utility=None,
                    rate_class=None)

            return self.dumps({'success': True})

    #
    ################

    @cherrypy.expose
    @authenticate_ajax
    @json_exception
    def journal(self, xaction, account, **kwargs):
        if xaction == "read":
            journal_entries = self.journal_dao.load_entries(account)
            return self.dumps({'success': True, 'rows':journal_entries})

        # TODO: 20493983 eventually allow admin user to override and edit
        return self.dumps({'success':False, 'errors':{'reason':'Not supported'}})

    @cherrypy.expose
    @authenticate_ajax
    @json_exception
    def save_journal_entry(self, account, sequence, entry, **kwargs):
        '''Saves the text 'entry' as a Note in the journal for 'account'.
        Sequence is optional in case the entry applies to the account as whole,
        but should be provided if it's associated with a particular reebill.'''
        if sequence:
            sequence = int(sequence)
            journal.Note.save_instance(cherrypy.session['user'], account,
                    entry, sequence=sequence)
        else:
            journal.Note.save_instance(cherrypy.session['user'], account,
                    entry)
        return self.dumps({'success':True})

 
    @cherrypy.expose
    @authenticate_ajax
    @json_exception
    def last_utilbill_end_date(self, account, **kwargs):
        '''Returns date of last utilbill.'''
        with DBSession(self.state_db) as session:
            the_date = self.state_db.last_utilbill_end_date(session, account)
            # the_date will be None (converted to JSON as null) if there are no
            # utilbills for this account
            the_datetime = None
            if the_date is not None:
                # TODO: a pure date gets converted to JSON as a datetime with
                # midnight as its time, causing problems in the browser
                # (https://www.pivotaltracker.com/story/show/23569087). temporary
                # fix is to make it a datetime with a later time.
                the_datetime = datetime(the_date.year, the_date.month, the_date.day, 23)
            return self.dumps({'success':True, 'date': the_datetime})

    @cherrypy.expose
    @authenticate_ajax
    @json_exception
    # TODO: 25650643 explicit params - security risk and other 
    def utilbill_grid(self, xaction, **kwargs):
        '''Handles AJAX requests to read and write data for the grid of utility
        bills. Ext-JS provides the 'xaction' parameter, which is "read" when it
        wants to read data and "update" when a cell in the grid was edited.'''
        with DBSession(self.state_db) as session:
            if xaction == 'read':
                account = kwargs['account']
                start, limit = int(kwargs['start']), int(kwargs['limit'])
                rows, total_count = self.process.get_all_utilbills_json(
                        session, account, start, limit)
                return self.dumps({'success': True, 'rows':rows,
                        'results': total_count})

            elif xaction == 'update':
                # ext sends a JSON object if there is one row, a list of
                # objects if there are more than one. but in this case only one
                # row can be edited at a time
                row = ju.loads(kwargs['rows'])

                # convert JSON key/value pairs into arguments for
                # Process.update_utilbill_metadata below
                update_args = {}
                for k, v in row.iteritems():
                    # NOTE Ext-JS uses '' (empty string) to represent not
                    # changing a value. yes, that means you can never set a
                    # value to ''.
                    if v == '':
                        pass
                    elif k in ('period_start', 'period_end'):
                        update_args[k] = datetime.strptime(v,
                                ISO_8601_DATETIME_WITHOUT_ZONE).date()
                    elif k == 'service':
                        update_args[k] = v.lower()
                    elif k != 'id':
                        update_args[k] = v

                self.process.update_utilbill_metadata(session, row['id'],
                        **update_args)

                return self.dumps({'success': True})

            elif xaction == 'create':
                # creation happens via upload_utility_bill
                # TODO move here?
                raise ValueError('utilbill_grid does not accept xaction "create"')
            elif xaction == 'destroy':
                # "rows" is either a single id or a list of ids
                account = kwargs["account"]
                rows = ju.loads(kwargs['rows'])
                if type(rows) is int:
                    ids = [rows]
                else:
                    ids = rows

                # delete each utility bill, and log the deletion in the journal
                # with the path where the utility bill file was moved
                for utilbill_id in ids:
                    utilbill, deleted_path = self.process\
                            .delete_utility_bill_by_id(session, utilbill_id)
                    journal.UtilBillDeletedEvent.save_instance(
                            cherrypy.session['user'], account,
                            utilbill.period_start, utilbill.period_end,
                            utilbill.service, deleted_path)
                return self.dumps({'success': True})

    @cherrypy.expose
    @authenticate_ajax
    @json_exception
    def getUtilBillImage(self, utilbill_id):
        # TODO: put url here, instead of in billentry.js?
        resolution = cherrypy.session['user'].preferences['bill_image_resolution']
        with DBSession(self.state_db) as session:
            result = self.process.get_utilbill_image_path(session, utilbill_id,
                                                          resolution)
        return self.dumps({'success':True, 'imageName':result})

    @cherrypy.expose
    @authenticate_ajax
    @json_exception
    def getReeBillImage(self, account, sequence, resolution, **args):
        if not self.config.get('billimages', 'show_reebill_images'):
            return self.dumps({'success': False, 'errors': {'reason':
                    'Reebill images have been turned off.'}})
        resolution = cherrypy.session['user'].preferences['bill_image_resolution']
        result = self.billUpload.getReeBillImagePath(account, sequence,
                resolution)
        return self.dumps({'success':True, 'imageName':result})
    
    @cherrypy.expose
    @authenticate_ajax
    @json_exception
    def getBillImageResolution(self, **kwargs):
        resolution = cherrypy.session['user'].preferences['bill_image_resolution']
        return self.dumps({'success':True, 'resolution': resolution})

    @cherrypy.expose
    @authenticate_ajax
    @json_exception
    def setBillImageResolution(self, resolution, **kwargs):
        cherrypy.session['user'].preferences['bill_image_resolution'] = int(resolution)
        self.user_dao.save_user(cherrypy.session['user'])
        return self.dumps({'success':True})

    @cherrypy.expose
    @authenticate_ajax
    @json_exception
    def getDifferenceThreshold(self, **kwargs):
        threshold = cherrypy.session['user'].preferences['difference_threshold']
        return self.dumps({'success':True, 'threshold': threshold})

    @cherrypy.expose
    @authenticate_ajax
    @json_exception
    def setDifferenceThreshold(self, threshold, **kwargs):
        threshold=float(threshold)
        if not threshold or threshold <= 0:
            return self.dumps({'success':False, 'errors':"Threshold of %s is not valid." % str(threshold)})
        cherrypy.session['user'].preferences['difference_threshold'] = threshold
        self.user_dao.save_user(cherrypy.session['user'])
        return self.dumps({'success':True})
    
    @cherrypy.expose
    @authenticate_ajax
    @json_exception
    def getFilterPreference(self, **kwargs):
        filtername = cherrypy.session['user'].preferences.get('filtername', '')
        return self.dumps({'success':True, 'filtername': filtername})

    @cherrypy.expose
    @authenticate_ajax
    @json_exception
    def setFilterPreference(self, filtername, **kwargs):
        if filtername is None:
            return self.dumps({'success':False, 'errors':"Filter '%s' is not valid." % str(filtername)})
        cherrypy.session['user'].preferences['filtername'] = filtername
        self.user_dao.save_user(cherrypy.session['user'])
        return self.dumps({'success':True})


if __name__ == '__main__':
    bridge = BillToolBridge(config, Session)
    local_conf = {
        '/' : {
            'tools.staticdir.root' :os.path.dirname(os.path.abspath(__file__)), 
            'tools.staticdir.dir' : 'ui',
            'tools.staticdir.on' : True,
            'tools.expires.secs': 0,
            'tools.response_headers.on': True,
            'tools.sessions.on': True,
            'tools.sessions.timeout': 240
        },
        '/utilitybillimages' : {
            'tools.staticdir.on': True,
            'tools.staticdir.dir': '/tmp/billimages'
        }
    }
    cherrypy.config.update({
        'server.socket_host': bridge.config.get("http", "socket_host"),
        'server.socket_port': bridge.config.get("http", "socket_port")})
    cherrypy.quickstart(bridge, "/reebill", config = local_conf)
    cherrypy.log._set_screen_handler(cherrypy.log.access_log, False)
    cherrypy.log._set_screen_handler(cherrypy.log.access_log, True,
            stream=sys.stdout)
else:
    # WSGI Mode
    cherrypy.config.update({
        'environment': 'embedded',
        'tools.sessions.on': True,
        'tools.sessions.timeout': 240
    })

    if cherrypy.__version__.startswith('3.0') and cherrypy.engine.state == 0:
        cherrypy.engine.start(blocking=False)
        atexit.register(cherrypy.engine.stop)
    bridge = BillToolBridge(config, Session)
    application = cherrypy.Application(bridge, script_name=None, config=None)<|MERGE_RESOLUTION|>--- conflicted
+++ resolved
@@ -747,46 +747,11 @@
         apply_corrections = (apply_corrections == 'true')
 
         with DBSession(self.state_db) as session:
-<<<<<<< HEAD
             result = self.process.issue_and_mail(cherrypy.session['user'], session, account,
                 sequence, recipients, apply_corrections)
             return self.dumps(result)
-=======
-            # If there are unissued corrections and the user has not confirmed
-            # to issue them, we will return a list of those corrections and the
-            # sum of adjustments that have to be made so the client can create
-            # a confirmation message
-            unissued_corrections = self.process.get_unissued_corrections(session, account)
-            if len(unissued_corrections) > 0 and not apply_corrections:
-                    return self.dumps({'success': False,
-                        'corrections': [c[0] for c in unissued_corrections],
-                        'adjustment': sum(c[2] for c in unissued_corrections)})
-
-            # The user has confirmed to issue unissued corrections.
-            # Let's issue
-            if len(unissued_corrections) > 0:
-                assert apply_corrections is True
-                self.process.issue_corrections(session, account, sequence)
-                for correction in unissued_corrections:
                     correction_sequence, _, _ = correction
-                    journal.ReeBillIssuedEvent.save_instance(
-                        cherrypy.session['user'],account, sequence,
-                        self.state_db.max_version(session, account,
-                                correction_sequence),
                         applied_sequence=sequence)
-            self.process.compute_reebill(session, account, sequence)
-            self.process.issue(session, account, sequence)
-            journal.ReeBillIssuedEvent.save_instance(cherrypy.session['user'],
-                                                     account, sequence, 0)
-
-            # Let's mail!
-            # Recepients can be a comma seperated list of email addresses
-            recipient_list = [rec.strip() for rec in recipients.split(',')]
-            self.process.mail_reebills(session, account, [sequence],
-                                       recipient_list)
-            journal.ReeBillMailedEvent.save_instance(cherrypy.session['user'],
-                                                account, sequence, recipients)
->>>>>>> eae2db0d
 
     @cherrypy.expose
     @authenticate_ajax
