--- conflicted
+++ resolved
@@ -6,12 +6,7 @@
 from billing import init_config, init_model, init_logging
 
 
-<<<<<<< HEAD
-
-# TODO: is it necessary to specify file path?
-=======
 from billing.reebill.payment_dao import PaymentDAO
->>>>>>> 06eb8466
 
 # TODO: is it necessary to specify file path?
 p = join(dirname(dirname(realpath(__file__))), 'settings.cfg')
