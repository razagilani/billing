from os.path import dirname, realpath, join
import smtplib
from boto.s3.connection import S3Connection
from billing import init_config, init_model, init_logging


# TODO: is it necessary to specify file path?
p = join(dirname(dirname(realpath(__file__))), 'settings.cfg')
init_logging(filepath=p)
init_config(filepath=p)
init_model()

from billing import config
import sys

import json
import cherrypy
import os
import ConfigParser
from datetime import datetime
import logging
import functools
from operator import itemgetter
from StringIO import StringIO
import mongoengine
from billing.skyliner.splinter import Splinter
from billing.skyliner import mock_skyliner
from billing.util import json_util as ju
from billing.util.dateutils import ISO_8601_DATE
from billing.nexusapi.nexus_util import NexusUtil
from billing.util.dictutils import deep_map
from billing.reebill.bill_mailer import Mailer
from billing.reebill import process, state, fetch_bill_data as fbd
from billing.core.pricing import FuzzyPricingModel
from billing.core.model import Session, UtilBillLoader
from billing.core.bill_file_handler import BillFileHandler
from billing.reebill import journal, reebill_file_handler
from billing.reebill.users import UserDAO
from billing.exc import Unauthenticated, IssuedBillError, ConfirmAdjustment
from billing.reebill.excel_export import Exporter
from billing.core.model import UtilBill

user_dao = UserDAO(**dict(config.items('mongodb')))

cherrypy.request.method_with_bodies = ['PUT', 'POST', 'GET', 'DELETE']


def authenticate():
    try:
        check_authentication()
    except Unauthenticated:
        raise cherrypy.HTTPRedirect('login.html')
cherrypy.tools.authenticate = cherrypy.Tool('before_handler', authenticate)


def authenticate_ajax():
    try:
        check_authentication()
    except Unauthenticated:
        raise cherrypy.HTTPError(401, "Unauthorized")
cherrypy.tools.authenticate_ajax = cherrypy.Tool(
    'before_handler', authenticate_ajax)


def check_authentication():
    logger = logging.getLogger('reebill')
    if not config.get('reebill', 'authenticate'):
        if 'user' not in cherrypy.session:
            cherrypy.session['user'] = UserDAO.default_user
    if 'user' not in cherrypy.session:
        # the server did not have the user in session
        # log that user back in automatically based on
        # the credentials value found in the cookie
        # if this user is remembered?
        cookie = cherrypy.request.cookie
        credentials = cookie['c'].value if 'c' in cookie else None
        username = cookie['username'].value if 'username' in cookie else None

        user = user_dao.load_by_session_token(credentials) if credentials else None
        if user is None:
            logger.info('Remember Me login attempt failed:'
                        ' username "%s"' % username)
        else:
            logger.info('Remember Me login attempt'
                        ' success: username "%s"' % username)
            cherrypy.session['user'] = user
            return True
        raise Unauthenticated("No Session")
    return True

def db_commit(method):
    '''CherryPY Decorator for committing a database transaction when the method
    returns. This should be used only on methods that should be allowed to
    modify the database.
    '''
    @functools.wraps(method)
    def wrapper(*args, **kwargs):
        result = method(*args, **kwargs)
        Session().commit()
        return result
    return wrapper


class WebResource(object):

    def __init__(self):
        self.config = config
        self.logger = logging.getLogger('reebill')

        # create a NexusUtil
        cache_file_path = self.config.get('reebill', 'nexus_offline_cache_file')
        if cache_file_path == '':
            cache = None
        else:
            with open(cache_file_path) as cache_file:
                text = cache_file.read()
            if text == '':
                cache = []
            else:
                cache = json.load(text)
        self.nexus_util = NexusUtil(self.config.get('reebill',
                                                    'nexus_web_host'),
                                    offline_cache=cache)

        # load users database
        self.user_dao = UserDAO(**dict(self.config.items('mongodb')))

        # create an instance representing the database
        self.state_db = state.StateDB(logger=self.logger)

        s3_connection = S3Connection(
                config.get('aws_s3', 'aws_access_key_id'),
                config.get('aws_s3', 'aws_secret_access_key'),
                is_secure=config.get('aws_s3', 'is_secure'),
                port=config.get('aws_s3', 'port'),
                host=config.get('aws_s3', 'host'),
                calling_format=config.get('aws_s3', 'calling_format'))
        utilbill_loader = UtilBillLoader(Session())
        # TODO: ugly. maybe put entire url_format in config file.
        url_format = '%s://%s:%s/%%(bucket_name)s/%%(key_name)s' % (
                'https' if config.get('aws_s3', 'is_secure') is True else
                'http', config.get('aws_s3', 'host'),
                config.get('aws_s3', 'port'))
        self.bill_file_handler = BillFileHandler(s3_connection,
                                     config.get('aws_s3', 'bucket'),
                                     utilbill_loader, url_format)

        # create a FuzzyPricingModel
        self.ratestructure_dao = FuzzyPricingModel(utilbill_loader,
                                                   logger=self.logger)

        # configure journal:
        # create a MongoEngine connection "alias" named "journal" with which
        # journal.Event subclasses (in journal.py) can associate themselves by
        # setting meta = {'db_alias': 'journal'}.
        journal_config = dict(self.config.items('mongodb'))
        mongoengine.connect(
            journal_config['database'],
            host=journal_config['host'], port=int(journal_config['port']),
            alias='journal')
        self.journal_dao = journal.JournalDAO()

        # set the server sessions key which is used to return credentials
        # in a client side cookie for the 'rememberme' feature
        if self.config.get('reebill', 'sessions_key'):
            self.sessions_key = self.config.get('reebill', 'sessions_key')

        # create a Splinter
        if self.config.get('reebill', 'mock_skyliner'):
            self.splinter = mock_skyliner.MockSplinter()
        else:
            self.splinter = Splinter(
                self.config.get('reebill', 'oltp_url'),
                skykit_host=self.config.get('reebill', 'olap_host'),
                skykit_db=self.config.get('reebill', 'olap_database'),
                olap_cache_host=self.config.get('reebill', 'olap_host'),
                olap_cache_db=self.config.get('reebill', 'olap_database'),
                monguru_options={
                    'olap_cache_host': self.config.get('reebill', 'olap_host'),
                    'olap_cache_db': self.config.get('reebill',
                                                     'olap_database'),
                    'cartographer_options': {
                        'olap_cache_host': self.config.get('reebill',
                                                           'olap_host'),
                        'olap_cache_db': self.config.get('reebill',
                                                         'olap_database'),
                        'measure_collection': 'skymap',
                        'install_collection': 'skyit_installs',
                        'nexus_host': self.config.get('reebill',
                                                      'nexus_db_host'),
                        'nexus_db': 'nexus',
                        'nexus_collection': 'skyline',
                    },
                },
                cartographer_options={
                    'olap_cache_host': self.config.get('reebill', 'olap_host'),
                    'olap_cache_db': self.config.get('reebill',
                                                     'olap_database'),
                    'measure_collection': 'skymap',
                    'install_collection': 'skyit_installs',
                    'nexus_host': self.config.get('reebill', 'nexus_db_host'),
                    'nexus_db': 'nexus',
                    'nexus_collection': 'skyline',
                },
            )

        # create a ReebillRenderer
        self.reebill_file_handler = reebill_file_handler.ReebillFileHandler(
                self.config.get('reebill', 'reebill_file_path'),
                self.config.get('reebill', 'teva_accounts'))
        mailer_opts = dict(self.config.items("mailer"))
        server = smtplib.SMTP()
        self.bill_mailer = Mailer(mailer_opts['mail_from'],
                mailer_opts['originator'],
                mailer_opts['password'],
                mailer_opts['template_file_name'],
                server,
                mailer_opts['smtp_host'],
                mailer_opts['smtp_port'],
                mailer_opts['bcc_list'])

        self.ree_getter = fbd.RenewableEnergyGetter(self.splinter, self.logger)

        # create one Process object to use for all related bill processing
        self.process = process.Process(
            self.state_db, self.ratestructure_dao,
            self.bill_file_handler, self.nexus_util, self.bill_mailer, self.reebill_file_handler,
            self.ree_getter, self.journal_dao, logger=self.logger)

        # determine whether authentication is on or off
        self.authentication_on = self.config.get('reebill', 'authenticate')

        self.reconciliation_report_dir = self.config.get(
            'reebillreconciliation', 'report_directory')
        self.estimated_revenue_report_dir = self.config.get(
            'reebillestimatedrevenue', 'report_directory')

    def dumps(self, data):

        # accept only dictionaries so that additional keys may be added
        if type(data) is not dict:
            raise ValueError("Dictionary required.")

        # diagnostic information for client side troubleshooting
        data['server_url'] = cherrypy.url()
        data['server_time'] = datetime.now()

        # round datetimes to nearest second so Ext-JS JsonReader can parse them
        def round_datetime(x):
            if isinstance(x, datetime):
                return datetime(x.year, x.month, x.day, x.hour, x.minute,
                                x.second)
            return x
        data = deep_map(round_datetime, data)

        return ju.dumps(data)


class RESTResource(WebResource):
    """
    Base class for providing a RESTful interface to a resource.

    To use this class, simply derive a class from it and implement the methods
    you want to support.  The list of possible methods are:
    handle_get
    handle_put
    handle_post
    handle_delete
    """
    @cherrypy.expose
    @cherrypy.tools.authenticate_ajax()
    @cherrypy.tools.json_in(force=False)
    @db_commit
    def default(self, *vpath, **params):
        method = getattr(self,
                         "handle_" + cherrypy.request.method.lower(),
                         None)

        if not method:
            methods = [x.replace("handle_", "")
                       for x in dir(self) if x.startswith("handle_")]
            cherrypy.response.headers["Allow"] = ",".join(methods)
            raise cherrypy.HTTPError(405, "Method not implemented.")
        response = method(*vpath, **params)

        if type(response) != tuple:
            raise ValueError("%s.handle_%s must return a tuple ("
                             "True/False, {}) where True/False is a boolean "
                             "indicating the success of the request and {} "
                             "is a python dict containing the response to be "
                             "sent back to the client."
                             "" % (self.__class__.__name__,
                                   cherrypy.request.method.lower()))
        else:
            success, return_value = response

        if cherrypy.request.method == 'POST' and success is True:
            cherrypy.response.status = "201 Created"

        if cherrypy.request.method == 'GET' and not return_value:
            if success is True:
                cherrypy.response.status = "204 No Content"
            else:
                raise cherrypy.HTTPError(404, "Not Found")


        return self.dumps(return_value)

    def check_modifiable(self, sequence, version):
        if (sequence, version) != (None, None):
            raise IssuedBillError('Issued reebills cannot be modified')


class AccountsResource(RESTResource):

    def handle_get(self, *vpath, **params):
        """Handles AJAX request for "Account Processing Status" grid in
        "Accounts" tab."""
        count, rows = self.process.list_account_status()
        return True, {'rows': rows, 'results': count}

    def handle_post(self,*vpath, **params):
        """ Handles the creation of a new account
        """
        row = cherrypy.request.json
        billing_address = {
            'addressee': row['ba_addressee'],
            'street': row['ba_street'],
            'city': row['ba_city'],
            'state': row['ba_state'],
            'postal_code': row['ba_postal_code'],
        }
        service_address = {
            'addressee': row['sa_addressee'],
            'street': row['sa_street'],
            'city': row['sa_city'],
            'state': row['sa_state'],
            'postal_code': row['sa_postal_code'],
        }

        # TODO: for some reason Ext JS converts null into emtpy string
        if row['service_type'] == '':
            row['service_type'] = None
        self.process.create_new_account(
                row['account'], row['name'], row['service_type'],
                float(row['discount_rate']), float(row['late_charge_rate']),
                billing_address, service_address, row['template_account'])

        journal.AccountCreatedEvent.save_instance(cherrypy.session['user'],
                row['account'])

        count, result = self.process.list_account_status(row['account'])
        print count, result
        return True, {'rows': result, 'results': count}


class IssuableReebills(RESTResource):

    def handle_get(self, *vpath, **params):
        issuable_reebills = self.process.get_issuable_reebills_dict()
        return True, {'rows': issuable_reebills,
                      'results': len(issuable_reebills)}

    def handle_put(self, reebill_id, *vpath, **params):
        row = cherrypy.request.json
        # Handle email address update
        self.process.update_bill_email_recipient(
            row['account'], row['sequence'], row['mailto'])

        row['action'] = ''
        row['action_value'] = ''
        return True, {'row': row, 'results': 1}

    @cherrypy.expose
    @cherrypy.tools.authenticate_ajax()
    @db_commit
    def issue_and_mail(self, reebills, **params):
        bills = json.loads(reebills)
        reebills_with_corrections = []
        for bill in bills:
            account, sequence = bill['account'], int(bill['sequence'])
            recipient_list = bill['recipients']
            try:
                result = self.process.issue_and_mail(
                    bill['apply_corrections'],
                    account=account, sequence=sequence, recipients=recipient_list)
            except ConfirmAdjustment as e:
                reebills_with_corrections.append({'account': bill['account'],
                        'sequence': bill['sequence'],
                        'recipients': bill['recipients'],
                        'apply_corrections': False,
                        'corrections': e.correction_sequences,
                        'adjustment': e.total_adjustment})
        if not reebills_with_corrections:
            for bill in bills:
                version = self.state_db.max_version(bill['account'],
                                                    bill['sequence'])
                journal.ReeBillIssuedEvent.save_instance(
                        cherrypy.session['user'], bill['account'],
                        bill['sequence'], version,
                        applied_sequence=version if version!=0 else None)
            journal.ReeBillMailedEvent.save_instance(
                cherrypy.session['user'], bill['account'], bill['sequence'],
                bill['recipients'])
            return self.dumps({'success': True, 'issued': bills})
        else:
            return self.dumps({'success': True,
                    'reebills': reebills_with_corrections,
                    'corrections': True})

    @cherrypy.expose
    @cherrypy.tools.authenticate_ajax()
    @db_commit
    def issue_processed_and_mail(self, **kwargs):
        params = cherrypy.request.params
        bills = self.process.issue_processed_and_mail(apply_corrections=True)
        for bill in bills:
            version = self.state_db.max_version(bill['account'], bill['sequence'])
            journal.ReeBillIssuedEvent.save_instance(
                    cherrypy.session['user'], bill['account'], bill['sequence'],
                    version, applied_sequence=bill['sequence']
                if version != 0 else None)
            if version == 0:
                journal.ReeBillMailedEvent.save_instance(
                        cherrypy.session['user'], bill['account'],
                        bill['sequence'], bill['mailto'])
        return self.dumps({'success': True,
                    'issued': bills})

class ReebillVersionsResource(RESTResource):

    def handle_get(self, account, sequence, *vpath, **params):
        result = self.process.list_all_versions(account, sequence)
        return True, {'rows': result, 'results': len(result)}

class ReebillsResource(RESTResource):

    def handle_get(self, account, start, limit, sort='account', dir='DESC',
                   *vpath, **params):
        start, limit = int(start), int(limit)

        '''Handles GET requests for reebill grid data.'''
        # this is inefficient but length is always <= 120 rows
        rows = sorted(self.process.get_reebill_metadata_json(
            account), key=itemgetter(sort))
        if dir == 'DESC':
            rows.reverse()

        # "limit" means number of rows to return, so the real limit is
        # start + limit
        result = rows[start: start + limit]
        return True, {'rows': result, 'results': len(rows)}

    def handle_post(self, account, *vpath, **params):
        """ Handles Reebill creation """
        params = cherrypy.request.json
        start_date = params['period_start'] if params['period_start'] else None
        if start_date is not None:
            start_date = datetime.strptime(start_date, '%Y-%m-%d')
        reebill = self.process.roll_reebill(account, start_date=start_date)

        journal.ReeBillRolledEvent.save_instance(
            cherrypy.session['user'], account, reebill.sequence)
        # Process.roll includes attachment
        # TODO "attached" is no longer a useful event;
        # see https://www.pivotaltracker.com/story/show/55044870
        journal.ReeBillAttachedEvent.save_instance(cherrypy.session['user'],
            reebill.customer.account, reebill.sequence, reebill.version)
        journal.ReeBillBoundEvent.save_instance(
            cherrypy.session['user'],account, reebill.sequence, reebill.version)

        return True, {'rows': reebill.column_dict(), 'results': 1}

    def handle_put(self, reebill_id, *vpath, **params):
        row = cherrypy.request.json
        r = self.state_db.get_reebill_by_id(reebill_id)
        sequence, account = r.sequence, r.customer.account
        action = row.pop('action')
        action_value = row.pop('action_value')
        rtn = None

        if action == 'bindree':
            self.process.bind_renewable_energy(account, sequence)
            reebill = self.state_db.get_reebill(account, sequence)
            journal.ReeBillBoundEvent.save_instance(cherrypy.session['user'],
                account, sequence, r.version)
            rtn = reebill.column_dict()

        elif action == 'render':
            self.process.render_reebill(int(account), int(sequence))
            rtn = row

        elif action == 'mail':
            if not action_value:
                raise ValueError("Got no value for row['action_value']")

            recipients = action_value
            recipient_list = [rec.strip() for rec in recipients.split(',')]

            self.process.mail_reebills(account, [int(sequence)], recipient_list)

            # journal mailing of every bill
            journal.ReeBillMailedEvent.save_instance(
                cherrypy.session['user'], account, sequence, recipients)
            rtn = row

        elif action == 'updatereadings':
            rb = self.process.update_reebill_readings(account, sequence)
            rtn = rb.column_dict()

        elif action == 'compute':
            rb = self.process.compute_reebill(account, sequence, 'max')
            rtn = rb.column_dict()

        elif action == 'newversion':
            rb = self.process.new_version(account, sequence)

            journal.NewReebillVersionEvent.save_instance(cherrypy.session['user'],
                    rb.customer.account, rb.sequence, rb.version)
            rtn = rb.column_dict()

        elif not action:
            # Regular PUT request. In this case this means updated
            # Sequential Account Information
            discount_rate = float(row['discount_rate'])
            late_charge_rate = float(row['late_charge_rate'])

            ba = row['billing_address']
            sa = row['service_address']

            # rely on client-side validation
            assert discount_rate >= 0 and discount_rate <= 1
            assert late_charge_rate >= 0 and late_charge_rate <= 1

            rb = self.process.update_sequential_account_info(
                account, sequence,
                discount_rate=discount_rate,
                late_charge_rate=late_charge_rate,
                ba_addressee=ba['addressee'], ba_street=ba['street'],
                ba_city=ba['city'], ba_state=ba['state'],
                ba_postal_code=ba['postal_code'],
                sa_addressee=sa['addressee'], sa_street=sa['street'],
                sa_city=sa['city'], sa_state=sa['state'],
                sa_postal_code=sa['postal_code'],
                processed=row['processed'])

            rtn = rb.column_dict()

        # Reset the action parameters, so the client can coviniently submit
        # the same action again
        rtn['action'] = ''
        rtn['action_value'] = ''
        return True, {'rows': rtn, 'results': 1}

    def handle_delete(self, reebill_id, *vpath, **params):
        r = self.state_db.get_reebill_by_id(reebill_id)

        sequence, account = r.sequence, r.customer.account
        deleted_version = self.process.delete_reebill(account, sequence)
        # deletions must all have succeeded, so journal them
        journal.ReeBillDeletedEvent.save_instance(cherrypy.session['user'],
            account, sequence, deleted_version)

        return True, {}

    @cherrypy.expose
    @cherrypy.tools.authenticate_ajax()
    @db_commit
    def toggle_processed(self, **params):
        params = cherrypy.request.params
        r = self.state_db.get_reebill_by_id(int(params['reebill']))
        try:
            self.process.toggle_reebill_processed(
                r.customer.account, r.sequence,
                params['apply_corrections'] == 'true')
        except ConfirmAdjustment as e:
            return self.dumps({
                'unissued_corrections': e.correction_sequences,
                'adjustment': e.total_adjustment,
                'corrections': True
            })
        return self.dumps({'success': True, 'reebill': r.column_dict()})

class UtilBillResource(RESTResource):

    def handle_get(self, account, *vpath, **params):
        rows, total_count = self.process.get_all_utilbills_json(account)
        return True, {'rows': rows, 'results': total_count}

    def handle_post(self, *vpath, **params):
        """ Handles Utilitybill creation. Since this information is sent by a
        form and contains a file object we have to manually parse the data """
        # pre-process parameters
        params = cherrypy.request.params
        account = params['account']
        service = params['service'].lower()
        total_charges = float(params['total_charges'])
        begin_date = datetime.strptime(params['begin_date'], '%Y-%m-%d').date()
        end_date = datetime.strptime(params['end_date'], '%Y-%m-%d').date()

        # NOTE 'fileobj.file' is always a CherryPy object; if no
        # file was specified, 'fileobj.file' will be None
        fileobj = params['file_to_upload']

        billstate = UtilBill.Complete if fileobj.file else \
            UtilBill.Estimated
<<<<<<< HEAD
        self.process.upload_utility_bill(
            account, fileobj.file, start=begin_date, end=end_date,
            service=service, utility=None, rate_class=None, total=total_charges,
            state=billstate)
=======
        self.process.upload_utility_bill(account, fileobj.file, begin_date,
                                         end_date, service, utility=None,
                                         rate_class=None, total=total_charges,
                                         state=billstate)
>>>>>>> 190c37b2

        # Since this is initated by an Ajax request, we will still have to
        # send a {'success', 'true'} parameter
        return True, {'success': 'true'}

    def handle_put(self, utilbill_id, *vpath, **params):
        row = cherrypy.request.json
        action = row.pop('action')
        action_value = row.pop('action_value')
        result= {}

        if action == 'regenerate_charges':
            ub = self.process.regenerate_uprs(utilbill_id)
            result = ub.column_dict()

        elif action == 'compute':
            ub = self.process.compute_utility_bill(utilbill_id)
            result = ub.column_dict()

        elif action == 'supplier':
            update_args = {'supplier': row.pop('supplier')}
            result = self.process.update_utilbill_metadata(
                utilbill_id, **update_args).column_dict()

        elif action == 'utility':
            update_args = {'utility': row.pop('utility')}
            result = self.process.update_utilbill_metadata(
                utilbill_id, **update_args).column_dict()

        elif action == 'rate_class':
            update_args = {'rate_class': row.pop('rate_class')}
            result = self.process.update_utilbill_metadata(
                utilbill_id, **update_args).column_dict()

        elif action == '':
            # convert JSON key/value pairs into arguments for
            # Process.update_utilbill_metadata below
            update_args = {}
            for k, v in row.iteritems():
                if k in ('period_start', 'period_end'):
                    update_args[k] = datetime.strptime(
                        v, ISO_8601_DATE).date()
                elif k == 'service':
                    update_args[k] = v.lower()
                elif k in ('target_total', 'processed'):
                    update_args[k] = v

            result = self.process.update_utilbill_metadata(
                utilbill_id, **update_args).column_dict()

        # Reset the action parameters, so the client can coviniently submit
        # the same action again
        result['action'] = ''
        result['action_value'] = ''
        return True, {'rows': result, 'results': 1}

    def handle_delete(self, utilbill_id, account, *vpath, **params):
        utilbill, deleted_path = self.process.delete_utility_bill_by_id(
            utilbill_id)
        journal.UtilBillDeletedEvent.save_instance(
            cherrypy.session['user'], account,
            utilbill.period_start, utilbill.period_end,
            utilbill.service, deleted_path)
        return True, {}


class ReebillChargesResource(RESTResource):

    def handle_get(self, reebill_id, *vpath, **params):
        charges = self.process.get_hypothetical_matched_charges(reebill_id)
        return True, {'rows': charges, 'total': len(charges)}


class RegistersResource(RESTResource):


    def handle_get(self, utilbill_id, *vpath, **params):
        # get dictionaries describing all registers in all utility bills
        registers_json = self.process.get_registers_json(utilbill_id)
        return True, {"rows": registers_json, 'results': len(registers_json)}

    def handle_post(self, *vpath, **params):
        r = self.process.new_register(**cherrypy.request.json)
        return True, {"rows": r.column_dict(), 'results': 1}

    def handle_put(self, register_id, *vpath, **params):
        updated_reg = cherrypy.request.json

        # all arguments should be strings, except "quantity",
        # which should be a number
        if 'quantity' in updated_reg:
            assert isinstance(updated_reg['quantity'], (float, int))

        register = self.process.update_register(register_id, updated_reg)
        return True, {"rows": register.column_dict(), 'results': 1}

    def handle_delete(self, register_id, *vpath, **params):
        self.process.delete_register(register_id)
        return True, {}


class ChargesResource(RESTResource):

    def handle_get(self, utilbill_id, *vpath, **params):
        charges = self.process.get_utilbill_charges_json(utilbill_id)
        return True, {'rows': charges, 'results': len(charges)}

    def handle_put(self, charge_id, *vpath, **params):
        c = self.process.update_charge(cherrypy.request.json,
                                       charge_id=charge_id)
        return True, {'rows': c.column_dict(),  'results': 1}

    def handle_post(self, *vpath, **params):
        c = self.process.add_charge(**cherrypy.request.json)
        return True, {'rows': c.column_dict(),  'results': 1}

    def handle_delete(self, charge_id, *vpath, **params):
        self.process.delete_charge(charge_id)
        return True, {}


class SuppliersResource(RESTResource):

    def handle_get(self, *vpath, **params):
        suppliers = self.process.get_all_suppliers_json()
        return True, {'rows': suppliers, 'results': len(suppliers)}


class UtilitiesResource(RESTResource):

    def handle_get(self, *vpath, **params):
        utilities = self.process.get_all_utilities_json()
        return True, {'rows': utilities, 'results': len(utilities)}


class RateClassesResource(RESTResource):

    def handle_get(self, *vpath, **params):
        rate_classes = self.process.get_all_rate_classes_json()
        return True, {'rows': rate_classes, 'results': len(rate_classes)}


class PaymentsResource(RESTResource):

    def handle_get(self, account, start, limit, *vpath, **params):
        start, limit = int(start), int(limit)
        rows = self.process.get_payments(account)
        return True, {'rows': rows[start:start+limit],  'results': len(rows)}

    def handle_post(self, account, *vpath, **params):
        d = cherrypy.request.json['date_received']
        d = datetime.strptime(d, '%Y-%m-%d %H:%M:%S')
        print "\n\n\n\n", d, type(d)
        new_payment = self.process.create_payment(account, d, "New Entry", 0, d)
        return True, {"rows": new_payment.column_dict(), 'results': 1}

    def handle_put(self, payment_id, *vpath, **params):
        row = cherrypy.request.json
        self.process.update_payment(
            int(payment_id),
            row['date_applied'],
            row['description'],
            row['credit'],
        )
        return True, {"rows": row, 'results': 1}

    def handle_delete(self, payment_id, *vpath, **params):
        self.process.delete_payment(payment_id)
        return True, {}


class JournalResource(RESTResource):

    def handle_get(self, account, *vpath, **params):
        journal_entries = self.journal_dao.load_entries(account)
        return True, {'rows': journal_entries,  'results': len(journal_entries)}

    def handle_post(self,  *vpath, **params):
        account = cherrypy.request.json['account']
        sequence = cherrypy.request.json['sequence']
        sequence = sequence if sequence else None
        message = cherrypy.request.json['msg']
        note = journal.Note.save_instance(cherrypy.session['user'], account,
                                          message, sequence=sequence)
        return True, {'rows': note.to_dict(), 'results': 1}


class PreferencesResource(RESTResource):

    def handle_get(self, *vpath, **params):
        rows = [{'key': k, 'value': v} for k, v in cherrypy.session[
            'user'].preferences.items()]
        rows.append({'key': 'username', 'value': cherrypy.session[
            'user'].username})
        return True, {'rows': rows,  'results': len(rows)}

    def handle_put(self, *vpath, **params):
        row = cherrypy.request.json
        cherrypy.session['user'].preferences[row['key']] = row['value']
        self.user_dao.save_user(cherrypy.session['user'])
        return True, {'rows': row,  'results': 1}

    def handle_post(self, *vpath, **params):
        row = cherrypy.request.json
        cherrypy.session['user'].preferences[row['key']] = row['value']
        self.user_dao.save_user(cherrypy.session['user'])
        return True, {'rows': row,  'results': 1}

class ReportsResource(WebResource):

    @cherrypy.expose
    @cherrypy.tools.authenticate()
    def default(self, *vpath, **params):
        row = cherrypy.request.params
        print row
        account = row['account'] if row['account'] != '' else None
        begin_date = datetime.strptime(row['period_start'], '%m/%d/%Y').date() \
            if row['period_start'] != '' else None
        end_date = datetime.strptime(row['period_end'], '%m/%d/%Y').date() if \
            row['period_end'] != '' else None

        if row['type'] == 'utilbills':
            """
            Responds with an excel spreadsheet containing all actual charges for all
            utility bills for the given account, or every account (1 per sheet) if
            'account' is not given, or all utility bills for the account(s) filtered
            by time, if 'start_date' and/or 'end_date' are given.
            """
            if account is not None:
                spreadsheet_name = account + '.xls'
            else:
                spreadsheet_name = 'all_accounts.xls'
            exporter = Exporter(self.state_db)

            # write excel spreadsheet into a StringIO buffer (file-like)
            buf = StringIO()
            exporter.export_account_charges(buf, account, begin_date, end_date)

            cherrypy.response.headers['Content-Type'] = 'application/excel'
            cherrypy.response.headers['Content-Disposition'] = 'attachment; filename=%s' % spreadsheet_name

            return buf.getvalue()

        elif row['type'] == 'energy_usage':
            """
            Responds with an excel spreadsheet containing all actual charges, total
            energy and rate structure for all utility bills for the given account,
            or every account (1 per sheet) if 'account' is not given,
            """
            if account is not None:
                spreadsheet_name = account + '.xls'
            else:
                spreadsheet_name = 'brokerage_accounts.xls'
            exporter = Exporter(self.state_db)

            buf = StringIO()
            exporter.export_energy_usage(buf, account)

            cherrypy.response.headers['Content-Type'] = 'application/excel'
            cherrypy.response.headers['Content-Disposition'] = \
                'attachment; filename=%s' % spreadsheet_name

            return buf.getvalue()

        elif row['type'] == 'reebill_details':
            """
            Responds with an excel spreadsheet containing all actual charges, total
            energy and rate structure for all utility bills for the given account,
            or every account (1 per sheet) if 'account' is not given,
            """
            exporter = Exporter(self.state_db)

            # write excel spreadsheet into a StringIO buffer (file-like)
            buf = StringIO()
            exporter.export_reebill_details(buf, account, begin_date, end_date)

            # set MIME type for file download
            cherrypy.response.headers['Content-Type'] = 'application/excel'
            cherrypy.response.headers['Content-Disposition'] = \
                    'attachment; filename=%s.xls'%datetime.now().strftime("%Y%m%d")
            return buf.getvalue()

        elif row['type'] == '12MonthRevenue':
            """Responds with the data from the estimated revenue report
             in the form of an Excel spreadsheet."""
            spreadsheet_name =  'estimated_revenue.xls'

            with open(os.path.join(self.estimated_revenue_report_dir,
                                   'estimated_revenue_report.xls')) as xls_file:
                cherrypy.response.headers['Content-Type'] = 'application/excel'
                cherrypy.response.headers['Content-Disposition'] = \
                    'attachment; filename=%s' % spreadsheet_name

                return xls_file.read()

    @cherrypy.expose
    @cherrypy.tools.authenticate()
    def reconciliation(self, start, limit, *vpath, **params):
        start, limit = int(start), int(limit)
        with open(os.path.join(
                self.reconciliation_report_dir,
                'reconciliation_report.json')) as json_file:
            items = ju.loads('[' + ', '.join(json_file.readlines()) + ']')
            return self.dumps({
                'rows': items[start:start+limit],
                'results': len(items)
            })

    @cherrypy.expose
    @cherrypy.tools.authenticate()
    def estimated_revenue(self, start, limit, *vpath, **params):
        start, limit = int(start), int(limit)
        with open(os.path.join(self.estimated_revenue_report_dir,
                               'estimated_revenue_report.json')) as json_file:
            items = ju.loads(json_file.read())['rows']
            return self.dumps({
                'rows': items[start:start+limit],
                'results': len(items) # total number of items
            })


class ReebillWSGI(WebResource):
    accounts = AccountsResource()
    reebills = ReebillsResource()
    utilitybills = UtilBillResource()
    registers = RegistersResource()
    charges = ChargesResource()
    payments = PaymentsResource()
    reebillcharges = ReebillChargesResource()
    reebillversions = ReebillVersionsResource()
    journal = JournalResource()
    reports = ReportsResource()
    preferences = PreferencesResource()
    issuable = IssuableReebills()
    suppliers = SuppliersResource()
    utilities = UtilitiesResource()
    rateclasses = RateClassesResource()

    @cherrypy.expose
    @cherrypy.tools.authenticate()
    def index(self):
        raise cherrypy.HTTPRedirect('index.html')

    @cherrypy.expose
    def login(self, username=None, password=None, rememberme='off', **kwargs):
        if cherrypy.request.method == "GET":
            raise cherrypy.HTTPRedirect('login.html')

        if cherrypy.request.method != "POST":
            raise cherrypy.HTTPError(403, "Forbidden")

        user = self.user_dao.load_user(username, password)
        if user is None:
            self.logger.info(('login attempt failed: username "%s"'
                              ', remember me: %s') % (username, rememberme))
            return json.dumps({
                'success': False,
                'error': 'Incorrect username or password'
            })

        cherrypy.session['user'] = user

        if rememberme == 'on':
            # Create a random session string
            credentials = ''.join('%02x' % ord(x) for x in os.urandom(16))

            user.session_token = credentials
            self.user_dao.save_user(user)

            # this cookie has no expiration,
            # so lasts as long as the browser is open
            cherrypy.response.cookie['username'] = user.username
            cherrypy.response.cookie['c'] = credentials

        self.logger.info(
            'user "%s" logged in: remember me: "%s"' % (username, rememberme))
        return json.dumps({'success': True})

    @cherrypy.expose
    def logout(self):
       # delete remember me
        # The key in the response cookie must be set before expires can be set
        cherrypy.response.cookie['username'] = ""
        cherrypy.response.cookie['username'].expires = 0
        cherrypy.response.cookie['c'] = ""
        cherrypy.response.cookie['c'].expires = 0

        # delete the current server session
        if 'user' in cherrypy.session:
            self.logger.info(
                'user "%s" logged out' % cherrypy.session['user'].username)
            del cherrypy.session['user']

        raise cherrypy.HTTPRedirect('login')

    @cherrypy.expose
    @cherrypy.tools.authenticate_ajax()
    @cherrypy.tools.json_out()
    def ui_configuration(self, **kwargs):
        """Returns the UI javascript file."""
        ui_config_file_path = os.path.join(os.path.dirname(
            os.path.realpath(__file__)), 'ui', 'ui.cfg')
        ui_config = ConfigParser.RawConfigParser()
        # NB: read() takes a list of file paths, not a file.
        # also note that ConfigParser converts all keys to lowercase
        ui_config.read([ui_config_file_path])

        # currently we have only one section
        config_dict = dict(ui_config.items('tabs'))

        # convert "true"/"false" strings to booleans
        config_dict = deep_map(
            lambda x: {'true': True, 'false': False}.get(x, x), config_dict)

        return config_dict

cherrypy.request.hooks.attach('on_end_resource', Session.remove, priority=80)

if __name__ == '__main__':
    app = ReebillWSGI()

    class CherryPyRoot(object):
        reebill = app

    ui_root = join(dirname(realpath(__file__)), 'ui')
    cherrypy_conf = {
        '/': {
            'tools.sessions.on': True,
            'request.methods_with_bodies': ('POST', 'PUT', 'DELETE')
        },
        '/reebill/login.html': {
            'tools.staticfile.on': True,
            'tools.staticfile.filename': join(ui_root, "login.html")
        },
        '/reebill/index.html': {
            'tools.staticfile.on': True,
            'tools.staticfile.filename': join(ui_root, "index.html")
        },
        '/reebill/static': {
            'tools.staticdir.on': True,
            'tools.staticdir.dir': join(ui_root, "static")
        },
        '/reebills': {
            'tools.staticdir.on': True,
            'tools.staticdir.dir': app.config.get('reebill',
                                                  'reebill_file_path')
        }
    }

    cherrypy.config.update({
        'server.socket_host': app.config.get("reebill", "socket_host"),
        'server.socket_port': app.config.get("reebill", "socket_port")})
    cherrypy.log._set_screen_handler(cherrypy.log.access_log, False)
    cherrypy.log._set_screen_handler(cherrypy.log.access_log, True,
                                     stream=sys.stdout)
    cherrypy.quickstart(CherryPyRoot(), "/", config=cherrypy_conf)
else:
    # WSGI Mode
    ui_root = join(dirname(realpath(__file__)), 'ui')
    cherrypy_conf = {
        '/': {
            'tools.sessions.on': True,
            'tools.staticdir.root': ui_root,
            'request.methods_with_bodies': ('POST', 'PUT', 'DELETE')
        },
        '/login.html': {
            'tools.staticfile.on': True,
            'tools.staticfile.filename': join(ui_root, "login.html")
        },
        '/index.html': {
            'tools.staticfile.on': True,
            'tools.staticfile.filename': join(ui_root, "index.html")
        },
        '/static': {
            'tools.staticdir.on': True,
            'tools.staticdir.dir': 'static'
        },
        '/static/revision.txt': {
            'tools.staticfile.on': True,
            'tools.staticfile.filename': join(ui_root, "../../revision.txt")
        }

    }
    cherrypy.config.update({
        'environment': 'embedded',
        'tools.sessions.on': True,
        'tools.sessions.timeout': 240,
        'request.show_tracebacks': True

    })

    if cherrypy.__version__.startswith('3.0') and cherrypy.engine.state == 0:
        cherrypy.engine.start()
        atexit.register(cherrypy.engine.stop)
    application = cherrypy.Application(
        ReebillWSGI(), script_name=None, config=cherrypy_conf)<|MERGE_RESOLUTION|>--- conflicted
+++ resolved
@@ -604,17 +604,10 @@
 
         billstate = UtilBill.Complete if fileobj.file else \
             UtilBill.Estimated
-<<<<<<< HEAD
         self.process.upload_utility_bill(
             account, fileobj.file, start=begin_date, end=end_date,
             service=service, utility=None, rate_class=None, total=total_charges,
             state=billstate)
-=======
-        self.process.upload_utility_bill(account, fileobj.file, begin_date,
-                                         end_date, service, utility=None,
-                                         rate_class=None, total=total_charges,
-                                         state=billstate)
->>>>>>> 190c37b2
 
         # Since this is initated by an Ajax request, we will still have to
         # send a {'success', 'true'} parameter
