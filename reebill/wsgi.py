'''
File: wsgi.py
'''
import sys
import os
import traceback
import json
import cherrypy
import jinja2, os
import string, re
import ConfigParser
from datetime import datetime, date, timedelta
import itertools as it
from decimal import Decimal, DivisionByZero, InvalidOperation
import uuid as UUID # uuid collides with locals so both module and locals are renamed
import inspect
import logging
import csv
import random
import time
import copy
import functools
import re
import md5
import operator
from StringIO import StringIO
from itertools import chain
import mongoengine
from skyliner.skymap.monguru import Monguru
from skyliner.splinter import Splinter
#TODO don't rely on test code, if we are, it isn't test code
from skyliner import mock_skyliner
from billing.util import json_util as ju, dateutils, nexus_util as nu
from billing.util.dateutils import ISO_8601_DATE, ISO_8601_DATETIME_WITHOUT_ZONE
from billing.util.nexus_util import NexusUtil
from billing.util.dictutils import deep_map
from billing.processing import mongo, billupload, excel_export
from billing.util import monthmath
from billing.processing import process, state, fetch_bill_data as fbd, rate_structure as rs
from billing.processing.state import UtilBill
from billing.processing.billupload import BillUpload
from billing.processing import journal, bill_mailer
from billing.processing import render
from billing.processing.users import UserDAO, User
from billing.processing import calendar_reports
from billing.processing.estimated_revenue import EstimatedRevenue
from billing.processing.session_contextmanager import DBSession
from billing.processing.exceptions import Unauthenticated, IssuedBillError



# collection names: all collections are now hard-coded. maybe this should go in
# some kind of documentation when we have documentation...
# rate structures: 'ratestructure'
# reebills: 'reebill'
# users: 'users'

import pprint
sys.stdout = sys.stderr
# 29926885 output environment configs to debug virtual env
pprint.pprint(os.environ)
pprint.pprint(sys.path)
pprint.pprint(sys.prefix)
pp = pprint.PrettyPrinter(indent=4)

# from http://code.google.com/p/modwsgi/wiki/DebuggingTechniques#Python_Interactive_Debugger
class Debugger:
    def __init__(self, object):
        self.__object = object

    def __call__(self, *args, **kwargs):
        import pdb, sys
        debugger = pdb.Pdb()
        debugger.use_rawinput = 0
        debugger.reset()
        sys.settrace(debugger.trace_dispatch)

        try:
            return self.__object(*args, **kwargs)
        finally:
            debugger.quitting = 1
            sys.settrace(None)

# decorator for stressing ajax asynchronicity
def random_wait(target):
    @functools.wraps(target)
    def random_wait_wrapper(*args, **kwargs):
        #t = random.random()
        t = 0
        time.sleep(t)
        return target(*args, **kwargs)
    return random_wait_wrapper

def authenticate_ajax(method):
    '''Wrapper for AJAX-request-handling methods that require a user to be
    logged in. This should go "inside" (i.e. after) the cherrypy.expose
    decorator.'''
    # wrapper function takes a BillToolBridge object as its first argument, and
    # passes that as the "self" argument to the wrapped function. so this
    # decorator, which runs before any instance of BillToolBridge exists,
    # doesn't need to know about any BillToolBridge instance data. the wrapper
    # is executed when an HTTP request is received, so it can use BTB instance
    # data.
    @functools.wraps(method)
    def wrapper(btb_instance, *args, **kwargs):
        try:
            btb_instance.check_authentication()
            return method(btb_instance, *args, **kwargs)
        except Unauthenticated as e:
            return btb_instance.dumps({'success': False, 'code':1})
    return wrapper

def authenticate(method):
    '''Like @authenticate_ajax, but redirects non-logged-in users to
    /login.html. This should be used for "regular" HTTP requests (like file
    downloads), in which a redirect can be returned directly to the browser.'''
    # note: if you want to add a redirect_url argument to the decorator (so
    # it's not always '/login.html'), you need 3 layers: outer function
    # (authenticate) takes redirect_url argument, intermediate wrapper takes
    # method argument and returns inner wrapper, which takes the method itself
    # as its argument and returns the wrapped version.
    @functools.wraps(method)
    def wrapper(btb_instance, *args, **kwargs):
        try:
            btb_instance.check_authentication()
            return method(btb_instance, *args, **kwargs)
        except Unauthenticated:
            # Non-Ajax requests can't handle json responses
            #return ju.dumps({'success': False, 'code': 1, 'errors':
            #    {'reason': 'Authenticate: No Session'}})
            cherrypy.response.status = 403
            raise cherrypy.HTTPRedirect('/login.html')
    return wrapper

def json_exception(method):
    '''Decorator for exception handling in methods trigged by Ajax requests.'''
    @functools.wraps(method)
    def wrapper(btb_instance, *args, **kwargs):
        #print >> sys.stderr, '*************', method, args
        try:
            return method(btb_instance, *args, **kwargs)
        except Exception as e:
            return btb_instance.handle_exception(e)
    return wrapper


# TODO 11454025 rename to ProcessBridge or something
# TODO (object)?
class BillToolBridge:
    # TODO: clean up this comment on how to use sessions.
    """ A monolithic class encapsulating the behavior to:  handle an incoming http request """
    """ and invoke bill processing code.  No business logic should reside here."""

    """
    Notes on using SQLAlchemy.  Since the ORM sits on top of the MySQL API, care must
    be given to the underlying resource utilization.  Namely, sessions have to be
    closed via a commit or rollback.

    Also, SQLAlchemy may be lazy in the way it executes database operations.  Primary
    keys may not be returned and set in an instance unless commit is called.  Therefore,
    ensure that a commit is issued before using newly inserted instances.

    The pattern of usage is as follows:
    - declare a local variable that will point to a session at the top of a try block
    - initialize this variable to None, so that if an exception is subsequently raised
      the local will not be undefined.
    - pass the session into a statedb function.
    - commit the session once, immediately before returning out of the WSGI function
    - if an exception was raised, and the local variable pointing to the session is
      initialized, then rollback.
    """

    config = None

    # TODO: refactor config and share it between btb and bt 15413411
    def __init__(self):
        self.config = ConfigParser.RawConfigParser()
        config_file_path = os.path.join(os.path.dirname(os.path.realpath(__file__)),'reebill.cfg')
        if not self.config.read(config_file_path):
            # can't log this because logger hasn't been created yet (log file
            # name & associated info comes from config file)
            print >> sys.stderr, 'Config file "%s" not found; creating it with default values'
            self.config.add_section('runtime')
            self.config.set('runtime', 'integrate_skyline_backend', 'true')
            self.config.set('runtime', 'integrate_nexus', 'true')
            self.config.set('runtime', 'sessions_key', 'some random bytes to all users to automatically reauthenticate')
            self.config.set('runtime', 'mock_skyliner', 'false')

            self.config.add_section('skyline_backend')
            self.config.set('skyline_backend', 'oltp_url', 'http://duino-drop.appspot.com/')
            self.config.set('skyline_backend', 'olap_host', 'tyrell')
            self.config.set('skyline_backend', 'olap_database', 'dev')
            self.config.set('skyline_backend', 'nexus_host', '[specify nexus host]')

            self.config.add_section('journaldb')
            self.config.set('journaldb', 'host', 'localhost')
            self.config.set('journaldb', 'port', '27017')
            self.config.set('journaldb', 'database', 'skyline')

            self.config.add_section('http')
            self.config.set('http', 'socket_port', '8185')
            self.config.set('http', 'socket_host', '10.0.0.250')

            self.config.add_section('rsdb')
            self.config.set('rsdb', 'host', 'localhost')
            self.config.set('rsdb', 'port', '27017')
            self.config.set('rsdb', 'database', 'skyline')

            self.config.add_section('billdb')
            self.config.set('billdb', 'utilitybillpath', '[root]db/skyline/utilitybills/')
            self.config.set('billdb', 'billpath', '[root]db/skyline/bills/')
            self.config.set('billdb', 'host', 'localhost')
            self.config.set('billdb', 'port', '27017')
            self.config.set('billdb', 'database', 'skyline')
            self.config.set('billdb', 'utility_bill_trash_directory', '[root]db/skyline/utilitybills-deleted')

            self.config.add_section('statedb')
            self.config.set('statedb', 'host', 'localhost')
            self.config.set('statedb', 'database', 'skyline')
            self.config.set('statedb', 'user', '[your mysql user]')
            self.config.set('statedb', 'password', '[your mysql password]')

            self.config.add_section('usersdb')
            self.config.set('usersdb', 'host', 'localhost')
            self.config.set('usersdb', 'database', 'skyline')
            self.config.set('usersdb', 'port', '27017')

            self.config.add_section('mailer')
            self.config.set('mailer', 'smtp_host', 'smtp.gmail.com')
            self.config.set('mailer', 'smtp_port', '587')
            self.config.set('mailer', 'originator', 'jwatson@skylineinnovations.com')
            self.config.set('mailer', 'from', '"Jules Watson" <jwatson@skylineinnovations.com>')
            self.config.set('mailer', 'bcc_list', '')
            self.config.set('mailer', 'password', 'password')

            self.config.add_section('authentication')
            self.config.set('authentication', 'authenticate', 'true')

            # For BillUpload
            # default name of log file (config file can override this)
            DEFAULT_LOG_FILE_NAME = 'reebill.log'

            # default format of log entries (config file can override this)
            DEFAULT_LOG_FORMAT = '%(asctime)s %(levelname)s %(message)s'

            # directory where bill images are temporarily stored
            DEFAULT_BILL_IMAGE_DIRECTORY = '/tmp/billimages'

            # directory to store temporary files for pdf rendering
            DEFAULT_RENDERING_TEMP_DIRECTORY = '/tmp'
            DEFAULT_TEMPLATE = 'skyline'

            # log file info
            self.config.add_section('log')
            self.config.set('log', 'log_file_name', DEFAULT_LOG_FILE_NAME)
            self.config.set('log', 'log_format', DEFAULT_LOG_FORMAT)

            # bill image rendering
            self.config.add_section('billimages')
            self.config.set('billimages', 'bill_image_directory', DEFAULT_BILL_IMAGE_DIRECTORY)
            self.config.set('billimages', 'show_reebill_images', 'true')

            # reebill pdf rendering
            self.config.add_section('reebillrendering')
            self.config.set('reebillrendering', 'temp_directory', DEFAULT_RENDERING_TEMP_DIRECTORY)
            self.config.set('reebillrendering', 'template_directory', "absolute path to reebill_templates/")
            self.config.set('reebillrendering', 'default_template', DEFAULT_TEMPLATE)
            self.config.set('reebillrendering', 'teva_accounts', '')

            # reebill reconciliation
            # TODO 54911020 /tmp is a really bad default
            DEFAULT_RECONCILIATION_LOG_DIRECTORY = '/tmp'
            DEFAULT_RECONCILIATION_REPORT_DIRECTORY = '/tmp'
            self.config.add_section('reebillreconciliation')
            self.config.set('reebillreconciliation', 'log_directory', DEFAULT_RECONCILIATION_LOG_DIRECTORY)
            self.config.set('reebillreconciliation', 'report_directory', DEFAULT_RECONCILIATION_REPORT_DIRECTORY)


            # TODO default config file is incomplete

            # Writing our configuration file to 'example.cfg'
            with open(config_file_path, 'wb') as new_config_file:
                self.config.write(new_config_file)

        self.config.read(config_file_path)

        # logging:
        # get log file name and format from config file
        # TODO: if logging section of config file is malformed, choose default
        # values and report the error to stderr
        log_file_path = os.path.join(os.path.dirname(os.path.realpath(__file__)),
                self.config.get('log', 'log_file_name'))
        log_format = self.config.get('log', 'log_format')
        # make sure log file is writable
        try:
            open(log_file_path, 'a').close() # 'a' for append
        except Exception as e:
            # logging this error is impossible, so print to stderr
            print >> sys.stderr, 'Log file path "%s" is not writable.' \
                    % log_file_path
            raise
        # create logger
        self.logger = logging.getLogger('reebill')
        formatter = logging.Formatter(log_format)
        handler = logging.FileHandler(log_file_path)
        handler.setFormatter(formatter)
        self.logger.addHandler(handler) 
        # loggers are created with level 'NOTSET' by default, except the root
        # logger (this one), which is created with level 'WARNING'. to include
        # messages like the initialization message at the end of this function,
        # the level has to be changed.
        self.logger.setLevel(logging.DEBUG)

        # create a NexusUtil
        self.nexus_util = NexusUtil(self.config.get('skyline_backend', 'nexus_host'))

        # load users database
        self.user_dao = UserDAO(**dict(self.config.items('usersdb')))

        # create an instance representing the database
        self.statedb_config = dict(self.config.items("statedb"))
        self.state_db = state.StateDB(**self.statedb_config) 

        # create one BillUpload object to use for all BillUpload-related methods
        self.billUpload = BillUpload(self.config, self.logger)

        # create a MongoReeBillDAO
        self.billdb_config = dict(self.config.items("billdb"))
        self.reebill_dao = mongo.ReebillDAO(self.state_db, **self.billdb_config)

        # create a RateStructureDAO
        rsdb_config_section = dict(self.config.items("rsdb"))
        self.ratestructure_dao = rs.RateStructureDAO(
            rsdb_config_section['host'],
            rsdb_config_section['port'],
            rsdb_config_section['database'],
            self.reebill_dao,
            logger=self.logger
        )

        # configure journal:
        # create a MongoEngine connection "alias" named "journal" with which
        # journal.Event subclasses (in journal.py) can associate themselves by
        # setting meta = {'db_alias': 'journal'}.
        journal_config = dict(self.config.items('journaldb'))
        mongoengine.connect(journal_config['database'],
                host=journal_config['host'], port=int(journal_config['port']),
                alias='journal')
        self.journal_dao = journal.JournalDAO()


        # set the server sessions key which is used to return credentials
        # in a client side cookie for the 'rememberme' feature
        if self.config.get('runtime', 'sessions_key'):
            self.sessions_key = self.config.get('runtime', 'sessions_key')

        # create a Splinter
        if self.config.getboolean('runtime', 'mock_skyliner'):
            self.splinter = mock_skyliner.MockSplinter()
        else:
            self.splinter = Splinter(
                self.config.get('skyline_backend', 'oltp_url'),
                skykit_host=self.config.get('skyline_backend', 'olap_host'),
                skykit_db=self.config.get('skyline_backend', 'olap_database'),
                olap_cache_host=self.config.get('skyline_backend', 'olap_host'),
                olap_cache_db=self.config.get('skyline_backend', 'olap_database'),
                monguru_options={
                    'olap_cache_host': self.config.get('skyline_backend', 'olap_host'),
                    'olap_cache_db': self.config.get('skyline_backend', 'olap_database'),
                    'cartographer_options': {
                        'olap_cache_host': self.config.get('skyline_backend', 'olap_host'),
                        'olap_cache_db': self.config.get('skyline_backend', 'olap_database'),
                        'measure_collection': 'skymap',
                        'install_collection': 'skyit_installs',
                        #'nexus_host': self.config.get('skyline_backend', 'nexus_host'),
                        'nexus_db': 'nexus',
                        'nexus_collection': 'skyline',
                    },
                },
                cartographer_options={
                    'olap_cache_host': self.config.get('skyline_backend', 'olap_host'),
                    'olap_cache_db': self.config.get('skyline_backend', 'olap_database'),
                    'measure_collection': 'skymap',
                    'install_collection': 'skyit_installs',
                    #'nexus_host': self.config.get('skyline_backend', 'nexus_host'),
                    'nexus_db': 'nexus',
                    'nexus_collection': 'skyline',
                },
            )

        # create one Process object to use for all related bill processing
        # TODO it's theoretically bad to hard-code these, but all skyliner
        # configuration is hard-coded right now anyway
        if self.config.getboolean('runtime', 'integrate_skyline_backend') is True:
            self.process = process.Process(self.state_db, self.reebill_dao,
                    self.ratestructure_dao, self.billUpload, self.nexus_util,
                    self.splinter, logger=self.logger)
        else:
            self.process = process.Process(self.state_db, self.reebill_dao,
                    self.ratestructure_dao, self.billUpload, None, None)

        # create a ReebillRenderer
        self.renderer = render.ReebillRenderer(
                dict(self.config.items('reebillrendering')), self.state_db,
                self.reebill_dao, self.logger)

        # configure mailer
        bill_mailer.config = dict(self.config.items("mailer"))

        # determine whether authentication is on or off
        self.authentication_on = self.config.getboolean('authentication', 'authenticate')

        # TODO: allow the log to be viewed in the UI
        self.reconciliation_log_dir = self.config.get('reebillreconciliation', 'log_directory')
        self.reconciliation_report_dir = self.config.get('reebillreconciliation', 'report_directory')

        # TODO: allow the log to be viewed in the UI
        self.estimated_revenue_log_dir = self.config.get('reebillestimatedrevenue', 'log_directory')
        self.estimated_revenue_report_dir = self.config.get('reebillestimatedrevenue', 'report_directory')

        # print a message in the log--TODO include the software version
        self.logger.info('BillToolBridge initialized')

    def dumps(self, data):

        # accept only dictionaries so that additional keys may be added
        if type(data) is not dict: raise ValueError("Dictionary required.")

        if 'success' in data: 
            if data['success']: 
                # nothing else required
                pass
            else:
                if 'errors' not in data:
                    self.logger.warning('JSON response require errors key.')
        else:
            self.logger.warning('JSON response require success key.')

        # diagnostic information for client side troubleshooting
        data['server_url'] = cherrypy.url()
        data['server_time'] = datetime.now()

        # round datetimes to nearest second so Ext-JS JsonReader can parse them
        def round_datetime(x):
            if isinstance(x, datetime):
                return datetime(x.year, x.month, x.day, x.hour, x.minute,
                        x.second)
            return x
        data = deep_map(round_datetime, data)

        return ju.dumps(data)
    
    @cherrypy.expose
    @random_wait
    @authenticate
    def index(self, **kwargs):
        raise cherrypy.HTTPRedirect('/billentry.html')

    @cherrypy.expose
    @random_wait
    @authenticate_ajax
    @json_exception
    def get_reconciliation_data(self, start, limit, **kwargs):
        '''Handles AJAX request for data to fill reconciliation report grid.'''
        start, limit = int(start), int(limit)
        # TODO 45793319: hardcoded file name
        with open(os.path.join(self.reconciliation_report_dir,'reconciliation_report.json')) as json_file:
            # load all data from json file: it's one JSON dictionary per
            # line (for reasons explained in reconciliation.py) but should
            # be interpreted as a JSON list
            # TODO 45793037: not really a json file until now
            items = ju.loads('[' + ', '.join(json_file.readlines()) + ']')
            return self.dumps({
                'success': True,
                'rows': items[start:start+limit],
                'results': len(items) # total number of items
            })

    @cherrypy.expose
    @random_wait
    @authenticate_ajax
    @json_exception
    def get_estimated_revenue_data(self, start, limit, **kwargs):
        '''Handles AJAX request for data to fill estimated revenue report grid.'''
        start, limit = int(start), int(limit)
        # TODO 45793319: hardcoded file name
        with open(os.path.join(self.estimated_revenue_report_dir,'estimated_revenue_report.json')) as json_file:
            items = ju.loads(json_file.read())['rows']
            return self.dumps({
                'success': True,
                'rows': items[start:start+limit],
                'results': len(items) # total number of items
            })

    @cherrypy.expose
    @random_wait
    @authenticate
    @json_exception
    def estimated_revenue_xls(self, **kwargs):
        '''Responds with the data from the estimated revenue report in the form
        of an Excel spreadsheet.'''
        spreadsheet_name =  'estimated_revenue.xls'

        # TODO 45793319: hardcoded file name
        with open(os.path.join(self.estimated_revenue_report_dir,'estimated_revenue_report.xls')) as xls_file:
            # set headers for file download
            cherrypy.response.headers['Content-Type'] = 'application/excel'
            cherrypy.response.headers['Content-Disposition'] = 'attachment; filename=%s' % spreadsheet_name

            return xls_file.read()

    ###########################################################################
    # authentication functions

    @cherrypy.expose
    @random_wait
    def login(self, username, password, rememberme='off', **kwargs):
        user = self.user_dao.load_user(username, password)
        if user is None:
            self.logger.info(('login attempt failed: username "%s"'
                ', remember me: %s') % (username, rememberme))
            return self.dumps({'success': False, 'errors':
                {'username':'Incorrect username or password', 'reason': 'No Session'}})

        # successful login:

        # create session object
        # if 'rememberme' is true, timeout is 1 week (10080 minutes) and
        # 'persistent' argument is true; if not, persistent is false and
        # timeout has no effect (cookie expires when browser is closed)
        # the functions below cause an error
        #cherrypy.lib.sessions.expire()
        #cherrypy.lib.sessions.init(timeout=1,
        #        persistent=(rememberme == 'on'))
        #cherrypy.session.regenerate()

        # store identifier & user preferences in cherrypy session object &
        # redirect to main page
        cherrypy.session['user'] = user

        if rememberme == 'on':
            # The user has elected to be remembered
            # so create credentials based on a server secret, the user's IP address and username.
            # Some other reasonably secret, ephemeral, information could also be included such as 
            # current date.
            credentials = "%s-%s-%s" % (username, cherrypy.request.headers['Remote-Addr'], self.sessions_key)
            m = md5.new()
            m.update(credentials)
            digest = m.hexdigest()

            # Set this token in the persistent user object
            # then, if returned to the server it can be looked up in the user
            # and the user can be automatically logged in.
            # This giving the user who has just authenticated a credential that
            # can be later used for automatic authentication.
            user.session_token = digest
            self.user_dao.save_user(user)

            # this cookie has no expiration, so lasts as long as the browser is open
            cherrypy.response.cookie['username'] = user.username
            cherrypy.response.cookie['c'] = digest

        self.logger.info(('user "%s" logged in: remember '
            'me: "%s" type is %s') % (username, rememberme,
            type(rememberme)))
        return self.dumps({'success': True});

    def check_authentication(self):
        '''Function to check authentication for HTTP request functions: if user
        is not logged in, raises Unauthenticated exception. If authentication
        is turned off, ensures that the default user's data are in the cherrypy
        session. Does not redirect to the login page, because it gets called in
        AJAX requests, which must return actual data instead of a redirect.
        This is not meant to be called directly, but via the @authenticate_ajax or
        @authenticate decorators.'''
        if not self.authentication_on:
            if 'user' not in cherrypy.session:
                cherrypy.session['user'] = UserDAO.default_user
        if 'user' not in cherrypy.session:
            # is this user rememberme'd?
            cookie = cherrypy.request.cookie
            username = cookie['username'].value if 'username' in cookie else None
            credentials = cookie['c'].value if 'c' in cookie else None

            # the server did not have the user in session
            # log that user back in automatically based on 
            # the credentials value found in the cookie
            credentials = "%s-%s-%s" % (username, cherrypy.request.headers['Remote-Addr'], self.sessions_key)
            m = md5.new()
            m.update(credentials)
            digest = m.hexdigest()
            user = self.user_dao.load_by_session_token(digest)
            if user is None:
                self.logger.info(('Remember Me login attempt failed: username "%s"') % (username))
            else:
                self.logger.info(('Remember Me login attempt success: username "%s"') % (username))
                cherrypy.session['user'] = user
                return

            # TODO show the wrapped function name here instead of "wrapper"
            # (probably inspect.stack is too smart to be fooled by
            # functools.wraps)
            self.logger.info(("Non-logged-in user was denied access"
                    " to: %s") % inspect.stack()[1][3])
            raise Unauthenticated("No Session")

    # TODO 30164355 DBSession should log rollbacks the way this did
    #def rollback_session(self, session):
    #    try:
    #        if session is not None: session.rollback()
    #    except:
    #        try:
    #            self.logger.error('Could not rollback session:\n%s' % traceback.format_exc())
    #        except:
    #            print >> sys.stderr, ('Logger not functioning\nCould not '
    #                    'roll back session:\n%s') % traceback.format_exc()

    def handle_exception(self, e):
        if type(e) is cherrypy.HTTPRedirect:
            # don't treat cherrypy redirect as an error
            raise
        elif type(e) is Unauthenticated:
            return self.dumps({'success': False, 'errors':{ 'reason': str(e),
                    'details': ('if you are reading this message a client'
                    ' request did not properly handle an invalid session'
                    ' response.')}})
        else:
            # normal exception
            try:
                self.logger.error('%s:\n%s' % (e, traceback.format_exc()))
            except:
                print >> sys.stderr, "Logger not functioning\n%s:\n%s" % (
                        e, traceback.format_exc())
            return self.dumps({'success': False, 'code':2, 'errors':{'reason': str(e),
                    'details':traceback.format_exc()}})

    @cherrypy.expose
    @random_wait
    @authenticate_ajax
    @json_exception
    def getUsername(self, **kwargs):
        '''This returns the username of the currently logged-in user--not to be
        confused with the identifier. The identifier is a unique id but the
        username is not.'''
        with DBSession(self.state_db) as session:
            return self.dumps({'success':True,
                    'username': cherrypy.session['user'].username})

    @cherrypy.expose
    @random_wait
    def logout(self):

        # delete remember me
        # This is how cookies are deleted? the key in the response cookie must be set before
        # expires can be set
        cherrypy.response.cookie['username'] = ""
        cherrypy.response.cookie['username'].expires = 0
        cherrypy.response.cookie['c'] = ""
        cherrypy.response.cookie['c'].expires = 0

        # delete the current server session
        if hasattr(cherrypy, 'session') and 'user' in cherrypy.session:
            self.logger.info('user "%s" logged out' % (cherrypy.session['user'].username))
            del cherrypy.session['user']

        raise cherrypy.HTTPRedirect('/login.html')

    ###########################################################################
    # UI configuration

    @cherrypy.expose
    @random_wait
    @authenticate_ajax
    @json_exception
    def ui_configuration(self, **kwargs):
        '''Returns the UI javascript file.'''
        ui_config_file_path = os.path.join(os.path.dirname(
            os.path.realpath(__file__)), 'ui', 'ui.cfg')
        ui_config = ConfigParser.RawConfigParser()
        # NB: read() takes a list of file paths, not a file.
        # also note that ConfigParser converts all keys to lowercase
        ui_config.read([ui_config_file_path])

        # currently we have only one section
        config_dict = dict(ui_config.items('tabs'))

        # convert "true"/"false" strings to booleans
        config_dict = deep_map(
                lambda x: {'true':True, 'false':False}.get(x,x),
                config_dict)
        return json.dumps(config_dict)

    ###########################################################################
    # bill processing

    # TODO: do this on a per service basis 18311877
    @json_exception
    def copyactual(self, account, sequence, **args):
        if not account or not sequence:
            raise ValueError("Bad Parameter Value")
        reebill = self.reebill_dao.load_reebill(account, sequence)
        self.process.copy_actual_charges(reebill)
        self.reebill_dao.save_reebill(reebill)
        return self.dumps({'success': True})

    @cherrypy.expose
    @random_wait
    @authenticate_ajax
    @json_exception
    def get_next_account_number(self, **kwargs):
        '''Handles AJAX request for what the next account would be called if it
        were created (highest existing account number + 1--we require accounts
        to be numbers, even though we always store them as arbitrary
        strings).'''
        with DBSession(self.state_db) as session:
            next_account = self.state_db.get_next_account_number(session)
            return self.dumps({'success': True, 'account': next_account})
            
    @cherrypy.expose
    @random_wait
    @authenticate_ajax
    @json_exception
    def new_account(self, name, account, discount_rate, late_charge_rate,
            template_account, ba_addressee, ba_street, ba_city, ba_state,
            ba_postal_code, sa_addressee, sa_street, sa_city, sa_state,
            sa_postal_code, **kwargs):
        with DBSession(self.state_db) as session:
            if not name or not account or not discount_rate or not template_account:
                raise ValueError("Bad Parameter Value")

            billing_address = {
                'addressee': ba_addressee,
                'street': ba_street,
                'city': ba_city,
                'state': ba_state,
                'postal_code': ba_postal_code,
            }
            service_address = {
                'addressee': sa_addressee,
                'street': sa_street,
                'city': sa_city,
                'state': sa_state,
                'postal_code': sa_postal_code,
            }

            self.process.create_new_account(session, account, name,
                    discount_rate, late_charge_rate, billing_address,
                    service_address, template_account)

            # record account creation
            # (no sequence associated with this)
            journal.AccountCreatedEvent.save_instance(cherrypy.session['user'],
                    account)

            # get next account number to send it back to the client so it
            # can be shown in the account-creation form
            next_account = self.state_db.get_next_account_number(session)
            return self.dumps({'success': True, 'nextAccount': next_account})

    @cherrypy.expose
    @random_wait
    @authenticate_ajax
    @json_exception
    def roll(self, account, **kwargs):
        if not account:
            raise ValueError("Bad Parameter Value")
        start_date = kwargs.get('start_date')
        if start_date is not None:
            start_date = datetime.strptime(start_date, '%Y-%m-%d')

        # 1st transaction: roll
        with DBSession(self.state_db) as session:
            last_seq = self.state_db.last_sequence(session, account)
            if last_seq == 0:
                utilbill = session.query(UtilBill).join(Customer)\
                        .filter(UtilBill.customer_id == customer.id)\
                        .filter_by(account=account)\
                        .filter(UtilBill.period_start >= start_date)\
                        .order_by(UtilBill.period_start).first()
                self.process.create_first_reebill(session, utilbill)
            else:
                self.process.create_next_reebill(session, account)
            new_reebill_doc = self.reebill_dao.load_reebill(account, last_seq +
                    1)

            journal.ReeBillRolledEvent.save_instance(cherrypy.session['user'],
                    account, last_seq + 1)
            # Process.roll includes attachment
            # TODO "attached" is no longer a useful event;
            # see https://www.pivotaltracker.com/story/show/55044870
            journal.ReeBillAttachedEvent.save_instance(cherrypy.session['user'],
                account, last_seq + 1, new_reebill_doc.version)

        # 2nd transaction: bind and compute. if one of these fails, don't undo
        # the changes to MySQL above, leaving a Mongo reebill document without
        # a corresponding MySQL row; only undo the changes related to binding
        # and computing (currently there are none).
        with DBSession(self.state_db) as session:
            if self.config.getboolean('runtime', 'integrate_skyline_backend') is True:
                fbd.fetch_oltp_data(self.splinter, self.nexus_util.olap_id(account),
                    new_reebill_doc, use_olap=True, verbose=True)
            self.reebill_dao.save_reebill(new_reebill_doc)
            journal.ReeBillBoundEvent.save_instance(cherrypy.session['user'],
                account, new_reebill_doc.sequence, new_reebill_doc.version)
            
            self.process.compute_bill(session, new_reebill_doc)
            self.reebill_dao.save_reebill(new_reebill_doc)

            return self.dumps({'success': True})

    @cherrypy.expose
    @random_wait
    @authenticate_ajax
    @json_exception
    def bindree(self, account, sequence, **kwargs):
        '''Puts energy from Skyline OLTP into shadow registers of the reebill
        given by account, sequence.'''
        if not account or not sequence:
            raise ValueError("Bad Parameter Value")
        if self.config.getboolean('runtime', 'integrate_skyline_backend') is False:
            raise ValueError("OLTP is not integrated")
        if self.config.getboolean('runtime', 'integrate_nexus') is False:
            raise ValueError("Nexus is not integrated")
        sequence = int(sequence)
        reebill = self.reebill_dao.load_reebill(account, sequence)

        if self.config.getboolean('runtime', 'integrate_skyline_backend') is True:
            fbd.fetch_oltp_data(self.splinter,
                    self.nexus_util.olap_id(account), reebill, use_olap=True,
                    verbose=True)
        self.reebill_dao.save_reebill(reebill)
        journal.ReeBillBoundEvent.save_instance(cherrypy.session['user'],
                account, sequence, reebill.version)
        return self.dumps({'success': True})


    @cherrypy.expose
    @random_wait
    @authenticate_ajax
    @json_exception
    def upload_interval_meter_csv(self, account, sequence, csv_file,
            timestamp_column, timestamp_format, energy_column, energy_unit, register_identifier, **args):
        '''Takes an upload of an interval meter CSV file (cherrypy file upload
        object) and puts energy from it into the shadow registers of the
        reebill given by account, sequence.'''
        if not account or not sequence:
            raise ValueError("Bad Parameter Value")
        reebill = self.reebill_dao.load_reebill(account, sequence)

        # convert column letters into 0-based indices
        if not re.match('[A-Za-z]', timestamp_column):
            raise ValueError('Timestamp column must be a letter')
        if not re.match('[A-Za-z]', energy_column):
            raise ValueError('Energy column must be a letter')
        timestamp_column = ord(timestamp_column.lower()) - ord('a')
        energy_column = ord(energy_column.lower()) - ord('a')

        # extract data from the file (assuming the format of AtSite's
        # example files)
        fbd.fetch_interval_meter_data(reebill, csv_file.file,
                meter_identifier=register_identifier,
                timestamp_column=timestamp_column,
                energy_column=energy_column,
                timestamp_format=timestamp_format, energy_unit=energy_unit)

        self.reebill_dao.save_reebill(reebill)
        journal.ReeBillBoundEvent.save_instance(cherrypy.session['user'],
                account, sequence, reebill.version)
        return self.dumps({'success': True})

    @cherrypy.expose
    @random_wait
    @authenticate_ajax
    @json_exception
    # TODO clean this up and move it out of BillToolBridge
    # https://www.pivotaltracker.com/story/show/31404685
    def compute_bill(self, account, sequence, **args):
        '''Handler for the front end's "Compute Bill" operation.'''
        if not account or not sequence:
            raise ValueError("Bad Parameter Value")
        sequence = int(sequence)
        with DBSession(self.state_db) as session:
            for sequence in range(sequence, self.state_db.last_sequence(session,
                    account) + 1):
                # update "hypothetical charges" to match actual charges"
                # TODO this should be done inside compute_bill
                self.copyactual(account, sequence)

                # use version 0 of the predecessor to show the real account
                # history (prior balance, payment received, balance forward)
                mongo_reebill = self.reebill_dao.load_reebill(account,
                        sequence, version='max')
                self.process.compute_bill(session, mongo_reebill)
                self.reebill_dao.save_reebill(mongo_reebill)
            return self.dumps({'success': True})

    @cherrypy.expose
    @random_wait
    @authenticate_ajax
    @json_exception
    def render(self, account, sequence, **args):
        if not account or not sequence:
            raise ValueError("Bad Parameter Value")
        sequence = int(sequence)
        if not self.config.getboolean('billimages', 'show_reebill_images'):
            return self.dumps({'success': False, 'code':2, 'errors': {'reason':
                    ('"Render" does nothing because reebill images have '
                    'been turned off.'), 'details': ''}})
        with DBSession(self.state_db) as session:
            reebill = self.reebill_dao.load_reebill(account, sequence)
            # TODO 22598787 - branch awareness
            self.renderer.render(
                session,
                account,
                sequence,
                self.config.get("billdb", "billpath")+ "%s" % account, 
                "%.5d_%.4d.pdf" % (int(account), int(sequence)),
                #"EmeraldCity-FullBleed-1v2.png,EmeraldCity-FullBleed-2v2.png",
                False
            )
            return self.dumps({'success': True})

    def issue_reebills(self, session, account, sequences,
            apply_corrections=True):
        '''Issues all unissued bills given by account and sequences. These must
        be version 0, not corrections. If apply_corrections is True, all
        unissued corrections will be applied to the earliest unissued bill in
        sequences.'''
        # attach utility bills to all unissued bills
        #for unissued_sequence in sequences:
        #    self.attach_utility_bills(session, account, unissued_sequence)

        if apply_corrections:
            # get unissued corrections for this account
            unissued_correction_sequences = self.process\
                    .get_unissued_correction_sequences(session, account)

            # apply all corrections to earliest un-issued bill, then issue
            # that and all other un-issued bills
            self.process.issue_corrections(session, account, sequences[0])

        # compute and issue all unissued reebills
        for unissued_sequence in sequences:
            reebill = self.reebill_dao.load_reebill(account, unissued_sequence)
            self.process.compute_bill(session, reebill)
            self.process.issue(session, account, unissued_sequence)

        # journal attaching of utility bills
        for unissued_sequence in sequences:
            journal.ReeBillAttachedEvent.save_instance(cherrypy.session['user'],
                    account, unissued_sequence, self.state_db.max_version(session,
                    account, unissued_sequence))
        # journal issuing of corrections (applied to the earliest unissued
        # bill), if any
        if apply_corrections:
            for correction_sequence in unissued_correction_sequences:
                journal.ReeBillIssuedEvent.save_instance(
                        cherrypy.session['user'],
                        account, sequences[0],
                        self.state_db.max_version(session, account,
                        correction_sequence),
                        applied_sequence=sequences[0])
        # journal issuing of all unissued bills
        for unissued_sequence in sequences:
            journal.ReeBillIssuedEvent.save_instance(cherrypy.session['user'],
                    account, unissued_sequence, 0)

    @cherrypy.expose
    @random_wait
    @authenticate_ajax
    @json_exception
    def issue_and_mail(self, account, sequence, apply_corrections, **kwargs):
        sequence = int(sequence)
        apply_corrections = (apply_corrections == 'true')
        with DBSession(self.state_db) as session:
            mongo_reebill = self.reebill_dao.load_reebill(account, sequence)
            recipients = mongo_reebill.bill_recipients
            unissued_corrections = self.process.get_unissued_corrections(session, account)
            unissued_correction_sequences = [c[0] for c in unissued_corrections]
            unissued_correction_adjustment = sum(c[2] for c in unissued_corrections)
            if len(unissued_corrections) > 0 and not apply_corrections:
                    return self.dumps({'success': False,
                        'corrections': unissued_correction_sequences,
                        'adjustment': unissued_correction_adjustment })
            self.issue_reebills(session, account, [sequence], apply_corrections=apply_corrections)
            mongo_reebill = self.reebill_dao.load_reebill(account, sequence)
            self.renderer.render_max_version(session, account, sequence, 
                                             self.config.get("billdb", "billpath")+ "%s" % account, 
                                             "%.5d_%.4d.pdf" % (int(account), int(sequence)), True)
            bill_name = "%.5d_%.4d.pdf" % (int(account), int(sequence))
            merge_fields = {}
            merge_fields["street"] = mongo_reebill.service_address.get("street","")
            merge_fields["balance_due"] = mongo_reebill.balance_due.quantize(Decimal("0.00"))
            merge_fields["bill_dates"] = "%s" % (mongo_reebill.period_end)
            merge_fields["last_bill"] = bill_name
            print recipients,merge_fields, os.path.join(self.config.get('billdb', 'billpath'), account), [bill_name]
            bill_mailer.mail(recipients, merge_fields,
                    os.path.join(self.config.get("billdb", "billpath"),
                        account), [bill_name]);
            
            last_sequence = self.state_db.last_sequence(session, account)
            if sequence != last_sequence:
                next_bill = self.reebill_dao.load_reebill(account, sequence+1)
                next_bill.bill_recipients = recipients
                self.reebill_dao.save_reebill(next_bill)
            journal.ReeBillMailedEvent.save_instance(cherrypy.session['user'],
                                                     account, sequence, ", ".join(recipients))
            
        return self.dumps({'success': True})

    @cherrypy.expose
    @random_wait
    @authenticate_ajax
    @json_exception
    def mail(self, account, sequences, recipients, **kwargs):
        if not account or not sequences:
            raise ValueError("Bad Parameter Value")
        
        # Go from comma-separated e-mail addresses to a list of e-mail addresses
        recipient_list = [rec.strip() for rec in recipients.split(',')]

        # sequences will come in as a string if there is one element in post data. 
        # If there are more, it will come in as a list of strings
        if type(sequences) is list:
            sequences = sorted(map(int, sequences))
        else:
            sequences = [int(sequences)]

        with DBSession(self.state_db) as session:
            all_bills = [self.reebill_dao.load_reebill(account, sequence) for
                    sequence in sequences]

            # render all the bills
            # TODO 25560415 this fails if reebill rendering is turned
            # off--there should be a better error message
            for reebill in all_bills:
                self.renderer.render_max_version(session, reebill.account, reebill.sequence, 
                    self.config.get("billdb", "billpath")+ "%s" % reebill.account, 
                    "%.5d_%.4d.pdf" % (int(account), int(reebill.sequence)), True)

            # "the last element" (???)
            most_recent_bill = all_bills[-1]
            bill_file_names = ["%.5d_%.4d.pdf" % (int(account), int(sequence)) for sequence in sequences]
            bill_dates = ["%s" % (b.period_end) for b in all_bills]
            bill_dates = ", ".join(bill_dates)
            merge_fields = {}
            merge_fields["street"] = most_recent_bill.service_address.get("street","")
            merge_fields["balance_due"] = most_recent_bill.balance_due.quantize(Decimal("0.00"))
            merge_fields["bill_dates"] = bill_dates
            merge_fields["last_bill"] = bill_file_names[-1]
            print recipient_list, merge_fields,os.path.join(self.config.get("billdb", "billpath"),account), bill_file_names
            bill_mailer.mail(recipient_list, merge_fields,
                    os.path.join(self.config.get("billdb", "billpath"),
                        account), bill_file_names);

            # journal mailing of every bill
            for reebill in all_bills:
                journal.ReeBillMailedEvent.save_instance(cherrypy.session['user'],
                        reebill.account, reebill.sequence, recipients)

            return self.dumps({'success': True})

    def all_names_of_accounts(self, accounts):
        if self.config.getboolean('runtime', 'integrate_nexus') is False:
            return accounts

        # get list of customer name dictionaries sorted by their billing account
        all_accounts_all_names = self.nexus_util.all_names_for_accounts(accounts)
        name_dicts = sorted(all_accounts_all_names.iteritems())

        return name_dicts

    def full_names_of_accounts(self, accounts):
        '''Given a list of account numbers (as strings), returns a list
        containing the "full name" of each account, each of which is of the
        form "accountnumber - codename - casualname - primus" (sorted by
        account). Names that do not exist for a given account are skipped.'''
        if self.config.getboolean('runtime', 'integrate_nexus') is False:
            return accounts

        # get list of customer name dictionaries sorted by their billing account
        name_dicts = self.all_names_of_accounts(accounts)

        result = []
        for account, all_names in name_dicts:
            names = [account]
            # Only include the names that exist in Nexus
            names += [all_names[name] for name in ('codename', 'casualname', 'primus') if all_names.get(name)]
            result.append(' - '.join(names))
        return result

    @cherrypy.expose
    @random_wait
    @authenticate_ajax
    @json_exception
    def listAccounts(self, **kwargs):
        with DBSession(self.state_db) as session:
            accounts = []
            # eventually, this data will have to support pagination
            accounts = self.state_db.listAccounts(session)
            rows = [{'account': account, 'name': full_name} for account,
                    full_name in zip(accounts, self.full_names_of_accounts(accounts))]
            return self.dumps({'success': True, 'rows':rows})


    @cherrypy.expose
    @random_wait
    @authenticate_ajax
    @json_exception
    def listSequences(self, account, **kwargs):
        '''Handles AJAX request to get reebill sequences for each account and
        whether each reebill has been committed.'''
        if not account:
            raise ValueError("Bad Parameter Value")
        with DBSession(self.state_db) as session:
            sequences = []
            # eventually, this data will have to support pagination
            sequences = self.state_db.listSequences(session, account)
            # TODO "issued" is used for the value of "committed" here because
            # committed is ill-defined: currently StateDB.is_committed()
            # returns true iff the reebill has attached utilbills, which
            # doesn't make sense.
            # https://www.pivotaltracker.com/story/show/24382885
            rows = [{'sequence': sequence,
                'committed': self.state_db.is_issued(session, account, sequence)}
                for sequence in sequences]
            return self.dumps({'success': True, 'rows':rows})


    @cherrypy.expose
    @random_wait
    @authenticate_ajax
    @json_exception
    def retrieve_account_status(self, start, limit, **kwargs):
        '''Handles AJAX request for "Account Processing Status" grid in
        "Accounts" tab.'''
        # this function is used below to format the "Utility Service Address"
        # grid column
        def format_service_address(utilbill_doc):
            try:
                return '%(street)s, %(city)s, %(state)s' % utilbill_doc['service_address']
            except KeyError as e:
                self.logger.error(('Utility bill service address for %s '
                        'from %s to %s lacks key "%s": %s') % (
                                utilbill_doc['account'], utilbill_doc['start'],
                                utilbill_doc['end'], e.message,
                                utilbill_doc['service_address']))
                return '?'

        # call getrows to actually query the database; return the result in
        # JSON format if it succeded or an error if it didn't
        if not start or not limit:
            raise ValueError("Bad Parameter Value")

        with DBSession(self.state_db) as session:
            start, limit = int(start), int(limit)

            # result is a list of dictionaries of the form
            # {account: full name, dayssince: days}

            sortcol = kwargs.get('sort', None)
            if sortcol is None:
                sortcol = cherrypy.session['user'].preferences.get('default_account_sort_field',None)

            sortdir = kwargs.get('dir', None)
            if sortdir is None:
                sortdir = cherrypy.session['user'].preferences.get('default_account_sort_direction',None)

            if sortdir == 'ASC':
                sortreverse = False
            else:
                sortreverse = True

            # pass the sort params if we want the db to do any sorting work
            statuses = self.state_db.retrieve_status_days_since(session, sortcol, sortdir)

            name_dicts = self.nexus_util.all_names_for_accounts([s.account for s in statuses])

            rows = []
            for i, status in enumerate(statuses):

                last_issued_sequence = self.state_db.last_issued_sequence(
                        session, status.account)
                if last_issued_sequence == 0:
                    utility_service_addresses = ''
                else:
                    # load highest version of last issued reebill to get data out of it
                    reebill = self.reebill_dao.load_reebill(status.account,
                            self.state_db.last_issued_sequence(session, status.account))

                    # get service address from utility bill document, convert JSON
                    # to string using the function above
                    utility_service_addresses = format_service_address(
                            reebill._utilbills[0])

                last_issue_date = str(reebill.issue_date) if reebill.issue_date is \
                        not None else 'Never Issued'
                lastevent = self.journal_dao.last_event_summary(status.account)

                row = {
                    'account': status.account,
                    'codename': name_dicts[status.account]['codename'] if
                           'codename' in name_dicts[status.account] else '',
                    'casualname': name_dicts[status.account]['casualname'] if
                           'casualname' in name_dicts[status.account] else '',
                    'primusname': name_dicts[status.account]['primus'] if
                           'primus' in name_dicts[status.account] else '',
                    'utilityserviceaddress': utility_service_addresses,
                    'dayssince': status.dayssince,
                    'lastissuedate': last_issue_date,
                    'lastevent': lastevent,
                    'provisionable': False,
                }
                
                rows.append(row)

            if sortcol == 'account':
                rows.sort(key=lambda r: r['account'], reverse=sortreverse)
            elif sortcol == 'codename':
                rows.sort(key=lambda r: r['codename'], reverse=sortreverse)
            elif sortcol == 'casualname':
                rows.sort(key=lambda r: r['casualname'], reverse=sortreverse)
            elif sortcol == 'primusname':
                rows.sort(key=lambda r: r['primusname'], reverse=sortreverse)
            elif sortcol == 'dayssince':
                rows.sort(key=lambda r: r['dayssince'], reverse=sortreverse)
            elif sortcol == 'lastissuedate':
                rows.sort(key=lambda r: r['lastissuedate'] if r['lastissuedate'] != 'Never Issued' else '', reverse=sortreverse)
            elif sortcol == 'lastevent':
                rows.sort(key=lambda r: r['lastevent'], reverse=sortreverse)

            # also get customers from Nexus who don't exist in billing yet
            # (do not sort these; just append them to the end)
            # TODO: we DO want to sort these, but we just want to them to come
            # after all the billing billing customers
            non_billing_customers = self.nexus_util.get_non_billing_customers()
            morerows = []
            for customer in non_billing_customers:
                morerows.append(dict([
                    # we have the olap_id too but we don't show it
                    ('account', 'n/a'),
                    ('codename', customer['codename']),
                    ('casualname', customer['casualname']),
                    ('primusname', customer['primus']),
                    ('dayssince', 'n/a'),
                    ('lastevent', 'n/a'),
                    ('provisionable', True)
                ]))

            if sortcol == 'account':
                morerows.sort(key=lambda r: r['account'], reverse=sortreverse)
            elif sortcol == 'codename':
                morerows.sort(key=lambda r: r['codename'], reverse=sortreverse)
            elif sortcol == 'casualname':
                morerows.sort(key=lambda r: r['casualname'], reverse=sortreverse)
            elif sortcol == 'primusname':
                morerows.sort(key=lambda r: r['primusname'], reverse=sortreverse)
            elif sortcol == 'dayssince':
                morerows.sort(key=lambda r: r['dayssince'], reverse=sortreverse)
            elif sortcol == 'lastevent':
                morerows.sort(key=lambda r: r['lastevent'], reverse=sortreverse)

            rows.extend(morerows)

            # count includes both billing and non-billing customers (front end
            # needs this for pagination)
            count = len(rows)

            # take slice for one page of the grid's data
            rows = rows[start:start+limit]

            cherrypy.session['user'].preferences['default_account_sort_field'] = sortcol
            cherrypy.session['user'].preferences['default_account_sort_direction'] = sortdir
            self.user_dao.save_user(cherrypy.session['user'])
    
            return self.dumps({'success': True, 'rows':rows, 'results':count})

    @cherrypy.expose
    @random_wait
    @authenticate_ajax
    @json_exception
    def summary_ree_charges(self, start, limit, **args):
        '''Handles AJAX request for "Summary and Export" grid in "Accounts"
        tab.'''
        if not start or not limit:
            raise ValueError("Bad Parameter Value")
        with DBSession(self.state_db) as session:
            accounts, totalCount = self.state_db.list_accounts(session,
                    int(start), int(limit))
            account_names = self.all_names_of_accounts([account for account in
                    accounts])
            rows = self.process.summary_ree_charges(session, accounts, account_names)
            for row in rows:
                outstanding_balance = self.process.get_outstanding_balance(session,
                        row['account'])
                days_since_due_date = None
                if outstanding_balance > 0:
                    payments = self.state_db.payments(session, row['account'])
                    if payments:
                        last_payment_date = payments[-1].date_received
                        reebills_since = self.reebill_dao.load_reebills_in_period(
                                row['account'], 'any', last_payment_date, date.today())
                        if reebills_since and reebills_since[0].due_date:
                            days_since_due_date = (date.today() -
                                    reebills_since[0].due_date).days
                
                row.update({'outstandingbalance': '$%.2f' % outstanding_balance,
                           'days_late': days_since_due_date})
            return self.dumps({'success': True, 'rows':rows,
                    'results':totalCount})

    @cherrypy.expose
    @random_wait
    @authenticate_ajax
    @json_exception
    def reebill_details_xls(self, begin_date=None, end_date=None, **kwargs):
        #prep date strings from client
        make_date = lambda x: datetime.strptime(x, ISO_8601_DATE).date() if x else None
        begin_date = make_date(begin_date)
        end_date = make_date(end_date)
        #write out spreadsheet(s)
        with DBSession(self.state_db) as session:
            rows, total_count = self.process.reebill_report(session, begin_date,
                                                           end_date)

            buf = StringIO()

            import xlwt
            from xlwt import easyxf
            workbook = xlwt.Workbook(encoding='utf-8')
            sheet = workbook.add_sheet('All REE Charges')
            row_index = 0

            headings = ['Account','Sequence', 'Version',
                'Billing Addressee', 'Service Addressee',
                'Issue Date', 'Period Begin', 'Period End', 
                'Hypothesized Charges', 'Actual Utility Charges', 
                'RE&E Value', 
                'Prior Balance',
                'Payment Applied',
                'Payment Date',
                'Payment Amount',
                'Adjustment',
                'Balance Forward',
                'RE&E Charges',
                'Late Charges',
                'Balance Due',
                '', # spacer
                'Savings',
                'Cumulative Savings',
                'RE&E Energy',
                'Average Rate per Unit RE&E',
                ]
            for i, heading in enumerate(headings):
                sheet.write(row_index, i, heading)
            row_index += 1

            for row in rows:
                ba = row['billing_address']
                bill_addr_str = "%s %s %s %s %s" % (
                    ba['addressee'] if 'addressee' in ba and ba['addressee'] is not None else "",
                    ba['street'] if 'street' in ba and ba['street'] is not None else "",
                    ba['city'] if 'city' in ba and ba['city'] is not None else "",
                    ba['state'] if 'state' in ba and ba['state'] is not None else "",
                    ba['postal_code'] if 'postal_code' in ba and ba['postal_code'] is not None else "",
                )
                sa = row['service_address']
                service_addr_str = "%s %s %s %s %s" % (
                    sa['addressee'] if 'addressee' in sa and sa['addressee'] is not None else "",
                    sa['street'] if 'street' in sa and sa['street'] is not None else "",
                    sa['city'] if 'city' in sa and sa['city'] is not None else "",
                    sa['state'] if 'state' in sa and sa['state'] is not None else "",
                    sa['postal_code'] if 'postal_code' in sa and sa['postal_code'] is not None else "",
                )

                actual_row = [row['account'], row['sequence'], row['version'],
                        bill_addr_str, service_addr_str, 
                        row['issue_date'], row['period_begin'], row['period_end'],
                        row['hypothetical_charges'], row['actual_charges'], 
                        row['ree_value'], 
                        row['prior_balance'],
                        row['payment_applied'],
                        row['payment_date'],
                        row['payment_amount'],
                        row['total_adjustment'],
                        row['balance_forward'],
                        row['ree_charges'],
                        row['late_charges'],
                        row['balance_due'],
                        '', # spacer
                        row['savings'],
                        row['cumulative_savings'],
                        row['total_ree'],
                        row['average_rate_unit_ree'] ]
                for i, cell_text in enumerate(actual_row):
                    if isinstance(cell_text, date):
                        sheet.write(row_index, i, cell_text, easyxf(num_format_str='YYYY-MM-DD'))
                    else:
                        sheet.write(row_index, i, cell_text)
                row_index += 1

                cherrypy.response.headers['Content-Type'] = 'application/excel'
                cherrypy.response.headers['Content-Disposition'] = \
                        'attachment; filename=%s.xls' % \
                        datetime.now().strftime("%Y%m%d")

            workbook.save(buf)
            return buf.getvalue()

    @cherrypy.expose
    @random_wait
    @authenticate_ajax
    @json_exception
    def all_ree_charges_csv_altitude(self, **args):
        with DBSession(self.state_db) as session:
            rows, total_count = self.process.reebill_report_altitude(session)

            import csv
            import StringIO

            buf = StringIO.StringIO()

            writer = csv.writer(buf)

            writer.writerow(['Account-Sequence', 'Period End', 'RE&E Charges'])

            for row in rows:
                ba = row['billing_address']
                bill_addr_str = "%s %s %s %s %s" % (
                    ba['addressee'] if 'addressee' in ba and ba['addressee'] is not None else "",
                    ba['street'] if 'street' in ba and ba['street'] is not None else "",
                    ba['city'] if 'city' in ba and ba['city'] is not None else "",
                    ba['state'] if 'state' in ba and ba['state'] is not None else "",
                    ba['postal_code'] if 'postal_code' in ba and ba['postal_code'] is not None else "",
                )
                sa = row['service_address']
                service_addr_str = "%s %s %s %s %s" % (
                    sa['addressee'] if 'addressee' in sa and sa['addressee'] is not None else "",
                    sa['street'] if 'street' in sa and sa['street'] is not None else "",
                    sa['city'] if 'city' in sa and sa['city'] is not None else "",
                    sa['state'] if 'state' in sa and sa['state'] is not None else "",
                    sa['postal_code'] if 'postal_code' in sa and sa['postal_code'] is not None else "",
                )

                writer.writerow(["%s-%s" % (row['account'], row['sequence']), row['period_end'], row['ree_charges']])

                cherrypy.response.headers['Content-Type'] = 'text/csv'
                cherrypy.response.headers['Content-Disposition'] = 'attachment; filename=%s.csv' % datetime.now().strftime("%Y%m%d")


            data = buf.getvalue()
            return data

    @cherrypy.expose
    @random_wait
    @authenticate_ajax
    @json_exception
    def discount_rates_csv_altitude(self, **args):
        with DBSession(self.state_db) as session:
            rows, total_count = self.process.reebill_report_altitude(session)

            import csv
            import StringIO

            buf = StringIO.StringIO()

            writer = csv.writer(buf)

            writer.writerow(['Account', 'Discount Rate'])

            for account, group in it.groupby(rows, lambda row: row['account']):
                for row in group:
                    if row['discount_rate']:
                        writer.writerow([account, row['discount_rate']])
                        break

            cherrypy.response.headers['Content-Type'] = 'text/csv'
            cherrypy.response.headers['Content-Disposition'] = 'attachment; filename=reebill_discount_rates_%s.csv' % datetime.now().strftime("%Y%m%d")

            data = buf.getvalue()
            return data


    @cherrypy.expose
    @random_wait
    @authenticate
    @json_exception
    def excel_export(self, account=None, start_date=None, end_date=None, **kwargs):
        '''
        Responds with an excel spreadsheet containing all actual charges for all
        utility bills for the given account, or every account (1 per sheet) if
        'account' is not given, or all utility bills for the account(s) filtered
        by time, if 'start_date' and/or 'end_date' are given.
        '''
        with DBSession(self.state_db) as session:
            if account is not None:
                spreadsheet_name = account + '.xls'
            else:
                spreadsheet_name = 'all_accounts.xls'

            exporter = excel_export.Exporter(self.state_db, self.reebill_dao)

            # write excel spreadsheet into a StringIO buffer (file-like)
            buf = StringIO()
            exporter.export(session, buf, account, start_date=start_date,
                            end_date=end_date)

            # set MIME type for file download
            cherrypy.response.headers['Content-Type'] = 'application/excel'
            cherrypy.response.headers['Content-Disposition'] = 'attachment; filename=%s' % spreadsheet_name

            return buf.getvalue()

    @cherrypy.expose
    @random_wait
    @authenticate
    @json_exception
    def daily_average_energy_xls(self, account, **kwargs):
        '''Responds with an excel spreadsheet containing daily average energy
        over all time for the given account.'''
        with DBSession(self.state_db) as session:
            buf = StringIO() 
            # TODO: include all services
            calendar_reports.write_daily_average_energy_xls(self.reebill_dao, account, buf, service='gas')

            # set MIME type for file download
            cherrypy.response.headers['Content-Type'] = 'application/excel'
            cherrypy.response.headers['Content-Disposition'] = ('attachment;'
                    ' filename=%s_daily_average_energy.xls') % (account)
            return buf.getvalue()

    @cherrypy.expose
    @random_wait
    @authenticate_ajax
    @json_exception
    # TODO see 15415625 about the problem passing in service to get at a set of RSIs
    def cprsrsi(self, xaction, account, sequence, service, **kwargs):
        if not xaction or not sequence or not service:
            raise ValueError("Bad Parameter Value")
        service = service.lower()

        with DBSession(self.state_db) as session:
            reebill = self.state_db.get_reebill(session, account, sequence)
            utilbill = next(u for u in reebill.utilbills if u.service.lower() ==
                    service)

            rate_structure = self.ratestructure_dao.load_cprs_for_utilbill(
                    utilbill)
            rates = rate_structure["rates"]

            if xaction == "read":
                return self.dumps({'success': True, 'rows':rates})
            
                
            if self.state_db.is_issued(session, account, sequence):
                raise ValueError("Cannot edit rate structure for an issued bill")

            if xaction == "update":

                rows = json.loads(kwargs["rows"])

                # single edit comes in not in a list
                if type(rows) is dict: rows = [rows]

                # process list of edits
                # TODO: RateStructure DAO should do CRUD ops
                for row in rows:
                    # identify the RSI UUID of the posted data
                    rsi_uuid = row['uuid']

                    # identify the rsi, and update it with posted data
                    matches = [rsi_match for rsi_match in it.ifilter(lambda x: x['uuid']==rsi_uuid, rates)]
                    # there should only be one match
                    if (len(matches) == 0):
                        raise Exception("Did not match an RSI UUID which should not be possible")
                    if (len(matches) > 1):
                        raise Exception("Matched more than one RSI UUID which should not be possible")
                    rsi = matches[0]

                    # eliminate attributes that have empty strings or None as these mustn't 
                    # be added to the RSI so the RSI knows to compute for those values
                    for k,v in row.items():
                        if v is None or v == "":
                            del row[k]

                    # now that blank values are removed, ensure that required fields were sent from client 
                    if 'uuid' not in row: raise Exception("RSI must have a uuid")
                    if 'rsi_binding' not in row: raise Exception("RSI must have an rsi_binding")

                    # now take the legitimate values from the posted data and update the RSI
                    # clear it so that the old emptied attributes are removed
                    rsi.clear()
                    rsi.update(row)

                self.ratestructure_dao.save_rs(rate_structure)

                # 23417235 temporary hack
                result = self.compute_bill(account, sequence)
                return self.dumps({'success':True})

            elif xaction == "create":

                # TODO: 27315653 allow more than one RSI to be created

                new_rate = {"uuid": str(UUID.uuid1())}
                # should find an unbound charge item, and use its binding since an RSI
                # might be made after a charge item is created
                #new_rate['rsi_binding'] = orphaned binding
                rates.append(new_rate)

                self.ratestructure_dao.save_rs(rate_structure)

                # 23417235 temporary hack
                self.compute_bill(account, sequence)
                return self.dumps({'success':True, 'rows':new_rate})

            elif xaction == "destroy":

                uuids = json.loads(kwargs["rows"])

                # single edit comes in not in a list
                # TODO: understand why this is a unicode coming up from browser
                if type(uuids) is unicode: uuids = [uuids]

                # process list of removals
                for rsi_uuid in uuids:

                    # identify the rsi
                    matches = [result for result in it.ifilter(lambda x: x['uuid']==rsi_uuid, rates)]

                    if (len(matches) == 0):
                        raise Exception("Did not match an RSI UUID which should not be possible")
                    if (len(matches) > 1):
                        raise Exception("Matched more than one RSI UUID which should not be possible")
                    rsi = matches[0]

                    rates.remove(rsi)

                self.ratestructure_dao.save_rs(rate_structure)

                # 23417235 temporary hack
                self.compute_bill(account, sequence)
                return self.dumps({'success':True})

    @cherrypy.expose
    @random_wait
    @authenticate_ajax
    @json_exception
    def uprsrsi(self, xaction, account, sequence, service, **kwargs):
        if not xaction or not account or not sequence or not service:
            raise ValueError("Bad Parameter Value")
        # client sends capitalized service names! workaround:
        service = service.lower()
        sequence = int(sequence)

        with DBSession(self.state_db) as session:
            reebill = self.state_db.get_reebill(session, account, sequence)

            # NOTE does not support multiple utility bills per reebill
            rate_structure = self.ratestructure_dao.load_uprs_for_utilbill(
                    reebill.utilbills[0])
            rates = rate_structure["rates"]

            if xaction == "read":
                return self.dumps({'success': True, 'rows':rates})
            
            with DBSession(self.state_db) as session:
                if self.state_db.is_issued(session, account, sequence):
                    raise Exception("Cannot edit rate structure for an issued bill")
                
            if xaction == "update":

                rows = json.loads(kwargs["rows"])

                # single edit comes in not in a list
                if type(rows) is dict: rows = [rows]

                # process list of edits
                for row in rows:

                    # identify the RSI descriptor of the posted data
                    rsi_uuid = row['uuid']

                    # identify the rsi, and update it with posted data
                    matches = [rsi_match for rsi_match in it.ifilter(lambda x: x['uuid']==rsi_uuid, rates)]
                    # there should only be one match
                    if (len(matches) == 0):
                        raise Exception("Did not match an RSI UUID which should not be possible")
                    if (len(matches) > 1):
                        raise Exception("Matched more than one RSI UUID which should not be possible")
                    rsi = matches[0]

                    # eliminate attributes that have empty strings or None as these mustn't 
                    # be added to the RSI so the RSI knows to compute for those values
                    for k,v in row.items():
                        if v is None or v == "":
                            del row[k]

                    # now that blank values are removed, ensure that required fields were sent from client 
                    if 'uuid' not in row: raise Exception("RSI must have a uuid")
                    if 'rsi_binding' not in row: raise Exception("RSI must have an rsi_binding")

                    # now take the legitimate values from the posted data and update the RSI
                    # clear it so that the old emptied attributes are removed
                    rsi.clear()
                    rsi.update(row)

                self.ratestructure_dao.save_rs(rate_structure)

                # 23417235 temporary hack
                self.compute_bill(account, sequence)
                return self.dumps({'success':True})

            elif xaction == "create":

                # TODO: 27315653 allow more than one RSI to be created

                new_rate = {"uuid": str(UUID.uuid1())}
                # find an oprhan binding and set it here
                #new_rate['rsi_binding'] = "Temporary RSI Binding"
                rates.append(new_rate)

                self.ratestructure_dao.save_rs(rate_structure)

                # 23417235 temporary hack
                self.compute_bill(account, sequence)
                return self.dumps({'success':True, 'rows':new_rate})

            elif xaction == "destroy":

                uuids = json.loads(kwargs["rows"])

                # single edit comes in not in a list
                # TODO: understand why this is a unicode coming up from browser
                if type(uuids) is unicode: uuids = [uuids]

                # process list of removals
                for rsi_uuid in uuids:

                    # identify the rsi
                    matches = [result for result in it.ifilter(lambda x: x['uuid']==rsi_uuid, rates)]

                    if (len(matches) == 0):
                        raise Exception("Did not match an RSI UUID which should not be possible")
                    if (len(matches) > 1):
                        raise Exception("Matched more than one RSI UUID which should not be possible")
                    rsi = matches[0]

                    rates.remove(rsi)

                self.ratestructure_dao.save_rs(rate_structure)

                # 23417235 temporary hack
                self.compute_bill(account, sequence)
                return self.dumps({'success':True})

    @cherrypy.expose
    @random_wait
    @authenticate_ajax
    @json_exception
    def ursrsi(self, xaction, account, sequence, service, **kwargs):
        if not xaction or not account or not sequence or not service:
            raise ValueError("Bad Parameter Value")
        service = service.lower()

        reebill = self.reebill_dao.load_reebill(account, sequence)

        # It is possible that there is no reebill for the requested rate structure 
        # if this is the case, return no rate structure.  
        # This is done so that the UI can configure itself with no data for the
        # requested rate structure 
        if reebill is None:
            return self.dumps({'success':True})

        utility_name = reebill.utility_name_for_service(service)
        rs_name = reebill.rate_structure_name_for_service(service)
        rate_structure = self.ratestructure_dao.load_urs(utility_name, rs_name)

        if rate_structure is None:
            raise Exception("Could not load URS for %s and %s" % (utility_name, rs_name) )

        rates = rate_structure["rates"]

        if xaction == "read":
            return self.dumps({'success': True, 'rows':rates})

        with DBSession(self.state_db) as session:
            if self.state_db.is_issued(session, account, sequence):
                raise Exception("Cannot edit rate structure for an issued bill")
        
        if xaction == "update":

            rows = json.loads(kwargs["rows"])

            # single edit comes in not in a list
            if type(rows) is dict: rows = [rows]

            # process list of edits
            for row in rows:

                # identify the RSI descriptor of the posted data
                rsi_uuid = row['uuid']

                # identify the rsi, and update it with posted data
                matches = [rsi_match for rsi_match in it.ifilter(lambda x: x['uuid']==rsi_uuid, rates)]
                # there should only be one match
                if (len(matches) == 0):
                    raise Exception("Did not match an RSI UUID which should not be possible")
                if (len(matches) > 1):
                    raise Exception("Matched more than one RSI UUID which should not be possible")
                rsi = matches[0]

                # eliminate attributes that have empty strings or None as these mustn't 
                # be added to the RSI so the RSI knows to compute for those values
                for k,v in row.items():
                    if v is None or v == "":
                        del row[k]

                # now that blank values are removed, ensure that required fields were sent from client 
                if 'uuid' not in row: raise Exception("RSI must have a uuid")
                if 'rsi_binding' not in row: raise Exception("RSI must have an rsi_binding")

                # now take the legitimate values from the posted data and update the RSI
                # clear it so that the old emptied attributes are removed
                rsi.clear()
                rsi.update(row)

            self.ratestructure_dao.save_urs(
                reebill.utility_name_for_service(service),
                reebill.rate_structure_name_for_service(service),
                None,
                None,
                rate_structure
            )

            # 23417235 temporary hack
            self.compute_bill(account, sequence)
            return self.dumps({'success':True})

        elif xaction == "create":

            # TODO: 27315653 allow more than one RSI to be created

            new_rate = {"uuid": str(UUID.uuid1())}
            # find an orphan rsi and set its binding here
            #new_rate['rsi_binding'] = "Temporary RSI Binding"
            rates.append(new_rate)

            self.ratestructure_dao.save_urs(
                reebill.utility_name_for_service(service),
                reebill.rate_structure_name_for_service(service),
                None,
                None,
                rate_structure
            )

            # 23417235 temporary hack
            self.compute_bill(account, sequence)
            return self.dumps({'success':True, 'rows':new_rate})

        elif xaction == "destroy":

            uuids = json.loads(kwargs["rows"])

            # single edit comes in not in a list
            # TODO: understand why this is a unicode coming up from browser
            if type(uuids) is unicode: uuids = [uuids]

            # process list of removals
            for rsi_uuid in uuids:

                # identify the rsi
                matches = [result for result in it.ifilter(lambda x: x['uuid']==rsi_uuid, rates)]

                if (len(matches) == 0):
                    raise Exception("Did not match an RSI UUID which should not be possible")
                if (len(matches) > 1):
                    raise Exception("Matched more than one RSI UUID which should not be possible")
                rsi = matches[0]

                rates.remove(rsi)

            self.ratestructure_dao.save_urs(
                reebill.utility_name_for_service(service),
                reebill.rate_structure_name_for_service(service),
                None,
                None,
                rate_structure
            )

            # 23417235 temporary hack
            self.compute_bill(account, sequence)
            return self.dumps({'success':True})

    @cherrypy.expose
    @random_wait
    @authenticate_ajax
    @json_exception
    def payment(self, xaction, account, **kwargs):
        if not xaction or not account:
            raise ValueError("Bad parameter value")
        with DBSession(self.state_db) as session:
            if xaction == "read":
                payments = self.state_db.payments(session, account)
                return self.dumps({'success': True,
                    'rows': [payment.to_dict() for payment in payments]})
            elif xaction == "update":
                rows = json.loads(kwargs["rows"])
                # single edit comes in not in a list
                if type(rows) is dict: rows = [rows]
                # process list of edits
                for row in rows:
                    self.state_db.update_payment(
                        session,
                        row['id'],
                        row['date_applied'],
                        row['description'],
                        row['credit'],
                    )
                return self.dumps({'success':True})
            elif xaction == "create":
                # date applied is today by default (can be edited later)
                today = datetime.utcnow().date()
                new_payment = self.state_db.create_payment(session, account,
                        today, "New Entry", 0)
                # Payment object lacks "id" until row is inserted in database
                session.flush()
                return self.dumps({'success':True, 'rows':[new_payment.to_dict()]})
            elif xaction == "destroy":
                rows = json.loads(kwargs["rows"])
                # single delete comes in not in a list
                if type(rows) is int: rows = [rows]
                for oid in rows:
                    self.state_db.delete_payment(session, oid)
                return self.dumps({'success':True})

    @cherrypy.expose
    @random_wait
    @authenticate_ajax
    @json_exception
    def reebill(self, xaction, start, limit, account, sort = u'sequence', dir = u'DESC', **kwargs):
        '''Handles AJAX requests for reebill grid data.'''
        if not xaction or not start or not limit:
            raise ValueError("Bad Parameter Value")
        with DBSession(self.state_db) as session:
            if xaction == "read":
                reebills, totalCount = self.state_db.listReebills(session,
                        int(start), int(limit), account, sort, dir)
                rows = []
                for reebill in reebills:
                    row_dict = {}
                    mongo_reebill = self.reebill_dao.load_reebill(account, reebill.sequence)

                    # TODO: clean up. if a reebill lacks any of these keys,
                    # that's an error we do not want to bury. and there would
                    # be nothing wrong with putting a nice to_dict() method
                    # inside MongoReebill.
                    row_dict['id'] = reebill.sequence
                    row_dict['sequence'] = reebill.sequence
                    try: row_dict['issue_date'] = mongo_reebill.issue_date 
                    except: pass
                    try: row_dict['period_start'] = mongo_reebill.period_begin
                    except: pass
                    try: row_dict['period_end'] = mongo_reebill.period_end
                    except: pass
                    try: row_dict['hypothetical_total'] = mongo_reebill.hypothetical_total
                    except: pass
                    try: row_dict['actual_total'] = mongo_reebill.actual_total
                    except: pass
                    try: row_dict['ree_quantity'] = mongo_reebill.total_renewable_energy()
                    except: pass
                    try: row_dict['ree_value'] = mongo_reebill.ree_value
                    except: pass
                    try: row_dict['prior_balance'] = mongo_reebill.prior_balance
                    except: pass
                    try: row_dict['payment_received'] = mongo_reebill.payment_received
                    except: pass
                    try: row_dict['total_adjustment'] = mongo_reebill.total_adjustment
                    except: pass
                    try: row_dict['balance_forward'] = mongo_reebill.balance_forward
                    except: pass
                    try: row_dict['ree_charges'] = mongo_reebill.ree_charges
                    except: pass
                    try: row_dict['balance_due'] = mongo_reebill.balance_due
                    except: pass
                    try: row_dict['services'] = [service.title() for service in mongo_reebill.services]
                    except: pass

                    # human-readable description of correction state
                    version = self.state_db.max_version(session, account, reebill.sequence)
                    issued = self.state_db.is_issued(session, account, reebill.sequence)
                    if version > 0:
                        if issued:
                            row_dict['corrections'] = str(version)
                        else:
                            row_dict['corrections'] = '#%s not issued' % version
                    else:
                        row_dict['corrections'] = '-' if issued else '(never issued)'

                    # version as machine-readable invisible column
                    row_dict['max_version'] = version

                    # other invisible columns
                    row_dict['total_error'] = self.process.get_total_error(
                            session, account, reebill.sequence)
                    row_dict['issued'] = self.state_db.is_issued(session,
                            account, reebill.sequence)

                    rows.append(row_dict)
                return self.dumps({'success': True, 'rows':rows, 'results':totalCount})

            elif xaction == "update":
                return self.dumps({'success':False})

            elif xaction == "create":
                return self.dumps({'success':False})

            elif xaction == "destroy":
                # we do not delete reebills through reebillStore's remove()
                # method, because Ext believes in a 1-1 mapping between grid
                # rows and things, but "deleting" a reebill does not
                # necessarily mean that a row disappears from the grid.
                raise ValueError("Use delete_reebill instead!")

    @cherrypy.expose
    @random_wait
    @authenticate_ajax
    @json_exception
    def issuable(self, xaction, **kwargs):
        '''Return a list of the issuable reebills'''
        if not xaction:
            raise ValueError("Bad Parameter Value")
        with DBSession(self.state_db) as session:
            if xaction == 'read':
                start = kwargs['start']
                limit = kwargs['limit']
                sort = kwargs['sort']
                direction = kwargs['dir']
                rows = []
                allowable_diff = 0
                try:
                    allowable_diff = cherrypy.session['user'].preferences['difference_threshold']
                except:
                    allowable_diff = UserDAO.default_user.preferences['difference_threshold']
                reebills, total = self.state_db.listAllIssuableReebillInfo(session=session)
                for reebill_info in reebills:
                    row_dict = {}
                    mongo_reebill = self.reebill_dao.load_reebill(reebill_info[0], reebill_info[1])
                    row_dict['id'] = reebill_info[0]
                    row_dict['account'] = reebill_info[0]
                    row_dict['sequence'] = reebill_info[1]
                    row_dict['util_total'] = reebill_info[2]
                    row_dict['mailto'] = ", ".join(mongo_reebill.bill_recipients)
                    row_dict['reebill_total'] = mongo_reebill.actual_total
                    try:
                        row_dict['difference'] = abs(row_dict['reebill_total']-row_dict['util_total'])
                    except DivisionByZero:
                        row_dict['difference'] = Decimal('Infinity')
                    except InvalidOperation:
                        row_dict['difference'] = Decimal(0.0)
                    row_dict['matching'] = row_dict['difference'] < allowable_diff
                    rows.append(row_dict)
                rows.sort(key=lambda d: d[sort], reverse = (direction == 'ASC'))
                rows.sort(key=lambda d: d['matching'], reverse = True)
                return self.dumps({'success': True, 'rows':rows[int(start):int(start)+int(limit)], 'total':total})
            elif xaction == 'update':
                row = json.loads(kwargs["rows"])
                mongo_reebill = self.reebill_dao.load_reebill(row['account'],row['sequence'])
                mongo_reebill.bill_recipients = [r.strip() for r in row['mailto'].split(',')]
                self.reebill_dao.save_reebill(mongo_reebill)
                return self.dumps({'success':True})
            
    @cherrypy.expose
    @random_wait
    @authenticate_ajax
    @json_exception
    def delete_reebill(self, account, sequences, **kwargs):
        '''Delete the unissued version of each reebill given, assuming that one
        exists.'''
        if type(sequences) is list:
            sequences = map(int, sequences)
        else:
            sequences = [int(sequences)]
        with DBSession(self.state_db) as session:
            for sequence in sequences:
                # previously, a reebill was only allowed to be deleted if
                # predecessor has an unissued version, so bills could only be
                # deleted in sequence order. as of 54786706, the lesson that
                # accounting history can never change has finally been learned;
                # since there is no dependency of one bill's accounting history
                # information on that of its predecessors, there is no need for
                # the rule that corrections must always be in a contiguous
                # block ending at the newest reebill that has ever been issued.
                #last_sequence = self.state_db.last_sequence(session, account)
                #max_version = self.state_db.max_version(session, account, sequence)
                #if not (max_version == 0 and sequence == last_sequence or max_version > 0 and
                        #(sequence == 1 or self.state_db.is_issued(session, account, sequence - 1))):
                    #raise ValueError(("Can't delete a reebill version whose "
                            #"predecessor is unissued, unless its version is 0 "
                            #"and its sequence is the last one. Delete a "
                            #"series of unissued bills in sequence order."))

                deleted_version = self.process.delete_reebill(session,
                        account, sequence)
            
            # deletions must all have succeeded, so journal them
            for sequence in sequences:
                journal.ReeBillDeletedEvent.save_instance(cherrypy.session['user'],
                        account, sequence, deleted_version)

        return self.dumps({'success': True})

    @cherrypy.expose
    @random_wait
    @authenticate_ajax
    @json_exception
    def new_reebill_version(self, account, sequence, **args):
        '''Creates a new version of the given reebill (only one bill, not all
        successors as in original design).'''
        sequence = int(sequence)
        with DBSession(self.state_db) as session:
            # Process will complain if new version is not issued
            new_reebill = self.process.new_version(session, account, sequence)

            journal.NewReebillVersionEvent.save_instance(cherrypy.session['user'],
                    account, new_reebill.sequence, new_reebill.version)
            # NOTE ReebillBoundEvent is no longer saved in the journal because
            # new energy data are not retrieved unless the user explicitly
            # chooses to do it by clicking "Bind RE&E"

            # client doesn't do anything with the result (yet)
            return self.dumps({'success': True, 'sequences':
                    [new_reebill.sequence]})

    ################
    # Handle addresses

    @cherrypy.expose
    @random_wait
    @authenticate_ajax
    @json_exception
    def account_info(self, account, sequence, **args):
        """ Return information about the account """
        if not account or not sequence:
            raise ValueError("Bad Parameter Value")

        reebill = self.reebill_dao.load_reebill(account, sequence)

        # It is possible that there is no reebill for the requested addresses
        # if this is the case, return no periods.  
        # This is done so that the UI can configure itself with no data
        if reebill is None:
            # TODO: 40161259 - must return success field
            return self.dumps({})

        ba = reebill.billing_address
        sa = reebill.service_address
        
        account_info = {}

        account_info['billing_address'] = {
            'addressee': ba['addressee'] if 'addressee' in ba else '',
            'street': ba['street'] if 'street' in ba else '',
            'city': ba['city'] if 'city' in ba else '',
            'state': ba['state'] if 'state' in ba else '',
            'postal_code': ba['postal_code'] if 'postal_code' in ba else '',
        }

        account_info['service_address'] = {
            'addressee': sa['addressee'] if 'addressee' in sa else '',
            'street': sa['street'] if 'street' in sa else '',
            'city': sa['city'] if 'city' in sa else '',
            'state': sa['state'] if 'state' in sa else '',
            'postal_code': sa['postal_code'] if 'postal_code' in sa else '',
        }

        try:
            account_info['late_charge_rate'] = reebill.late_charge_rate
        except KeyError:
            # ignore late charge rate when absent
            pass

        account_info['discount_rate'] = reebill.discount_rate

        # TODO: 40161259 - must return success field
        return self.dumps(account_info)


    @cherrypy.expose
    @random_wait
    @authenticate_ajax
    @json_exception
    def set_account_info(self, account, sequence,
        discount_rate, late_charge_rate,
        ba_addressee, ba_street, ba_city, ba_state, ba_postal_code,
        sa_addressee, sa_street, sa_city, sa_state, sa_postal_code,
        **kwargs):
        """
        Update account information
        """
        reebill = self.reebill_dao.load_reebill(account, sequence)

        # TODO: 27042211 numerical types
        reebill.discount_rate = Decimal(discount_rate)

        # process late_charge_rate
        # strip out anything unrelated to a decimal number
        late_charge_rate = re.sub('[^0-9\.-]+', '', late_charge_rate)
        if late_charge_rate:
            late_charge_rate = Decimal(late_charge_rate)
            if late_charge_rate < 0 or late_charge_rate >1:
                return self.dumps({'success': False, 'errors': {'reason':'Late Charge Rate', 'details':'must be between 0 and 1', 'late_charge_rate':'Invalid late charge rate'}})
            reebill.late_charge_rate = Decimal(late_charge_rate)
        
        ba = {}
        sa = {}
        
        ba['addressee'] = ba_addressee
        ba['street'] = ba_street
        ba['city'] = ba_city
        ba['state'] = ba_state
        ba['postal_code'] = ba_postal_code
        reebill.billing_address = ba

        sa['addressee'] = ba_addressee
        sa['street'] = ba_street
        sa['city'] = ba_city
        sa['state'] = ba_state
        sa['postal_code'] = ba_postal_code
        reebill.service_address = sa

        # set disabled services (services not mentioned in the request are
        # automatically resumed)
        for service in reebill.services:
            if kwargs.get('%s_suspended' % service, '') == 'on' or kwargs \
                    .get('%s_suspended' % service.lower(), '') == 'on':
                reebill.suspend_service(service.lower())
                #print service, 'suspended'
            elif kwargs.get('%s_suspended' % service, '') == 'off' or kwargs \
                    .get('%s_suspended' % service.lower(), '') == 'off':
                #print service, 'resumed'
                reebill.resume_service(service.lower())

        self.reebill_dao.save_reebill(reebill)

        return self.dumps({'success':True})


    @cherrypy.expose
    @random_wait
    @authenticate_ajax
    @json_exception
    def get_reebill_services(self, account, sequence, **args):
        '''Returns the utililty services associated with the reebill given by
        account and sequence, and a list of which services are suspended
        (usually empty). Used to show service suspension checkboxes in
        "Sequential Account Information".'''
        if not account or not sequence:
            raise ValueError("Bad Parameter Value")
        sequence = int(sequence)

        reebill = self.reebill_dao.load_reebill(account, sequence)
        if reebill is None:
            raise Exception('No reebill found for %s-%s' % (account, sequence))
        # TODO: 40161259 must return success field
        return self.dumps({
            'services': reebill.services,
            'suspended_services': reebill.suspended_services
        })

    #
    ################

    ################
    # handle actual and hypothetical charges 

    @cherrypy.expose
    @random_wait
    @authenticate_ajax
    @json_exception
    def actualCharges(self, xaction, service, account, sequence, **kwargs):
        if not xaction or not account or not sequence or not service:
            raise ValueError("Bad Parameter Value")
        service = service.lower()

        reebill = self.reebill_dao.load_reebill(account, sequence)

        # It is possible that there is no reebill for the requested charges 
        # if this is the case, return no charges.  
        # This is done so that the UI can configure itself with no data for the
        # requested charges 
        # TODO ensure that this is necessary with new datastore scheme
        if reebill is None:
            return self.dumps({'success':True, 'rows':[]})

        flattened_charges = reebill.actual_chargegroups_flattened(service)

        if xaction == "read":
            self.copyactual(account, sequence)
            return self.dumps({'success': True, 'rows': flattened_charges})

        elif xaction == "update":
            rows = json.loads(kwargs["rows"])
            # single edit comes in not in a list
            if type(rows) is dict: rows = [rows]
            for row in rows:
                # identify the charge item UUID of the posted data
                ci_uuid = row['uuid']
                # identify the charge item, and update it with posted data
                matches = [ci_match for ci_match in it.ifilter(lambda x: x['uuid']==ci_uuid, flattened_charges)]
                # there should only be one match
                if (len(matches) == 0):
                    raise Exception("Did not match charge item UUID which should not be possible")
                if (len(matches) > 1):
                    raise Exception("Matched more than one charge item UUID which should not be possible")
                ci = matches[0]

                # now that blank values are removed, ensure that required fields were sent from client 
                # if 'rsi_binding' not in row: raise Exception("RSI must have an rsi_binding")

                # now take the legitimate values from the posted data and update the RSI
                # clear it so that the old emptied attributes are removed
                ci.clear()
                ci.update(row)
            reebill.set_actual_chargegroups_flattened(service, flattened_charges)
            self.reebill_dao.save_reebill(reebill)
            # copy actual charges to hypothetical
            self.copyactual(account, sequence)
            return self.dumps({'success':True})
        elif xaction == "create":
            rows = json.loads(kwargs["rows"])
            # single create comes in not in a list
            if type(rows) is dict: rows = [rows]
            for row in rows:
                row["uuid"] = str(UUID.uuid1())
                # TODO: 22726549 need a copy here because reebill mangles the datastructure passed in
                flattened_charges.append(copy.copy(row))
            # TODO: 22726549 Reebill shouldn't mangle a datastructure passed in.  It should make a copy
            # for itself.
            reebill.set_actual_chargegroups_flattened(service, flattened_charges)
            self.reebill_dao.save_reebill(reebill)
            # copy actual charges to hypothetical
            self.copyactual(account, sequence)
            return self.dumps({'success':True, 'rows':rows})
        elif xaction == "destroy":
            uuids = json.loads(kwargs["rows"])
            # single edit comes in not in a list
            # TODO: understand why this is a unicode coming up from browser
            if type(uuids) is unicode: uuids = [uuids]
            for ci_uuid in uuids:
                # identify the rsi
                matches = [result for result in it.ifilter(lambda x: x['uuid']==ci_uuid, flattened_charges)]
                if (len(matches) == 0):
                    raise Exception("Did not match a charge item UUID which should not be possible")
                if (len(matches) > 1):
                    raise Exception("Matched more than one charge item UUID which should not be possible")
                ci = matches[0]
                flattened_charges.remove(ci)
            reebill.set_actual_chargegroups_flattened(service, flattened_charges)
            self.reebill_dao.save_reebill(reebill)
            # copy actual charges to hypothetical
            self.copyactual(account, sequence)
            return self.dumps({'success':True})


    @cherrypy.expose
    @random_wait
    @authenticate_ajax
    @json_exception
    def hypotheticalCharges(self, xaction, service, account, sequence, **kwargs):
        if not xaction or not account or not sequence or not service:
            raise ValueError("Bad Parameter Value")
        service = service.lower()

        reebill = self.reebill_dao.load_reebill(account, sequence)

        # It is possible that there is no reebill for the requested charges 
        # if this is the case, return no charges.  
        # This is done so that the UI can configure itself with no data for the
        # requested charges 
        # TODO ensure that this is necessary with new datastore scheme
        if reebill is None:
            return self.dumps({'success':True, 'rows':[]})

        # update hypothetical charges to match actual
        self.copyactual(account, sequence)

        flattened_charges = reebill.hypothetical_chargegroups_flattened(service)

        if xaction == "read":
            return self.dumps({'success': True, 'rows': flattened_charges})

        elif xaction == "update":
            rows = json.loads(kwargs["rows"])

            # single edit comes in not in a list
            if type(rows) is dict: rows = [rows]

            for row in rows:
                # identify the charge item UUID of the posted data
                ci_uuid = row['uuid']

                # identify the charge item, and update it with posted data
                matches = [ci_match for ci_match in it.ifilter(lambda x: x['uuid']==ci_uuid, flattened_charges)]
                # there should only be one match
                if (len(matches) == 0):
                    raise Exception("Did not match charge item UUID which should not be possible")
                if (len(matches) > 1):
                    raise Exception("Matched more than one charge item UUID which should not be possible")
                ci = matches[0]

                # now that blank values are removed, ensure that required fields were sent from client 
                # if 'rsi_binding' not in row: raise Exception("RSI must have an rsi_binding")

                # now take the legitimate values from the posted data and update the RSI
                # clear it so that the old emptied attributes are removed
                ci.clear()
                ci.update(row)

            reebill.set_hypothetical_chargegroups_flattened(service, flattened_charges)
            self.reebill_dao.save_reebill(reebill)

            return self.dumps({'success':True})

        elif xaction == "create":

            rows = json.loads(kwargs["rows"])

            # single create comes in not in a list
            if type(rows) is dict: rows = [rows]

            for row in rows:
                row["uuid"] = str(UUID.uuid1())
                # TODO: 22726549 need a copy here because reebill mangles the datastructure passed in
                flattened_charges.append(copy.copy(row))

            # TODO: 22726549 Reebill shouldn't mangle a datastructure passed in.  It should make a copy
            # for itself.
            reebill.set_hypothetical_chargegroups_flattened(service, flattened_charges)
            self.reebill_dao.save_reebill(reebill)

            return self.dumps({'success':True, 'rows':rows})

        elif xaction == "destroy":

            uuids = json.loads(kwargs["rows"])

            # single edit comes in not in a list
            # TODO: understand why this is a unicode coming up from browser
            if type(uuids) is unicode: uuids = [uuids]

            for ci_uuid in uuids:

                # identify the rsi
                matches = [result for result in it.ifilter(lambda x: x['uuid']==ci_uuid, flattened_charges)]

                if (len(matches) == 0):
                    raise Exception("Did not match a charge item UUID which should not be possible")
                if (len(matches) > 1):
                    raise Exception("Matched more than one charge item UUID which should not be possible")
                ci = matches[0]

                flattened_charges.remove(ci)

            reebill.set_hypothetical_chargegroups_flattened(service, flattened_charges)
            self.reebill_dao.save_reebill(reebill)

            return self.dumps({'success':True})


    @cherrypy.expose
    @random_wait
    @authenticate_ajax
    @json_exception
    def _saveActualCharges(self, service, account, sequence, rows, **args):
        if not account or not sequence or not service or not rows:
            raise ValueError("Bad Parameter Value")
        flattened_charges = ju.loads(rows)
        reebill = self.reebill_dao.load_reebill(account, sequence)
        reebill.set_actual_chargegroups_flattened(service, flattened_charges)
        self.reebill_dao.save_reebill(reebill)
        # copy actual charges to hypothetical
        self.copyactual(account, sequence)
        return self.dumps({'success': True})


    @cherrypy.expose
    @random_wait
    @authenticate_ajax
    @json_exception
    def _saveHypotheticalCharges(self, service, account, sequence, rows, **args):
        if not account or not sequence or not service or not rows:
            raise ValueError("Bad Parameter Value")
        flattened_charges = ju.loads(rows)

        reebill = self.reebill_dao.load_reebill(account, sequence)
        reebill.set_hypothetical_chargegroups_flattened(service, flattened_charges)
        self.reebill_dao.save_reebill(reebill)
    
        return self.dumps({'success': True})


    @cherrypy.expose
    @random_wait
    @authenticate_ajax
    @json_exception
    def utilbill_registers(self, account, sequence, xaction, **kwargs):
        '''Handles AJAX requests to read and write data for the "Utility Bill
        Registers" grid in the "Meters and Registers" tab. 'account',
        'sequence' identify the reebill whose utility bill is being edited.
        Ext-JS uses 'xaction' to specify which CRUD operation is being
        performed (create, read, update, destroy).'''
        # rows in the grid are identified by an "id" consisting of the utility
        # bill service name, meter id, and register id separated by '/'. thus
        # '/' is forbidden in service names, meter ids, and register ids.
        def validate_id_components(*components):
            if any('/' in c for c in components):
                raise ValueError(('Service names and meter/register ids must '
                        'not contain "/"'))

        # load reebilld document from mongo; there will always be one because
        # the grid is only visible when one is selected
        reebill = self.reebill_dao.load_reebill(account, sequence)

        toSelect = None

        if xaction == 'read':
            # get dictionaries describing all registers in all utility bills
            registers_json = reebill.get_all_actual_registers_json()

            result = {'success': True, "rows": registers_json,
                    'total': len(registers_json)}

            # client sends "current_selected_id" to identify which row is
            # selected in the grid; if this key is present, server must also
            # include "current_selected_id" in the response to indicate that
            # the same row is still selected
            if 'current_selected_id' in kwargs:
                result['current_selected_id'] = kwargs['current_selected_id']

            return self.dumps(result)

        # the "rows" argument is only given when xaction is "create", "update",
        # or "destroy". it's a list if there are multiple rows (though in
        # practice there is only one because only one row of the grid can be
        # created/edited/deleted at a time).
        rows = json.loads(kwargs['rows'])
        if not isinstance(rows, list):
            rows = [rows]

        if xaction == 'create':
            for row in rows:
                validate_id_components(row.get('meter_id',''),
                        row.get('register_id',''))
                # create the new register (ignoring return value)
                reebill.new_register(reebill.services[0],
                        row.get('meter_id', None), row.get('register_id',
                        None))
               
            # get dictionaries describing all registers in all utility bills
            registers_json = reebill.get_all_actual_registers_json()

            result = {'success': True, "rows": registers_json,
                    'total': len(registers_json)}

            # client sends "current_selected_id" to identify which row is
            # selected in the grid; if this key is present, server must also
            # include "current_selected_id" in the response to indicate that
            # the same row is still selected
            if 'current_selected_id' in kwargs:
                result['current_selected_id'] = kwargs['current_selected_id']

            self.reebill_dao.save_reebill(reebill)
            return self.dumps(result)

        if xaction == 'update':
            # for update, client sends a JSON representation of the grid rows,
            # containing only the fields to be updated, plus an "id" field that
            # contains the service, meter id, and register id BEFORE the user
            # edited them.

            result = {'success': True}

            for row in rows:
                # extract keys needed to identify the register being updated
                # from the "id" field sent by the client
                orig_service, orig_meter_id, orig_reg_id = row['id'].split('/')

                validate_id_components(row.get('meter_id',''),
                        row.get('register_id',''))

                # modify the register using every field in 'row' except "id"
                # (getting back values necessary to tell the client which row
                # should be selected)
                del row['id']
                new_service, new_meter_id, new_reg_id = \
                        reebill.update_register(orig_service, orig_meter_id,
                        orig_reg_id, **row)

                # if this row was selected before, tell the client it should
                # still be selected, specifying the row by its new "id"
                if kwargs.get('current_selected_id') == '%s/%s/%s' % (
                        orig_service, orig_meter_id, orig_reg_id):
                    result['current_selected_id'] = '%s/%s/%s' % (new_service,
                            new_meter_id, new_reg_id)

            # update meter read dates to match utility bill period dates in
            # case they changed (they didn't, because the UI can't specify this)
            reebill.set_meter_dates_from_utilbills()

            registers_json = reebill.get_all_actual_registers_json()
            result.update({
                'rows': registers_json,
                'total': len(registers_json)
            })

            self.reebill_dao.save_reebill(reebill)
            return self.dumps(result)

        if xaction == 'destroy':
            assert len(rows) == 1
            id_of_row_to_delete = rows[0]

            # extract keys needed to identify the register being updated
            orig_service, orig_meter_id, orig_reg_id = id_of_row_to_delete\
                    .split('/')
            reebill.delete_register(orig_service, orig_meter_id, orig_reg_id)

            # NOTE there is no "current_selected_id" because the formerly
            # selected row was deleted
            registers_json = reebill.get_all_actual_registers_json()
            result = {'success': True, "rows": registers_json,
                    'total': len(registers_json)}

            self.reebill_dao.save_reebill(reebill)
            return self.dumps(result)

        raise ValueError('Unknown xaction "%s"' % xaction)

    @cherrypy.expose
    @random_wait
    @authenticate_ajax
    @json_exception
    def ubMeasuredUsages(self, account, sequence, branch=0, **args):
        """
        Return all of the measuredusages on a per service basis so that the forms may be
        dynamically created.

        This function returns a sophisticated data structure to the client. However, the client
        is expected to flatten it, and return edits keyed by meter or register identifier.

        {"SERVICENAME": [
            "present_read_date": "2011-10-04", 
            "prior_read_date": "2011-09-05",
            "identifier": "028702956",
            "registers": [
                {
                "description": "Total Ccf", 
                "quantity": 200.0, 
                "quantity_units": "Ccf", 
                "shadow": false, 
                "identifier": "028702956", 
                "type": "total", 
                "register_binding": "REG_TOTAL"
                }
            ], ...
        ]}
        """
        if not account or not sequence:
            raise ValueError("Bad Parameter Value")
        reebill = self.reebill_dao.load_reebill(account, sequence)

        # It is possible that there is no reebill for the requested measured usages
        # if this is the case, return no usages.  
        # This is done so that the UI can configure itself with no data for the
        # requested measured usage
        if reebill is None:
            # TODO: 40161259 must return success field
            return self.dumps({'success': True})

        meters = reebill.meters
        # TODO: 40161259 must return success field
        return self.dumps({'success':True, "meters":meters})

    @cherrypy.expose
    @random_wait
    @authenticate_ajax
    @json_exception
    def setMeter(self, account, sequence, service, meter_identifier, presentreaddate, priorreaddate):
        if not account or not sequence or not service or not meter_identifier \
            or not presentreaddate or not priorreaddate:
            raise ValueError("Bad Parameter Value")

        reebill = self.reebill_dao.load_reebill(account, sequence)
        reebill.set_meter_read_date(service, meter_identifier, 
            datetime.strptime(presentreaddate, "%Y-%m-%d"), 
            datetime.strptime(priorreaddate, "%Y-%m-%d")
        )
        self.reebill_dao.save_reebill(reebill)
        return self.dumps({'success':True})

    @cherrypy.expose
    @random_wait
    @authenticate_ajax
    @json_exception
    def setActualRegister(self, account, sequence, service, register_identifier, meter_identifier, quantity):
        if not account or not sequence or not service or not register_identifier \
            or not meter_identifier or not quantity:
            raise ValueError("Bad Parameter Value")
        reebill = self.reebill_dao.load_reebill(account, sequence)
        reebill.set_meter_actual_register(service, meter_identifier, register_identifier, Decimal(quantity))
        self.reebill_dao.save_reebill(reebill)
        return self.dumps({'success':True})

    #
    ################

    ################
    # Handle utility bill upload

    @cherrypy.expose
    @random_wait
    @authenticate_ajax
    @json_exception
    def upload_utility_bill(self, account, service, begin_date, end_date,
            total_charges, file_to_upload, **args):
        '''Handles AJAX request to create a new utility bill from the "Upload
        Utility Bill" form. If 'file_to_upload' None, the utility bill state
        will be 'SkylineEstimated'; otherwise it will be 'Complete'. Currently,
        there is no way to specify a 'UtilityEstimated' state in the UI.'''
        with DBSession(self.state_db) as session:
            if not account or not begin_date or not end_date or not total_charges or not file_to_upload:
                raise ValueError("Bad Parameter Value")

            # pre-process parameters
            service = service.lower()
            total_charges_as_float = float(total_charges)
            begin_date_as_date = datetime.strptime(begin_date, '%Y-%m-%d').date()
            end_date_as_date = datetime.strptime(end_date, '%Y-%m-%d').date()
            UtilBill.validate_utilbill_period(begin_date_as_date,
                    end_date_as_date)

            # NOTE 'file_to_upload.file' is always a CherryPy object; if no
            # file was specified, 'file_to_upload.file' will be None

            try:
                self.process.upload_utility_bill(session, account, service,
                        begin_date_as_date, end_date_as_date,
                        file_to_upload.file,
                        file_to_upload.filename if file_to_upload else None,
                        total=total_charges_as_float,
                        state=UtilBill.Complete if file_to_upload.file
                        else UtilBill.SkylineEstimated)
            except IOError:
                self.logger.error('file upload failed:', begin_date, end_date,
                        file_to_upload.filename)
                raise

            return self.dumps({'success': True})

    #
    ################

    @cherrypy.expose
    @random_wait
    @authenticate_ajax
    @json_exception
    def journal(self, xaction, account, **kwargs):
        if xaction == "read":
            journal_entries = self.journal_dao.load_entries(account)
            return self.dumps({'success': True, 'rows':journal_entries})

        # TODO: 20493983 eventually allow admin user to override and edit
        return self.dumps({'success':False, 'errors':{'reason':'Not supported'}})

    @cherrypy.expose
    @random_wait
    @authenticate_ajax
    @json_exception
    def save_journal_entry(self, account, sequence, entry, **kwargs):
        '''Saves the text 'entry' as a Note in the journal for 'account'.
        Sequence is optional in case the entry applies to the account as whole,
        but should be provided if it's associated with a particular reebill.'''
        if not account or not entry:
            raise ValueError("Bad Parameter Value")
        if sequence:
            sequence = int(sequence)
            journal.Note.save_instance(cherrypy.session['user'], account,
                    entry, sequence=sequence)
        else:
            journal.Note.save_instance(cherrypy.session['user'], account,
                    entry)
        return self.dumps({'success':True})

 
    @cherrypy.expose
    @random_wait
    @authenticate_ajax
    @json_exception
    def last_utilbill_end_date(self, account, **kwargs):
        '''Returns date of last utilbill.'''
        with DBSession(self.state_db) as session:
            the_date = self.state_db.last_utilbill_end_date(session, account)
            # the_date will be None (converted to JSON as null) if there are no
            # utilbills for this account
            the_datetime = None
            if the_date is not None:
                # TODO: a pure date gets converted to JSON as a datetime with
                # midnight as its time, causing problems in the browser
                # (https://www.pivotaltracker.com/story/show/23569087). temporary
                # fix is to make it a datetime with a later time.
                the_datetime = datetime(the_date.year, the_date.month, the_date.day, 23)
            return self.dumps({'success':True, 'date': the_datetime})

    @cherrypy.expose
    @random_wait
    @authenticate_ajax
    @json_exception
    # TODO: 25650643 explicit params - security risk and other 
    def utilbill_grid(self, xaction, **kwargs):
        '''Handles AJAX requests to read and write data for the grid of utility
        bills. Ext-JS provides the 'xaction' parameter, which is "read" when it
        wants to read data and "update" when a cell in the grid was edited.'''
        with DBSession(self.state_db) as session:
            if xaction == 'read':
                account, start, limit = kwargs['account'], kwargs['start'], kwargs['limit']

                # result is a list of dictionaries of the form {account: account
                # number, name: full name, period_start: date, period_end: date,
                # sequence: reebill sequence number (if present)}
                utilbills, totalCount = self.state_db.list_utilbills(session,
                        account, int(start), int(limit))
                # NOTE does not support multiple reebills per utility bill
                state_reebills = chain.from_iterable([ubrb.reebill for ubrb in
                        ub._utilbill_reebills] for ub in utilbills)

                full_names = self.full_names_of_accounts([account])
                full_name = full_names[0] if full_names else account

                rows = [{
                    # TODO: sending real database ids to the client a security
                    # risk; these should be encrypted
                    'id': ub.id,
                    'account': ub.customer.account,
                    'name': full_name,
                    'utility': ub.utility,
                    'rate_structure': ub.rate_class,
                    # capitalize service name
<<<<<<< HEAD
                    'service': 'Unknown' if ub.service is None else
                           ub.service[0].upper() + ub.service[1:],
                    'period_start': ub.period_start,
                    'period_end': ub.period_end,
                    'total_charges': ub.total_charges,
                    # NOTE does not support multiple reebills per utility bill
                    'sequence': ub._utilbill_reebills[0].reebill.sequence if
                            ub.is_attached() else None,
                    'state': state_descriptions[ub.state],
=======
                    ('service', 'Unknown' if ub.service is None else
                            ub.service[0].upper() + ub.service[1:]),
                    ('period_start', ub.period_start),
                    ('period_end', ub.period_end),
                    ('total_charges', ub.total_charges),
                    ('sequence', ub.reebill.sequence if ub.reebill else None),
                    ('state', ub.state_name()),
>>>>>>> 44ea85ee
                    # utility bill rows are only editable if they don't have a
                    # reebill attached to them
                    'editable': not ub.is_attached()
                } for ub in utilbills]

                return self.dumps({'success': True, 'rows':rows,
                        'results':totalCount})
            elif xaction == 'update':
                # ext sends a JSON object if there is one row, a list of
                # objects if there are more than one. but in this case only one
                # row can be edited at a time
                row = ju.loads(kwargs['rows'])

                # convert JSON key/value pairs into arguments for
                # Process.update_utilbill_metadata below
                update_args = {}
                for k, v in row.iteritems():
                    # NOTE Ext-JS uses '' (empty string) to represent not
                    # changing a value. yes, that means you can never set a
                    # value to ''.
                    if v == '':
                        pass
                    elif k in ('period_start', 'period_end'):
                        update_args[k] = datetime.strptime(v,
                                ISO_8601_DATETIME_WITHOUT_ZONE).date()
                    elif k == 'service':
                        update_args[k] = v.lower()
                    elif k != 'id':
                        update_args[k] = v

                self.process.update_utilbill_metadata(session, row['id'],
                        **update_args)

                return self.dumps({'success': True})

            elif xaction == 'create':
                # creation happens via upload_utility_bill
                # TODO move here?
                raise ValueError('utilbill_grid() does not accept xaction "create"')
            elif xaction == 'destroy':
                # "rows" is either a single id or a list of ids
                account = kwargs["account"]
                rows = ju.loads(kwargs['rows'])
                if type(rows) is int:
                    ids = [rows]
                else:
                    ids = rows

                # delete each utility bill, and log the deletion in the journal
                # with the path where the utility bill file was moved
                print ids
                for utilbill_id in ids:
                    # load utilbill to get its dates and service
                    utilbill = session.query(state.UtilBill)\
                            .filter(state.UtilBill.id == utilbill_id).one()
                    start, end = utilbill.period_start, utilbill.period_end
                    service = utilbill.service

                    # delete it & get new path (will be None if there was never
                    # a utility bill file or the file could not be found)
                    print start, end, service
                    deleted_path = self.process.delete_utility_bill(session,
                            utilbill_id)

                    # log it
                    journal.UtilBillDeletedEvent.save_instance(cherrypy.session['user'],
                            account, start, end, service, deleted_path)

                # delete any estimated utility bills that were created to
                # cover gaps that no longer exist
                self.state_db.trim_hypothetical_utilbills(session,
                        utilbill.customer.account, utilbill.service)

                return self.dumps({'success': True})

    @cherrypy.expose
    @random_wait
    @authenticate_ajax
    @json_exception
    def getUtilBillImage(self, account, begin_date, end_date, resolution, **args):
        if not account or not begin_date or not end_date or not resolution:
            raise ValueError("Bad Parameter Value")
        # TODO: put url here, instead of in billentry.js?
        resolution = cherrypy.session['user'].preferences['bill_image_resolution']
        result = self.billUpload.getUtilBillImagePath(account, begin_date, end_date, resolution)
        return self.dumps({'success':True, 'imageName':result})

    @cherrypy.expose
    @random_wait
    @authenticate_ajax
    @json_exception
    def getReeBillImage(self, account, sequence, resolution, **args):
        if not account or not sequence or not resolution:
            raise ValueError("Bad Parameter Value")
        if not self.config.getboolean('billimages', 'show_reebill_images'):
            return self.dumps({'success': False, 'errors': {'reason':
                    'Reebill images have been turned off.'}})
        resolution = cherrypy.session['user'].preferences['bill_image_resolution']
        result = self.billUpload.getReeBillImagePath(account, sequence, resolution)
        return self.dumps({'success':True, 'imageName':result})
    
    @cherrypy.expose
    @random_wait
    @authenticate_ajax
    @json_exception
    def getBillImageResolution(self, **kwargs):
        resolution = cherrypy.session['user'].preferences['bill_image_resolution']
        return self.dumps({'success':True, 'resolution': resolution})

    @cherrypy.expose
    @random_wait
    @authenticate_ajax
    @json_exception
    def setBillImageResolution(self, resolution, **kwargs):
        cherrypy.session['user'].preferences['bill_image_resolution'] = int(resolution)
        self.user_dao.save_user(cherrypy.session['user'])
        return self.dumps({'success':True})

    @cherrypy.expose
    @random_wait
    @authenticate_ajax
    @json_exception
    def getDifferenceThreshold(self, **kwargs):
        threshold = cherrypy.session['user'].preferences['difference_threshold']
        return self.dumps({'success':True, 'threshold': threshold})

    @cherrypy.expose
    @random_wait
    @authenticate_ajax
    @json_exception
    def setDifferenceThreshold(self, threshold, **kwargs):
        threshold=float(threshold)
        if not threshold or threshold <= 0:
            return self.dumps({'success':False, 'errors':"Threshold of %s is not valid." % str(threshold)})
        cherrypy.session['user'].preferences['difference_threshold'] = threshold
        self.user_dao.save_user(cherrypy.session['user'])
        return self.dumps({'success':True})

# TODO: place instantiation in main, so this module can be loaded without btb being instantiated
bridge = BillToolBridge()

if __name__ == '__main__':
    # configure CherryPy
    local_conf = {
        '/' : {
            'tools.staticdir.root' :os.path.dirname(os.path.abspath(__file__)), 
            'tools.staticdir.dir' : 'ui',
            'tools.staticdir.on' : True,
            'tools.expires.secs': 0,
            'tools.response_headers.on': True,
            'tools.sessions.on': True,
            'tools.sessions.timeout': 240
        },
    }
    cherrypy.config.update({
        'server.socket_host': bridge.config.get("http", "socket_host"),
        'server.socket_port': int(bridge.config.get("http", "socket_port")),
    })
    #cherrypy.quickstart(bridge, "/", config = local_conf)
    cherrypy.quickstart(bridge,
            # cherrypy doc refers to this as 'script_name': "a string
            # containing the 'mount point' of the application'", i.e. the URL
            # corresponding to the method 'index' above and prefixed to the
            # URLs corresponding to the other methods
            # http://docs.cherrypy.org/stable/refman/cherrypy.html?highlight=quickstart#cherrypy.quickstart
            "/",
            config = local_conf)
    cherrypy.log._set_screen_handler(cherrypy.log.access_log, False)
    cherrypy.log._set_screen_handler(cherrypy.log.access_log, True,
            stream=sys.stdout)
else:
    # WSGI Mode
    cherrypy.config.update({
        'environment': 'embedded',
        'tools.sessions.on': True,
        'tools.sessions.timeout': 240
    })

    if cherrypy.__version__.startswith('3.0') and cherrypy.engine.state == 0:
        cherrypy.engine.start(blocking=False)
        atexit.register(cherrypy.engine.stop)

    application = cherrypy.Application(bridge, script_name=None, config=None)<|MERGE_RESOLUTION|>--- conflicted
+++ resolved
@@ -2846,7 +2846,6 @@
                     'utility': ub.utility,
                     'rate_structure': ub.rate_class,
                     # capitalize service name
-<<<<<<< HEAD
                     'service': 'Unknown' if ub.service is None else
                            ub.service[0].upper() + ub.service[1:],
                     'period_start': ub.period_start,
@@ -2855,16 +2854,7 @@
                     # NOTE does not support multiple reebills per utility bill
                     'sequence': ub._utilbill_reebills[0].reebill.sequence if
                             ub.is_attached() else None,
-                    'state': state_descriptions[ub.state],
-=======
-                    ('service', 'Unknown' if ub.service is None else
-                            ub.service[0].upper() + ub.service[1:]),
-                    ('period_start', ub.period_start),
-                    ('period_end', ub.period_end),
-                    ('total_charges', ub.total_charges),
-                    ('sequence', ub.reebill.sequence if ub.reebill else None),
-                    ('state', ub.state_name()),
->>>>>>> 44ea85ee
+                    'state', ub.state_name(),
                     # utility bill rows are only editable if they don't have a
                     # reebill attached to them
                     'editable': not ub.is_attached()
