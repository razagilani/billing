--- conflicted
+++ resolved
@@ -1656,12 +1656,7 @@
                     rates.remove(rsi)
                 rows = []
 
-<<<<<<< HEAD
             rate_structure.save()
-            pp.pprint(rate_structure)
-=======
-            self.ratestructure_dao.save_rs(rate_structure)
->>>>>>> 0ca0acb8
 
             return self.dumps({'success':True, 'rows':rows})
 
