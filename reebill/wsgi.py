--- conflicted
+++ resolved
@@ -38,11 +38,7 @@
 from billing.util import json_util as ju
 from billing.util.dateutils import ISO_8601_DATE, ISO_8601_DATETIME_WITHOUT_ZONE
 from billing.nexusapi.nexus_util import NexusUtil
-<<<<<<< HEAD
-from billing.util.dictutils import deep_map
-=======
 from billing.util.dictutils import deep_map, dict_merge
->>>>>>> 86659057
 from billing.processing import mongo, excel_export
 from billing.processing.bill_mailer import Mailer
 from billing.processing import process, state, fetch_bill_data as fbd,\
@@ -1421,12 +1417,6 @@
 
             return self.dumps(result)
 
-<<<<<<< HEAD
-=======
-#
-    ################
-
->>>>>>> 86659057
     ################
     # Handle utility bill upload
     ################
