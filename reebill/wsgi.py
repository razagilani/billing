--- conflicted
+++ resolved
@@ -1660,22 +1660,8 @@
     }
     cherrypy.config.update({
         'server.socket_host': bridge.config.get("http", "socket_host"),
-<<<<<<< HEAD
         'server.socket_port': bridge.config.get("http", "socket_port")})
     cherrypy.quickstart(bridge, "/reebill", config = local_conf)
-=======
-        'server.socket_port': int(bridge.config.get("http", "socket_port")),
-    })
-    #cherrypy.quickstart(bridge, "/", config = local_conf)
-    cherrypy.quickstart(bridge,
-            # cherrypy doc refers to this as 'script_name': "a string
-            # containing the 'mount point' of the application'", i.e. the URL
-            # corresponding to the method 'index' above and prefixed to the
-            # URLs corresponding to the other methods
-            # http://docs.cherrypy.org/stable/refman/cherrypy.html?highlight=quickstart#cherrypy.quickstart
-            "/reebill",
-            config = local_conf)
->>>>>>> 4aa7de3c
     cherrypy.log._set_screen_handler(cherrypy.log.access_log, False)
     cherrypy.log._set_screen_handler(cherrypy.log.access_log, True,
             stream=sys.stdout)
