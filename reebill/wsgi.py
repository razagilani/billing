--- conflicted
+++ resolved
@@ -684,29 +684,6 @@
     @authenticate_ajax
     @json_exception
     @db_commit
-<<<<<<< HEAD
-    def issue_and_mail(self, account, sequence, recipients, apply_corrections,
-                       **kwargs):
-        sequence = int(sequence)
-        apply_corrections = (apply_corrections == 'true')
-        unissued_corrections = self.process.get_unissued_corrections(account)
-        if len(unissued_corrections) > 0 and not apply_corrections:
-                return self.dumps({'success': False,
-                    'corrections': [c[0] for c in unissued_corrections],
-                    'adjustment': sum(c[2] for c in unissued_corrections)})
-        self.process.issue_and_mail(account,
-                sequence, recipients, apply_corrections)
-        for cor in unissued_corrections:
-            journal.ReeBillIssuedEvent.save_instance(
-                cherrypy.session['user'],account, sequence,
-                self.state_db.max_version(account, cor[0]),
-                applied_sequence=cor[0])
-        journal.ReeBillIssuedEvent.save_instance(cherrypy.session['user'],
-                                            account, sequence, 0)
-        journal.ReeBillMailedEvent.save_instance(cherrypy.session['user'],
-                account, sequence,recipients)
-        return self.dumps({'success': True})
-=======
     def issue_and_mail(self, reebills, **kwargs):
         reebills = json.loads(reebills)
         reebills_with_corrections = []
@@ -732,16 +709,15 @@
             self.process.issue_and_mail(bill['account'], int(bill['sequence']),
                                     bill['recipients'], bill['apply_corrections'])
             for cor in unissued_corrections:
-                journal.ReeBillIssuedEvent.save_instance(
+            journal.ReeBillIssuedEvent.save_instance(
                     cherrypy.session['user'],bill['account'], bill['sequence'],
                     self.state_db.max_version(bill['account'], cor),
-                    applied_sequence=cor[0])
+                applied_sequence=cor[0])
             journal.ReeBillIssuedEvent.save_instance(cherrypy.session['user'],
                                                 bill['account'], bill['sequence'], 0)
             journal.ReeBillMailedEvent.save_instance(cherrypy.session['user'],
                     bill['account'], bill['sequence'], bill['recipients'])
-        return self.dumps({"success": True})
->>>>>>> 5b4900be
+        return self.dumps({'success': True})
 
     @cherrypy.expose
     @authenticate_ajax
