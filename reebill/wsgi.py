--- conflicted
+++ resolved
@@ -2,19 +2,6 @@
 import smtplib
 from boto.s3.connection import S3Connection
 from core import init_config, init_model, init_logging, config
-
-# Conditionally initialize the configuration so that wsgi is importable in tests
-# This will go away as soon as the executable part of this file is put into a
-#  seperate file
-if config is None:
-    # TODO: is it necessary to specify file path?
-    p = join(dirname(dirname(realpath(__file__))), 'settings.cfg')
-    init_logging(filepath=p)
-    init_config(filepath=p)
-    init_model()
-    del config
-    from core import config
-
 import sys
 import json
 import cherrypy
@@ -48,7 +35,6 @@
 from reebill.excel_export import Exporter
 from core.model import UtilBill
 
-user_dao = UserDAO(**dict(config.items('mongodb')))
 
 cherrypy.request.method_with_bodies = ['PUT', 'POST', 'GET', 'DELETE']
 
@@ -95,6 +81,7 @@
             return True
         raise Unauthenticated("No Session")
     return True
+
 
 def db_commit(method):
     '''CherryPY Decorator for committing a database transaction when the method
@@ -1064,87 +1051,4 @@
 
         return config_dict
 
-cherrypy.request.hooks.attach('on_end_resource', Session.remove, priority=80)
-<<<<<<< HEAD
-
-if __name__ == '__main__':
-    app = ReebillWSGI(*create_webresource_args())
-
-    class CherryPyRoot(object):
-        reebill = app
-
-    ui_root = join(dirname(realpath(__file__)), 'ui')
-    cherrypy_conf = {
-        '/': {
-            'tools.sessions.on': True,
-            'request.methods_with_bodies': ('POST', 'PUT', 'DELETE')
-        },
-        '/reebill/login.html': {
-            'tools.staticfile.on': True,
-            'tools.staticfile.filename': join(ui_root, "login.html")
-        },
-        '/reebill/index.html': {
-            'tools.staticfile.on': True,
-            'tools.staticfile.filename': join(ui_root, "index.html")
-        },
-        '/reebill/static': {
-            'tools.staticdir.on': True,
-            'tools.staticdir.dir': join(ui_root, "static")
-        },
-        '/reebills': {
-            'tools.staticdir.on': True,
-            'tools.staticdir.dir': app.config.get('reebill',
-                                                  'reebill_file_path')
-        }
-    }
-
-    cherrypy.config.update({
-        'server.socket_host': app.config.get("reebill", "socket_host"),
-        'server.socket_port': app.config.get("reebill", "socket_port")})
-    cherrypy.log._set_screen_handler(cherrypy.log.access_log, False)
-    cherrypy.log._set_screen_handler(cherrypy.log.access_log, True,
-                                     stream=sys.stdout)
-    cherrypy.quickstart(CherryPyRoot(), "/", config=cherrypy_conf)
-else:
-    # WSGI Mode
-    ui_root = join(dirname(realpath(__file__)), 'ui')
-    cherrypy_conf = {
-        '/': {
-            'tools.sessions.on': True,
-            'tools.staticdir.root': ui_root,
-            'request.methods_with_bodies': ('POST', 'PUT', 'DELETE')
-        },
-        '/login.html': {
-            'tools.staticfile.on': True,
-            'tools.staticfile.filename': join(ui_root, "login.html")
-        },
-        '/index.html': {
-            'tools.staticfile.on': True,
-            'tools.staticfile.filename': join(ui_root, "index.html")
-        },
-        '/static': {
-            'tools.staticdir.on': True,
-            'tools.staticdir.dir': 'static'
-        },
-        '/static/revision.txt': {
-            'tools.staticfile.on': True,
-            'tools.staticfile.filename': join(ui_root, "../../revision.txt")
-        }
-
-    }
-    cherrypy.config.update({
-        'environment': 'embedded',
-        'tools.sessions.on': True,
-        'tools.sessions.timeout': 240,
-        'request.show_tracebacks': True
-
-    })
-
-    if cherrypy.__version__.startswith('3.0') and cherrypy.engine.state == 0:
-        cherrypy.engine.start()
-        atexit.register(cherrypy.engine.stop)
-    application = cherrypy.Application(
-        ReebillWSGI(*create_webresource_args()),
-        script_name=None, config=cherrypy_conf)
-=======
->>>>>>> f0a70f0c
+cherrypy.request.hooks.attach('on_end_resource', Session.remove, priority=80)