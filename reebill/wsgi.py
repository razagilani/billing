--- conflicted
+++ resolved
@@ -1,13 +1,8 @@
 from os.path import dirname, realpath, join
 import smtplib
 from boto.s3.connection import S3Connection
-<<<<<<< HEAD
-from billing import init_config, init_model, init_logging
-
-=======
 from core import init_config, init_model, init_logging
 from core.utilbill_loader import UtilBillLoader
->>>>>>> 11ef0720
 
 # TODO: is it necessary to specify file path?
 p = join(dirname(dirname(realpath(__file__))), 'settings.cfg')
