--- conflicted
+++ resolved
@@ -1144,86 +1144,3 @@
         return config_dict
 
 cherrypy.request.hooks.attach('on_end_resource', Session.remove, priority=80)
-<<<<<<< HEAD
-=======
-
-if __name__ == '__main__':
-    app = ReebillWSGI(*create_webresource_args())
-
-    class CherryPyRoot(object):
-        reebill = app
-
-    ui_root = join(dirname(realpath(__file__)), 'ui')
-    cherrypy_conf = {
-        '/': {
-            'tools.sessions.on': True,
-            'request.methods_with_bodies': ('POST', 'PUT', 'DELETE')
-        },
-        '/reebill/login.html': {
-            'tools.staticfile.on': True,
-            'tools.staticfile.filename': join(ui_root, "login.html")
-        },
-        '/reebill/index.html': {
-            'tools.staticfile.on': True,
-            'tools.staticfile.filename': join(ui_root, "index.html")
-        },
-        '/reebill/static': {
-            'tools.staticdir.on': True,
-            'tools.staticdir.dir': join(ui_root, "static")
-        },
-        '/reebills': {
-            'tools.staticdir.on': True,
-            'tools.staticdir.dir': app.config.get('reebill',
-                                                  'reebill_file_path')
-        }
-    }
-
-    cherrypy.config.update({
-        'server.socket_host': app.config.get("reebill", "socket_host"),
-        'server.socket_port': app.config.get("reebill", "socket_port")})
-    cherrypy.log._set_screen_handler(cherrypy.log.access_log, False)
-    cherrypy.log._set_screen_handler(cherrypy.log.access_log, True,
-                                     stream=sys.stdout)
-    cherrypy.quickstart(CherryPyRoot(), "/", config=cherrypy_conf)
-else:
-    # WSGI Mode
-    ui_root = join(dirname(realpath(__file__)), 'ui')
-    cherrypy_conf = {
-        '/': {
-            'tools.sessions.on': True,
-            'tools.staticdir.root': ui_root,
-            'request.methods_with_bodies': ('POST', 'PUT', 'DELETE')
-        },
-        '/login.html': {
-            'tools.staticfile.on': True,
-            'tools.staticfile.filename': join(ui_root, "login.html")
-        },
-        '/index.html': {
-            'tools.staticfile.on': True,
-            'tools.staticfile.filename': join(ui_root, "index.html")
-        },
-        '/static': {
-            'tools.staticdir.on': True,
-            'tools.staticdir.dir': 'static'
-        },
-        '/static/revision.txt': {
-            'tools.staticfile.on': True,
-            'tools.staticfile.filename': join(ui_root, "../../revision.txt")
-        }
-
-    }
-    cherrypy.config.update({
-        'environment': 'embedded',
-        'tools.sessions.on': True,
-        'tools.sessions.timeout': 240,
-        'request.show_tracebacks': True
-
-    })
-
-    if cherrypy.__version__.startswith('3.0') and cherrypy.engine.state == 0:
-        cherrypy.engine.start()
-        atexit.register(cherrypy.engine.stop)
-    application = cherrypy.Application(
-        ReebillWSGI(*create_webresource_args()),
-        script_name=None, config=cherrypy_conf)
->>>>>>> ffac2320
