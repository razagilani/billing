'''
File: wsgi.py
'''
from billing import initialize
initialize()
from billing import config

import sys
import pprint

import traceback
import json
import cherrypy
import os
import ConfigParser
from datetime import datetime
import inspect
import logging
import time
import functools
import md5
from operator import itemgetter
from StringIO import StringIO
import pymongo
import mongoengine
from billing.skyliner.splinter import Splinter
from billing.skyliner import mock_skyliner
from billing.util import json_util as ju
<<<<<<< HEAD
from billing.util.dateutils import ISO_8601_DATETIME_WITHOUT_ZONE
from nexusapi.nexus_util import NexusUtil
=======
from billing.util.dateutils import ISO_8601_DATE, ISO_8601_DATETIME_WITHOUT_ZONE
from billing.nexusapi.nexus_util import NexusUtil
>>>>>>> fd1c8d98
from billing.util.dictutils import deep_map, dict_merge
from billing.processing import mongo, excel_export
from billing.processing.bill_mailer import Mailer
from billing.processing import process, state, fetch_bill_data as fbd,\
        rate_structure2 as rs
from billing.processing.state import UtilBill, Session
from billing.processing.billupload import BillUpload
from billing.processing import journal
from billing.processing import render
from billing.processing.users import UserDAO
from billing.processing.session_contextmanager import DBSession
from billing.processing.exceptions import Unauthenticated, IssuedBillError

pp = pprint.PrettyPrinter(indent=4).pprint

# from http://code.google.com/p/modwsgi/wiki/DebuggingTechniques#Python_Interactive_Debugger
class Debugger:
    def __init__(self, object):
        self.__object = object

    def __call__(self, *args, **kwargs):
        import pdb, sys
        debugger = pdb.Pdb()
        debugger.use_rawinput = 0
        debugger.reset()
        sys.settrace(debugger.trace_dispatch)

        try:
            return self.__object(*args, **kwargs)
        finally:
            debugger.quitting = 1
            sys.settrace(None)

# decorator for stressing ajax asynchronicity
def random_wait(target):
    @functools.wraps(target)
    def random_wait_wrapper(*args, **kwargs):
        #t = random.random()
        t = 0
        time.sleep(t)
        return target(*args, **kwargs)
    return random_wait_wrapper

def authenticate_ajax(method):
    '''Wrapper for AJAX-request-handling methods that require a user to be
    logged in. This should go "inside" (i.e. after) the cherrypy.expose
    decorator.'''
    # wrapper function takes a BillToolBridge object as its first argument, and
    # passes that as the "self" argument to the wrapped function. so this
    # decorator, which runs before any instance of BillToolBridge exists,
    # doesn't need to know about any BillToolBridge instance data. the wrapper
    # is executed when an HTTP request is received, so it can use BTB instance
    # data.
    @functools.wraps(method)
    def wrapper(btb_instance, *args, **kwargs):
        try:
            btb_instance.check_authentication()
            return method(btb_instance, *args, **kwargs)
        except Unauthenticated as e:
            return btb_instance.dumps({'success': False, 'code':1})
    return wrapper

def authenticate(method):
    '''Like @authenticate_ajax, but redirects non-logged-in users to
    /login.html. This should be used for "regular" HTTP requests (like file
    downloads), in which a redirect can be returned directly to the browser.'''
    # note: if you want to add a redirect_url argument to the decorator (so
    # it's not always '/login.html'), you need 3 layers: outer function
    # (authenticate) takes redirect_url argument, intermediate wrapper takes
    # method argument and returns inner wrapper, which takes the method itself
    # as its argument and returns the wrapped version.
    @functools.wraps(method)
    def wrapper(btb_instance, *args, **kwargs):
        try:
            btb_instance.check_authentication()
            return method(btb_instance, *args, **kwargs)
        except Unauthenticated:
            # Non-Ajax requests can't handle json responses
            #return ju.dumps({'success': False, 'code': 1, 'errors':
            #    {'reason': 'Authenticate: No Session'}})
            cherrypy.response.status = 403
            raise cherrypy.HTTPRedirect('/login.html')
    return wrapper

def json_exception(method):
    '''Decorator for exception handling in methods trigged by Ajax requests.'''
    @functools.wraps(method)
    def wrapper(btb_instance, *args, **kwargs):
        #print >> sys.stderr, '*************', method, args
        try:
            return method(btb_instance, *args, **kwargs)
        except Exception as e:
            return btb_instance.handle_exception(e)
    return wrapper


# TODO 11454025 rename to ProcessBridge or something
# TODO (object)?
class BillToolBridge:
    # TODO: clean up this comment on how to use sessions.
    """ A monolithic class encapsulating the behavior to:  handle an incoming http request """
    """ and invoke bill processing code.  No business logic should reside here."""

    """
    Notes on using SQLAlchemy.  Since the ORM sits on top of the MySQL API, care must
    be given to the underlying resource utilization.  Namely, sessions have to be
    closed via a commit or rollback.

    Also, SQLAlchemy may be lazy in the way it executes database operations.  Primary
    keys may not be returned and set in an instance unless commit is called.  Therefore,
    ensure that a commit is issued before using newly inserted instances.

    The pattern of usage is as follows:
    - declare a local variable that will point to a session at the top of a try block
    - initialize this variable to None, so that if an exception is subsequently raised
      the local will not be undefined.
    - pass the session into a statedb function.
    - commit the session once, immediately before returning out of the WSGI function
    - if an exception was raised, and the local variable pointing to the session is
      initialized, then rollback.
    """


    def __init__(self, config, Session):
        self.config = config        
        self.logger = logging.getLogger('reebill')

        # create a NexusUtil
        self.nexus_util = NexusUtil(self.config.get('skyline_backend', 'nexus_web_host'))

        # load users database
        self.user_dao = UserDAO(**dict(self.config.items('usersdb')))

        # create an instance representing the database
        self.statedb_config = dict(self.config.items("statedb"))
        self.state_db = state.StateDB(Session, logger=self.logger)

        # create one BillUpload object to use for all BillUpload-related methods
        self.billUpload = BillUpload(self.config, self.logger)

        # create a MongoReeBillDAO
        self.billdb_config = dict(self.config.items("billdb"))
        self.reebill_dao = mongo.ReebillDAO(self.state_db,
                pymongo.Connection(self.billdb_config['host'],
                int(self.billdb_config['port']))[self.billdb_config['database']])

        # create a RateStructureDAO
        rsdb_config_section = dict(self.config.items("rsdb"))
        mongoengine.connect(rsdb_config_section['database'],
                host=rsdb_config_section['host'],
                port=int(rsdb_config_section['port']),
                alias='ratestructure')
        self.ratestructure_dao = rs.RateStructureDAO(logger=self.logger)

        # configure journal:
        # create a MongoEngine connection "alias" named "journal" with which
        # journal.Event subclasses (in journal.py) can associate themselves by
        # setting meta = {'db_alias': 'journal'}.
        journal_config = dict(self.config.items('journaldb'))
        mongoengine.connect(journal_config['database'],
                host=journal_config['host'], port=int(journal_config['port']),
                alias='journal')
        self.journal_dao = journal.JournalDAO()


        # set the server sessions key which is used to return credentials
        # in a client side cookie for the 'rememberme' feature
        if self.config.get('runtime', 'sessions_key'):
            self.sessions_key = self.config.get('runtime', 'sessions_key')

        # create a Splinter
        if self.config.get('runtime', 'mock_skyliner'):
            self.splinter = mock_skyliner.MockSplinter()
        else:
            self.splinter = Splinter(
                self.config.get('skyline_backend', 'oltp_url'),
                skykit_host=self.config.get('skyline_backend', 'olap_host'),
                skykit_db=self.config.get('skyline_backend', 'olap_database'),
                olap_cache_host=self.config.get('skyline_backend', 'olap_host'),
                olap_cache_db=self.config.get('skyline_backend', 'olap_database'),
                monguru_options={
                    'olap_cache_host': self.config.get('skyline_backend', 'olap_host'),
                    'olap_cache_db': self.config.get('skyline_backend', 'olap_database'),
                    'cartographer_options': {
                        'olap_cache_host': self.config.get('skyline_backend', 'olap_host'),
                        'olap_cache_db': self.config.get('skyline_backend', 'olap_database'),
                        'measure_collection': 'skymap',
                        'install_collection': 'skyit_installs',
                        'nexus_host': self.config.get('skyline_backend', 'nexus_db_host'),
                        'nexus_db': 'nexus',
                        'nexus_collection': 'skyline',
                    },
                },
                cartographer_options={
                    'olap_cache_host': self.config.get('skyline_backend', 'olap_host'),
                    'olap_cache_db': self.config.get('skyline_backend', 'olap_database'),
                    'measure_collection': 'skymap',
                    'install_collection': 'skyit_installs',
                    'nexus_host': self.config.get('skyline_backend', 'nexus_db_host'),
                    'nexus_db': 'nexus',
                    'nexus_collection': 'skyline',
                },
            )

        self.integrate_skyline_backend = self.config.get('runtime',
                'integrate_skyline_backend')

        # create a ReebillRenderer
        self.renderer = render.ReebillRenderer(
            dict(self.config.items('reebillrendering')), self.state_db,
            self.reebill_dao, self.logger)

        self.bill_mailer = Mailer(dict(self.config.items("mailer")))

        self.ree_getter = fbd.RenewableEnergyGetter(self.splinter,
                self.reebill_dao, self.logger)
        # create one Process object to use for all related bill processing
        self.process = process.Process(self.state_db, self.reebill_dao,
                self.ratestructure_dao, self.billUpload, self.nexus_util,
                self.bill_mailer, self.renderer, self.ree_getter, logger=self
                .logger)


        # determine whether authentication is on or off
        self.authentication_on = self.config.get('authentication', 'authenticate')

        self.reconciliation_log_dir = self.config.get('reebillreconciliation', 'log_directory')
        self.reconciliation_report_dir = self.config.get('reebillreconciliation', 'report_directory')

        self.estimated_revenue_log_dir = self.config.get('reebillestimatedrevenue', 'log_directory')
        self.estimated_revenue_report_dir = self.config.get('reebillestimatedrevenue', 'report_directory')

        # print a message in the log--TODO include the software version
        self.logger.info('BillToolBridge initialized')

    def dumps(self, data):

        # accept only dictionaries so that additional keys may be added
        if type(data) is not dict: raise ValueError("Dictionary required.")

        if 'success' in data: 
            if data['success']: 
                # nothing else required
                pass
            else:
                if 'errors' not in data:
                    self.logger.warning('JSON response require errors key.')
        else:
            self.logger.warning('JSON response require success key.')

        # diagnostic information for client side troubleshooting
        data['server_url'] = cherrypy.url()
        data['server_time'] = datetime.now()

        # round datetimes to nearest second so Ext-JS JsonReader can parse them
        def round_datetime(x):
            if isinstance(x, datetime):
                return datetime(x.year, x.month, x.day, x.hour, x.minute,
                        x.second)
            return x
        data = deep_map(round_datetime, data)

        return ju.dumps(data)
    
    @cherrypy.expose
    @authenticate
    def index(self, **kwargs):
        raise cherrypy.HTTPRedirect('/billentry.html')

    @cherrypy.expose
    @authenticate_ajax
    @json_exception
    def get_reconciliation_data(self, start, limit, **kwargs):
        '''Handles AJAX request for data to fill reconciliation report grid.'''
        start, limit = int(start), int(limit)
        # TODO 45793319: hardcoded file name
        with open(os.path.join(self.reconciliation_report_dir,'reconciliation_report.json')) as json_file:
            # load all data from json file: it's one JSON dictionary per
            # line (for reasons explained in reconciliation.py) but should
            # be interpreted as a JSON list
            # TODO 45793037: not really a json file until now
            items = ju.loads('[' + ', '.join(json_file.readlines()) + ']')
            return self.dumps({
                'success': True,
                'rows': items[start:start+limit],
                'results': len(items) # total number of items
            })

    @cherrypy.expose
    @authenticate_ajax
    @json_exception
    def get_estimated_revenue_data(self, start, limit, **kwargs):
        '''Handles AJAX request for data to fill estimated revenue report grid.'''
        start, limit = int(start), int(limit)
        # TODO 45793319: hardcoded file name
        with open(os.path.join(self.estimated_revenue_report_dir,'estimated_revenue_report.json')) as json_file:
            items = ju.loads(json_file.read())['rows']
            return self.dumps({
                'success': True,
                'rows': items[start:start+limit],
                'results': len(items) # total number of items
            })
    
    @cherrypy.expose
    @authenticate
    @json_exception
    def estimated_revenue_xls(self, **kwargs):
        '''Responds with the data from the estimated revenue report in the form
        of an Excel spreadsheet.'''
        spreadsheet_name =  'estimated_revenue.xls'

        # TODO 45793319: hardcoded file name
        with open(os.path.join(self.estimated_revenue_report_dir,'estimated_revenue_report.xls')) as xls_file:
            # set headers for file download
            cherrypy.response.headers['Content-Type'] = 'application/excel'
            cherrypy.response.headers['Content-Disposition'] = 'attachment; filename=%s' % spreadsheet_name

            return xls_file.read()

    ###########################################################################
    # authentication functions

    @cherrypy.expose
    def login(self, username, password, rememberme='off', **kwargs):
        user = self.user_dao.load_user(username, password)
        if user is None:
            self.logger.info(('login attempt failed: username "%s"'
                ', remember me: %s') % (username, rememberme))
            return self.dumps({'success': False, 'errors':
                {'username':'Incorrect username or password', 'reason': 'No Session'}})

        # successful login:

        # create session object
        # if 'rememberme' is true, timeout is 1 week (10080 minutes) and
        # 'persistent' argument is true; if not, persistent is false and
        # timeout has no effect (cookie expires when browser is closed)
        # the functions below cause an error
        #cherrypy.lib.sessions.expire()
        #cherrypy.lib.sessions.init(timeout=1,
        #        persistent=(rememberme == 'on'))
        #cherrypy.session.regenerate()

        # store identifier & user preferences in cherrypy session object &
        # redirect to main page
        cherrypy.session['user'] = user

        if rememberme == 'on':
            # The user has elected to be remembered
            # so create credentials based on a server secret, the user's IP address and username.
            # Some other reasonably secret, ephemeral, information could also be included such as 
            # current date.
            credentials = "%s-%s-%s" % (username, cherrypy.request.headers['Remote-Addr'], self.sessions_key)
            m = md5.new()
            m.update(credentials)
            digest = m.hexdigest()

            # Set this token in the persistent user object
            # then, if returned to the server it can be looked up in the user
            # and the user can be automatically logged in.
            # This giving the user who has just authenticated a credential that
            # can be later used for automatic authentication.
            user.session_token = digest
            self.user_dao.save_user(user)

            # this cookie has no expiration, so lasts as long as the browser is open
            cherrypy.response.cookie['username'] = user.username
            cherrypy.response.cookie['c'] = digest

        self.logger.info(('user "%s" logged in: remember '
            'me: "%s" type is %s') % (username, rememberme,
            type(rememberme)))
        return self.dumps({'success': True});

    def check_authentication(self):
        '''Function to check authentication for HTTP request functions: if user
        is not logged in, raises Unauthenticated exception. If authentication
        is turned off, ensures that the default user's data are in the cherrypy
        session. Does not redirect to the login page, because it gets called in
        AJAX requests, which must return actual data instead of a redirect.
        This is not meant to be called directly, but via the @authenticate_ajax or
        @authenticate decorators.'''
        if not self.authentication_on:
            if 'user' not in cherrypy.session:
                cherrypy.session['user'] = UserDAO.default_user
        if 'user' not in cherrypy.session:
            # is this user rememberme'd?
            cookie = cherrypy.request.cookie
            username = cookie['username'].value if 'username' in cookie else None
            credentials = cookie['c'].value if 'c' in cookie else None

            # the server did not have the user in session
            # log that user back in automatically based on 
            # the credentials value found in the cookie
            credentials = "%s-%s-%s" % (username, cherrypy.request.headers['Remote-Addr'], self.sessions_key)
            m = md5.new()
            m.update(credentials)
            digest = m.hexdigest()
            user = self.user_dao.load_by_session_token(digest)
            if user is None:
                self.logger.info(('Remember Me login attempt failed: username "%s"') % (username))
            else:
                self.logger.info(('Remember Me login attempt success: username "%s"') % (username))
                cherrypy.session['user'] = user
                return

            # TODO show the wrapped function name here instead of "wrapper"
            # (probably inspect.stack is too smart to be fooled by
            # functools.wraps)
            self.logger.info(("Non-logged-in user was denied access"
                    " to: %s") % inspect.stack()[1][3])
            raise Unauthenticated("No Session")

    def handle_exception(self, e):
        if type(e) is cherrypy.HTTPRedirect:
            # don't treat cherrypy redirect as an error
            raise
        elif type(e) is Unauthenticated:
            return self.dumps({'success': False, 'errors':{ 'reason': str(e),
                    'details': ('if you are reading this message a client'
                    ' request did not properly handle an invalid session'
                    ' response.')}})
        else:
            # normal exception
            try:
                self.logger.error('%s:\n%s' % (e, traceback.format_exc()))
            except:
                print >> sys.stderr, "Logger not functioning\n%s:\n%s" % (
                        e, traceback.format_exc())
            return self.dumps({'success': False, 'code':2, 'errors':{'reason': str(e),
                    'details':traceback.format_exc()}})

    @cherrypy.expose
    @authenticate_ajax
    @json_exception
    def getUsername(self, **kwargs):
        '''This returns the username of the currently logged-in user--not to be
        confused with the identifier. The identifier is a unique id but the
        username is not.'''
        with DBSession(self.state_db) as session:
            return self.dumps({'success':True,
                    'username': cherrypy.session['user'].username})

    @cherrypy.expose
    def logout(self):

        # delete remember me
        # This is how cookies are deleted? the key in the response cookie must be set before
        # expires can be set
        cherrypy.response.cookie['username'] = ""
        cherrypy.response.cookie['username'].expires = 0
        cherrypy.response.cookie['c'] = ""
        cherrypy.response.cookie['c'].expires = 0

        # delete the current server session
        if hasattr(cherrypy, 'session') and 'user' in cherrypy.session:
            self.logger.info('user "%s" logged out' % (cherrypy.session['user'].username))
            del cherrypy.session['user']

        raise cherrypy.HTTPRedirect('/login.html')

    ###########################################################################
    # UI configuration

    @cherrypy.expose
    @authenticate_ajax
    @json_exception
    def ui_configuration(self, **kwargs):
        '''Returns the UI javascript file.'''
        ui_config_file_path = os.path.join(os.path.dirname(
            os.path.realpath(__file__)), 'ui', 'ui.cfg')
        ui_config = ConfigParser.RawConfigParser()
        # NB: read() takes a list of file paths, not a file.
        # also note that ConfigParser converts all keys to lowercase
        ui_config.read([ui_config_file_path])

        # currently we have only one section
        config_dict = dict(ui_config.items('tabs'))

        # convert "true"/"false" strings to booleans
        config_dict = deep_map(
                lambda x: {'true':True, 'false':False}.get(x,x),
                config_dict)
        config_dict['default_account_sort_field'] = cherrypy.session['user'].preferences.get(
            'default_account_sort_field','account')
        config_dict['default_account_sort_dir'] = cherrypy.session['user'].preferences.get(
            'default_account_sort_direction','DESC')
        return json.dumps(config_dict)

    ###########################################################################
    # bill processing

    @cherrypy.expose
    @authenticate_ajax
    @json_exception
    def get_next_account_number(self, **kwargs):
        '''Handles AJAX request for what the next account would be called if it
        were created (highest existing account number + 1--we require accounts
        to be numbers, even though we always store them as arbitrary
        strings).'''
        with DBSession(self.state_db) as session:
            next_account = self.state_db.get_next_account_number(session)
            return self.dumps({'success': True, 'account': next_account})
            
    @cherrypy.expose
    @authenticate_ajax
    @json_exception
    def new_account(self, name, account, discount_rate, late_charge_rate,
            template_account, ba_addressee, ba_street, ba_city, ba_state,
            ba_postal_code, sa_addressee, sa_street, sa_city, sa_state,
            sa_postal_code, **kwargs):
        with DBSession(self.state_db) as session:
            billing_address = {
                'addressee': ba_addressee,
                'street': ba_street,
                'city': ba_city,
                'state': ba_state,
                'postal_code': ba_postal_code,
            }
            service_address = {
                'addressee': sa_addressee,
                'street': sa_street,
                'city': sa_city,
                'state': sa_state,
                'postal_code': sa_postal_code,
            }

            self.process.create_new_account(session, account, name,
                    discount_rate, late_charge_rate, billing_address,
                    service_address, template_account)

            # record account creation
            # (no sequence associated with this)
            journal.AccountCreatedEvent.save_instance(cherrypy.session['user'],
                    account)

            # get next account number to send it back to the client so it
            # can be shown in the account-creation form
            next_account = self.state_db.get_next_account_number(session)
            return self.dumps({'success': True, 'nextAccount': next_account})

    @cherrypy.expose
    @authenticate_ajax
    @json_exception
    def roll(self, account, **kwargs):
        start_date = kwargs.get('start_date')
        if start_date is not None:
            start_date = datetime.strptime(start_date, '%Y-%m-%d')
        with DBSession(self.state_db) as session:
            reebill = self.process.roll_reebill(session,account,
                    start_date=start_date,
                    integrate_skyline_backend=self.integrate_skyline_backend)

            journal.ReeBillRolledEvent.save_instance(cherrypy.session['user'],
                    account, reebill.sequence)
            # Process.roll includes attachment
            # TODO "attached" is no longer a useful event;
            # see https://www.pivotaltracker.com/story/show/55044870
            journal.ReeBillAttachedEvent.save_instance(cherrypy.session['user'],
                account, reebill.sequence, reebill.version)
            journal.ReeBillBoundEvent.save_instance(cherrypy.session['user'],
                account, reebill.sequence, reebill.version)

        return self.dumps({'success': True, 'account':account,
                           'sequence': reebill.sequence})

    @cherrypy.expose
    @authenticate_ajax
    @json_exception
    def update_readings(self, account, sequence, **kwargs):
        with DBSession(self.state_db) as session:
            self.process.update_reebill_readings(session, account, sequence)
        return self.dumps({'success': True})

    @cherrypy.expose
    @authenticate_ajax
    @json_exception
    def bindree(self, account, sequence, **kwargs):
        '''Puts energy from Skyline OLTP into shadow registers of the reebill
        given by account, sequence.'''
        if self.config.get('runtime', 'integrate_skyline_backend') is False:
            raise ValueError("OLTP is not integrated")
        if self.config.get('runtime', 'integrate_nexus') is False:
            raise ValueError("Nexus is not integrated")
        sequence = int(sequence)

        with DBSession(self.state_db) as session:
            self.process.bind_renewable_energy(session, account, sequence)
            reebill = self.state_db.get_reebill(session, account, sequence)
            journal.ReeBillBoundEvent.save_instance(cherrypy.session['user'],
                    account, sequence, reebill.version)
        return self.dumps({'success': True})


    @cherrypy.expose
    @authenticate_ajax
    @json_exception
    def upload_interval_meter_csv(self, account, sequence, csv_file,
            timestamp_column, timestamp_format, energy_column, energy_unit, register_identifier, **args):
        '''Takes an upload of an interval meter CSV file (cherrypy file upload
        object) and puts energy from it into the shadow registers of the
        reebill given by account, sequence.'''
        version = self.process.upload_interval_meter_csv(account, sequence,
                        csv_file,timestamp_column, timestamp_format,
                        energy_column, energy_unit, register_identifier, args)
        journal.ReeBillBoundEvent.save_instance(cherrypy.session['user'],
                account, sequence, version)
        return self.dumps({'success': True})

    @cherrypy.expose
    @authenticate_ajax
    @json_exception
    # TODO clean this up and move it out of BillToolBridge
    # https://www.pivotaltracker.com/story/show/31404685
    def compute_bill(self, account, sequence, **args):
        '''Handler for the front end's "Compute Bill" operation.'''
        sequence = int(sequence)
        with DBSession(self.state_db) as session:
            self.process.compute_reebill(session,account,sequence,'max')
            return self.dumps({'success': True})
    
        
    @cherrypy.expose
    @authenticate_ajax
    @json_exception
    def mark_utilbill_processed(self, utilbill, processed, **kwargs):
        '''Takes a utilbill id and a processed-flag and applies they flag to the bill '''
        utilbill, processed = int(utilbill), bool(int(processed))
        with DBSession(self.state_db) as session:
            self.process.update_utilbill_metadata(session, utilbill, processed=processed)
            return self.dumps({'success': True})


    @cherrypy.expose
    @authenticate_ajax
    @json_exception
    def mark_reebill_processed(self, account, sequence , processed, **kwargs):
        '''Takes a reebill id and a processed-flag and applies that flag to the reebill '''
        account, processed, sequence = int(account), bool(int(processed)), int(sequence)
        with DBSession(self.state_db) as session:
            self.process.update_sequential_account_info(session, account, sequence, processed=processed)
            return self.dumps({'success': True})

    @cherrypy.expose
    @authenticate_ajax
    @json_exception
    def compute_utility_bill(self, utilbill_id, **args):
        with DBSession(self.state_db) as session:
            self.process.compute_utility_bill(session, utilbill_id)
            return self.dumps({'success': True})
    
    @cherrypy.expose
    @authenticate_ajax
    @json_exception
    def has_utilbill_predecessor(self, utilbill_id, **args):
        with DBSession(self.state_db) as session:
            predecessor=self.process.has_utilbill_predecessor(session, utilbill_id)
            return self.dumps({'success': True, 'has_predecessor':predecessor})

    @cherrypy.expose
    @authenticate_ajax
    @json_exception
    def refresh_charges(self, utilbill_id, **args):
        with DBSession(self.state_db) as session:
            self.process.refresh_charges(session, utilbill_id)
            return self.dumps({'success': True})

    @cherrypy.expose
    @authenticate_ajax
    @json_exception
    def regenerate_rs(self, utilbill_id, **args):
        with DBSession(self.state_db) as session:
            self.process.regenerate_uprs(session, utilbill_id)
            # NOTE utility bill is not automatically computed after rate
            # structure is changed. nor are charges updated to match.
            return self.dumps({'success': True})

    @cherrypy.expose
    @authenticate_ajax
    @json_exception
    def render(self, account, sequence, **args):
        sequence = int(sequence)
        if not self.config.get('billimages', 'show_reebill_images'):
            return self.dumps({'success': False, 'code':2, 'errors': {'reason':
                    ('"Render" does nothing because reebill images have '
                    'been turned off.'), 'details': ''}})
        with DBSession(self.state_db) as session:
            self.renderer.render(
                session,
                account,
                sequence,
                self.config.get("billdb", "billpath")+ "%s" % account,
                        "%.5d_%.4d.pdf" % (account, sequence),
                False
            )
            return self.dumps({'success': True})

    @cherrypy.expose
    @authenticate_ajax
    @json_exception
    def issue_and_mail(self, account, sequence, recipients, apply_corrections,
                       **kwargs):
        sequence = int(sequence)
        apply_corrections = (apply_corrections == 'true')

        with DBSession(self.state_db) as session:
<<<<<<< HEAD
            # If there are unissued corrections and the user has not confirmed
            # to issue them, we will return a list of those corrections and the
            # sum of adjustments that have to be made so the client can create
            # a confirmation message
            unissued_corrections = self.process.get_unissued_corrections(session, account)
            if len(unissued_corrections) > 0 and not apply_corrections:
                    return self.dumps({'success': False,
                        'corrections': [c[0] for c in unissued_corrections],
                        'adjustment': sum(c[2] for c in unissued_corrections)})

            # The user has confirmed to issue unissued corrections.
            # Let's issue
            if len(unissued_corrections) > 0:
                assert apply_corrections is True
                self.process.issue_corrections(session, account, sequence)
                for correction in unissued_corrections:
                    correction_sequence, _, _ = correction
                    journal.ReeBillIssuedEvent.save_instance(
                        cherrypy.session['user'],account, sequence,
                        self.state_db.max_version(session, account,
                                correction_sequence),
                        applied_sequence=sequence)
            self.process.compute_reebill(session, account, sequence)
            self.process.issue(session, account, sequence)
            journal.ReeBillIssuedEvent.save_instance(cherrypy.session['user'],
                                                     account, sequence, 0)

            # Let's mail!
            # Recepients can be a comma seperated list of email addresses
            recipient_list = [rec.strip() for rec in recipients.split(',')]
            self.process.mail_reebills(session, account, [sequence],
                                       recipient_list)
            journal.ReeBillMailedEvent.save_instance(cherrypy.session['user'],
                                                account, sequence, recipients)
=======
            result = self.process.issue_and_mail(cherrypy.session['user'], session, account,
                sequence, recipients, apply_corrections)
            return self.dumps(result)
>>>>>>> fd1c8d98

    @cherrypy.expose
    @authenticate_ajax
    @json_exception
    def issue_processed_and_mail(self, apply_corrections,
                       **kwargs):
        apply_corrections = (apply_corrections == 'true')

        with DBSession(self.state_db) as session:
            self.process.issue_processed_and_mail(session, cherrypy.session['user'],
                    apply_corrections)
            return self.dumps({'success': True})

    @cherrypy.expose
    @authenticate_ajax
    @json_exception
    def mail(self, account, sequences, recipients, **kwargs):
        # Go from comma-separated e-mail addresses to a list of e-mail addresses
        recipient_list = [rec.strip() for rec in recipients.split(',')]

        # sequences will come in as a string if there is one element in post data.
        # If there are more, it will come in as a list of strings
        if type(sequences) is list:
            sequences = sorted(map(int, sequences))
        else:
            sequences = [int(sequences)]

        with DBSession(self.state_db) as session:
            self.process.mail_reebills(session, account, sequences,
                    recipient_list)

            # journal mailing of every bill
            for sequence in sequences:
                journal.ReeBillMailedEvent.save_instance(
                        cherrypy.session['user'], account, sequence, recipients)

            return self.dumps({'success': True})

    @cherrypy.expose
    @authenticate_ajax
    @json_exception
    def listAccounts(self, **kwargs):
        with DBSession(self.state_db) as session:
            accounts = self.state_db.listAccounts(session)
            rows = [{'account': account, 'name': full_name} for account,
                    full_name in zip(accounts,
                    self.process.full_names_of_accounts(session, accounts))]
            return self.dumps({'success': True, 'rows':rows})

    @cherrypy.expose
    @authenticate_ajax
    @json_exception
    def retrieve_account_status(self, start, limit ,**kwargs):
        '''Handles AJAX request for "Account Processing Status" grid in
        "Accounts" tab.'''

        with DBSession(self.state_db) as session:
            start, limit = int(start), int(limit)

            filtername = kwargs.get('filtername', None)
            if filtername is None:
                filtername = cherrypy.session['user'].preferences.get('filtername','')

            sortcol = kwargs.get('sort', None)
            if sortcol is None:
                sortcol = cherrypy.session['user'].preferences.get('default_account_sort_field',None)

            sortdir = kwargs.get('dir', None)
            if sortdir is None:
                sortdir = cherrypy.session['user'].preferences.get('default_account_sort_direction',None)

            if sortdir == 'ASC':
                sortreverse = False
            else:
                sortreverse = True

            count, rows = self.process.list_account_status(session,start,limit,filtername,sortcol,sortreverse)

            cherrypy.session['user'].preferences['default_account_sort_field'] = sortcol
            cherrypy.session['user'].preferences['default_account_sort_direction'] = sortdir
            self.user_dao.save_user(cherrypy.session['user'])

            return self.dumps({'success': True, 'rows':rows, 'results':count})

    @cherrypy.expose
    @authenticate_ajax
    @json_exception
    def reebill_details_xls(self, begin_date=None, end_date=None, **kwargs):
        '''
        Responds with an excel spreadsheet containing all actual charges, total
        energy and rate structure for all utility bills for the given account,
        or every account (1 per sheet) if 'account' is not given,
        '''
        #write out spreadsheet(s)
        with DBSession(self.state_db) as session:
            buf = StringIO()
            exporter = excel_export.Exporter(self.state_db, self.reebill_dao)

            # write excel spreadsheet into a StringIO buffer (file-like)
            buf = StringIO()
            exporter.export_reebill_details(session, buf)

            # set MIME type for file download
            cherrypy.response.headers['Content-Type'] = 'application/excel'
            cherrypy.response.headers['Content-Disposition'] = \
                'attachment; filename=%s.xls' % \
                datetime.now().strftime("%Y%m%d")
            return buf.getvalue()

    @cherrypy.expose
    @authenticate
    @json_exception
    def excel_export(self, account=None, start_date=None, end_date=None, **kwargs):
        '''
        Responds with an excel spreadsheet containing all actual charges for all
        utility bills for the given account, or every account (1 per sheet) if
        'account' is not given, or all utility bills for the account(s) filtered
        by time, if 'start_date' and/or 'end_date' are given.
        '''
        with DBSession(self.state_db) as session:
            if account is not None:
                spreadsheet_name = account + '.xls'
            else:
                spreadsheet_name = 'all_accounts.xls'

            exporter = excel_export.Exporter(self.state_db, self.reebill_dao)

            # write excel spreadsheet into a StringIO buffer (file-like)
            buf = StringIO()
            exporter.export_account_charges(session, buf, account, start_date=start_date,
                            end_date=end_date)

            # set MIME type for file download
            cherrypy.response.headers['Content-Type'] = 'application/excel'
            cherrypy.response.headers['Content-Disposition'] = 'attachment; filename=%s' % spreadsheet_name

            return buf.getvalue()

    @cherrypy.expose
    @authenticate
    @json_exception
    def excel_energy_export(self, account=None, **kwargs):
        '''
        Responds with an excel spreadsheet containing all actual charges, total
        energy and rate structure for all utility bills for the given account,
        or every account (1 per sheet) if 'account' is not given,
        '''
        with DBSession(self.state_db) as session:
            if account is not None:
                spreadsheet_name = account + '.xls'
            else:
                spreadsheet_name = 'brokerage_accounts.xls'

            exporter = excel_export.Exporter(self.state_db, self.reebill_dao)

            # write excel spreadsheet into a StringIO buffer (file-like)
            buf = StringIO()
            exporter.export_energy_usage(session, buf, account)

            # set MIME type for file download
            cherrypy.response.headers['Content-Type'] = 'application/excel'
            cherrypy.response.headers['Content-Disposition'] = 'attachment; filename=%s' % spreadsheet_name

            return buf.getvalue()

    @cherrypy.expose
    @authenticate_ajax
    @json_exception
    def rsi(self, utilbill_id, xaction, reebill_sequence=None,
            reebill_version=None, **kwargs):
        '''AJAX request handler for "Shared Rate Structure Items" grid.
        Performs all CRUD operations on the UPRS of the utility bill
        given by its MySQL id (and reebill_sequence and reebill_version if
        non-None). 'xaction' is one of the Ext-JS operation names "create",
        "read", "update", "destroy". If 'xaction' is not "read", 'rows' should
        contain data to create
        '''
        rows = kwargs.get('rows')
        with DBSession(self.state_db) as session:
            if xaction == "read":
                return json.dumps({
                    'success': True,
                    'rows': self.process.get_rsis_json(session, utilbill_id),
                })

            # only xaction "read" is allowed when reebill_sequence/version
            # arguments are given
            if (reebill_sequence, reebill_version) != (None, None):
                raise IssuedBillError('Issued reebills cannot be modified')

            rows = json.loads(rows)

            if 'total' in rows:
                del rows['total']

            if xaction == "update":
                # single edit comes in not in a list
                if type(rows) is dict: rows = [rows]

                # process list of edits
                for row in rows:
                    # extract "id" field from the JSON because all remaining
                    # key-value pairs are fields to update in the RSI
                    id = row.pop('id')

                    # Fix boolean values that are interpreted as strings
                    for key in ('shared', 'has_charge'):
                        if row[key] in ("false", False):
                            row[key] = False
                        else:
                            row[key] = True

                    # "id" field contains the old rsi_binding, which is used
                    # to look up the RSI; "rsi_binding" field contains the
                    # new one that will replace it (if there is one)
                    rsi_binding = self.process.update_rsi(session,
                            utilbill_id, id, row)

                    # re-add "id" field which was removed above (using new
                    # rsi_binding)
                    # TODO this is ugly; find a better way
                    row['id'] = rsi_binding

            if xaction == "create":
                self.process.add_rsi(session, utilbill_id)

            if xaction == "destroy":
                if type(rows) is unicode: rows = [rows]
                for row in rows:
                    self.process.delete_rsi(session, utilbill_id, row)

            rsis_json = self.process.get_rsis_json(session, utilbill_id)
            return json.dumps({'success': True, 'rows': rsis_json,
                    'total':len(rsis_json)})

    @cherrypy.expose
    @authenticate_ajax
    @json_exception
    def payment(self, xaction, account, **kwargs):
        with DBSession(self.state_db) as session:
            if xaction == "read":
                payments = self.state_db.payments(session, account)
                return self.dumps({'success': True,
                    'rows': [payment.to_dict() for payment in payments]})
            elif xaction == "update":
                rows = json.loads(kwargs["rows"])
                # single edit comes in not in a list
                if type(rows) is dict: rows = [rows]
                # process list of edits
                for row in rows:
                    self.process.update_payment(
                        session,
                        row['id'],
                        row['date_applied'],
                        row['description'],
                        row['credit'],
                    )
                return self.dumps({'success':True})
            elif xaction == "create":
                # date applied is today by default (can be edited later)
                today = datetime.utcnow().date()
                new_payment = self.process.create_payment(session, account,
                        today, "New Entry", 0)
                # Payment object lacks "id" until row is inserted in database
                session.flush()
                return self.dumps({'success':True, 'rows':[new_payment.to_dict()]})
            elif xaction == "destroy":
                rows = json.loads(kwargs["rows"])
                # single delete comes in not in a list
                if type(rows) is int: rows = [rows]
                for oid in rows:
                    self.process.delete_payment(session, oid)
                return self.dumps({'success':True})

    @cherrypy.expose
    @authenticate_ajax
    @json_exception
    def reebill(self, xaction, start, limit, account, sort = u'sequence',
            dir=u'DESC', **kwargs):
        '''Handles AJAX requests for reebill grid data.'''
        start, limit = int(start), int(limit)
        with DBSession(self.state_db) as session:
            if xaction == "read":
                # this is inefficient but length is always <= 120 rows
                rows = sorted(self.process.get_reebill_metadata_json(session,
                        account), key=itemgetter(sort))
                if dir.lower() == 'desc':
                    rows.reverse()

                # "limit" means number of rows to return, so the real limit is
                # start + limit
                result = rows[start : start + limit]
                return self.dumps({'success': True, 'rows': result,
                        'results':len(rows)})

            elif xaction == "update":
                return self.dumps({'success':False})

            elif xaction == "create":
                return self.dumps({'success':False})

            elif xaction == "destroy":
                # we do not delete reebills through reebillStore's remove()
                # method, because Ext believes in a 1-1 mapping between grid
                # rows and things, but "deleting" a reebill does not
                # necessarily mean that a row disappears from the grid.
                raise ValueError("Use delete_reebill instead!")

    @cherrypy.expose
    @authenticate_ajax
    @json_exception
    def issuable(self, xaction, **kwargs):
        '''Return a list of the issuable reebills'''
        with DBSession(self.state_db) as session:
            if xaction == 'read':
                start = int(kwargs['start'])
                limit = int(kwargs['limit'])
                sort = kwargs['sort']
                direction = kwargs['dir']

                try:
                    allowable_diff = cherrypy.session['user'].preferences['difference_threshold']
                except:
                    allowable_diff = UserDAO.default_user.preferences['difference_threshold']

                issuable_reebills = self.process.get_issuable_reebills_dict(session)
                for reebill_info in issuable_reebills:
                    reebill_info['id'] = reebill_info['account'],
                    reebill_info['difference'] = abs(reebill_info['reebill_total']-reebill_info['util_total'])
                    if reebill_info['processed'] == True:
                        reebill_info['group'] = 'Processed ReeBills'
                    elif reebill_info['difference'] < allowable_diff:
                        reebill_info['group'] = 'ReeBills with Matching Totals'
                    else:
                        reebill_info['group'] = 'ReeBills with Non Matching Totals'

                # sort by 'sort' column, then by 'group' to
                # get rows sorted by 'sort' column within groups
                issuable_reebills.sort(key=itemgetter(sort),
                        reverse = (direction == 'DESC'))
                def group_order(row):
                    result = ['Processed ReeBills', 'ReeBills with Matching Totals',
                              'ReeBills with Non Matching Totals'].index(
                            row['group'])
                    assert result >= 0
                    return result
                issuable_reebills.sort(key=group_order)

                return self.dumps({'success': True,
                                   'rows': issuable_reebills[start:start+limit],
                                   'total': len(issuable_reebills)})
            elif xaction == 'update':
                row = json.loads(kwargs["rows"])
                self.process.update_bill_email_recipient(session,
                                                         row['account'],
                                                         row['sequence'],
                                                         row['mailto'])
                return self.dumps({'success':True})
            
    @cherrypy.expose
    @authenticate_ajax
    @json_exception
    def delete_reebill(self, account, sequences, **kwargs):
        '''Delete the unissued version of each reebill given, assuming that one
        exists.'''
        if type(sequences) is list:
            sequences = map(int, sequences)
        else:
            sequences = [int(sequences)]
        with DBSession(self.state_db) as session:
            for sequence in sequences:
                deleted_version = self.process.delete_reebill(session,
                        account, sequence)
            # deletions must all have succeeded, so journal them
            for sequence in sequences:
                journal.ReeBillDeletedEvent.save_instance(cherrypy.session['user'],
                        account, sequence, deleted_version)

        return self.dumps({'success': True})

    @cherrypy.expose
    @authenticate_ajax
    @json_exception
    def new_reebill_version(self, account, sequence, **args):
        '''Creates a new version of the given reebill (only one bill, not all
        successors as in original design).'''
        sequence = int(sequence)
        with DBSession(self.state_db) as session:
            # Process will complain if new version is not issued
            version = self.process.new_version(session, account, sequence)

            journal.NewReebillVersionEvent.save_instance(cherrypy.session['user'],
                    account, sequence, version)
            # NOTE ReebillBoundEvent is no longer saved in the journal because
            # new energy data are not retrieved unless the user explicitly
            # chooses to do it by clicking "Bind RE&E"

            # client doesn't do anything with the result (yet)
            return self.dumps({'success': True, 'sequences': [sequence]})

    @cherrypy.expose
    @authenticate_ajax
    @json_exception
    def account_info(self, account, sequence, **args):
        '''Handles AJAX request for "Sequential Account Information form.
        '''
        with DBSession(self.state_db) as session:
            sequence = int(sequence)
            reebill = self.state_db.get_reebill(session, account, sequence)
            return self.dumps({
                'success': True,
                'billing_address': reebill.billing_address.to_dict(),
                'service_address': reebill.service_address.to_dict(),
                'discount_rate': reebill.discount_rate,
                'late_charge_rate': reebill.late_charge_rate,
            })

    @cherrypy.expose
    @authenticate_ajax
    @json_exception
    def set_account_info(self, account, sequence,
        discount_rate, late_charge_rate,
        ba_addressee, ba_street, ba_city, ba_state, ba_postal_code,
        sa_addressee, sa_street, sa_city, sa_state, sa_postal_code,
        **kwargs):
        '''Update account information in "Sequential Account Information" form.
        '''
        sequence = int(sequence)
        discount_rate = float(discount_rate)
        late_charge_rate = float(late_charge_rate)

        # rely on client-side validation
        assert discount_rate >= 0 and discount_rate <= 1
        assert late_charge_rate >= 0 and late_charge_rate <= 1

        with DBSession(self.state_db) as session:
            self.process.update_sequential_account_info(session, account,
                    sequence, discount_rate=discount_rate,
                    late_charge_rate=late_charge_rate,
                    ba_addressee=ba_addressee, ba_street=ba_street,
                    ba_city=ba_city, ba_state=ba_state,
                    ba_postal_code=ba_postal_code,
                    sa_addressee=sa_addressee, sa_street=sa_street,
                    sa_city=sa_city, sa_state=sa_state,
                    sa_postal_code=sa_postal_code)
            return self.dumps({'success': True})

    @cherrypy.expose
    @authenticate_ajax
    @json_exception
    def get_reebill_services(self, account, sequence, **args):
        # TODO: delete this? is it ever used?
        '''Returns the utililty services associated with the reebill given by
        account and sequence, and a list of which services are suspended
        (usually empty). Used to show service suspension checkboxes in
        "Sequential Account Information".'''
        sequence = int(sequence)
        reebill = self.reebill_dao.load_reebill(account, sequence)
        if reebill is None:
            raise Exception('No reebill found for %s-%s' % (account, sequence))
        # TODO: 40161259 must return success field
        return self.dumps({
            'services': [],
            'suspended_services': reebill.suspended_services
        })

    @cherrypy.expose
    @authenticate_ajax
    @json_exception
    def actualCharges(self, utilbill_id, xaction, reebill_sequence=None,
            reebill_version=None, **kwargs):
        with DBSession(self.state_db) as session:
            charges_json = self.process.get_utilbill_charges_json(session,
                    utilbill_id, reebill_sequence=reebill_sequence,
                    reebill_version=reebill_version)
            if xaction == "read":
                return self.dumps({'success': True, 'rows': charges_json,
                        'total':len(charges_json)})

            # only xaction "read" is allowed when reebill_sequence/version
            # arguments are given
            if (reebill_sequence, reebill_version) != (None, None):
                raise IssuedBillError('Issued reebills cannot be modified')

            if xaction == "update":
                row = json.loads(kwargs["rows"])[0]
                # single edit comes in a list containing a dict;
                # multiple would be in list of
                # dicts but that should be impossible
                assert isinstance(row, dict)

                rsi_binding = row.pop('id')
                self.process.update_charge(session, utilbill_id, rsi_binding,
                        row)

            if xaction == "create":
                row = json.loads(kwargs["rows"])[0]
                assert isinstance(row, dict)
                group_name = row['group']
                self.process.add_charge(session, utilbill_id, group_name)

            if xaction == "destroy":
                rsi_binding = json.loads(kwargs["rows"])[0]
                self.process.delete_charge(session, utilbill_id, rsi_binding)

            charges_json = self.process.get_utilbill_charges_json(session,
                    utilbill_id)
            return self.dumps({'success': True, 'rows': charges_json,
                                'total':len(charges_json)})


    @cherrypy.expose
    @authenticate_ajax
    @json_exception
    def hypotheticalCharges(self, xaction, service, account, sequence, **kwargs):
        sequence = int(sequence)
        if not xaction == "read":
            raise NotImplementedError('Cannot create, edit or destroy charges'
                                      ' from this grid.')
        with DBSession(self.state_db) as session:
                charges=self.process.get_hypothetical_matched_charges(
                        session, account, sequence)
                return self.dumps({'success': True, 'rows': charges,
                                   'total':len(charges)})


    @cherrypy.expose
    @authenticate_ajax
    @json_exception
    def utilbill_registers(self, utilbill_id, xaction, reebill_sequence=None,
            reebill_version=None, **kwargs):
        '''Handles AJAX requests to read and write data for the "Utility Bill
        Registers" grid in the "Meters and Registers" tab. 'account',
        'sequence' identify the reebill whose utility bill is being edited.
        Ext-JS uses 'xaction' to specify which CRUD operation is being
        performed (create, read, update, destroy).'''
        # rows in the grid are identified by an "id" consisting of the utility
        # bill service name, meter id, and register id separated by '/'. thus
        # '/' is forbidden in service names, meter ids, and register ids.
        def validate_id_components(*components):
            if any('/' in c for c in components):
                raise ValueError(('Service names and meter/register ids must '
                        'not contain "/"'))

        if xaction not in ('create', 'read', 'update', 'destroy'):
            raise ValueError('Unknown xaction "%s"' % xaction)

        with DBSession(self.state_db) as session:
            '''utilbill_doc = self.process.get_utilbill_doc(session, utilbill_id,
                    reebill_sequence=reebill_sequence,
                    reebill_version=reebill_version)'''

            if xaction == 'read':
                # get dictionaries describing all registers in all utility bills
                registers_json = self.process.get_registers_json(session, utilbill_id,
                                                reebill_sequence=reebill_sequence,
                                                reebill_version=reebill_version)

                result = {'success': True, "rows": registers_json,
                        'total': len(registers_json)}

                # client sends "current_selected_id" to identify which row is
                # selected in the grid; if this key is present, server must also
                # include "current_selected_id" in the response to indicate that
                # the same row is still selected
                if 'current_selected_id' in kwargs:
                    result['current_selected_id'] = kwargs['current_selected_id']

                return self.dumps(result)

            # only xaction "read" is allowed when reebill_sequence/version
            # arguments are given
            if (reebill_sequence, reebill_version) != (None, None):
                raise IssuedBillError('Issued reebills cannot be modified')

            # the "rows" argument is only given when xaction is "create", "update",
            # or "destroy". it's a list if there are multiple rows (though in
            # practice there is only one because only one row of the grid can be
            # created/edited/deleted at a time).
            rows = json.loads(kwargs['rows'])
            if not isinstance(rows, list):
                rows = [rows]

            if xaction == 'create':
                for row in rows:
                    validate_id_components(row.get('meter_id',''),
                            row.get('register_id',''))

                    # create the new register (ignoring return value)
                    self.process.new_register(session, utilbill_id, row,
                                            reebill_sequence=reebill_sequence,
                                            reebill_version=reebill_version)


                # get dictionaries describing all registers in all utility bills
                registers_json = self.process.get_registers_json(session, utilbill_id,
                                                reebill_sequence=reebill_sequence,
                                                reebill_version=reebill_version)

                result = {'success': True, "rows": registers_json,
                        'total': len(registers_json)}

                # client sends "current_selected_id" to identify which row is
                # selected in the grid; if this key is present, server must also
                # include "current_selected_id" in the response to indicate that
                # the same row is still selected
                if 'current_selected_id' in kwargs:
                    result['current_selected_id'] = kwargs['current_selected_id']

            if xaction == 'update':
                # for update, client sends a JSON representation of the grid rows,
                # containing only the fields to be updated, plus an "id" field that
                # contains the service, meter id, and register id BEFORE the user
                # edited them.

                result = {'success': True}

                for row in rows:
                    # extract keys needed to identify the register being updated
                    # from the "id" field sent by the client
                    _, orig_meter_id, orig_reg_id = row['id'].split('/')

                    validate_id_components(row.get('meter_id',''),
                            row.get('register_id',''))

                    # all arguments should be strings, except "quantity",
                    # which should be a number
                    if 'quantity' in row:
                        assert isinstance(row['quantity'], (float, int))

                    # modify the register using every field in 'row' except "id"
                    # (getting back values necessary to tell the client which row
                    # should be selected)
                    del row['id']
                    new_meter_id, new_reg_id = self.process.update_register(
                            session, utilbill_id, orig_meter_id, orig_reg_id,
                            row)

                    # if this row was selected before, tell the client it should
                    # still be selected, specifying the row by its new "id"
                    if kwargs.get('current_selected_id') == '%s/%s/%s' % (
                            utilbill_id, orig_meter_id, orig_reg_id):
                        result['current_selected_id'] = '%s/%s/%s' % (utilbill_id,
                                new_meter_id, new_reg_id)

                registers_json = self.process.get_registers_json(session, utilbill_id,
                                                reebill_sequence=reebill_sequence,
                                                reebill_version=reebill_version)
                result.update({
                    'rows': registers_json,
                    'total': len(registers_json)
                })

            if xaction == 'destroy':
                assert len(rows) == 1
                id_of_row_to_delete = rows[0]

                # extract keys needed to identify the register being updated
                _, orig_meter_id, orig_reg_id = id_of_row_to_delete\
                        .split('/')
                self.process.delete_register(session, utilbill_id, orig_meter_id, orig_reg_id,
                                                reebill_sequence=reebill_sequence,
                                                reebill_version=reebill_version)

                # NOTE there is no "current_selected_id" because the formerly
                # selected row was deleted
                registers_json = self.process.get_registers_json(session, utilbill_id,
                                                reebill_sequence=reebill_sequence,
                                                reebill_version=reebill_version)
                result = {'success': True, "rows": registers_json,
                        'total': len(registers_json)}

            return self.dumps(result)

#
    ################

    ################
    # Handle utility bill upload

    @cherrypy.expose
    @authenticate_ajax
    @json_exception
    def upload_utility_bill(self, account, service, begin_date, end_date,
            total_charges, file_to_upload, **args):
        '''Handles AJAX request to create a new utility bill from the "Upload
        Utility Bill" form. If 'file_to_upload' None, the utility bill state
        will be 'SkylineEstimated'; otherwise it will be 'Complete'. Currently,
        there is no way to specify a 'UtilityEstimated' state in the UI.'''
        with DBSession(self.state_db) as session:
            # pre-process parameters
            service = service.lower()
            total_charges_as_float = float(total_charges)
            begin_date_as_date = datetime.strptime(begin_date, '%Y-%m-%d').date()
            end_date_as_date = datetime.strptime(end_date, '%Y-%m-%d').date()
            UtilBill.validate_utilbill_period(begin_date_as_date,
                    end_date_as_date)

            # NOTE 'file_to_upload.file' is always a CherryPy object; if no
            # file was specified, 'file_to_upload.file' will be None

            self.process.upload_utility_bill(session, account, service,
                    begin_date_as_date,
                    end_date_as_date, file_to_upload.file,
                    file_to_upload.filename if file_to_upload else None,
                    total=total_charges_as_float,
                    state=UtilBill.Complete if file_to_upload.file else \
                            UtilBill.SkylineEstimated,
                    # determine these values from previous bills because
                    # user does not want to specify them explicitly
                    utility=None,
                    rate_class=None)

            return self.dumps({'success': True})

    #
    ################

    @cherrypy.expose
    @authenticate_ajax
    @json_exception
    def journal(self, xaction, account, **kwargs):
        if xaction == "read":
            journal_entries = self.journal_dao.load_entries(account)
            return self.dumps({'success': True, 'rows':journal_entries})

        # TODO: 20493983 eventually allow admin user to override and edit
        return self.dumps({'success':False, 'errors':{'reason':'Not supported'}})

    @cherrypy.expose
    @authenticate_ajax
    @json_exception
    def save_journal_entry(self, account, sequence, entry, **kwargs):
        '''Saves the text 'entry' as a Note in the journal for 'account'.
        Sequence is optional in case the entry applies to the account as whole,
        but should be provided if it's associated with a particular reebill.'''
        if sequence:
            sequence = int(sequence)
            journal.Note.save_instance(cherrypy.session['user'], account,
                    entry, sequence=sequence)
        else:
            journal.Note.save_instance(cherrypy.session['user'], account,
                    entry)
        return self.dumps({'success':True})

 
    @cherrypy.expose
    @authenticate_ajax
    @json_exception
    def last_utilbill_end_date(self, account, **kwargs):
        '''Returns date of last utilbill.'''
        with DBSession(self.state_db) as session:
            the_date = self.state_db.last_utilbill_end_date(session, account)
            # the_date will be None (converted to JSON as null) if there are no
            # utilbills for this account
            the_datetime = None
            if the_date is not None:
                # TODO: a pure date gets converted to JSON as a datetime with
                # midnight as its time, causing problems in the browser
                # (https://www.pivotaltracker.com/story/show/23569087). temporary
                # fix is to make it a datetime with a later time.
                the_datetime = datetime(the_date.year, the_date.month, the_date.day, 23)
            return self.dumps({'success':True, 'date': the_datetime})

    @cherrypy.expose
    @authenticate_ajax
    @json_exception
    # TODO: 25650643 explicit params - security risk and other 
    def utilbill_grid(self, xaction, **kwargs):
        '''Handles AJAX requests to read and write data for the grid of utility
        bills. Ext-JS provides the 'xaction' parameter, which is "read" when it
        wants to read data and "update" when a cell in the grid was edited.'''
        with DBSession(self.state_db) as session:
            if xaction == 'read':
                account = kwargs['account']
                start, limit = int(kwargs['start']), int(kwargs['limit'])
                rows, total_count = self.process.get_all_utilbills_json(
                        session, account, start, limit)
                return self.dumps({'success': True, 'rows':rows,
                        'results': total_count})

            elif xaction == 'update':
                # ext sends a JSON object if there is one row, a list of
                # objects if there are more than one. but in this case only one
                # row can be edited at a time
                row = ju.loads(kwargs['rows'])

                # convert JSON key/value pairs into arguments for
                # Process.update_utilbill_metadata below
                update_args = {}
                for k, v in row.iteritems():
                    # NOTE Ext-JS uses '' (empty string) to represent not
                    # changing a value. yes, that means you can never set a
                    # value to ''.
                    if v == '':
                        pass
                    elif k in ('period_start', 'period_end'):
                        update_args[k] = datetime.strptime(v,
                                ISO_8601_DATETIME_WITHOUT_ZONE).date()
                    elif k == 'service':
                        update_args[k] = v.lower()
                    elif k != 'id':
                        update_args[k] = v

                self.process.update_utilbill_metadata(session, row['id'],
                        **update_args)

                return self.dumps({'success': True})

            elif xaction == 'create':
                # creation happens via upload_utility_bill
                # TODO move here?
                raise ValueError('utilbill_grid does not accept xaction "create"')
            elif xaction == 'destroy':
                # "rows" is either a single id or a list of ids
                account = kwargs["account"]
                rows = ju.loads(kwargs['rows'])
                if type(rows) is int:
                    ids = [rows]
                else:
                    ids = rows

                # delete each utility bill, and log the deletion in the journal
                # with the path where the utility bill file was moved
                for utilbill_id in ids:
                    utilbill, deleted_path = self.process\
                            .delete_utility_bill_by_id(session, utilbill_id)
                    journal.UtilBillDeletedEvent.save_instance(
                            cherrypy.session['user'], account,
                            utilbill.period_start, utilbill.period_end,
                            utilbill.service, deleted_path)
                return self.dumps({'success': True})

    @cherrypy.expose
    @authenticate_ajax
    @json_exception
<<<<<<< HEAD
=======
    def getUtilBillImage(self, utilbill_id):
        # TODO: put url here, instead of in billentry.js?
        resolution = cherrypy.session['user'].preferences['bill_image_resolution']
        with DBSession(self.state_db) as session:
            result = self.process.get_utilbill_image_path(session, utilbill_id,
                                                          resolution)
        return self.dumps({'success':True, 'imageName':result})

    @cherrypy.expose
    @authenticate_ajax
    @json_exception
    def getReeBillImage(self, account, sequence, resolution, **args):
        if not self.config.get('billimages', 'show_reebill_images'):
            return self.dumps({'success': False, 'errors': {'reason':
                    'Reebill images have been turned off.'}})
        resolution = cherrypy.session['user'].preferences['bill_image_resolution']
        result = self.billUpload.getReeBillImagePath(account, sequence,
                resolution)
        return self.dumps({'success':True, 'imageName':result})
    
    @cherrypy.expose
    @authenticate_ajax
    @json_exception
    def getBillImageResolution(self, **kwargs):
        resolution = cherrypy.session['user'].preferences['bill_image_resolution']
        return self.dumps({'success':True, 'resolution': resolution})

    @cherrypy.expose
    @authenticate_ajax
    @json_exception
    def setBillImageResolution(self, resolution, **kwargs):
        cherrypy.session['user'].preferences['bill_image_resolution'] = int(resolution)
        self.user_dao.save_user(cherrypy.session['user'])
        return self.dumps({'success':True})

    @cherrypy.expose
    @authenticate_ajax
    @json_exception
>>>>>>> fd1c8d98
    def getDifferenceThreshold(self, **kwargs):
        threshold = cherrypy.session['user'].preferences['difference_threshold']
        return self.dumps({'success':True, 'threshold': threshold})

    @cherrypy.expose
    @authenticate_ajax
    @json_exception
    def setDifferenceThreshold(self, threshold, **kwargs):
        threshold=float(threshold)
        if not threshold or threshold <= 0:
            return self.dumps({'success':False, 'errors':"Threshold of %s is not valid." % str(threshold)})
        cherrypy.session['user'].preferences['difference_threshold'] = threshold
        self.user_dao.save_user(cherrypy.session['user'])
        return self.dumps({'success':True})
    
    @cherrypy.expose
    @authenticate_ajax
    @json_exception
    def getFilterPreference(self, **kwargs):
        filtername = cherrypy.session['user'].preferences.get('filtername', '')
        return self.dumps({'success':True, 'filtername': filtername})

    @cherrypy.expose
    @authenticate_ajax
    @json_exception
    def setFilterPreference(self, filtername, **kwargs):
        if filtername is None:
            return self.dumps({'success':False, 'errors':"Filter '%s' is not valid." % str(filtername)})
        cherrypy.session['user'].preferences['filtername'] = filtername
        self.user_dao.save_user(cherrypy.session['user'])
        return self.dumps({'success':True})


if __name__ == '__main__':
    bridge = BillToolBridge(config, Session)
    local_conf = {
        '/' : {
            'tools.staticdir.root' :os.path.dirname(os.path.abspath(__file__)), 
            'tools.staticdir.dir' : 'ui',
            'tools.staticdir.on' : True,
            'tools.expires.secs': 0,
            'tools.response_headers.on': True,
            'tools.sessions.on': True,
            'tools.sessions.timeout': 240
        },
    }
    cherrypy.config.update({
        'server.socket_host': bridge.config.get("http", "socket_host"),
        'server.socket_port': bridge.config.get("http", "socket_port")})
    cherrypy.quickstart(bridge, "/reebill", config = local_conf)
    cherrypy.log._set_screen_handler(cherrypy.log.access_log, False)
    cherrypy.log._set_screen_handler(cherrypy.log.access_log, True,
            stream=sys.stdout)
else:
    # WSGI Mode
    cherrypy.config.update({
        'environment': 'embedded',
        'tools.sessions.on': True,
        'tools.sessions.timeout': 240
    })

    if cherrypy.__version__.startswith('3.0') and cherrypy.engine.state == 0:
        cherrypy.engine.start(blocking=False)
        atexit.register(cherrypy.engine.stop)
    bridge = BillToolBridge(config, Session)
    application = cherrypy.Application(bridge, script_name=None, config=None)<|MERGE_RESOLUTION|>--- conflicted
+++ resolved
@@ -26,13 +26,8 @@
 from billing.skyliner.splinter import Splinter
 from billing.skyliner import mock_skyliner
 from billing.util import json_util as ju
-<<<<<<< HEAD
 from billing.util.dateutils import ISO_8601_DATETIME_WITHOUT_ZONE
-from nexusapi.nexus_util import NexusUtil
-=======
-from billing.util.dateutils import ISO_8601_DATE, ISO_8601_DATETIME_WITHOUT_ZONE
 from billing.nexusapi.nexus_util import NexusUtil
->>>>>>> fd1c8d98
 from billing.util.dictutils import deep_map, dict_merge
 from billing.processing import mongo, excel_export
 from billing.processing.bill_mailer import Mailer
@@ -739,46 +734,9 @@
         apply_corrections = (apply_corrections == 'true')
 
         with DBSession(self.state_db) as session:
-<<<<<<< HEAD
-            # If there are unissued corrections and the user has not confirmed
-            # to issue them, we will return a list of those corrections and the
-            # sum of adjustments that have to be made so the client can create
-            # a confirmation message
-            unissued_corrections = self.process.get_unissued_corrections(session, account)
-            if len(unissued_corrections) > 0 and not apply_corrections:
-                    return self.dumps({'success': False,
-                        'corrections': [c[0] for c in unissued_corrections],
-                        'adjustment': sum(c[2] for c in unissued_corrections)})
-
-            # The user has confirmed to issue unissued corrections.
-            # Let's issue
-            if len(unissued_corrections) > 0:
-                assert apply_corrections is True
-                self.process.issue_corrections(session, account, sequence)
-                for correction in unissued_corrections:
-                    correction_sequence, _, _ = correction
-                    journal.ReeBillIssuedEvent.save_instance(
-                        cherrypy.session['user'],account, sequence,
-                        self.state_db.max_version(session, account,
-                                correction_sequence),
-                        applied_sequence=sequence)
-            self.process.compute_reebill(session, account, sequence)
-            self.process.issue(session, account, sequence)
-            journal.ReeBillIssuedEvent.save_instance(cherrypy.session['user'],
-                                                     account, sequence, 0)
-
-            # Let's mail!
-            # Recepients can be a comma seperated list of email addresses
-            recipient_list = [rec.strip() for rec in recipients.split(',')]
-            self.process.mail_reebills(session, account, [sequence],
-                                       recipient_list)
-            journal.ReeBillMailedEvent.save_instance(cherrypy.session['user'],
-                                                account, sequence, recipients)
-=======
             result = self.process.issue_and_mail(cherrypy.session['user'], session, account,
                 sequence, recipients, apply_corrections)
             return self.dumps(result)
->>>>>>> fd1c8d98
 
     @cherrypy.expose
     @authenticate_ajax
@@ -1615,47 +1573,6 @@
     @cherrypy.expose
     @authenticate_ajax
     @json_exception
-<<<<<<< HEAD
-=======
-    def getUtilBillImage(self, utilbill_id):
-        # TODO: put url here, instead of in billentry.js?
-        resolution = cherrypy.session['user'].preferences['bill_image_resolution']
-        with DBSession(self.state_db) as session:
-            result = self.process.get_utilbill_image_path(session, utilbill_id,
-                                                          resolution)
-        return self.dumps({'success':True, 'imageName':result})
-
-    @cherrypy.expose
-    @authenticate_ajax
-    @json_exception
-    def getReeBillImage(self, account, sequence, resolution, **args):
-        if not self.config.get('billimages', 'show_reebill_images'):
-            return self.dumps({'success': False, 'errors': {'reason':
-                    'Reebill images have been turned off.'}})
-        resolution = cherrypy.session['user'].preferences['bill_image_resolution']
-        result = self.billUpload.getReeBillImagePath(account, sequence,
-                resolution)
-        return self.dumps({'success':True, 'imageName':result})
-    
-    @cherrypy.expose
-    @authenticate_ajax
-    @json_exception
-    def getBillImageResolution(self, **kwargs):
-        resolution = cherrypy.session['user'].preferences['bill_image_resolution']
-        return self.dumps({'success':True, 'resolution': resolution})
-
-    @cherrypy.expose
-    @authenticate_ajax
-    @json_exception
-    def setBillImageResolution(self, resolution, **kwargs):
-        cherrypy.session['user'].preferences['bill_image_resolution'] = int(resolution)
-        self.user_dao.save_user(cherrypy.session['user'])
-        return self.dumps({'success':True})
-
-    @cherrypy.expose
-    @authenticate_ajax
-    @json_exception
->>>>>>> fd1c8d98
     def getDifferenceThreshold(self, **kwargs):
         threshold = cherrypy.session['user'].preferences['difference_threshold']
         return self.dumps({'success':True, 'threshold': threshold})
