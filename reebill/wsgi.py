--- conflicted
+++ resolved
@@ -954,6 +954,7 @@
         sequence = int(sequence)
         apply_corrections = (apply_corrections == 'true')
         with DBSession(self.state_db) as session:
+            reebill = self.state_db.get_reebill(account, sequence)
             mongo_reebill = self.reebill_dao.load_reebill(account, sequence)
             recipients = mongo_reebill.bill_recipients
             unissued_corrections = self.process.get_unissued_corrections(session, account)
@@ -971,7 +972,7 @@
             bill_name = "%.5d_%.4d.pdf" % (int(account), int(sequence))
             merge_fields = {}
             merge_fields["street"] = mongo_reebill.service_address.get("street","")
-            merge_fields["balance_due"] = round(mongo_reebill.balance_due, 2)
+            merge_fields["balance_due"] = round(reebill.balance_due, 2)
             merge_fields["bill_dates"] = "%s" % (mongo_reebill.period_end)
             merge_fields["last_bill"] = bill_name
             bill_mailer.mail(recipients, merge_fields,
@@ -1378,8 +1379,6 @@
                     # extract "id" field from the JSON because all remaining
                     # key-value pairs are fields to update in the RSI
                     id = row.pop('id')
-<<<<<<< HEAD
-=======
 
                     # Fix boolean values that are interpreted as strings
                     for key in ('shared', 'has_charge'):
@@ -1387,13 +1386,7 @@
                             row[key] = False
                         else:
                             row[key] = True
->>>>>>> 502e87fc
-
-                    # Fix boolean values that are interpreted as strings
-                    if row['shared'] == "false":
-                        row['shared'] = False
-                    else:
-                        row['shared'] = True
+
                     # "id" field contains the old rsi_binding, which is used
                     # to look up the RSI; "rsi_binding" field contains the
                     # new one that will replace it (if there is one)
@@ -1514,23 +1507,20 @@
                     allowable_diff = cherrypy.session['user'].preferences['difference_threshold']
                 except:
                     allowable_diff = UserDAO.default_user.preferences['difference_threshold']
-                reebills, total = self.state_db.listAllIssuableReebillInfo(session=session)
-                for reebill_info in reebills:
+                issuable_reebills, total = self.state_db.listAllIssuableReebillInfo(session=session)
+                for reebill_info in issuable_reebills:
                     row_dict = {}
-                    mongo_reebill = self.reebill_dao.load_reebill(reebill_info[0], reebill_info[1])
-                            reebill_info[0], reebill_info[1])
                     mongo_reebill = self.reebill_dao.load_reebill(
-                            reebill_info[0], reebill_info[1])
-                    row_dict['id'] = reebill_info[0]
-                    row_dict['account'] = reebill_info[0]
-                    row_dict['sequence'] = reebill_info[1]
-                    row_dict['util_total'] = reebill_info[2]
+                            reebill_info['account'], reebill_info['sequence'])
+                    mongo_utilbills = [self.reebill_dao._load_utilbill_by_id(ub_id)
+                                       for ub_id in reebill_info['utilbill_ids']]
+                    row_dict['id'] = reebill_info['account']
+                    row_dict['account'] = reebill_info['account']
+                    row_dict['sequence'] = reebill_info['sequence']
+                    row_dict['util_total'] = reebill_info['total']
                     row_dict['mailto'] = ", ".join(mongo_reebill.bill_recipients)
-                    row_dict['reebill_total'] = mongo_reebill.actual_total
-                    try:
-                        row_dict['difference'] = abs(row_dict['reebill_total']-row_dict['util_total'])
-                    except ZeroDivisionError:
-                        row_dict['difference'] = float('inf')
+                    row_dict['reebill_total'] = sum(mongo.total_of_all_charges(ub_doc) for ub_doc in mongo_utilbills)
+                    row_dict['difference'] = abs(row_dict['reebill_total']-row_dict['util_total'])
                     row_dict['matching'] = row_dict['difference'] < allowable_diff
                     rows.append(row_dict)
                 rows.sort(key=lambda d: d[sort], reverse = (direction == 'DESC'))
@@ -1540,7 +1530,7 @@
                 row = json.loads(kwargs["rows"])
                 mongo_reebill = self.reebill_dao.load_reebill(row['account'],row['sequence'])
                 mongo_reebill.bill_recipients = [r.strip() for r in row['mailto'].split(',')]
-                self.reebill_dao.save_reebill(mongo_reebill)
+                self.reebill_dao.save_reebill(reebill)
                 return self.dumps({'success':True})
             
     @cherrypy.expose
@@ -1686,20 +1676,14 @@
     @json_exception
     def actualCharges(self, utilbill_id, xaction, reebill_sequence=None,
             reebill_version=None, **kwargs):
-        def get_charge_by_id(charges_json, the_id):
-            charge_matches = [c for c in flattened_charges
-                    if c['id'] == the_id]
-            assert len(charge_matches) == 1
-            return charge_matches[0]
-
-        with DBSession(self.state_db) as session:
-            utilbill_doc = self.process.get_utilbill_doc(session, utilbill_id,
-                    reebill_sequence=reebill_sequence,
+        with DBSession(self.state_db) as session:
+            charges_json = self.process.get_utilbill_charges_json(session,
+                    utilbill_id, reebill_sequence=reebill_sequence,
                     reebill_version=reebill_version)
-            flattened_charges = mongo.get_charges_json(utilbill_doc)
 
             if xaction == "read":
-                return self.dumps({'success': True, 'rows': flattened_charges})
+                return self.dumps({'success': True, 'rows': charges_json,
+                        'total':len(charges_json)})
 
             # only xaction "read" is allowed when reebill_sequence/version
             # arguments are given
@@ -1707,59 +1691,17 @@
                 raise IssuedBillError('Issued reebills cannot be modified')
 
             if xaction == "update":
-<<<<<<< HEAD
-                rows = json.loads(kwargs["rows"])
-                # single edit comes in not in a list
-                if type(rows) is dict: rows = [rows]
-                for row in rows:
-                    # replace all key-value pairs in the charge dictionary
-                    # with those from 'row'
-                    the_charge = get_charge_by_id(flattened_charges, row['id'])
-                    the_charge.clear()
-                    the_charge.update(row)
-=======
                 row = json.loads(kwargs["rows"])[0]
                 # single edit comes in a list containing a dict;
                 # multiple would be in list of
                 # dicts but that should be impossible
                 assert isinstance(row, dict)
->>>>>>> 502e87fc
-
-                mongo.set_actual_chargegroups_flattened(utilbill_doc,
-                        flattened_charges)
-                self.reebill_dao.save_utilbill(utilbill_doc)
-                return self.dumps({'success':True})
+
+                rsi_binding = row.pop('id')
+                self.process.update_charge(session, utilbill_id, rsi_binding,
+                        row)
 
             if xaction == "create":
-<<<<<<< HEAD
-                row = json.loads(kwargs["rows"])
-                # key rsi_binding must exist
-                if 'rsi_binding' not in row:
-                    row['rsi_binding'] = ''
-                # TODO make the server completely responsible for determining
-                # field values of newly-created charges, the same way it's
-                # done for RSIs (if charges still exist independent of RSIs;
-                # otherwise all this code will be gone anyway)
-                if row['rsi_binding'] in (c['rsi_binding'] for c in
-                        flattened_charges):
-                    raise ValueError('Duplicate RSI binding "%s" (create '
-                         'charges one at a time)' %
-                         row['rsi_binding'])
-                flattened_charges.append(row)
-                mongo.set_actual_chargegroups_flattened(utilbill_doc,
-                        flattened_charges)
-                self.reebill_dao.save_utilbill(utilbill_doc)
-
-                return self.dumps({'success':True, 'rows': row})
-
-            if xaction == "destroy":
-                the_id = json.loads(kwargs["rows"])
-                the_charge = get_charge_by_id(flattened_charges, the_id)
-                flattened_charges.remove(the_charge)
-                mongo.set_actual_chargegroups_flattened(utilbill_doc,
-                        flattened_charges)
-                self.reebill_dao.save_utilbill(utilbill_doc)
-=======
                 row = json.loads(kwargs["rows"])[0]
                 assert isinstance(row, dict)
                 group_name = row['chargegroup']
@@ -1768,9 +1710,11 @@
             if xaction == "destroy":
                 rsi_binding = json.loads(kwargs["rows"])[0]
                 self.process.delete_charge(session, utilbill_id, rsi_binding)
->>>>>>> 502e87fc
-
-                return self.dumps({'success':True})
+
+            charges_json = self.process.get_utilbill_charges_json(session,
+                    utilbill_id)
+            return self.dumps({'success': True, 'rows': charges_json,
+                                'total':len(charges_json)})
 
 
     @cherrypy.expose
@@ -1818,8 +1762,6 @@
             utilbill_doc = self.process.get_utilbill_doc(session, utilbill_id,
                     reebill_sequence=reebill_sequence,
                     reebill_version=reebill_version)
-
-            toSelect = None
 
             if xaction == 'read':
                 # get dictionaries describing all registers in all utility bills
