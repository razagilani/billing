'''
File: wsgi.py
'''
import sys
import os
import traceback
import json
import cherrypy
import jinja2, os
import string, re
import ConfigParser
from datetime import datetime, date, timedelta
import itertools as it
import uuid as UUID # uuid collides with locals so both module and locals are renamed
import inspect
import logging
import csv
import random
import time
import copy
import functools
import re
import md5
from operator import itemgetter
import errno
from StringIO import StringIO
from itertools import chain
import pymongo
import mongoengine
from skyliner.splinter import Splinter
from skyliner import mock_skyliner
from billing.util import json_util as ju
from billing.util.dateutils import ISO_8601_DATE, ISO_8601_DATETIME_WITHOUT_ZONE
from billing.util.nexus_util import NexusUtil
from billing.util.dictutils import deep_map
from billing.processing import mongo, excel_export
from billing.processing.bill_mailer import Mailer
from billing.processing import process, state, fetch_bill_data as fbd, rate_structure2 as rs
from billing.processing.state import UtilBill, Customer
from billing.processing.billupload import BillUpload
from billing.processing import journal
from billing.processing import render
from billing.processing.users import UserDAO, User
from billing.processing import calendar_reports
from billing.processing.estimated_revenue import EstimatedRevenue
from billing.processing.session_contextmanager import DBSession
from billing.processing.exceptions import Unauthenticated, IssuedBillError, NoSuchBillException

import pprint
pp = pprint.PrettyPrinter(indent=4).pprint

# from http://code.google.com/p/modwsgi/wiki/DebuggingTechniques#Python_Interactive_Debugger
class Debugger:
    def __init__(self, object):
        self.__object = object

    def __call__(self, *args, **kwargs):
        import pdb, sys
        debugger = pdb.Pdb()
        debugger.use_rawinput = 0
        debugger.reset()
        sys.settrace(debugger.trace_dispatch)

        try:
            return self.__object(*args, **kwargs)
        finally:
            debugger.quitting = 1
            sys.settrace(None)

# decorator for stressing ajax asynchronicity
def random_wait(target):
    @functools.wraps(target)
    def random_wait_wrapper(*args, **kwargs):
        #t = random.random()
        t = 0
        time.sleep(t)
        return target(*args, **kwargs)
    return random_wait_wrapper

def authenticate_ajax(method):
    '''Wrapper for AJAX-request-handling methods that require a user to be
    logged in. This should go "inside" (i.e. after) the cherrypy.expose
    decorator.'''
    # wrapper function takes a BillToolBridge object as its first argument, and
    # passes that as the "self" argument to the wrapped function. so this
    # decorator, which runs before any instance of BillToolBridge exists,
    # doesn't need to know about any BillToolBridge instance data. the wrapper
    # is executed when an HTTP request is received, so it can use BTB instance
    # data.
    @functools.wraps(method)
    def wrapper(btb_instance, *args, **kwargs):
        try:
            btb_instance.check_authentication()
            return method(btb_instance, *args, **kwargs)
        except Unauthenticated as e:
            return btb_instance.dumps({'success': False, 'code':1})
    return wrapper

def authenticate(method):
    '''Like @authenticate_ajax, but redirects non-logged-in users to
    /login.html. This should be used for "regular" HTTP requests (like file
    downloads), in which a redirect can be returned directly to the browser.'''
    # note: if you want to add a redirect_url argument to the decorator (so
    # it's not always '/login.html'), you need 3 layers: outer function
    # (authenticate) takes redirect_url argument, intermediate wrapper takes
    # method argument and returns inner wrapper, which takes the method itself
    # as its argument and returns the wrapped version.
    @functools.wraps(method)
    def wrapper(btb_instance, *args, **kwargs):
        try:
            btb_instance.check_authentication()
            return method(btb_instance, *args, **kwargs)
        except Unauthenticated:
            # Non-Ajax requests can't handle json responses
            #return ju.dumps({'success': False, 'code': 1, 'errors':
            #    {'reason': 'Authenticate: No Session'}})
            cherrypy.response.status = 403
            raise cherrypy.HTTPRedirect('/login.html')
    return wrapper

def json_exception(method):
    '''Decorator for exception handling in methods trigged by Ajax requests.'''
    @functools.wraps(method)
    def wrapper(btb_instance, *args, **kwargs):
        #print >> sys.stderr, '*************', method, args
        try:
            return method(btb_instance, *args, **kwargs)
        except Exception as e:
            return btb_instance.handle_exception(e)
    return wrapper


# TODO 11454025 rename to ProcessBridge or something
# TODO (object)?
class BillToolBridge:
    # TODO: clean up this comment on how to use sessions.
    """ A monolithic class encapsulating the behavior to:  handle an incoming http request """
    """ and invoke bill processing code.  No business logic should reside here."""

    """
    Notes on using SQLAlchemy.  Since the ORM sits on top of the MySQL API, care must
    be given to the underlying resource utilization.  Namely, sessions have to be
    closed via a commit or rollback.

    Also, SQLAlchemy may be lazy in the way it executes database operations.  Primary
    keys may not be returned and set in an instance unless commit is called.  Therefore,
    ensure that a commit is issued before using newly inserted instances.

    The pattern of usage is as follows:
    - declare a local variable that will point to a session at the top of a try block
    - initialize this variable to None, so that if an exception is subsequently raised
      the local will not be undefined.
    - pass the session into a statedb function.
    - commit the session once, immediately before returning out of the WSGI function
    - if an exception was raised, and the local variable pointing to the session is
      initialized, then rollback.
    """

    config = None

    # TODO: refactor config and share it between btb and bt 15413411
    def __init__(self):
        self.config = ConfigParser.RawConfigParser()
        config_file_path = os.path.join(os.path.dirname(os.path.realpath(__file__)),'reebill.cfg')
        self.config.read(config_file_path)

        # logging:
        # get log file name and format from config file
        # TODO: if logging section of config file is malformed, choose default
        # values and report the error to stderr
        log_file_path = os.path.join(os.path.dirname(os.path.realpath(__file__)),
                self.config.get('log', 'log_file_name'))
        log_format = self.config.get('log', 'log_format')
        # make sure log file is writable
        try:
            open(log_file_path, 'a').close() # 'a' for append
        except Exception as e:
            # logging this error is impossible, so print to stderr
            print >> sys.stderr, 'Log file path "%s" is not writable.' \
                    % log_file_path
            raise
        # create logger
        self.logger = logging.getLogger('reebill')
        formatter = logging.Formatter(log_format)
        handler = logging.FileHandler(log_file_path)
        handler.setFormatter(formatter)
        self.logger.addHandler(handler) 
        # loggers are created with level 'NOTSET' by default, except the root
        # logger (this one), which is created with level 'WARNING'. to include
        # messages like the initialization message at the end of this function,
        # the level has to be changed.
        self.logger.setLevel(logging.DEBUG)

        # create a NexusUtil
        self.nexus_util = NexusUtil(self.config.get('skyline_backend', 'nexus_web_host'))

        # load users database
        self.user_dao = UserDAO(**dict(self.config.items('usersdb')))

        # create an instance representing the database
        self.statedb_config = dict(self.config.items("statedb"))
        self.state_db = state.StateDB(
            host=self.statedb_config['host'],
            password=self.statedb_config['password'],
            database=self.statedb_config['database'],
            user=self.statedb_config['user'],
            logger=self.logger,
        )

        # create one BillUpload object to use for all BillUpload-related methods
        self.billUpload = BillUpload(self.config, self.logger)

        # create a MongoReeBillDAO
        self.billdb_config = dict(self.config.items("billdb"))
        self.reebill_dao = mongo.ReebillDAO(self.state_db,
                pymongo.Connection(self.billdb_config['host'],
                int(self.billdb_config['port']))[self.billdb_config['database']])

        # create a RateStructureDAO
        rsdb_config_section = dict(self.config.items("rsdb"))
        mongoengine.connect(rsdb_config_section['database'],
                host=rsdb_config_section['host'],
                port=int(rsdb_config_section['port']),
                alias='ratestructure')
        self.ratestructure_dao = rs.RateStructureDAO(logger=self.logger)

        # configure journal:
        # create a MongoEngine connection "alias" named "journal" with which
        # journal.Event subclasses (in journal.py) can associate themselves by
        # setting meta = {'db_alias': 'journal'}.
        journal_config = dict(self.config.items('journaldb'))
        mongoengine.connect(journal_config['database'],
                host=journal_config['host'], port=int(journal_config['port']),
                alias='journal')
        self.journal_dao = journal.JournalDAO()


        # set the server sessions key which is used to return credentials
        # in a client side cookie for the 'rememberme' feature
        if self.config.get('runtime', 'sessions_key'):
            self.sessions_key = self.config.get('runtime', 'sessions_key')

        # create a Splinter
        if self.config.getboolean('runtime', 'mock_skyliner'):
            self.splinter = mock_skyliner.MockSplinter()
        else:
            self.splinter = Splinter(
                self.config.get('skyline_backend', 'oltp_url'),
                skykit_host=self.config.get('skyline_backend', 'olap_host'),
                skykit_db=self.config.get('skyline_backend', 'olap_database'),
                olap_cache_host=self.config.get('skyline_backend', 'olap_host'),
                olap_cache_db=self.config.get('skyline_backend', 'olap_database'),
                monguru_options={
                    'olap_cache_host': self.config.get('skyline_backend', 'olap_host'),
                    'olap_cache_db': self.config.get('skyline_backend', 'olap_database'),
                    'cartographer_options': {
                        'olap_cache_host': self.config.get('skyline_backend', 'olap_host'),
                        'olap_cache_db': self.config.get('skyline_backend', 'olap_database'),
                        'measure_collection': 'skymap',
                        'install_collection': 'skyit_installs',
                        'nexus_host': self.config.get('skyline_backend', 'nexus_db_host'),
                        'nexus_db': 'nexus',
                        'nexus_collection': 'skyline',
                    },
                },
                cartographer_options={
                    'olap_cache_host': self.config.get('skyline_backend', 'olap_host'),
                    'olap_cache_db': self.config.get('skyline_backend', 'olap_database'),
                    'measure_collection': 'skymap',
                    'install_collection': 'skyit_installs',
                    'nexus_host': self.config.get('skyline_backend', 'nexus_db_host'),
                    'nexus_db': 'nexus',
                    'nexus_collection': 'skyline',
                },
            )

        # create a ReebillRenderer
        self.renderer = render.ReebillRenderer(
            dict(self.config.items('reebillrendering')), self.state_db,
            self.reebill_dao, self.logger)

        bill_mailer = Mailer(dict(self.config.items("mailer")))

        # create one Process object to use for all related bill processing
        self.process = process.Process(self.state_db, self.reebill_dao,
                self.ratestructure_dao, self.billUpload, self.nexus_util,
                bill_mailer, self.renderer, self.splinter, logger=self.logger)


        # determine whether authentication is on or off
        self.authentication_on = self.config.getboolean('authentication', 'authenticate')

        self.reconciliation_log_dir = self.config.get('reebillreconciliation', 'log_directory')
        self.reconciliation_report_dir = self.config.get('reebillreconciliation', 'report_directory')

        self.estimated_revenue_log_dir = self.config.get('reebillestimatedrevenue', 'log_directory')
        self.estimated_revenue_report_dir = self.config.get('reebillestimatedrevenue', 'report_directory')

        # print a message in the log--TODO include the software version
        self.logger.info('BillToolBridge initialized')

    def dumps(self, data):

        # accept only dictionaries so that additional keys may be added
        if type(data) is not dict: raise ValueError("Dictionary required.")

        if 'success' in data: 
            if data['success']: 
                # nothing else required
                pass
            else:
                if 'errors' not in data:
                    self.logger.warning('JSON response require errors key.')
        else:
            self.logger.warning('JSON response require success key.')

        # diagnostic information for client side troubleshooting
        data['server_url'] = cherrypy.url()
        data['server_time'] = datetime.now()

        # round datetimes to nearest second so Ext-JS JsonReader can parse them
        def round_datetime(x):
            if isinstance(x, datetime):
                return datetime(x.year, x.month, x.day, x.hour, x.minute,
                        x.second)
            return x
        data = deep_map(round_datetime, data)

        return ju.dumps(data)
    
    @cherrypy.expose
    @random_wait
    @authenticate
    def index(self, **kwargs):
        raise cherrypy.HTTPRedirect('/billentry.html')

    @cherrypy.expose
    @random_wait
    @authenticate_ajax
    @json_exception
    def get_reconciliation_data(self, start, limit, **kwargs):
        '''Handles AJAX request for data to fill reconciliation report grid.'''
        start, limit = int(start), int(limit)
        # TODO 45793319: hardcoded file name
        with open(os.path.join(self.reconciliation_report_dir,'reconciliation_report.json')) as json_file:
            # load all data from json file: it's one JSON dictionary per
            # line (for reasons explained in reconciliation.py) but should
            # be interpreted as a JSON list
            # TODO 45793037: not really a json file until now
            items = ju.loads('[' + ', '.join(json_file.readlines()) + ']')
            return self.dumps({
                'success': True,
                'rows': items[start:start+limit],
                'results': len(items) # total number of items
            })

    @cherrypy.expose
    @random_wait
    @authenticate_ajax
    @json_exception
    def get_estimated_revenue_data(self, start, limit, **kwargs):
        '''Handles AJAX request for data to fill estimated revenue report grid.'''
        start, limit = int(start), int(limit)
        # TODO 45793319: hardcoded file name
        with open(os.path.join(self.estimated_revenue_report_dir,'estimated_revenue_report.json')) as json_file:
            items = ju.loads(json_file.read())['rows']
            return self.dumps({
                'success': True,
                'rows': items[start:start+limit],
                'results': len(items) # total number of items
            })
    
    @cherrypy.expose
    @random_wait
    @authenticate
    @json_exception
    def estimated_revenue_xls(self, **kwargs):
        '''Responds with the data from the estimated revenue report in the form
        of an Excel spreadsheet.'''
        spreadsheet_name =  'estimated_revenue.xls'

        # TODO 45793319: hardcoded file name
        with open(os.path.join(self.estimated_revenue_report_dir,'estimated_revenue_report.xls')) as xls_file:
            # set headers for file download
            cherrypy.response.headers['Content-Type'] = 'application/excel'
            cherrypy.response.headers['Content-Disposition'] = 'attachment; filename=%s' % spreadsheet_name

            return xls_file.read()

    ###########################################################################
    # authentication functions

    @cherrypy.expose
    @random_wait
    def login(self, username, password, rememberme='off', **kwargs):
        user = self.user_dao.load_user(username, password)
        if user is None:
            self.logger.info(('login attempt failed: username "%s"'
                ', remember me: %s') % (username, rememberme))
            return self.dumps({'success': False, 'errors':
                {'username':'Incorrect username or password', 'reason': 'No Session'}})

        # successful login:

        # create session object
        # if 'rememberme' is true, timeout is 1 week (10080 minutes) and
        # 'persistent' argument is true; if not, persistent is false and
        # timeout has no effect (cookie expires when browser is closed)
        # the functions below cause an error
        #cherrypy.lib.sessions.expire()
        #cherrypy.lib.sessions.init(timeout=1,
        #        persistent=(rememberme == 'on'))
        #cherrypy.session.regenerate()

        # store identifier & user preferences in cherrypy session object &
        # redirect to main page
        cherrypy.session['user'] = user

        if rememberme == 'on':
            # The user has elected to be remembered
            # so create credentials based on a server secret, the user's IP address and username.
            # Some other reasonably secret, ephemeral, information could also be included such as 
            # current date.
            credentials = "%s-%s-%s" % (username, cherrypy.request.headers['Remote-Addr'], self.sessions_key)
            m = md5.new()
            m.update(credentials)
            digest = m.hexdigest()

            # Set this token in the persistent user object
            # then, if returned to the server it can be looked up in the user
            # and the user can be automatically logged in.
            # This giving the user who has just authenticated a credential that
            # can be later used for automatic authentication.
            user.session_token = digest
            self.user_dao.save_user(user)

            # this cookie has no expiration, so lasts as long as the browser is open
            cherrypy.response.cookie['username'] = user.username
            cherrypy.response.cookie['c'] = digest

        self.logger.info(('user "%s" logged in: remember '
            'me: "%s" type is %s') % (username, rememberme,
            type(rememberme)))
        return self.dumps({'success': True});

    def check_authentication(self):
        '''Function to check authentication for HTTP request functions: if user
        is not logged in, raises Unauthenticated exception. If authentication
        is turned off, ensures that the default user's data are in the cherrypy
        session. Does not redirect to the login page, because it gets called in
        AJAX requests, which must return actual data instead of a redirect.
        This is not meant to be called directly, but via the @authenticate_ajax or
        @authenticate decorators.'''
        if not self.authentication_on:
            if 'user' not in cherrypy.session:
                cherrypy.session['user'] = UserDAO.default_user
        if 'user' not in cherrypy.session:
            # is this user rememberme'd?
            cookie = cherrypy.request.cookie
            username = cookie['username'].value if 'username' in cookie else None
            credentials = cookie['c'].value if 'c' in cookie else None

            # the server did not have the user in session
            # log that user back in automatically based on 
            # the credentials value found in the cookie
            credentials = "%s-%s-%s" % (username, cherrypy.request.headers['Remote-Addr'], self.sessions_key)
            m = md5.new()
            m.update(credentials)
            digest = m.hexdigest()
            user = self.user_dao.load_by_session_token(digest)
            if user is None:
                self.logger.info(('Remember Me login attempt failed: username "%s"') % (username))
            else:
                self.logger.info(('Remember Me login attempt success: username "%s"') % (username))
                cherrypy.session['user'] = user
                return

            # TODO show the wrapped function name here instead of "wrapper"
            # (probably inspect.stack is too smart to be fooled by
            # functools.wraps)
            self.logger.info(("Non-logged-in user was denied access"
                    " to: %s") % inspect.stack()[1][3])
            raise Unauthenticated("No Session")

    def handle_exception(self, e):
        if type(e) is cherrypy.HTTPRedirect:
            # don't treat cherrypy redirect as an error
            raise
        elif type(e) is Unauthenticated:
            return self.dumps({'success': False, 'errors':{ 'reason': str(e),
                    'details': ('if you are reading this message a client'
                    ' request did not properly handle an invalid session'
                    ' response.')}})
        else:
            # normal exception
            try:
                self.logger.error('%s:\n%s' % (e, traceback.format_exc()))
            except:
                print >> sys.stderr, "Logger not functioning\n%s:\n%s" % (
                        e, traceback.format_exc())
            return self.dumps({'success': False, 'code':2, 'errors':{'reason': str(e),
                    'details':traceback.format_exc()}})

    @cherrypy.expose
    @random_wait
    @authenticate_ajax
    @json_exception
    def getUsername(self, **kwargs):
        '''This returns the username of the currently logged-in user--not to be
        confused with the identifier. The identifier is a unique id but the
        username is not.'''
        with DBSession(self.state_db) as session:
            return self.dumps({'success':True,
                    'username': cherrypy.session['user'].username})

    @cherrypy.expose
    @random_wait
    def logout(self):

        # delete remember me
        # This is how cookies are deleted? the key in the response cookie must be set before
        # expires can be set
        cherrypy.response.cookie['username'] = ""
        cherrypy.response.cookie['username'].expires = 0
        cherrypy.response.cookie['c'] = ""
        cherrypy.response.cookie['c'].expires = 0

        # delete the current server session
        if hasattr(cherrypy, 'session') and 'user' in cherrypy.session:
            self.logger.info('user "%s" logged out' % (cherrypy.session['user'].username))
            del cherrypy.session['user']

        raise cherrypy.HTTPRedirect('/login.html')

    ###########################################################################
    # UI configuration

    @cherrypy.expose
    @random_wait
    @authenticate_ajax
    @json_exception
    def ui_configuration(self, **kwargs):
        '''Returns the UI javascript file.'''
        ui_config_file_path = os.path.join(os.path.dirname(
            os.path.realpath(__file__)), 'ui', 'ui.cfg')
        ui_config = ConfigParser.RawConfigParser()
        # NB: read() takes a list of file paths, not a file.
        # also note that ConfigParser converts all keys to lowercase
        ui_config.read([ui_config_file_path])

        # currently we have only one section
        config_dict = dict(ui_config.items('tabs'))

        # convert "true"/"false" strings to booleans
        config_dict = deep_map(
                lambda x: {'true':True, 'false':False}.get(x,x),
                config_dict)
        config_dict['default_account_sort_field'] = cherrypy.session['user'].preferences.get(
            'default_account_sort_field','account')
        config_dict['default_account_sort_dir'] = cherrypy.session['user'].preferences.get(
            'default_account_sort_direction','DESC')
        return json.dumps(config_dict)

    ###########################################################################
    # bill processing

    @cherrypy.expose
    @random_wait
    @authenticate_ajax
    @json_exception
    def get_next_account_number(self, **kwargs):
        '''Handles AJAX request for what the next account would be called if it
        were created (highest existing account number + 1--we require accounts
        to be numbers, even though we always store them as arbitrary
        strings).'''
        with DBSession(self.state_db) as session:
            next_account = self.state_db.get_next_account_number(session)
            return self.dumps({'success': True, 'account': next_account})
            
    @cherrypy.expose
    @random_wait
    @authenticate_ajax
    @json_exception
    def new_account(self, name, account, discount_rate, late_charge_rate,
            template_account, ba_addressee, ba_street, ba_city, ba_state,
            ba_postal_code, sa_addressee, sa_street, sa_city, sa_state,
            sa_postal_code, **kwargs):
        with DBSession(self.state_db) as session:
            billing_address = {
                'addressee': ba_addressee,
                'street': ba_street,
                'city': ba_city,
                'state': ba_state,
                'postal_code': ba_postal_code,
            }
            service_address = {
                'addressee': sa_addressee,
                'street': sa_street,
                'city': sa_city,
                'state': sa_state,
                'postal_code': sa_postal_code,
            }

            self.process.create_new_account(session, account, name,
                    discount_rate, late_charge_rate, billing_address,
                    service_address, template_account)

            # record account creation
            # (no sequence associated with this)
            journal.AccountCreatedEvent.save_instance(cherrypy.session['user'],
                    account)

            # get next account number to send it back to the client so it
            # can be shown in the account-creation form
            next_account = self.state_db.get_next_account_number(session)
            return self.dumps({'success': True, 'nextAccount': next_account})

    @cherrypy.expose
    @random_wait
    @authenticate_ajax
    @json_exception
    def roll(self, account, **kwargs):
        start_date = kwargs.get('start_date')
        if start_date is not None:
            start_date = datetime.strptime(start_date, '%Y-%m-%d')
        backend=self.config.getboolean('runtime', 'integrate_skyline_backend')
        with DBSession(self.state_db) as session:
            last_seq, new_seq, new_version = \
                self.process.roll_bill(session,account,start_date,backend)

            journal.ReeBillRolledEvent.save_instance(cherrypy.session['user'],
                    account, last_seq + 1)
            # Process.roll includes attachment
            # TODO "attached" is no longer a useful event;
            # see https://www.pivotaltracker.com/story/show/55044870
            journal.ReeBillAttachedEvent.save_instance(cherrypy.session['user'],
                account, last_seq + 1, new_version)
            journal.ReeBillBoundEvent.save_instance(cherrypy.session['user'],
                account, new_seq, new_version)

        return self.dumps({'success': True})

    @cherrypy.expose
    @random_wait
    @authenticate_ajax
    @json_exception
    def bindree(self, account, sequence, **kwargs):
        '''Puts energy from Skyline OLTP into shadow registers of the reebill
        given by account, sequence.'''
        if self.config.getboolean('runtime', 'integrate_skyline_backend') is False:
            raise ValueError("OLTP is not integrated")
        if self.config.getboolean('runtime', 'integrate_nexus') is False:
            raise ValueError("Nexus is not integrated")
        sequence = int(sequence)

        self.process.bind_renewable_energy(account, sequence)

        journal.ReeBillBoundEvent.save_instance(cherrypy.session['user'],
                account, sequence, reebill.version)
        return self.dumps({'success': True})


    @cherrypy.expose
    @random_wait
    @authenticate_ajax
    @json_exception
    def upload_interval_meter_csv(self, account, sequence, csv_file,
            timestamp_column, timestamp_format, energy_column, energy_unit, register_identifier, **args):
        '''Takes an upload of an interval meter CSV file (cherrypy file upload
        object) and puts energy from it into the shadow registers of the
        reebill given by account, sequence.'''
        reebill = self.reebill_dao.load_reebill(account, sequence)

        # convert column letters into 0-based indices
        if not re.match('[A-Za-z]', timestamp_column):
            raise ValueError('Timestamp column must be a letter')
        if not re.match('[A-Za-z]', energy_column):
            raise ValueError('Energy column must be a letter')
        timestamp_column = ord(timestamp_column.lower()) - ord('a')
        energy_column = ord(energy_column.lower()) - ord('a')

        # extract data from the file (assuming the format of AtSite's
        # example files)
        fbd.fetch_interval_meter_data(reebill, csv_file.file,
                meter_identifier=register_identifier,
                timestamp_column=timestamp_column,
                energy_column=energy_column,
                timestamp_format=timestamp_format, energy_unit=energy_unit)

        self.reebill_dao.save_reebill(reebill)
        journal.ReeBillBoundEvent.save_instance(cherrypy.session['user'],
                account, sequence, reebill.version)
        return self.dumps({'success': True})

    @cherrypy.expose
    @random_wait
    @authenticate_ajax
    @json_exception
    # TODO clean this up and move it out of BillToolBridge
    # https://www.pivotaltracker.com/story/show/31404685
    def compute_bill(self, account, sequence, **args):
        '''Handler for the front end's "Compute Bill" operation.'''
        sequence = int(sequence)
        with DBSession(self.state_db) as session:
            # use version 0 of the predecessor to show the real account
            # history (prior balance, payment received, balance forward)
            mongo_reebill = self.reebill_dao.load_reebill(account,
                    sequence, version='max')
            self.process._compute_reebill_document(session, mongo_reebill)
            self.reebill_dao.save_reebill(mongo_reebill)
            return self.dumps({'success': True})
    
        
    @cherrypy.expose
    @random_wait
    @authenticate_ajax
    @json_exception
    def mark_utilbill_processed(self, utilbill, processed, **kwargs):
        '''Takes a utilbill id and a processed-flag and applies they flag to the bill '''
        utilbill, processed = int(utilbill), bool(int(processed))
        with DBSession(self.state_db) as session:
            self.process.update_utilbill_metadata(session, utilbill, processed=processed)
            return self.dumps({'success': True})


    @cherrypy.expose
    @random_wait
    @authenticate_ajax
    @json_exception
    def compute_utility_bill(self, utilbill_id, **args):
        with DBSession(self.state_db) as session:
            self.process.compute_utility_bill(session, utilbill_id)
            return self.dumps({'success': True})
    
    @cherrypy.expose
    @random_wait
    @authenticate_ajax
    @json_exception
    def has_utilbill_predecessor(self, utilbill_id, **args):
        with DBSession(self.state_db) as session:
            predecessor=self.process.has_utilbill_predecessor(session, utilbill_id)
            return self.dumps({'success': True, 'has_predecessor':predecessor})

    @cherrypy.expose
    @random_wait
    @authenticate_ajax
    @json_exception
    def refresh_charges(self, utilbill_id, **args):
        with DBSession(self.state_db) as session:
            self.process.refresh_charges(session, utilbill_id)
            return self.dumps({'success': True})

    @cherrypy.expose
    @random_wait
    @authenticate_ajax
    @json_exception
    def regenerate_rs(self, utilbill_id, **args):
        with DBSession(self.state_db) as session:
            self.process.regenerate_uprs(session, utilbill_id)
            # NOTE utility bill is not automatically computed after rate
            # structure is changed. nor are charges updated to match.
            return self.dumps({'success': True})

    @cherrypy.expose
    @random_wait
    @authenticate_ajax
    @json_exception
    def render(self, account, sequence, **args):
        sequence = int(sequence)
        if not self.config.getboolean('billimages', 'show_reebill_images'):
            return self.dumps({'success': False, 'code':2, 'errors': {'reason':
                    ('"Render" does nothing because reebill images have '
                    'been turned off.'), 'details': ''}})
        with DBSession(self.state_db) as session:
            reebill = self.reebill_dao.load_reebill(account, sequence)
            # TODO 22598787 - branch awareness
            self.renderer.render(
                session,
                account,
                sequence,
                self.config.get("billdb", "billpath")+ "%s" % account,
                "%.5d_%.4d.pdf" % (int(account), int(sequence)),
                #"EmeraldCity-FullBleed-1v2.png,EmeraldCity-FullBleed-2v2.png",
                False
            )
            return self.dumps({'success': True})

    def issue_reebills(self, session, account, sequences,
            apply_corrections=True):
        '''Issues all unissued bills given by account and sequences. These must
        be version 0, not corrections. If apply_corrections is True, all
        unissued corrections will be applied to the earliest unissued bill in
        sequences.'''
        # attach utility bills to all unissued bills
        #for unissued_sequence in sequences:
        #    self.attach_utility_bills(session, account, unissued_sequence)

        if apply_corrections:
            # get unissued corrections for this account
            unissued_correction_sequences = self.process\
                    .get_unissued_correction_sequences(session, account)

            # apply all corrections to earliest un-issued bill, then issue
            # that and all other un-issued bills
            self.process.issue_corrections(session, account, sequences[0])

        # compute and issue all unissued reebills
        for unissued_sequence in sequences:
            reebill = self.reebill_dao.load_reebill(account, unissued_sequence)
            self.process._compute_reebill_document(session, reebill)
            self.process.issue(session, account, unissued_sequence)

        # journal attaching of utility bills
        for unissued_sequence in sequences:
            journal.ReeBillAttachedEvent.save_instance(cherrypy.session['user'],
                    account, unissued_sequence, self.state_db.max_version(session,
                    account, unissued_sequence))
        # journal issuing of corrections (applied to the earliest unissued
        # bill), if any
        if apply_corrections:
            for correction_sequence in unissued_correction_sequences:
                journal.ReeBillIssuedEvent.save_instance(
                        cherrypy.session['user'],
                        account, sequences[0],
                        self.state_db.max_version(session, account,
                        correction_sequence),
                        applied_sequence=sequences[0])
        # journal issuing of all unissued bills
        for unissued_sequence in sequences:
            journal.ReeBillIssuedEvent.save_instance(cherrypy.session['user'],
                    account, unissued_sequence, 0)

    @cherrypy.expose
    @random_wait
    @authenticate_ajax
    @json_exception
    def issue_and_mail(self, account, sequence, apply_corrections, **kwargs):
        sequence = int(sequence)
        apply_corrections = (apply_corrections == 'true')
        with DBSession(self.state_db) as session:
            reebill = self.state_db.get_reebill(account, sequence)
            mongo_reebill = self.reebill_dao.load_reebill(account, sequence)
            recipients = mongo_reebill.recipients
            unissued_corrections = self.process.get_unissued_corrections(session, account)
            unissued_correction_sequences = [c[0] for c in unissued_corrections]
            unissued_correction_adjustment = sum(c[2] for c in unissued_corrections)
            if len(unissued_corrections) > 0 and not apply_corrections:
                    return self.dumps({'success': False,
                        'corrections': unissued_correction_sequences,
                        'adjustment': unissued_correction_adjustment })
            self.issue_reebills(session, account, [sequence], apply_corrections=apply_corrections)
            mongo_reebill = self.reebill_dao.load_reebill(account, sequence)
            self.renderer.render_max_version(session, account, sequence,
                                             self.config.get("billdb", "billpath")+ "%s" % account,
                                             "%.5d_%.4d.pdf" % (int(account), int(sequence)), True)
            bill_name = "%.5d_%.4d.pdf" % (int(account), int(sequence))
            merge_fields = {}
            merge_fields["street"] = mongo_reebill.service_address.get("street","")
            merge_fields["balance_due"] = round(reebill.balance_due, 2)
            merge_fields["bill_dates"] = "%s" % (mongo_reebill.period_end)
            merge_fields["last_bill"] = bill_name
            bill_mailer.mail(recipients, merge_fields,
                    os.path.join(self.config.get("billdb", "billpath"),
                        account), [bill_name]);

            last_sequence = self.state_db.last_sequence(session, account)
            if sequence != last_sequence:
                next_bill = self.reebill_dao.load_reebill(account, sequence+1)
                next_bill.bill_recipients = recipients
                self.reebill_dao.save_reebill(next_bill)
            journal.ReeBillMailedEvent.save_instance(cherrypy.session['user'],
                                                     account, sequence, ", ".join(recipients))

        return self.dumps({'success': True})

    @cherrypy.expose
    @random_wait
    @authenticate_ajax
    @json_exception
    def mail(self, account, sequences, recipients, **kwargs):
        # Go from comma-separated e-mail addresses to a list of e-mail addresses
        recipient_list = [rec.strip() for rec in recipients.split(',')]

        # sequences will come in as a string if there is one element in post data.
        # If there are more, it will come in as a list of strings
        if type(sequences) is list:
            sequences = sorted(map(int, sequences))
        else:
            sequences = [int(sequences)]

        with DBSession(self.state_db) as session:
            self.process.mail_reebills(session, account, sequences,
                    recipient_list)

            # journal mailing of every bill
            for sequence in sequences:
                journal.ReeBillMailedEvent.save_instance(
                        cherrypy.session['user'], account, sequence, recipients)

            return self.dumps({'success': True})

    @cherrypy.expose
    @random_wait
    @authenticate_ajax
    @json_exception
    def listAccounts(self, **kwargs):
        with DBSession(self.state_db) as session:
            accounts = self.state_db.listAccounts(session)
            rows = [{'account': account, 'name': full_name} for account,
                    full_name in zip(accounts,
                    self.process.full_names_of_accounts(session, accounts))]
            return self.dumps({'success': True, 'rows':rows})


    @cherrypy.expose
    @random_wait
    @authenticate_ajax
    @json_exception
    def listSequences(self, account, **kwargs):
        '''Handles AJAX request to get reebill sequences for each account and
        whether each reebill has been committed.'''
        with DBSession(self.state_db) as session:
            sequences = []
            # eventually, this data will have to support pagination
            sequences = self.state_db.listSequences(session, account)
            # TODO "issued" is used for the value of "committed" here because
            # committed is ill-defined: currently StateDB.is_committed()
            # returns true iff the reebill has attached utilbills, which
            # doesn't make sense.
            # https://www.pivotaltracker.com/story/show/24382885
            rows = [{'sequence': sequence,
                'committed': self.state_db.is_issued(session, account, sequence)}
                for sequence in sequences]
            return self.dumps({'success': True, 'rows':rows})


    @cherrypy.expose
    @random_wait
    @authenticate_ajax
    @json_exception
    def retrieve_account_status(self, start, limit ,**kwargs):
        '''Handles AJAX request for "Account Processing Status" grid in
        "Accounts" tab.'''
        #Various filter functions used below to filter the resulting rows
        def filter_reebillcustomers(row):
            return int(row['account'])<20000
        def filter_xbillcustomers(row):
            return int(row['account'])>=20000
        # this function is used below to format the "Utility Service Address"
        # grid column
        def format_service_address(service_address, account):
            try:
                return '%(street)s, %(city)s, %(state)s' % service_address
            except KeyError as e:
                self.logger.error(('Utility bill service address for %s '
                        'lacks key "%s": %s') % (
                                account, e.message, service_address))
                return '?'

        # call getrows to actually query the database; return the result in
        # JSON format if it succeded or an error if it didn't
        with DBSession(self.state_db) as session:
            start, limit = int(start), int(limit)

            # result is a list of dictionaries of the form
            # {account: full name, dayssince: days}

            sortcol = kwargs.get('sort', None)
            if sortcol is None:
                sortcol = cherrypy.session['user'].preferences.get('default_account_sort_field',None)

            sortdir = kwargs.get('dir', None)
            if sortdir is None:
                sortdir = cherrypy.session['user'].preferences.get('default_account_sort_direction',None)

            if sortdir == 'ASC':
                sortreverse = False
            else:
                sortreverse = True

            # pass the sort params if we want the db to do any sorting work
            statuses = self.state_db.retrieve_status_days_since(session, sortcol, sortdir)

            name_dicts = self.nexus_util.all_names_for_accounts([s.account for s in statuses])

            rows = []
            for status in statuses:
                last_reebill = self.state_db.get_last_reebill(session,
                         status.account, issued_only=True)
                lastevent = self.journal_dao.last_event_summary(status.account)
                try:
                    service_address = self.process.get_service_address(session,
                                                                status.account)
                    service_address=format_service_address(service_address,
                                                        status.account)
                except NoSuchBillException:
                    service_address = ''
                rows.append({
                    'account': status.account,
                    'codename': name_dicts[status.account]['codename'] if
                           'codename' in name_dicts[status.account] else '',
                    'casualname': name_dicts[status.account]['casualname'] if
                           'casualname' in name_dicts[status.account] else '',
                    'primusname': name_dicts[status.account]['primus'] if
                           'primus' in name_dicts[status.account] else '',
                    'utilityserviceaddress': service_address,
                    'dayssince': status.dayssince,
                    'lastissuedate': last_reebill.issue_date if last_reebill \
                            else '',
                    'lastevent': lastevent,
                    'provisionable': False,
                })
            
            #Apply filters
            filtername = kwargs.get('filtername', None)
            if filtername is None:
                filtername = cherrypy.session['user'].preferences.get('filtername','')
            if filtername=="reebillcustomers":
                rows=filter(filter_reebillcustomers, rows)
            elif filtername=="xbillcustomers":
                rows=filter(filter_xbillcustomers, rows)
            rows.sort(key=itemgetter(sortcol), reverse=sortreverse)

            # count includes both billing and non-billing customers (front end
            # needs this for pagination)
            count = len(rows)

            # take slice for one page of the grid's data
            rows = rows[start:start+limit]

            cherrypy.session['user'].preferences['default_account_sort_field'] = sortcol
            cherrypy.session['user'].preferences['default_account_sort_direction'] = sortdir
            self.user_dao.save_user(cherrypy.session['user'])

            return self.dumps({'success': True, 'rows':rows, 'results':count})

    @cherrypy.expose
    @random_wait
    @authenticate_ajax
    @json_exception
    def reebill_details_xls(self, begin_date=None, end_date=None, **kwargs):
        '''
        Responds with an excel spreadsheet containing all actual charges, total
        energy and rate structure for all utility bills for the given account,
        or every account (1 per sheet) if 'account' is not given,
        '''
        #write out spreadsheet(s)
        with DBSession(self.state_db) as session:
            buf = StringIO()
            exporter = excel_export.Exporter(self.state_db, self.reebill_dao)

            # write excel spreadsheet into a StringIO buffer (file-like)
            buf = StringIO()
            exporter.export_reebill_details(session, buf)

            # set MIME type for file download
            cherrypy.response.headers['Content-Type'] = 'application/excel'
            cherrypy.response.headers['Content-Disposition'] = \
                'attachment; filename=%s.xls' % \
                datetime.now().strftime("%Y%m%d")
            return buf.getvalue()

    # It is believed that this code is not used anymore. If there are no
    # complaints concerning this export after release 19,
    # this code can be removed.
    # @cherrypy.expose
    # @random_wait
    # @authenticate_ajax
    # @json_exception
    # def all_ree_charges_csv_altitude(self, **args):
    #     with DBSession(self.state_db) as session:
    #         rows, total_count = self.process.reebill_report_altitude(session)
    #
    #         import csv
    #         import StringIO
    #
    #         buf = StringIO.StringIO()
    #
    #         writer = csv.writer(buf)
    #
    #         writer.writerow(['Account-Sequence', 'Period End', 'RE&E Charges'])
    #
    #         for row in rows:
    #             ba = row['billing_address']
    #             bill_addr_str = "%s %s %s %s %s" % (
    #                 ba['addressee'] if 'addressee' in ba and ba['addressee'] is not None else "",
    #                 ba['street'] if 'street' in ba and ba['street'] is not None else "",
    #                 ba['city'] if 'city' in ba and ba['city'] is not None else "",
    #                 ba['state'] if 'state' in ba and ba['state'] is not None else "",
    #                 ba['postal_code'] if 'postal_code' in ba and ba['postal_code'] is not None else "",
    #             )
    #             sa = row['service_address']
    #             service_addr_str = "%s %s %s %s %s" % (
    #                 sa['addressee'] if 'addressee' in sa and sa['addressee'] is not None else "",
    #                 sa['street'] if 'street' in sa and sa['street'] is not None else "",
    #                 sa['city'] if 'city' in sa and sa['city'] is not None else "",
    #                 sa['state'] if 'state' in sa and sa['state'] is not None else "",
    #                 sa['postal_code'] if 'postal_code' in sa and sa['postal_code'] is not None else "",
    #             )
    #
    #             writer.writerow(["%s-%s" % (row['account'], row['sequence']), row['period_end'], row['ree_charges']])
    #
    #             cherrypy.response.headers['Content-Type'] = 'text/csv'
    #             cherrypy.response.headers['Content-Disposition'] = 'attachment; filename=%s.csv' % datetime.now().strftime("%Y%m%d")
    #
    #
    #         data = buf.getvalue()
    #         return data

    # It is believed that this code is not used anymore. If there are no
    # complaints concerning this export after release 19,
    # this code can be removed.
    # @cherrypy.expose
    # @random_wait
    # @authenticate_ajax
    # @json_exception
    # def discount_rates_csv_altitude(self, **args):
    #     with DBSession(self.state_db) as session:
    #         rows, total_count = self.process.reebill_report_altitude(session)
    #
    #         import csv
    #         import StringIO
    #
    #         buf = StringIO.StringIO()
    #
    #         writer = csv.writer(buf)
    #
    #         writer.writerow(['Account', 'Discount Rate'])
    #
    #         for account, group in it.groupby(rows, lambda row: row['account']):
    #             for row in group:
    #                 if row['discount_rate']:
    #                     writer.writerow([account, row['discount_rate']])
    #                     break
    #
    #         cherrypy.response.headers['Content-Type'] = 'text/csv'
    #         cherrypy.response.headers['Content-Disposition'] = 'attachment; filename=reebill_discount_rates_%s.csv' % datetime.now().strftime("%Y%m%d")
    #
    #         data = buf.getvalue()
    #         return data


    @cherrypy.expose
    @random_wait
    @authenticate
    @json_exception
    def excel_export(self, account=None, start_date=None, end_date=None, **kwargs):
        '''
        Responds with an excel spreadsheet containing all actual charges for all
        utility bills for the given account, or every account (1 per sheet) if
        'account' is not given, or all utility bills for the account(s) filtered
        by time, if 'start_date' and/or 'end_date' are given.
        '''
        with DBSession(self.state_db) as session:
            if account is not None:
                spreadsheet_name = account + '.xls'
            else:
                spreadsheet_name = 'all_accounts.xls'

            exporter = excel_export.Exporter(self.state_db, self.reebill_dao)

            # write excel spreadsheet into a StringIO buffer (file-like)
            buf = StringIO()
            exporter.export_account_charges(session, buf, account, start_date=start_date,
                            end_date=end_date)

            # set MIME type for file download
            cherrypy.response.headers['Content-Type'] = 'application/excel'
            cherrypy.response.headers['Content-Disposition'] = 'attachment; filename=%s' % spreadsheet_name

            return buf.getvalue()

    @cherrypy.expose
    @random_wait
    @authenticate
    @json_exception
    def excel_energy_export(self, account=None, **kwargs):
        '''
        Responds with an excel spreadsheet containing all actual charges, total
        energy and rate structure for all utility bills for the given account,
        or every account (1 per sheet) if 'account' is not given,
        '''
        with DBSession(self.state_db) as session:
            if account is not None:
                spreadsheet_name = account + '.xls'
            else:
                spreadsheet_name = 'xbill_accounts.xls'

            exporter = excel_export.Exporter(self.state_db, self.reebill_dao)

            # write excel spreadsheet into a StringIO buffer (file-like)
            buf = StringIO()
            exporter.export_energy_usage(session, buf, account)

            # set MIME type for file download
            cherrypy.response.headers['Content-Type'] = 'application/excel'
            cherrypy.response.headers['Content-Disposition'] = 'attachment; filename=%s' % spreadsheet_name

            return buf.getvalue()

    @cherrypy.expose
    @random_wait
    @authenticate
    @json_exception
    def daily_average_energy_xls(self, account, **kwargs):
        '''Responds with an excel spreadsheet containing daily average energy
        over all time for the given account.'''
        with DBSession(self.state_db) as session:
            buf = StringIO()
            # TODO: include all services
            calendar_reports.write_daily_average_energy_xls(self.reebill_dao, account, buf, service='gas')

            # set MIME type for file download
            cherrypy.response.headers['Content-Type'] = 'application/excel'
            cherrypy.response.headers['Content-Disposition'] = ('attachment;'
                    ' filename=%s_daily_average_energy.xls') % (account)
            return buf.getvalue()

    @cherrypy.expose
    @random_wait
    @authenticate_ajax
    @json_exception
    def rsi(self, utilbill_id, xaction, reebill_sequence=None,
            reebill_version=None, **kwargs):
        '''AJAX request handler for "Shared Rate Structure Items" grid.
        Performs all CRUD operations on the UPRS of the utility bill
        given by its MySQL id (and reebill_sequence and reebill_version if
        non-None). 'xaction' is one of the Ext-JS operation names "create",
        "read", "update", "destroy". If 'xaction' is not "read", 'rows' should
        contain data to create
        '''
        rows = kwargs.get('rows')
        with DBSession(self.state_db) as session:
            rate_structure = self.process.get_rs_doc(session, utilbill_id,
                    'uprs', reebill_sequence=reebill_sequence,
                    reebill_version=reebill_version)
            rates = rate_structure.rates

            if xaction == "read":
                #return self.dumps({'success': True, 'rows':rates})
                return json.dumps({'success': True, 'rows':[rsi.to_dict()
                        for rsi in rates]})

            # only xaction "read" is allowed when reebill_sequence/version
            # arguments are given
            if (reebill_sequence, reebill_version) != (None, None):
                raise IssuedBillError('Issued reebills cannot be modified')

            rows = json.loads(rows)

            if 'total' in rows:
                del rows['total']

            if xaction == "update":
                # single edit comes in not in a list
                if type(rows) is dict: rows = [rows]


                # process list of edits
                for row in rows:
                    # extract "id" field from the JSON because all remaining
                    # key-value pairs are fields to update in the RSI
                    id = row.pop('id')
                    # Fix boolean values that are interpreted as strings

                    for key in ('shared', 'has_charge'):
                        if row[key] in ("false", False):
                            row[key] = False
                        else:
                            row[key] = True

                    # "id" field contains the old rsi_binding, which is used
                    # to look up the RSI; "rsi_binding" field contains the
                    # new one that will replace it (if there is one)
                    rsi = rate_structure.get_rsi(id)
                    for key, value in row.iteritems():
                        assert hasattr(rsi, key)
                        setattr(rsi, key, value)

                    # re-add "id" field which was removed above (using new
                    # rsi_binding)
                    # TODO this is ugly; find a better way
                    row['id'] = rsi.rsi_binding

            if xaction == "create":
                new_rsi = rate_structure.add_rsi()

            if xaction == "destroy":
                if type(rows) is unicode: rows = [rows]
                # process list of removals
                for row in rows:
                    rsi = rate_structure.get_rsi(row)
                    rates.remove(rsi)

            rate_structure.save()
            rows = [rsi.to_dict() for rsi in rate_structure.rates]
            return json.dumps({'success': True, 'rows':rows, 'total':len(rows) })

    @cherrypy.expose
    @random_wait
    @authenticate_ajax
    @json_exception
    def payment(self, xaction, account, **kwargs):
        with DBSession(self.state_db) as session:
            if xaction == "read":
                payments = self.state_db.payments(session, account)
                return self.dumps({'success': True,
                    'rows': [payment.to_dict() for payment in payments]})
            elif xaction == "update":
                rows = json.loads(kwargs["rows"])
                # single edit comes in not in a list
                if type(rows) is dict: rows = [rows]
                # process list of edits
                for row in rows:
                    self.state_db.update_payment(
                        session,
                        row['id'],
                        row['date_applied'],
                        row['description'],
                        row['credit'],
                    )
                return self.dumps({'success':True})
            elif xaction == "create":
                # date applied is today by default (can be edited later)
                today = datetime.utcnow().date()
                new_payment = self.state_db.create_payment(session, account,
                        today, "New Entry", 0)
                # Payment object lacks "id" until row is inserted in database
                session.flush()
                return self.dumps({'success':True, 'rows':[new_payment.to_dict()]})
            elif xaction == "destroy":
                rows = json.loads(kwargs["rows"])
                # single delete comes in not in a list
                if type(rows) is int: rows = [rows]
                for oid in rows:
                    self.state_db.delete_payment(session, oid)
                return self.dumps({'success':True})

    @cherrypy.expose
    @random_wait
    @authenticate_ajax
    @json_exception
    def reebill(self, xaction, start, limit, account, sort = u'sequence',
            dir=u'DESC', **kwargs):
        '''Handles AJAX requests for reebill grid data.'''
        start, limit = int(start), int(limit)
        with DBSession(self.state_db) as session:
            if xaction == "read":
                # this is inefficient but length is always <= 120 rows
                rows = sorted(self.process.get_reebill_metadata_json(session,
                        account), key=itemgetter(sort))
                if dir.lower() == 'desc':
                    rows.reverse()

                # "limit" means number of rows to return, so the real limit is
                # start + limit
                result = rows[start : start + limit]
                return self.dumps({'success': True, 'rows': result,
                        'results':len(rows)})

            elif xaction == "update":
                return self.dumps({'success':False})

            elif xaction == "create":
                return self.dumps({'success':False})

            elif xaction == "destroy":
                # we do not delete reebills through reebillStore's remove()
                # method, because Ext believes in a 1-1 mapping between grid
                # rows and things, but "deleting" a reebill does not
                # necessarily mean that a row disappears from the grid.
                raise ValueError("Use delete_reebill instead!")

    @cherrypy.expose
    @random_wait
    @authenticate_ajax
    @json_exception
    def issuable(self, xaction, **kwargs):
        '''Return a list of the issuable reebills'''
        with DBSession(self.state_db) as session:
            if xaction == 'read':
                start = kwargs['start']
                limit = kwargs['limit']
                sort = kwargs['sort']
                direction = kwargs['dir']
                rows = []
                allowable_diff = 0
                try:
                    allowable_diff = cherrypy.session['user'].preferences['difference_threshold']
                except:
                    allowable_diff = UserDAO.default_user.preferences['difference_threshold']
                issuable_reebills, total = self.state_db.listAllIssuableReebillInfo(session=session)
                for reebill_info in issuable_reebills:
                    row_dict = {}
<<<<<<< HEAD
=======
                    mongo_reebill = self.reebill_dao.load_reebill(reebill_info[0], reebill_info[1])
                            reebill_info[0], reebill_info[1])
>>>>>>> 8cbc844b
                    mongo_reebill = self.reebill_dao.load_reebill(
                            reebill_info['account'], reebill_info['sequence'])
                    mongo_utilbills = [self.reebill_dao._load_utilbill_by_id(ub_id)
                                       for ub_id in reebill_info['utilbill_ids']]
                    row_dict['id'] = reebill_info['account']
                    row_dict['account'] = reebill_info['account']
                    row_dict['sequence'] = reebill_info['sequence']
                    row_dict['util_total'] = reebill_info['total']
                    row_dict['mailto'] = ", ".join(mongo_reebill.bill_recipients)
<<<<<<< HEAD
                    row_dict['reebill_total'] = sum(mongo.total_of_all_charges(ub_doc) for ub_doc in mongo_utilbills)
                    row_dict['difference'] = abs(row_dict['reebill_total']-row_dict['util_total'])
=======
                    row_dict['reebill_total'] = mongo_reebill.actual_total
                    try:
                        row_dict['difference'] = abs(row_dict['reebill_total']-row_dict['util_total'])
                    except ZeroDivisionError:
                        row_dict['difference'] = float('inf')
>>>>>>> 8cbc844b
                    row_dict['matching'] = row_dict['difference'] < allowable_diff
                    rows.append(row_dict)
                rows.sort(key=lambda d: d[sort], reverse = (direction == 'DESC'))
                rows.sort(key=lambda d: d['matching'], reverse = True)
                return self.dumps({'success': True, 'rows':rows[int(start):int(start)+int(limit)], 'total':total})
            elif xaction == 'update':
                row = json.loads(kwargs["rows"])
                mongo_reebill = self.reebill_dao.load_reebill(row['account'],row['sequence'])
                mongo_reebill.bill_recipients = [r.strip() for r in row['mailto'].split(',')]
                self.reebill_dao.save_reebill(mongo_reebill)
                return self.dumps({'success':True})
            
    @cherrypy.expose
    @random_wait
    @authenticate_ajax
    @json_exception
    def delete_reebill(self, account, sequences, **kwargs):
        '''Delete the unissued version of each reebill given, assuming that one
        exists.'''
        if type(sequences) is list:
            sequences = map(int, sequences)
        else:
            sequences = [int(sequences)]
        with DBSession(self.state_db) as session:
            for sequence in sequences:
                # previously, a reebill was only allowed to be deleted if
                # predecessor has an unissued version, so bills could only be
                # deleted in sequence order. as of 54786706, the lesson that
                # accounting history can never change has finally been learned;
                # since there is no dependency of one bill's accounting history
                # information on that of its predecessors, there is no need for
                # the rule that corrections must always be in a contiguous
                # block ending at the newest reebill that has ever been issued.
                #last_sequence = self.state_db.last_sequence(session, account)
                #max_version = self.state_db.max_version(session, account, sequence)
                #if not (max_version == 0 and sequence == last_sequence or max_version > 0 and
                        #(sequence == 1 or self.state_db.is_issued(session, account, sequence - 1))):
                    #raise ValueError(("Can't delete a reebill version whose "
                            #"predecessor is unissued, unless its version is 0 "
                            #"and its sequence is the last one. Delete a "
                            #"series of unissued bills in sequence order."))

                reebill = self.state_db.get_reebill(session, account, sequence)
                deleted_version = self.process.delete_reebill(session, reebill)

                # Delete the PDF associated with a reebill if it was version 0
                # because we believe it is confusing to delete the pdf when
                # when a version still exists
                if deleted_version == 0:
                    path = self.config.get('billdb', 'billpath')+'%s' %(account)
                    file_name = "%.5d_%.4d.pdf" % (int(account), int(sequence))
                    full_path = os.path.join(path, file_name)

                    # If the file exists, delete it, otherwise don't worry.
                    try:
                        os.remove(full_path)
                    except OSError as e:
                        if e.errno != errno.ENOENT:
                            raise
            
            # deletions must all have succeeded, so journal them
            for sequence in sequences:
                journal.ReeBillDeletedEvent.save_instance(cherrypy.session['user'],
                        account, sequence, deleted_version)

        return self.dumps({'success': True})

    @cherrypy.expose
    @random_wait
    @authenticate_ajax
    @json_exception
    def new_reebill_version(self, account, sequence, **args):
        '''Creates a new version of the given reebill (only one bill, not all
        successors as in original design).'''
        sequence = int(sequence)
        with DBSession(self.state_db) as session:
            # Process will complain if new version is not issued
            new_reebill = self.process.new_version(session, account, sequence)

            journal.NewReebillVersionEvent.save_instance(cherrypy.session['user'],
                    account, new_reebill.sequence, new_reebill.version)
            # NOTE ReebillBoundEvent is no longer saved in the journal because
            # new energy data are not retrieved unless the user explicitly
            # chooses to do it by clicking "Bind RE&E"

            # client doesn't do anything with the result (yet)
            return self.dumps({'success': True, 'sequences':
                    [new_reebill.sequence]})

    ################
    # Handle addresses

    @cherrypy.expose
    @random_wait
    @authenticate_ajax
    @json_exception
    def account_info(self, account, sequence, **args):
        '''Handles AJAX request for "Sequential Account Information form.
        '''
        sequence = int(sequence)
        reebill = self.reebill_dao.load_reebill(account, sequence)

        # It is possible that there is no reebill for the requested addresses
        # if this is the case, return no periods.  
        # This is done so that the UI can configure itself with no data
        if reebill is None:
            return self.dumps({'success': True})

        def format_address(address):
            # TODO: 64765002
            # This function exists multiple times in here and in exporter
            # code. Time to move it somewhere else!
            return {
            'addressee': address['addressee'] if 'addressee' in address else '',
            'street': address['street'] if 'street' in address else '',
            'city': address['city'] if 'city' in address else '',
            'state': address['state'] if 'state' in address else '',
            'postal_code': address['postal_code'] if 'postal_code' in address else '',
        }
        
        account_info = {'success': True,
                        'billing_address': format_address(reebill.billing_address),
                        'service_address': format_address(reebill.service_address),
                        'discount_rate': reebill.discount_rate}

        try:
            account_info['late_charge_rate'] = reebill.late_charge_rate
        except KeyError:
            # ignore late charge rate when absent
            pass

        return self.dumps(account_info)


    @cherrypy.expose
    @random_wait
    @authenticate_ajax
    @json_exception
    def set_account_info(self, account, sequence,
        discount_rate, late_charge_rate,
        ba_addressee, ba_street, ba_city, ba_state, ba_postal_code,
        sa_addressee, sa_street, sa_city, sa_state, sa_postal_code,
        **kwargs):
        """ Update account information in "Sequential Account Information form.
        """
        sequence = int(sequence)
        reebill = self.reebill_dao.load_reebill(account, sequence)

        # TODO: 27042211 numerical types
        assert isinstance(discount_rate, basestring)
        reebill.discount_rate = float(discount_rate)

        # process late_charge_rate
        # strip out anything unrelated to a decimal number
        late_charge_rate = re.sub('[^0-9\.-]+', '', late_charge_rate)
        assert isinstance(late_charge_rate, basestring)
        late_charge_rate = float(late_charge_rate)
        if late_charge_rate < 0 or late_charge_rate >1:
            # TODO: form field validation belons in the client
            return self.dumps({'success': False,
                'errors': {'reason': 'Late Charge Rate',
                'details': 'must be between 0 and 1',
                'late_charge_rate': 'Invalid late charge rate'}})
        reebill.late_charge_rate = late_charge_rate
        
        ba = {}
        sa = {}
        
        ba['addressee'] = ba_addressee
        ba['street'] = ba_street
        ba['city'] = ba_city
        ba['state'] = ba_state
        ba['postal_code'] = ba_postal_code
        reebill.billing_address = ba

        sa['addressee'] = ba_addressee
        sa['street'] = ba_street
        sa['city'] = ba_city
        sa['state'] = ba_state
        sa['postal_code'] = ba_postal_code
        reebill.service_address = sa

        # set disabled services (services not mentioned in the request are
        # automatically resumed)
        for service in reebill.services:
            if kwargs.get('%s_suspended' % service, '') == 'on' or kwargs \
                    .get('%s_suspended' % service.lower(), '') == 'on':
                reebill.suspend_service(service.lower())
                #print service, 'suspended'
            elif kwargs.get('%s_suspended' % service, '') == 'off' or kwargs \
                    .get('%s_suspended' % service.lower(), '') == 'off':
                #print service, 'resumed'
                reebill.resume_service(service.lower())

        self.reebill_dao.save_reebill(reebill)

        return self.dumps({'success':True})


    @cherrypy.expose
    @random_wait
    @authenticate_ajax
    @json_exception
    def get_reebill_services(self, account, sequence, **args):
        '''Returns the utililty services associated with the reebill given by
        account and sequence, and a list of which services are suspended
        (usually empty). Used to show service suspension checkboxes in
        "Sequential Account Information".'''
        sequence = int(sequence)

        reebill = self.reebill_dao.load_reebill(account, sequence)
        if reebill is None:
            raise Exception('No reebill found for %s-%s' % (account, sequence))
        # TODO: 40161259 must return success field
        return self.dumps({
            'services': reebill.services,
            'suspended_services': reebill.suspended_services
        })

    @cherrypy.expose
    @random_wait
    @authenticate_ajax
    @json_exception
    def actualCharges(self, utilbill_id, xaction, reebill_sequence=None,
            reebill_version=None, **kwargs):
        with DBSession(self.state_db) as session:
            charges_json = self.process.get_utilbill_charges_json(session,
                    utilbill_id, reebill_sequence=reebill_sequence,
                    reebill_version=reebill_version)

            if xaction == "read":
                return self.dumps({'success': True, 'rows': charges_json,
                        'total':len(charges_json)})

            # only xaction "read" is allowed when reebill_sequence/version
            # arguments are given
            if (reebill_sequence, reebill_version) != (None, None):
                raise IssuedBillError('Issued reebills cannot be modified')

            if xaction == "update":
                row = json.loads(kwargs["rows"])
                # single edit comes in a dict; multiple would be in list of
                # dicts but that should be impossible
                assert isinstance(row, dict)

                rsi_binding = row.pop('id')
                self.process.update_charge(session, utilbill_id, rsi_binding,
                        row)

            if xaction == "create":
                row = json.loads(kwargs["rows"])
                group_name = row['chargegroup']
                self.process.add_charge(session, utilbill_id, group_name)

            if xaction == "destroy":
                the_id = json.loads(kwargs["rows"])[0]
                the_charge = get_charge_by_id(charges_json, the_id)
                charges_json.remove(the_charge)
                mongo.set_actual_chargegroups_flattened(utilbill_doc,
                        charges_json)
                self.reebill_dao.save_utilbill(utilbill_doc)

            charges_json = self.process.get_utilbill_charges_json(session,
                    utilbill_id)
            return self.dumps({'success': True, 'rows': charges_json,
                                'total':len(charges_json)})


    @cherrypy.expose
    @random_wait
    @authenticate_ajax
    @json_exception
    def hypotheticalCharges(self, xaction, service, account, sequence, **kwargs):
        service = service.lower()
        sequence = int(sequence)

        reebill = self.reebill_dao.load_reebill(account, sequence)

        # It is possible that there is no reebill for the requested charges 
        # if this is the case, return no charges.  
        # This is done so that the UI can configure itself with no data for the
        # requested charges 
        # TODO ensure that this is necessary with new datastore scheme
        if reebill is None:
            return self.dumps({'success':True, 'rows':[]})

        utilbill_doc = reebill._get_utilbill_for_service(service)
        flattened_charges_a = mongo.get_charges_json(utilbill_doc)
        charge_dict_a = {c['rsi_binding']:c for c in flattened_charges_a}
        flattened_charges_h = reebill.hypothetical_chargegroups_flattened(service)
        for charge_dict_h in flattened_charges_h:
            matching = charge_dict_a[charge_dict_h['rsi_binding']]
            charge_dict_h['actual_rate'] = matching['rate']
            charge_dict_h['actual_quantity'] = matching['quantity']
            charge_dict_h['actual_total'] = matching['total']
        if xaction == "read":
            return self.dumps({'success': True, 'rows': flattened_charges_h})
        else:
            raise NotImplementedError('Cannot create, edit or destroy charges'+\
                                      ' from this grid.')


    @cherrypy.expose
    @random_wait
    @authenticate_ajax
    @json_exception
    def utilbill_registers(self, utilbill_id, xaction, reebill_sequence=None,
            reebill_version=None, **kwargs):
        '''Handles AJAX requests to read and write data for the "Utility Bill
        Registers" grid in the "Meters and Registers" tab. 'account',
        'sequence' identify the reebill whose utility bill is being edited.
        Ext-JS uses 'xaction' to specify which CRUD operation is being
        performed (create, read, update, destroy).'''
        # rows in the grid are identified by an "id" consisting of the utility
        # bill service name, meter id, and register id separated by '/'. thus
        # '/' is forbidden in service names, meter ids, and register ids.
        def validate_id_components(*components):
            if any('/' in c for c in components):
                raise ValueError(('Service names and meter/register ids must '
                        'not contain "/"'))

        if xaction not in ('create', 'read', 'update', 'destroy'):
            raise ValueError('Unknown xaction "%s"' % xaction)

        with DBSession(self.state_db) as session:
            utilbill_doc = self.process.get_utilbill_doc(session, utilbill_id,
                    reebill_sequence=reebill_sequence,
                    reebill_version=reebill_version)

            if xaction == 'read':
                # get dictionaries describing all registers in all utility bills
                registers_json = mongo.get_all_actual_registers_json(utilbill_doc)

                result = {'success': True, "rows": registers_json,
                        'total': len(registers_json)}

                # client sends "current_selected_id" to identify which row is
                # selected in the grid; if this key is present, server must also
                # include "current_selected_id" in the response to indicate that
                # the same row is still selected
                if 'current_selected_id' in kwargs:
                    result['current_selected_id'] = kwargs['current_selected_id']

                return self.dumps(result)

            # only xaction "read" is allowed when reebill_sequence/version
            # arguments are given
            if (reebill_sequence, reebill_version) != (None, None):
                raise IssuedBillError('Issued reebills cannot be modified')

            # the "rows" argument is only given when xaction is "create", "update",
            # or "destroy". it's a list if there are multiple rows (though in
            # practice there is only one because only one row of the grid can be
            # created/edited/deleted at a time).
            rows = json.loads(kwargs['rows'])
            if not isinstance(rows, list):
                rows = [rows]

            if xaction == 'create':
                for row in rows:
                    validate_id_components(row.get('meter_id',''),
                            row.get('register_id',''))

                    # create the new register (ignoring return value)
                    mongo.new_register(utilbill_doc, row.get('meter_id', None),
                            row.get('register_id', None))
                   
                # get dictionaries describing all registers in all utility bills
                registers_json = mongo.get_all_actual_registers_json(utilbill_doc)

                result = {'success': True, "rows": registers_json,
                        'total': len(registers_json)}

                # client sends "current_selected_id" to identify which row is
                # selected in the grid; if this key is present, server must also
                # include "current_selected_id" in the response to indicate that
                # the same row is still selected
                if 'current_selected_id' in kwargs:
                    result['current_selected_id'] = kwargs['current_selected_id']

            if xaction == 'update':
                # for update, client sends a JSON representation of the grid rows,
                # containing only the fields to be updated, plus an "id" field that
                # contains the service, meter id, and register id BEFORE the user
                # edited them.

                result = {'success': True}

                for row in rows:
                    # extract keys needed to identify the register being updated
                    # from the "id" field sent by the client
                    _, orig_meter_id, orig_reg_id = row['id'].split('/')

                    validate_id_components(row.get('meter_id',''),
                            row.get('register_id',''))

                    # all arguments should be strings, except "quantity",
                    # which should be a number
                    if 'quantity' in row:
                        assert isinstance(row['quantity'], (float, int))

                    # modify the register using every field in 'row' except "id"
                    # (getting back values necessary to tell the client which row
                    # should be selected)
                    del row['id']
                    new_meter_id, new_reg_id = mongo.update_register(
                            utilbill_doc, orig_meter_id, orig_reg_id, **row)

                    # if this row was selected before, tell the client it should
                    # still be selected, specifying the row by its new "id"
                    if kwargs.get('current_selected_id') == '%s/%s/%s' % (
                            utilbill_id, orig_meter_id, orig_reg_id):
                        result['current_selected_id'] = '%s/%s/%s' % (utilbill_id,
                                new_meter_id, new_reg_id)

                registers_json = mongo.get_all_actual_registers_json(utilbill_doc)
                result.update({
                    'rows': registers_json,
                    'total': len(registers_json)
                })

            if xaction == 'destroy':
                assert len(rows) == 1
                id_of_row_to_delete = rows[0]

                # extract keys needed to identify the register being updated
                _, orig_meter_id, orig_reg_id = id_of_row_to_delete\
                        .split('/')
                mongo.delete_register(utilbill_doc, orig_meter_id, orig_reg_id)

                # NOTE there is no "current_selected_id" because the formerly
                # selected row was deleted
                registers_json = mongo.get_all_actual_registers_json(
                        utilbill_doc)
                result = {'success': True, "rows": registers_json,
                        'total': len(registers_json)}

            self.reebill_dao.save_utilbill(utilbill_doc)
            return self.dumps(result)

    #
    ################

    ################
    # Handle utility bill upload

    @cherrypy.expose
    @random_wait
    @authenticate_ajax
    @json_exception
    def upload_utility_bill(self, account, service, begin_date, end_date,
            total_charges, file_to_upload, **args):
        '''Handles AJAX request to create a new utility bill from the "Upload
        Utility Bill" form. If 'file_to_upload' None, the utility bill state
        will be 'SkylineEstimated'; otherwise it will be 'Complete'. Currently,
        there is no way to specify a 'UtilityEstimated' state in the UI.'''
        with DBSession(self.state_db) as session:
            # pre-process parameters
            service = service.lower()
            total_charges_as_float = float(total_charges)
            begin_date_as_date = datetime.strptime(begin_date, '%Y-%m-%d').date()
            end_date_as_date = datetime.strptime(end_date, '%Y-%m-%d').date()
            UtilBill.validate_utilbill_period(begin_date_as_date,
                    end_date_as_date)

            # NOTE 'file_to_upload.file' is always a CherryPy object; if no
            # file was specified, 'file_to_upload.file' will be None

            try:
                self.process.upload_utility_bill(session, account, service,
                        begin_date_as_date,
                        end_date_as_date, file_to_upload.file,
                        file_to_upload.filename if file_to_upload else None,
                        total=total_charges_as_float,
                        state=UtilBill.Complete if file_to_upload.file else \
                                UtilBill.SkylineEstimated,
                        # determine these values from previous bills because
                        # user does not want to specify them explicitly
                        utility=None,
                        rate_class=None)
            except IOError:
                self.logger.error('file upload failed:', begin_date, end_date,
                        file_to_upload.filename)
                raise

            return self.dumps({'success': True})

    #
    ################

    @cherrypy.expose
    @random_wait
    @authenticate_ajax
    @json_exception
    def journal(self, xaction, account, **kwargs):
        if xaction == "read":
            journal_entries = self.journal_dao.load_entries(account)
            return self.dumps({'success': True, 'rows':journal_entries})

        # TODO: 20493983 eventually allow admin user to override and edit
        return self.dumps({'success':False, 'errors':{'reason':'Not supported'}})

    @cherrypy.expose
    @random_wait
    @authenticate_ajax
    @json_exception
    def save_journal_entry(self, account, sequence, entry, **kwargs):
        '''Saves the text 'entry' as a Note in the journal for 'account'.
        Sequence is optional in case the entry applies to the account as whole,
        but should be provided if it's associated with a particular reebill.'''
        if sequence:
            sequence = int(sequence)
            journal.Note.save_instance(cherrypy.session['user'], account,
                    entry, sequence=sequence)
        else:
            journal.Note.save_instance(cherrypy.session['user'], account,
                    entry)
        return self.dumps({'success':True})

 
    @cherrypy.expose
    @random_wait
    @authenticate_ajax
    @json_exception
    def last_utilbill_end_date(self, account, **kwargs):
        '''Returns date of last utilbill.'''
        with DBSession(self.state_db) as session:
            the_date = self.state_db.last_utilbill_end_date(session, account)
            # the_date will be None (converted to JSON as null) if there are no
            # utilbills for this account
            the_datetime = None
            if the_date is not None:
                # TODO: a pure date gets converted to JSON as a datetime with
                # midnight as its time, causing problems in the browser
                # (https://www.pivotaltracker.com/story/show/23569087). temporary
                # fix is to make it a datetime with a later time.
                the_datetime = datetime(the_date.year, the_date.month, the_date.day, 23)
            return self.dumps({'success':True, 'date': the_datetime})

    @cherrypy.expose
    @random_wait
    @authenticate_ajax
    @json_exception
    # TODO: 25650643 explicit params - security risk and other 
    def utilbill_grid(self, xaction, **kwargs):
        '''Handles AJAX requests to read and write data for the grid of utility
        bills. Ext-JS provides the 'xaction' parameter, which is "read" when it
        wants to read data and "update" when a cell in the grid was edited.'''
        with DBSession(self.state_db) as session:
            if xaction == 'read':
                account = kwargs['account']
                start, limit = int(kwargs['start']), int(kwargs['limit'])
                rows, total_count = self.process.get_all_utilbills_json(
                        session, account, start, limit)
                return self.dumps({'success': True, 'rows':rows,
                        'results': total_count})

            elif xaction == 'update':
                # ext sends a JSON object if there is one row, a list of
                # objects if there are more than one. but in this case only one
                # row can be edited at a time
                row = ju.loads(kwargs['rows'])

                # convert JSON key/value pairs into arguments for
                # Process.update_utilbill_metadata below
                update_args = {}
                for k, v in row.iteritems():
                    # NOTE Ext-JS uses '' (empty string) to represent not
                    # changing a value. yes, that means you can never set a
                    # value to ''.
                    if v == '':
                        pass
                    elif k in ('period_start', 'period_end'):
                        update_args[k] = datetime.strptime(v,
                                ISO_8601_DATETIME_WITHOUT_ZONE).date()
                    elif k == 'service':
                        update_args[k] = v.lower()
                    elif k != 'id':
                        update_args[k] = v

                self.process.update_utilbill_metadata(session, row['id'],
                        **update_args)

                return self.dumps({'success': True})

            elif xaction == 'create':
                # creation happens via upload_utility_bill
                # TODO move here?
                raise ValueError('utilbill_grid does not accept xaction "create"')
            elif xaction == 'destroy':
                # "rows" is either a single id or a list of ids
                account = kwargs["account"]
                rows = ju.loads(kwargs['rows'])
                if type(rows) is int:
                    ids = [rows]
                else:
                    ids = rows

                # delete each utility bill, and log the deletion in the journal
                # with the path where the utility bill file was moved
                for utilbill_id in ids:
                    utilbill, deleted_path = self.process\
                            .delete_utility_bill_by_id(session, utilbill_id)
                    journal.UtilBillDeletedEvent.save_instance(
                            cherrypy.session['user'], account,
                            utilbill.period_start, utilbill.period_end,
                            utilbill.service, deleted_path)
                return self.dumps({'success': True})

    @cherrypy.expose
    @random_wait
    @authenticate_ajax
    @json_exception
    def getUtilBillImage(self, account, begin_date, end_date, resolution, **args):
        # TODO: put url here, instead of in billentry.js?
        resolution = cherrypy.session['user'].preferences['bill_image_resolution']
        try:
            result = self.billUpload.getUtilBillImagePath(account, begin_date, end_date, resolution)
        except IOError:
            return self.dumps({'success':False})
        return self.dumps({'success':True, 'imageName':result})

    @cherrypy.expose
    @random_wait
    @authenticate_ajax
    @json_exception
    def getReeBillImage(self, account, sequence, resolution, **args):
        if not self.config.getboolean('billimages', 'show_reebill_images'):
            return self.dumps({'success': False, 'errors': {'reason':
                    'Reebill images have been turned off.'}})
        resolution = cherrypy.session['user'].preferences['bill_image_resolution']
        try:
            result = self.billUpload.getReeBillImagePath(account, sequence, resolution)
        except IOError:
            return self.dumps({'success':False})
        return self.dumps({'success':True, 'imageName':result})
    
    @cherrypy.expose
    @random_wait
    @authenticate_ajax
    @json_exception
    def getBillImageResolution(self, **kwargs):
        resolution = cherrypy.session['user'].preferences['bill_image_resolution']
        return self.dumps({'success':True, 'resolution': resolution})

    @cherrypy.expose
    @random_wait
    @authenticate_ajax
    @json_exception
    def setBillImageResolution(self, resolution, **kwargs):
        cherrypy.session['user'].preferences['bill_image_resolution'] = int(resolution)
        self.user_dao.save_user(cherrypy.session['user'])
        return self.dumps({'success':True})

    @cherrypy.expose
    @random_wait
    @authenticate_ajax
    @json_exception
    def getDifferenceThreshold(self, **kwargs):
        threshold = cherrypy.session['user'].preferences['difference_threshold']
        return self.dumps({'success':True, 'threshold': threshold})

    @cherrypy.expose
    @random_wait
    @authenticate_ajax
    @json_exception
    def setDifferenceThreshold(self, threshold, **kwargs):
        threshold=float(threshold)
        if not threshold or threshold <= 0:
            return self.dumps({'success':False, 'errors':"Threshold of %s is not valid." % str(threshold)})
        cherrypy.session['user'].preferences['difference_threshold'] = threshold
        self.user_dao.save_user(cherrypy.session['user'])
        return self.dumps({'success':True})
    
    @cherrypy.expose
    @random_wait
    @authenticate_ajax
    @json_exception
    def getFilterPreference(self, **kwargs):
        filtername = cherrypy.session['user'].preferences.get('filtername', '')
        return self.dumps({'success':True, 'filtername': filtername})

    @cherrypy.expose
    @random_wait
    @authenticate_ajax
    @json_exception
    def setFilterPreference(self, filtername, **kwargs):
        if filtername is None:
            return self.dumps({'success':False, 'errors':"Filter '%s' is not valid." % str(filtername)})
        cherrypy.session['user'].preferences['filtername'] = filtername
        self.user_dao.save_user(cherrypy.session['user'])
        return self.dumps({'success':True})

# TODO: place instantiation in main, so this module can be loaded without btb being instantiated
bridge = BillToolBridge()

if __name__ == '__main__':
    # configure CherryPy
    local_conf = {
        '/' : {
            'tools.staticdir.root' :os.path.dirname(os.path.abspath(__file__)), 
            'tools.staticdir.dir' : 'ui',
            'tools.staticdir.on' : True,
            'tools.expires.secs': 0,
            'tools.response_headers.on': True,
            'tools.sessions.on': True,
            'tools.sessions.timeout': 240
        },
    }
    cherrypy.config.update({
        'server.socket_host': bridge.config.get("http", "socket_host"),
        'server.socket_port': int(bridge.config.get("http", "socket_port")),
    })
    #cherrypy.quickstart(bridge, "/", config = local_conf)
    cherrypy.quickstart(bridge,
            # cherrypy doc refers to this as 'script_name': "a string
            # containing the 'mount point' of the application'", i.e. the URL
            # corresponding to the method 'index' above and prefixed to the
            # URLs corresponding to the other methods
            # http://docs.cherrypy.org/stable/refman/cherrypy.html?highlight=quickstart#cherrypy.quickstart
            "/",
            config = local_conf)
    cherrypy.log._set_screen_handler(cherrypy.log.access_log, False)
    cherrypy.log._set_screen_handler(cherrypy.log.access_log, True,
            stream=sys.stdout)
else:
    # WSGI Mode
    cherrypy.config.update({
        'environment': 'embedded',
        'tools.sessions.on': True,
        'tools.sessions.timeout': 240
    })

    if cherrypy.__version__.startswith('3.0') and cherrypy.engine.state == 0:
        cherrypy.engine.start(blocking=False)
        atexit.register(cherrypy.engine.stop)

    application = cherrypy.Application(bridge, script_name=None, config=None)<|MERGE_RESOLUTION|>--- conflicted
+++ resolved
@@ -47,6 +47,11 @@
 from billing.processing.exceptions import Unauthenticated, IssuedBillError, NoSuchBillException
 
 import pprint
+sys.stdout = sys.stderr
+# 29926885 output environment configs to debug virtual env
+pprint.pprint(os.environ)
+pprint.pprint(sys.path)
+pprint.pprint(sys.prefix)
 pp = pprint.PrettyPrinter(indent=4).pprint
 
 # from http://code.google.com/p/modwsgi/wiki/DebuggingTechniques#Python_Interactive_Debugger
@@ -838,9 +843,8 @@
         sequence = int(sequence)
         apply_corrections = (apply_corrections == 'true')
         with DBSession(self.state_db) as session:
-            reebill = self.state_db.get_reebill(account, sequence)
             mongo_reebill = self.reebill_dao.load_reebill(account, sequence)
-            recipients = mongo_reebill.recipients
+            recipients = mongo_reebill.bill_recipients
             unissued_corrections = self.process.get_unissued_corrections(session, account)
             unissued_correction_sequences = [c[0] for c in unissued_corrections]
             unissued_correction_adjustment = sum(c[2] for c in unissued_corrections)
@@ -856,7 +860,7 @@
             bill_name = "%.5d_%.4d.pdf" % (int(account), int(sequence))
             merge_fields = {}
             merge_fields["street"] = mongo_reebill.service_address.get("street","")
-            merge_fields["balance_due"] = round(reebill.balance_due, 2)
+            merge_fields["balance_due"] = round(mongo_reebill.balance_due, 2)
             merge_fields["bill_dates"] = "%s" % (mongo_reebill.period_end)
             merge_fields["last_bill"] = bill_name
             bill_mailer.mail(recipients, merge_fields,
@@ -1261,14 +1265,12 @@
                     # extract "id" field from the JSON because all remaining
                     # key-value pairs are fields to update in the RSI
                     id = row.pop('id')
+
                     # Fix boolean values that are interpreted as strings
-
-                    for key in ('shared', 'has_charge'):
-                        if row[key] in ("false", False):
-                            row[key] = False
-                        else:
-                            row[key] = True
-
+                    if row['shared'] == "false":
+                        row['shared'] = False
+                    else:
+                        row['shared'] = True
                     # "id" field contains the old rsi_binding, which is used
                     # to look up the RSI; "rsi_binding" field contains the
                     # new one that will replace it (if there is one)
@@ -1389,33 +1391,23 @@
                     allowable_diff = cherrypy.session['user'].preferences['difference_threshold']
                 except:
                     allowable_diff = UserDAO.default_user.preferences['difference_threshold']
-                issuable_reebills, total = self.state_db.listAllIssuableReebillInfo(session=session)
-                for reebill_info in issuable_reebills:
+                reebills, total = self.state_db.listAllIssuableReebillInfo(session=session)
+                for reebill_info in reebills:
                     row_dict = {}
-<<<<<<< HEAD
-=======
                     mongo_reebill = self.reebill_dao.load_reebill(reebill_info[0], reebill_info[1])
                             reebill_info[0], reebill_info[1])
->>>>>>> 8cbc844b
                     mongo_reebill = self.reebill_dao.load_reebill(
-                            reebill_info['account'], reebill_info['sequence'])
-                    mongo_utilbills = [self.reebill_dao._load_utilbill_by_id(ub_id)
-                                       for ub_id in reebill_info['utilbill_ids']]
-                    row_dict['id'] = reebill_info['account']
-                    row_dict['account'] = reebill_info['account']
-                    row_dict['sequence'] = reebill_info['sequence']
-                    row_dict['util_total'] = reebill_info['total']
+                            reebill_info[0], reebill_info[1])
+                    row_dict['id'] = reebill_info[0]
+                    row_dict['account'] = reebill_info[0]
+                    row_dict['sequence'] = reebill_info[1]
+                    row_dict['util_total'] = reebill_info[2]
                     row_dict['mailto'] = ", ".join(mongo_reebill.bill_recipients)
-<<<<<<< HEAD
-                    row_dict['reebill_total'] = sum(mongo.total_of_all_charges(ub_doc) for ub_doc in mongo_utilbills)
-                    row_dict['difference'] = abs(row_dict['reebill_total']-row_dict['util_total'])
-=======
                     row_dict['reebill_total'] = mongo_reebill.actual_total
                     try:
                         row_dict['difference'] = abs(row_dict['reebill_total']-row_dict['util_total'])
                     except ZeroDivisionError:
                         row_dict['difference'] = float('inf')
->>>>>>> 8cbc844b
                     row_dict['matching'] = row_dict['difference'] < allowable_diff
                     rows.append(row_dict)
                 rows.sort(key=lambda d: d[sort], reverse = (direction == 'DESC'))
@@ -1641,14 +1633,20 @@
     @json_exception
     def actualCharges(self, utilbill_id, xaction, reebill_sequence=None,
             reebill_version=None, **kwargs):
-        with DBSession(self.state_db) as session:
-            charges_json = self.process.get_utilbill_charges_json(session,
-                    utilbill_id, reebill_sequence=reebill_sequence,
+        def get_charge_by_id(charges_json, the_id):
+            charge_matches = [c for c in flattened_charges
+                    if c['id'] == the_id]
+            assert len(charge_matches) == 1
+            return charge_matches[0]
+
+        with DBSession(self.state_db) as session:
+            utilbill_doc = self.process.get_utilbill_doc(session, utilbill_id,
+                    reebill_sequence=reebill_sequence,
                     reebill_version=reebill_version)
+            flattened_charges = mongo.get_charges_json(utilbill_doc)
 
             if xaction == "read":
-                return self.dumps({'success': True, 'rows': charges_json,
-                        'total':len(charges_json)})
+                return self.dumps({'success': True, 'rows': flattened_charges})
 
             # only xaction "read" is allowed when reebill_sequence/version
             # arguments are given
@@ -1656,32 +1654,51 @@
                 raise IssuedBillError('Issued reebills cannot be modified')
 
             if xaction == "update":
-                row = json.loads(kwargs["rows"])
-                # single edit comes in a dict; multiple would be in list of
-                # dicts but that should be impossible
-                assert isinstance(row, dict)
-
-                rsi_binding = row.pop('id')
-                self.process.update_charge(session, utilbill_id, rsi_binding,
-                        row)
+                rows = json.loads(kwargs["rows"])
+                # single edit comes in not in a list
+                if type(rows) is dict: rows = [rows]
+                for row in rows:
+                    # replace all key-value pairs in the charge dictionary
+                    # with those from 'row'
+                    the_charge = get_charge_by_id(flattened_charges, row['id'])
+                    the_charge.clear()
+                    the_charge.update(row)
+
+                mongo.set_actual_chargegroups_flattened(utilbill_doc,
+                        flattened_charges)
+                self.reebill_dao.save_utilbill(utilbill_doc)
+                return self.dumps({'success':True})
 
             if xaction == "create":
                 row = json.loads(kwargs["rows"])
-                group_name = row['chargegroup']
-                self.process.add_charge(session, utilbill_id, group_name)
+                # key rsi_binding must exist
+                if 'rsi_binding' not in row:
+                    row['rsi_binding'] = ''
+                # TODO make the server completely responsible for determining
+                # field values of newly-created charges, the same way it's
+                # done for RSIs (if charges still exist independent of RSIs;
+                # otherwise all this code will be gone anyway)
+                if row['rsi_binding'] in (c['rsi_binding'] for c in
+                        flattened_charges):
+                    raise ValueError('Duplicate RSI binding "%s" (create '
+                         'charges one at a time)' %
+                         row['rsi_binding'])
+                flattened_charges.append(row)
+                mongo.set_actual_chargegroups_flattened(utilbill_doc,
+                        flattened_charges)
+                self.reebill_dao.save_utilbill(utilbill_doc)
+
+                return self.dumps({'success':True, 'rows': row})
 
             if xaction == "destroy":
-                the_id = json.loads(kwargs["rows"])[0]
-                the_charge = get_charge_by_id(charges_json, the_id)
-                charges_json.remove(the_charge)
+                the_id = json.loads(kwargs["rows"])
+                the_charge = get_charge_by_id(flattened_charges, the_id)
+                flattened_charges.remove(the_charge)
                 mongo.set_actual_chargegroups_flattened(utilbill_doc,
-                        charges_json)
+                        flattened_charges)
                 self.reebill_dao.save_utilbill(utilbill_doc)
 
-            charges_json = self.process.get_utilbill_charges_json(session,
-                    utilbill_id)
-            return self.dumps({'success': True, 'rows': charges_json,
-                                'total':len(charges_json)})
+                return self.dumps({'success':True})
 
 
     @cherrypy.expose
@@ -1744,6 +1761,8 @@
             utilbill_doc = self.process.get_utilbill_doc(session, utilbill_id,
                     reebill_sequence=reebill_sequence,
                     reebill_version=reebill_version)
+
+            toSelect = None
 
             if xaction == 'read':
                 # get dictionaries describing all registers in all utility bills
