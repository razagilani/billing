'''
File: wsgi.py
'''
from os.path import dirname, realpath, join
from os.path import dirname, realpath, join

from billing import init_config, init_model, init_logging

p = join(dirname(dirname(realpath(__file__))), 'settings.cfg')
init_logging(path=p)
init_config(filename=p)
init_model()
from billing import config

import sys
import pprint

import traceback
import json
import cherrypy
import os
import ConfigParser
from datetime import datetime
import inspect
import logging
import functools
import md5
from operator import itemgetter
from StringIO import StringIO
import pymongo
import mongoengine
from billing.skyliner.splinter import Splinter
from billing.skyliner import mock_skyliner
from billing.util import json_util as ju
from billing.util.dateutils import ISO_8601_DATETIME_WITHOUT_ZONE
from billing.nexusapi.nexus_util import NexusUtil
from billing.util.dictutils import deep_map
from billing.processing import mongo, excel_export
from billing.processing.bill_mailer import Mailer
from billing.processing import process, state, fetch_bill_data as fbd,\
        rate_structure2 as rs
from billing.processing.state import UtilBill, Session
from billing.processing.billupload import BillUpload
from billing.processing import journal
from billing.processing import render
from billing.processing.users import UserDAO
from billing.processing.exceptions import Unauthenticated, IssuedBillError

pp = pprint.PrettyPrinter(indent=4).pprint

def authenticate_ajax(method):
    '''Wrapper for AJAX-request-handling methods that require a user to be
    logged in. This should go "inside" (i.e. after) the cherrypy.expose
    decorator.'''
    # wrapper function takes a BillToolBridge object as its first argument, and
    # passes that as the "self" argument to the wrapped function. so this
    # decorator, which runs before any instance of BillToolBridge exists,
    # doesn't need to know about any BillToolBridge instance data. the wrapper
    # is executed when an HTTP request is received, so it can use BTB instance
    # data.
    @functools.wraps(method)
    def wrapper(btb_instance, *args, **kwargs):
        try:
            btb_instance.check_authentication()
            return method(btb_instance, *args, **kwargs)
        except Unauthenticated as e:
            return btb_instance.dumps({'success': False, 'code':1})
    return wrapper

def authenticate(method):
    '''Like @authenticate_ajax, but redirects non-logged-in users to
    /login.html. This should be used for "regular" HTTP requests (like file
    downloads), in which a redirect can be returned directly to the browser.'''
    # note: if you want to add a redirect_url argument to the decorator (so
    # it's not always '/login.html'), you need 3 layers: outer function
    # (authenticate) takes redirect_url argument, intermediate wrapper takes
    # method argument and returns inner wrapper, which takes the method itself
    # as its argument and returns the wrapped version.
    @functools.wraps(method)
    def wrapper(btb_instance, *args, **kwargs):
        try:
            btb_instance.check_authentication()
            return method(btb_instance, *args, **kwargs)
        except Unauthenticated:
            # Non-Ajax requests can't handle json responses
            #return ju.dumps({'success': False, 'code': 1, 'errors':
            #    {'reason': 'Authenticate: No Session'}})
            cherrypy.response.status = 403
            raise cherrypy.HTTPRedirect('/login.html')
    return wrapper

def json_exception(method):
    '''Decorator for exception handling in methods trigged by Ajax requests.'''
    @functools.wraps(method)
    def wrapper(btb_instance, *args, **kwargs):
        try:
            return method(btb_instance, *args, **kwargs)
        except Exception as e:
            return btb_instance.handle_exception(e)
    return wrapper

<<<<<<< HEAD
def db_commit(method):
    '''Decorator for committing a database transaction when the method returns.
    This should be used only on methods that should be allowed to modify the
    database.
    '''
    @functools.wraps(method)
    def wrapper(btb_instance, *args, **kwargs):
        # because of the thread-local session, there's no need to do anything
        # before the method starts.
        return method(btb_instance, *args, **kwargs)
        Session().commit()
    return wrapper

=======
>>>>>>> 2b8463d3
class ReeBillWSGI(object):
    def __init__(self, config, Session):
        self.config = config        
        self.logger = logging.getLogger('reebill')

        # create a NexusUtil
        self.nexus_util = NexusUtil(self.config.get('skyline_backend', 'nexus_web_host'))

        # load users database
        self.user_dao = UserDAO(**dict(self.config.items('usersdb')))

        # create an instance representing the database
        self.statedb_config = dict(self.config.items("statedb"))
        self.state_db = state.StateDB(logger=self.logger)

        # create one BillUpload object to use for all BillUpload-related methods
        self.billUpload = BillUpload(self.config, self.logger)

        # create a MongoReeBillDAO
        self.billdb_config = dict(self.config.items("billdb"))
        self.reebill_dao = mongo.ReebillDAO(self.state_db,
                pymongo.Connection(self.billdb_config['host'],
                int(self.billdb_config['port']))[self.billdb_config['database']])

        # create a RateStructureDAO
        rsdb_config_section = dict(self.config.items("rsdb"))
        mongoengine.connect(rsdb_config_section['database'],
                host=rsdb_config_section['host'],
                port=int(rsdb_config_section['port']),
                alias='ratestructure')
        self.ratestructure_dao = rs.RateStructureDAO(logger=self.logger)

        # configure journal:
        # create a MongoEngine connection "alias" named "journal" with which
        # journal.Event subclasses (in journal.py) can associate themselves by
        # setting meta = {'db_alias': 'journal'}.
        journal_config = dict(self.config.items('journaldb'))
        mongoengine.connect(journal_config['database'],
                host=journal_config['host'], port=int(journal_config['port']),
                alias='journal')
        self.journal_dao = journal.JournalDAO()


        # set the server sessions key which is used to return credentials
        # in a client side cookie for the 'rememberme' feature
        if self.config.get('runtime', 'sessions_key'):
            self.sessions_key = self.config.get('runtime', 'sessions_key')

        # create a Splinter
        if self.config.get('runtime', 'mock_skyliner'):
            self.splinter = mock_skyliner.MockSplinter()
        else:
            self.splinter = Splinter(
                self.config.get('skyline_backend', 'oltp_url'),
                skykit_host=self.config.get('skyline_backend', 'olap_host'),
                skykit_db=self.config.get('skyline_backend', 'olap_database'),
                olap_cache_host=self.config.get('skyline_backend', 'olap_host'),
                olap_cache_db=self.config.get('skyline_backend', 'olap_database'),
                monguru_options={
                    'olap_cache_host': self.config.get('skyline_backend', 'olap_host'),
                    'olap_cache_db': self.config.get('skyline_backend', 'olap_database'),
                    'cartographer_options': {
                        'olap_cache_host': self.config.get('skyline_backend', 'olap_host'),
                        'olap_cache_db': self.config.get('skyline_backend', 'olap_database'),
                        'measure_collection': 'skymap',
                        'install_collection': 'skyit_installs',
                        'nexus_host': self.config.get('skyline_backend', 'nexus_db_host'),
                        'nexus_db': 'nexus',
                        'nexus_collection': 'skyline',
                    },
                },
                cartographer_options={
                    'olap_cache_host': self.config.get('skyline_backend', 'olap_host'),
                    'olap_cache_db': self.config.get('skyline_backend', 'olap_database'),
                    'measure_collection': 'skymap',
                    'install_collection': 'skyit_installs',
                    'nexus_host': self.config.get('skyline_backend', 'nexus_db_host'),
                    'nexus_db': 'nexus',
                    'nexus_collection': 'skyline',
                },
            )

        self.integrate_skyline_backend = self.config.get('runtime',
                'integrate_skyline_backend')

        # create a ReebillRenderer
        self.renderer = render.ReebillRenderer(
            dict(self.config.items('reebillrendering')), self.state_db,
            self.reebill_dao, self.logger)

        self.bill_mailer = Mailer(dict(self.config.items("mailer")))

        self.ree_getter = fbd.RenewableEnergyGetter(self.splinter,
                self.reebill_dao, self.logger)
        # create one Process object to use for all related bill processing
        self.process = process.Process(self.state_db, self.reebill_dao,
                self.ratestructure_dao, self.billUpload, self.nexus_util,
                self.bill_mailer, self.renderer, self.ree_getter, logger=self
                .logger)


        # determine whether authentication is on or off
        self.authentication_on = self.config.get('authentication', 'authenticate')

        self.reconciliation_log_dir = self.config.get('reebillreconciliation', 'log_directory')
        self.reconciliation_report_dir = self.config.get('reebillreconciliation', 'report_directory')

        self.estimated_revenue_log_dir = self.config.get('reebillestimatedrevenue', 'log_directory')
        self.estimated_revenue_report_dir = self.config.get('reebillestimatedrevenue', 'report_directory')

        # print a message in the log--TODO include the software version
        self.logger.info('BillToolBridge initialized')

    def dumps(self, data):

        # accept only dictionaries so that additional keys may be added
        if type(data) is not dict: raise ValueError("Dictionary required.")

        if 'success' in data: 
            if data['success']: 
                # nothing else required
                pass
            else:
                if 'errors' not in data:
                    self.logger.warning('JSON response require errors key.')
        else:
            self.logger.warning('JSON response require success key.')

        # diagnostic information for client side troubleshooting
        data['server_url'] = cherrypy.url()
        data['server_time'] = datetime.now()

        # round datetimes to nearest second so Ext-JS JsonReader can parse them
        def round_datetime(x):
            if isinstance(x, datetime):
                return datetime(x.year, x.month, x.day, x.hour, x.minute,
                        x.second)
            return x
        data = deep_map(round_datetime, data)

        return ju.dumps(data)
    
    @cherrypy.expose
    @authenticate
    def index(self, **kwargs):
        raise cherrypy.HTTPRedirect('/billentry.html')

    @cherrypy.expose
    @authenticate_ajax
    @json_exception
    def get_reconciliation_data(self, start, limit, **kwargs):
        '''Handles AJAX request for data to fill reconciliation report grid.'''
        start, limit = int(start), int(limit)
        # TODO 45793319: hardcoded file name
        with open(os.path.join(self.reconciliation_report_dir,'reconciliation_report.json')) as json_file:
            # load all data from json file: it's one JSON dictionary per
            # line (for reasons explained in reconciliation.py) but should
            # be interpreted as a JSON list
            # TODO 45793037: not really a json file until now
            items = ju.loads('[' + ', '.join(json_file.readlines()) + ']')
            return self.dumps({
                'success': True,
                'rows': items[start:start+limit],
                'results': len(items) # total number of items
            })

    @cherrypy.expose
    @authenticate_ajax
    @json_exception
    def get_estimated_revenue_data(self, start, limit, **kwargs):
        '''Handles AJAX request for data to fill estimated revenue report grid.'''
        start, limit = int(start), int(limit)
        # TODO 45793319: hardcoded file name
        with open(os.path.join(self.estimated_revenue_report_dir,'estimated_revenue_report.json')) as json_file:
            items = ju.loads(json_file.read())['rows']
            return self.dumps({
                'success': True,
                'rows': items[start:start+limit],
                'results': len(items) # total number of items
            })
    
    @cherrypy.expose
    @authenticate
    @json_exception
    def estimated_revenue_xls(self, **kwargs):
        '''Responds with the data from the estimated revenue report in the form
        of an Excel spreadsheet.'''
        spreadsheet_name =  'estimated_revenue.xls'

        # TODO 45793319: hardcoded file name
        with open(os.path.join(self.estimated_revenue_report_dir,'estimated_revenue_report.xls')) as xls_file:
            # set headers for file download
            cherrypy.response.headers['Content-Type'] = 'application/excel'
            cherrypy.response.headers['Content-Disposition'] = 'attachment; filename=%s' % spreadsheet_name

            return xls_file.read()

    ###########################################################################
    # authentication functions

    @cherrypy.expose
    def login(self, username, password, rememberme='off', **kwargs):
        user = self.user_dao.load_user(username, password)
        if user is None:
            self.logger.info(('login attempt failed: username "%s"'
                ', remember me: %s') % (username, rememberme))
            return self.dumps({'success': False, 'errors':
                {'username':'Incorrect username or password', 'reason': 'No Session'}})

        # successful login:

        # create session object
        # if 'rememberme' is true, timeout is 1 week (10080 minutes) and
        # 'persistent' argument is true; if not, persistent is false and
        # timeout has no effect (cookie expires when browser is closed)
        # the functions below cause an error
        #cherrypy.lib.sessions.expire()
        #cherrypy.lib.sessions.init(timeout=1,
        #        persistent=(rememberme == 'on'))
        #cherrypy.session.regenerate()

        # store identifier & user preferences in cherrypy session object &
        # redirect to main page
        cherrypy.session['user'] = user

        if rememberme == 'on':
            # The user has elected to be remembered
            # so create credentials based on a server secret, the user's IP address and username.
            # Some other reasonably secret, ephemeral, information could also be included such as 
            # current date.
            credentials = "%s-%s-%s" % (username, cherrypy.request.headers['Remote-Addr'], self.sessions_key)
            m = md5.new()
            m.update(credentials)
            digest = m.hexdigest()

            # Set this token in the persistent user object
            # then, if returned to the server it can be looked up in the user
            # and the user can be automatically logged in.
            # This giving the user who has just authenticated a credential that
            # can be later used for automatic authentication.
            user.session_token = digest
            self.user_dao.save_user(user)

            # this cookie has no expiration, so lasts as long as the browser is open
            cherrypy.response.cookie['username'] = user.username
            cherrypy.response.cookie['c'] = digest

        self.logger.info(('user "%s" logged in: remember '
            'me: "%s" type is %s') % (username, rememberme,
            type(rememberme)))
        return self.dumps({'success': True});

    def check_authentication(self):
        '''Function to check authentication for HTTP request functions: if user
        is not logged in, raises Unauthenticated exception. If authentication
        is turned off, ensures that the default user's data are in the cherrypy
        session. Does not redirect to the login page, because it gets called in
        AJAX requests, which must return actual data instead of a redirect.
        This is not meant to be called directly, but via the @authenticate_ajax or
        @authenticate decorators.'''
        if not self.authentication_on:
            if 'user' not in cherrypy.session:
                cherrypy.session['user'] = UserDAO.default_user
        if 'user' not in cherrypy.session:
            # is this user rememberme'd?
            cookie = cherrypy.request.cookie
            username = cookie['username'].value if 'username' in cookie else None
            credentials = cookie['c'].value if 'c' in cookie else None

            # the server did not have the user in session
            # log that user back in automatically based on 
            # the credentials value found in the cookie
            credentials = "%s-%s-%s" % (username, cherrypy.request.headers['Remote-Addr'], self.sessions_key)
            m = md5.new()
            m.update(credentials)
            digest = m.hexdigest()
            user = self.user_dao.load_by_session_token(digest)
            if user is None:
                self.logger.info(('Remember Me login attempt failed: username "%s"') % (username))
            else:
                self.logger.info(('Remember Me login attempt success: username "%s"') % (username))
                cherrypy.session['user'] = user
                return

            # TODO show the wrapped function name here instead of "wrapper"
            # (probably inspect.stack is too smart to be fooled by
            # functools.wraps)
            self.logger.info(("Non-logged-in user was denied access"
                    " to: %s") % inspect.stack()[1][3])
            raise Unauthenticated("No Session")

    def handle_exception(self, e):
        if type(e) is cherrypy.HTTPRedirect:
            # don't treat cherrypy redirect as an error
            raise
        elif type(e) is Unauthenticated:
            return self.dumps({'success': False, 'errors':{ 'reason': str(e),
                    'details': ('if you are reading this message a client'
                    ' request did not properly handle an invalid session'
                    ' response.')}})
        else:
            # normal exception
            try:
                self.logger.error('%s:\n%s' % (e, traceback.format_exc()))
            except:
                print >> sys.stderr, "Logger not functioning\n%s:\n%s" % (
                        e, traceback.format_exc())
            return self.dumps({'success': False, 'code':2, 'errors':{'reason': str(e),
                    'details':traceback.format_exc()}})

    @cherrypy.expose
    @authenticate_ajax
    @json_exception
    def getUsername(self, **kwargs):
        '''This returns the username of the currently logged-in user--not to be
        confused with the identifier. The identifier is a unique id but the
        username is not.'''
        return self.dumps({'success':True,
                'username': cherrypy.session['user'].username})

    @cherrypy.expose
    def logout(self):

        # delete remember me
        # This is how cookies are deleted? the key in the response cookie must be set before
        # expires can be set
        cherrypy.response.cookie['username'] = ""
        cherrypy.response.cookie['username'].expires = 0
        cherrypy.response.cookie['c'] = ""
        cherrypy.response.cookie['c'].expires = 0

        # delete the current server session
        if hasattr(cherrypy, 'session') and 'user' in cherrypy.session:
            self.logger.info('user "%s" logged out' % (cherrypy.session['user'].username))
            del cherrypy.session['user']

        raise cherrypy.HTTPRedirect('/login.html')

    ###########################################################################
    # UI configuration

    @cherrypy.expose
    @authenticate_ajax
    @json_exception
    def ui_configuration(self, **kwargs):
        '''Returns the UI javascript file.'''
        ui_config_file_path = os.path.join(os.path.dirname(
            os.path.realpath(__file__)), 'ui', 'ui.cfg')
        ui_config = ConfigParser.RawConfigParser()
        # NB: read() takes a list of file paths, not a file.
        # also note that ConfigParser converts all keys to lowercase
        ui_config.read([ui_config_file_path])

        # currently we have only one section
        config_dict = dict(ui_config.items('tabs'))

        # convert "true"/"false" strings to booleans
        config_dict = deep_map(
                lambda x: {'true':True, 'false':False}.get(x,x),
                config_dict)
        config_dict['default_account_sort_field'] = cherrypy.session['user'].preferences.get(
            'default_account_sort_field','account')
        config_dict['default_account_sort_dir'] = cherrypy.session['user'].preferences.get(
            'default_account_sort_direction','DESC')
        return json.dumps(config_dict)

    ###########################################################################
    # bill processing

    @cherrypy.expose
    @authenticate_ajax
    @json_exception
    def get_next_account_number(self, **kwargs):
        '''Handles AJAX request for what the next account would be called if it
        were created (highest existing account number + 1--we require accounts
        to be numbers, even though we always store them as arbitrary
        strings).'''
        next_account = self.state_db.get_next_account_number()
        return self.dumps({'success': True, 'account': next_account})
            
    @cherrypy.expose
    @authenticate_ajax
    @json_exception
    @db_commit
    def new_account(self, name, account, discount_rate, late_charge_rate,
            template_account, ba_addressee, ba_street, ba_city, ba_state,
            ba_postal_code, sa_addressee, sa_street, sa_city, sa_state,
            sa_postal_code, **kwargs):
        billing_address = {
            'addressee': ba_addressee,
            'street': ba_street,
            'city': ba_city,
            'state': ba_state,
            'postal_code': ba_postal_code,
        }
        service_address = {
            'addressee': sa_addressee,
            'street': sa_street,
            'city': sa_city,
            'state': sa_state,
            'postal_code': sa_postal_code,
        }

        self.process.create_new_account(account, name, discount_rate,
                late_charge_rate, billing_address,
                service_address, template_account)

        # record account creation
        # (no sequence associated with this)
        journal.AccountCreatedEvent.save_instance(cherrypy.session['user'],
                account)

        # get next account number to send it back to the client so it
        # can be shown in the account-creation form
        next_account = self.state_db.get_next_account_number()
        return self.dumps({'success': True, 'nextAccount': next_account})

    @cherrypy.expose
    @authenticate_ajax
    @json_exception
    @db_commit
    def roll(self, account, **kwargs):
        start_date = kwargs.get('start_date')
        if start_date is not None:
            start_date = datetime.strptime(start_date, '%Y-%m-%d')
        reebill = self.process.roll_reebill(account, start_date=start_date)

        journal.ReeBillRolledEvent.save_instance(cherrypy.session['user'],
                account, reebill.sequence)
        # Process.roll includes attachment
        # TODO "attached" is no longer a useful event;
        # see https://www.pivotaltracker.com/story/show/55044870
        journal.ReeBillAttachedEvent.save_instance(cherrypy.session['user'],
            account, reebill.sequence, reebill.version)
        journal.ReeBillBoundEvent.save_instance(cherrypy.session['user'],
            account, reebill.sequence, reebill.version)

        return self.dumps({'success': True, 'account':account,
                'sequence': reebill.sequence})
<<<<<<< HEAD
=======

    @cherrypy.expose
    @authenticate_ajax
    @json_exception
    def update_readings(self, account, sequence, **kwargs):
        self.process.update_reebill_readings(account, sequence)
        return self.dumps({'success': True})
>>>>>>> 2b8463d3

    @cherrypy.expose
    @authenticate_ajax
    @json_exception
    @db_commit
    def update_readings(self, account, sequence, **kwargs):
        self.process.update_reebill_readings(account, sequence)
        return self.dumps({'success': True})

    @cherrypy.expose
    @authenticate_ajax
    @json_exception
    @db_commit
    def bindree(self, account, sequence, **kwargs):
        '''Puts energy from Skyline OLTP into shadow registers of the reebill
        given by account, sequence.'''
        if self.config.get('runtime', 'integrate_skyline_backend') is False:
            raise ValueError("OLTP is not integrated")
        if self.config.get('runtime', 'integrate_nexus') is False:
            raise ValueError("Nexus is not integrated")
        sequence = int(sequence)
        self.process.bind_renewable_energy(account, sequence)
        reebill = self.state_db.get_reebill(account, sequence)
        journal.ReeBillBoundEvent.save_instance(cherrypy.session['user'],
                account, sequence, reebill.version)
        return self.dumps({'success': True})


    @cherrypy.expose
    @authenticate_ajax
    @json_exception
    @db_commit
    def upload_interval_meter_csv(self, account, sequence, csv_file,
            timestamp_column, timestamp_format, energy_column, energy_unit, register_identifier, **args):
        '''Takes an upload of an interval meter CSV file (cherrypy file upload
        object) and puts energy from it into the shadow registers of the
        reebill given by account, sequence.'''
        version = self.process.upload_interval_meter_csv(account, sequence,
                        csv_file,timestamp_column, timestamp_format,
                        energy_column, energy_unit, register_identifier, args)
        journal.ReeBillBoundEvent.save_instance(cherrypy.session['user'],
                account, sequence, version)
        return self.dumps({'success': True})

    @cherrypy.expose
    @authenticate_ajax
    @json_exception
    @db_commit
    # TODO clean this up and move it out of BillToolBridge
    # https://www.pivotaltracker.com/story/show/31404685
    def compute_bill(self, account, sequence, **args):
        '''Handler for the front end's "Compute Bill" operation.'''
        sequence = int(sequence)
        self.process.compute_reebill(account,sequence,'max')
        return self.dumps({'success': True})
    
        
    @cherrypy.expose
    @authenticate_ajax
    @json_exception
    @db_commit
    def mark_utilbill_processed(self, utilbill, processed, **kwargs):
        '''Takes a utilbill id and a processed-flag and applies they flag to the bill '''
        utilbill, processed = int(utilbill), bool(int(processed))
        self.process.update_utilbill_metadata(utilbill, processed=processed)
        return self.dumps({'success': True})


    @cherrypy.expose
<<<<<<< HEAD
=======
    @authenticate_ajax
    @json_exception
    def mark_reebill_processed(self, account, sequence , processed, **kwargs):
        '''Takes a reebill id and a processed-flag and applies that flag to the reebill '''
        account, processed, sequence = int(account), bool(int(processed)), int(sequence)
        self.process.update_sequential_account_info(account, sequence,
                processed=processed)
        return self.dumps({'success': True})

    @cherrypy.expose
>>>>>>> 2b8463d3
    @authenticate_ajax
    @json_exception
    @db_commit
    def mark_reebill_processed(self, account, sequence , processed, **kwargs):
        '''Takes a reebill id and a processed-flag and applies that flag to the reebill '''
        account, processed, sequence = int(account), bool(int(processed)), int(sequence)
        self.process.update_sequential_account_info(account, sequence,
                processed=processed)
        return self.dumps({'success': True})

    @cherrypy.expose
    @authenticate_ajax
    @json_exception
    @db_commit
    def compute_utility_bill(self, utilbill_id, **args):
        self.process.compute_utility_bill(utilbill_id)
        return self.dumps({'success': True})
    
    @cherrypy.expose
    @authenticate_ajax
    @json_exception
    def has_utilbill_predecessor(self, utilbill_id, **args):
        predecessor=self.process.has_utilbill_predecessor(utilbill_id)
        return self.dumps({'success': True, 'has_predecessor':predecessor})

    @cherrypy.expose
    @authenticate_ajax
    @json_exception
    @db_commit
    def refresh_charges(self, utilbill_id, **args):
        self.process.refresh_charges(utilbill_id)
        return self.dumps({'success': True})

    @cherrypy.expose
    @authenticate_ajax
    @json_exception
    @db_commit
    def regenerate_rs(self, utilbill_id, **args):
        self.process.regenerate_uprs(utilbill_id)
        # NOTE utility bill is not automatically computed after rate
        # structure is changed. nor are charges updated to match.
        return self.dumps({'success': True})

    @cherrypy.expose
    @authenticate_ajax
    @json_exception
    @db_commit
    def render(self, account, sequence, **args):
        sequence = int(sequence)
        if not self.config.get('billimages', 'show_reebill_images'):
            return self.dumps({'success': False, 'code':2, 'errors': {'reason':
                    ('"Render" does nothing because reebill images have '
                    'been turned off.'), 'details': ''}})
        self.renderer.render(account, sequence,
            self.config.get("billdb", "billpath")+ "%s" % account,
            "%.5d_%.4d.pdf" % (account, sequence), False )
        return self.dumps({'success': True})

    @cherrypy.expose
    @authenticate_ajax
    @json_exception
    @db_commit
    def issue_and_mail(self, account, sequence, recipients, apply_corrections,
                       **kwargs):
        sequence = int(sequence)
        apply_corrections = (apply_corrections == 'true')
        result = self.process.issue_and_mail(cherrypy.session['user'], account,
                sequence, recipients, apply_corrections)
        return self.dumps(result)

    @cherrypy.expose
    @authenticate_ajax
    @json_exception
<<<<<<< HEAD
    @db_commit
=======
>>>>>>> 2b8463d3
    def issue_processed_and_mail(self, apply_corrections, **kwargs):
        apply_corrections = (apply_corrections == 'true')
        self.process.issue_processed_and_mail(cherrypy.session['user'],
                apply_corrections)
        return self.dumps({'success': True})

    @cherrypy.expose
    @authenticate_ajax
    @json_exception
    @db_commit
    def mail(self, account, sequences, recipients, **kwargs):
        # Go from comma-separated e-mail addresses to a list of e-mail addresses
        recipient_list = [rec.strip() for rec in recipients.split(',')]

        # sequences will come in as a string if there is one element in post data.
        # If there are more, it will come in as a list of strings
        if type(sequences) is list:
            sequences = sorted(map(int, sequences))
        else:
            sequences = [int(sequences)]

        self.process.mail_reebills(account, sequences, recipient_list)

        # journal mailing of every bill
        for sequence in sequences:
            journal.ReeBillMailedEvent.save_instance(
                    cherrypy.session['user'], account, sequence, recipients)

        return self.dumps({'success': True})

    @cherrypy.expose
    @authenticate_ajax
    @json_exception
    def listAccounts(self, **kwargs):
        accounts = self.state_db.listAccounts()
        rows = [{'account': account, 'name': full_name} for account,
                full_name in zip(accounts,
                self.process.full_names_of_accounts(accounts))]
        return self.dumps({'success': True, 'rows':rows})

    @cherrypy.expose
    @authenticate_ajax
    @json_exception
    def retrieve_account_status(self, start, limit ,**kwargs):
        '''Handles AJAX request for "Account Processing Status" grid in
        "Accounts" tab.'''
        start, limit = int(start), int(limit)

        filtername = kwargs.get('filtername', None)
        if filtername is None:
            filtername = cherrypy.session['user'].preferences.get('filtername','')

        sortcol = kwargs.get('sort', None)
        if sortcol is None:
            sortcol = cherrypy.session['user'].preferences.get('default_account_sort_field',None)

        sortdir = kwargs.get('dir', None)
        if sortdir is None:
            sortdir = cherrypy.session['user'].preferences.get('default_account_sort_direction',None)

        if sortdir == 'ASC':
            sortreverse = False
        else:
            sortreverse = True

        count, rows = self.process.list_account_status(start,limit,filtername,sortcol,sortreverse)

        cherrypy.session['user'].preferences['default_account_sort_field'] = sortcol
        cherrypy.session['user'].preferences['default_account_sort_direction'] = sortdir
        self.user_dao.save_user(cherrypy.session['user'])

        return self.dumps({'success': True, 'rows':rows, 'results':count})

    @cherrypy.expose
    @authenticate_ajax
    @json_exception
    def reebill_details_xls(self, begin_date=None, end_date=None, **kwargs):
        '''
        Responds with an excel spreadsheet containing all actual charges, total
        energy and rate structure for all utility bills for the given account,
        or every account (1 per sheet) if 'account' is not given,
        '''
        exporter = excel_export.Exporter(self.state_db, self.reebill_dao)

        # write excel spreadsheet into a StringIO buffer (file-like)
        buf = StringIO()
        exporter.export_reebill_details(buf)

        # set MIME type for file download
        cherrypy.response.headers['Content-Type'] = 'application/excel'
        cherrypy.response.headers['Content-Disposition'] = \
                'attachment; filename=%s.xls'%datetime.now().strftime("%Y%m%d")
        return buf.getvalue()

    @cherrypy.expose
    @authenticate
    @json_exception
    def excel_export(self, account=None, start_date=None, end_date=None, **kwargs):
        '''
        Responds with an excel spreadsheet containing all actual charges for all
        utility bills for the given account, or every account (1 per sheet) if
        'account' is not given, or all utility bills for the account(s) filtered
        by time, if 'start_date' and/or 'end_date' are given.
        '''
        if account is not None:
            spreadsheet_name = account + '.xls'
        else:
            spreadsheet_name = 'all_accounts.xls'

        exporter = excel_export.Exporter(self.state_db, self.reebill_dao)

        # write excel spreadsheet into a StringIO buffer (file-like)
        buf = StringIO()
        exporter.export_account_charges(buf, account, start_date=start_date,
                        end_date=end_date)

        # set MIME type for file download
        cherrypy.response.headers['Content-Type'] = 'application/excel'
        cherrypy.response.headers['Content-Disposition'] = 'attachment; filename=%s' % spreadsheet_name

        return buf.getvalue()

    @cherrypy.expose
    @authenticate
    @json_exception
    def excel_energy_export(self, account=None, **kwargs):
        '''
        Responds with an excel spreadsheet containing all actual charges, total
        energy and rate structure for all utility bills for the given account,
        or every account (1 per sheet) if 'account' is not given,
        '''
        if account is not None:
            spreadsheet_name = account + '.xls'
        else:
            spreadsheet_name = 'brokerage_accounts.xls'

        exporter = excel_export.Exporter(self.state_db, self.reebill_dao)

        # write excel spreadsheet into a StringIO buffer (file-like)
        buf = StringIO()
        exporter.export_energy_usage(buf, account)

        # set MIME type for file download
        cherrypy.response.headers['Content-Type'] = 'application/excel'
        cherrypy.response.headers['Content-Disposition'] = 'attachment; filename=%s' % spreadsheet_name

        return buf.getvalue()

    @cherrypy.expose
    @authenticate_ajax
    @json_exception
    @db_commit
    def rsi(self, utilbill_id, xaction, reebill_sequence=None,
            reebill_version=None, **kwargs):
        '''AJAX request handler for "Shared Rate Structure Items" grid.
        Performs all CRUD operations on the UPRS of the utility bill
        given by its MySQL id (and reebill_sequence and reebill_version if
        non-None). 'xaction' is one of the Ext-JS operation names "create",
        "read", "update", "destroy". If 'xaction' is not "read", 'rows' should
        contain data to create
        '''
        rows = kwargs.get('rows')
        if xaction == "read":
            return json.dumps({'success': True,
                    'rows': self.process.get_rsis_json(utilbill_id), })

        # only xaction "read" is allowed when reebill_sequence/version
        # arguments are given
        if (reebill_sequence, reebill_version) != (None, None):
            raise IssuedBillError('Issued reebills cannot be modified')

        rows = json.loads(rows)

        if 'total' in rows:
            del rows['total']

        if xaction == "update":
            # single edit comes in not in a list
            if type(rows) is dict: rows = [rows]

            # process list of edits
            for row in rows:
                # extract "id" field from the JSON because all remaining
                # key-value pairs are fields to update in the RSI
                id = row.pop('id')

                # Fix boolean values that are interpreted as strings
                for key in ('shared', 'has_charge'):
                    if row[key] in ("false", False):
                        row[key] = False
                    else:
                        row[key] = True

                # "id" field contains the old rsi_binding, which is used
                # to look up the RSI; "rsi_binding" field contains the
                # new one that will replace it (if there is one)
                rsi_binding = self.process.update_rsi(utilbill_id, id, row)

                # re-add "id" field which was removed above (using new
                # rsi_binding)
                # TODO this is ugly; find a better way
                row['id'] = rsi_binding

        if xaction == "create":
            self.process.add_rsi(utilbill_id)

        if xaction == "destroy":
            if type(rows) is unicode: rows = [rows]
            for row in rows:
                self.process.delete_rsi(utilbill_id, row)

        rsis_json = self.process.get_rsis_json(utilbill_id)
        return json.dumps({'success': True, 'rows': rsis_json,
                'total':len(rsis_json)})

    @cherrypy.expose
    @authenticate_ajax
    @json_exception
    def payment(self, xaction, account, **kwargs):
        if xaction == "read":
            payments = self.state_db.payments(account)
            return self.dumps({'success': True,
                'rows': [payment.to_dict() for payment in payments]})
        elif xaction == "update":
            rows = json.loads(kwargs["rows"])
            # single edit comes in not in a list
            if type(rows) is dict: rows = [rows]
            # process list of edits
            for row in rows:
                self.process.update_payment(
                    row['id'],
                    row['date_applied'],
                    row['description'],
                    row['credit'],
                )
            return self.dumps({'success':True})
        elif xaction == "create":
            # date applied is today by default (can be edited later)
            today = datetime.utcnow().date()
            new_payment = self.process.create_payment(account,
                    today, "New Entry", 0)
            # Payment object lacks "id" until row is inserted in database
            Session().flush()
            return self.dumps({'success':True, 'rows':[new_payment.to_dict()]})
        elif xaction == "destroy":
            rows = json.loads(kwargs["rows"])
            # single delete comes in not in a list
            if type(rows) is int: rows = [rows]
            for oid in rows:
                self.process.delete_payment(oid)
            return self.dumps({'success':True})

    @cherrypy.expose
    @authenticate_ajax
    @json_exception
    def reebill(self, xaction, start, limit, account, sort = u'sequence',
            dir=u'DESC', **kwargs):
        '''Handles AJAX requests for reebill grid data.'''
        start, limit = int(start), int(limit)
        if xaction == "read":
            # this is inefficient but length is always <= 120 rows
            rows = sorted(self.process.get_reebill_metadata_json(account),
                    key=itemgetter(sort))
            if dir.lower() == 'desc':
                rows.reverse()

            # "limit" means number of rows to return, so the real limit is
            # start + limit
            result = rows[start : start + limit]
            return self.dumps({'success': True, 'rows': result,
                    'results':len(rows)})

        elif xaction == "update":
            return self.dumps({'success':False})

        elif xaction == "create":
            return self.dumps({'success':False})

        elif xaction == "destroy":
            # we do not delete reebills through reebillStore's remove()
            # method, because Ext believes in a 1-1 mapping between grid
            # rows and things, but "deleting" a reebill does not
            # necessarily mean that a row disappears from the grid.
            raise ValueError("Use delete_reebill instead!")

    @cherrypy.expose
    @authenticate_ajax
    @json_exception
    @db_commit
    def issuable(self, xaction, **kwargs):
        '''Return a list of the issuable reebills'''
        if xaction == 'read':
            start = int(kwargs['start'])
            limit = int(kwargs['limit'])
            sort = kwargs['sort']
            direction = kwargs['dir']

            try:
                allowable_diff = cherrypy.session['user'].preferences['difference_threshold']
            except:
                allowable_diff = UserDAO.default_user.preferences['difference_threshold']

            issuable_reebills = self.process.get_issuable_reebills_dict()
            for reebill_info in issuable_reebills:
                reebill_info['id'] = reebill_info['account'],
                reebill_info['difference'] = abs(reebill_info['reebill_total']-reebill_info['util_total'])
                if reebill_info['processed'] == True:
                    reebill_info['group'] = 'Processed ReeBills'
                elif reebill_info['difference'] < allowable_diff:
                    reebill_info['group'] = 'ReeBills with Matching Totals'
                else:
                    reebill_info['group'] = 'ReeBills with Non Matching Totals'

            # sort by 'sort' column, then by 'group' to
            # get rows sorted by 'sort' column within groups
            issuable_reebills.sort(key=itemgetter(sort),
                    reverse = (direction == 'DESC'))
            def group_order(row):
                result = ['Processed ReeBills', 'ReeBills with Matching Totals',
                          'ReeBills with Non Matching Totals'].index(
                        row['group'])
                assert result >= 0
                return result
            issuable_reebills.sort(key=group_order)

            return self.dumps({'success': True,
                               'rows': issuable_reebills[start:start+limit],
                               'total': len(issuable_reebills)})
        elif xaction == 'update':
            row = json.loads(kwargs["rows"])
            self.process.update_bill_email_recipient(row['account'],
                                                     row['sequence'],
                                                     row['mailto'])
            return self.dumps({'success':True})
            
    @cherrypy.expose
    @authenticate_ajax
    @json_exception
    @db_commit
    def delete_reebill(self, account, sequences, **kwargs):
        '''Delete the unissued version of each reebill given, assuming that one
        exists.'''
        if type(sequences) is list:
            sequences = map(int, sequences)
        else:
            sequences = [int(sequences)]
        for sequence in sequences:
            deleted_version = self.process.delete_reebill(account, sequence)
        # deletions must all have succeeded, so journal them
        for sequence in sequences:
            journal.ReeBillDeletedEvent.save_instance(cherrypy.session['user'],
                    account, sequence, deleted_version)

        return self.dumps({'success': True})

    @cherrypy.expose
    @authenticate_ajax
    @json_exception
    @db_commit
    def new_reebill_version(self, account, sequence, **args):
        '''Creates a new version of the given reebill (only one bill, not all
        successors as in original design).'''
        sequence = int(sequence)
        # Process will complain if new version is not issued
        version = self.process.new_version(account, sequence)

        journal.NewReebillVersionEvent.save_instance(cherrypy.session['user'],
                account, sequence, version)
        # NOTE ReebillBoundEvent is no longer saved in the journal because
        # new energy data are not retrieved unless the user explicitly
        # chooses to do it by clicking "Bind RE&E"

        # client doesn't do anything with the result (yet)
        return self.dumps({'success': True, 'sequences': [sequence]})

    @cherrypy.expose
    @authenticate_ajax
    @json_exception
    def account_info(self, account, sequence, **args):
        '''Handles AJAX request for "Sequential Account Information form.
        '''
        sequence = int(sequence)
        reebill = self.state_db.get_reebill(account, sequence)
        return self.dumps({
            'success': True,
            'billing_address': reebill.billing_address.to_dict(),
            'service_address': reebill.service_address.to_dict(),
            'discount_rate': reebill.discount_rate,
            'late_charge_rate': reebill.late_charge_rate,
        })

    @cherrypy.expose
    @authenticate_ajax
    @json_exception
    @db_commit
    def set_account_info(self, account, sequence,
        discount_rate, late_charge_rate,
        ba_addressee, ba_street, ba_city, ba_state, ba_postal_code,
        sa_addressee, sa_street, sa_city, sa_state, sa_postal_code,
        **kwargs):
        '''Update account information in "Sequential Account Information" form.
        '''
        sequence = int(sequence)
        discount_rate = float(discount_rate)
        late_charge_rate = float(late_charge_rate)

        # rely on client-side validation
        assert discount_rate >= 0 and discount_rate <= 1
        assert late_charge_rate >= 0 and late_charge_rate <= 1

        self.process.update_sequential_account_info(account, sequence,
                discount_rate=discount_rate,
                late_charge_rate=late_charge_rate,
                ba_addressee=ba_addressee, ba_street=ba_street,
                ba_city=ba_city, ba_state=ba_state,
                ba_postal_code=ba_postal_code,
                sa_addressee=sa_addressee, sa_street=sa_street,
                sa_city=sa_city, sa_state=sa_state,
                sa_postal_code=sa_postal_code)
        return self.dumps({'success': True})

    @cherrypy.expose
    @authenticate_ajax
    @json_exception
    def get_reebill_services(self, account, sequence, **args):
        # TODO: delete this? is it ever used?
        '''Returns the utililty services associated with the reebill given by
        account and sequence, and a list of which services are suspended
        (usually empty). Used to show service suspension checkboxes in
        "Sequential Account Information".'''
        sequence = int(sequence)
        reebill = self.reebill_dao.load_reebill(account, sequence)
        if reebill is None:
            raise Exception('No reebill found for %s-%s' % (account, sequence))
        # TODO: 40161259 must return success field
        return self.dumps({
            'services': [],
            'suspended_services': reebill.suspended_services
        })

    @cherrypy.expose
    @authenticate_ajax
    @json_exception
    @db_commit
    def actualCharges(self, utilbill_id, xaction, reebill_sequence=None,
            reebill_version=None, **kwargs):
        charges_json = self.process.get_utilbill_charges_json(
                utilbill_id, reebill_sequence=reebill_sequence,
                reebill_version=reebill_version)
        if xaction == "read":
            return self.dumps({'success': True, 'rows': charges_json,
                    'total':len(charges_json)})

        # only xaction "read" is allowed when reebill_sequence/version
        # arguments are given
        if (reebill_sequence, reebill_version) != (None, None):
            raise IssuedBillError('Issued reebills cannot be modified')

        if xaction == "update":
            row = json.loads(kwargs["rows"])[0]
            # single edit comes in a list containing a dict;
            # multiple would be in list of
            # dicts but that should be impossible
            assert isinstance(row, dict)

            rsi_binding = row.pop('id')
            self.process.update_charge(utilbill_id, rsi_binding, row)

        if xaction == "create":
            row = json.loads(kwargs["rows"])[0]
            assert isinstance(row, dict)
            group_name = row['group']
            self.process.add_charge(utilbill_id, group_name)

        if xaction == "destroy":
            rsi_binding = json.loads(kwargs["rows"])[0]
            self.process.delete_charge(utilbill_id, rsi_binding)

        charges_json = self.process.get_utilbill_charges_json(utilbill_id)
        return self.dumps({'success': True, 'rows': charges_json,
                            'total':len(charges_json)})


    @cherrypy.expose
    @authenticate_ajax
    @json_exception
    def hypotheticalCharges(self, xaction, service, account, sequence, **kwargs):
        sequence = int(sequence)
        if not xaction == "read":
            raise NotImplementedError('Cannot create, edit or destroy charges'
                                      ' from this grid.')
            charges=self.process.get_hypothetical_matched_charges(
                    account, sequence)
            return self.dumps({'success': True, 'rows': charges,
                               'total':len(charges)})


    @cherrypy.expose
    @authenticate_ajax
    @json_exception
    @db_commit
    def utilbill_registers(self, utilbill_id, xaction, reebill_sequence=None,
            reebill_version=None, **kwargs):
        '''Handles AJAX requests to read and write data for the "Utility Bill
        Registers" grid in the "Meters and Registers" tab. 'account',
        'sequence' identify the reebill whose utility bill is being edited.
        Ext-JS uses 'xaction' to specify which CRUD operation is being
        performed (create, read, update, destroy).'''
        # rows in the grid are identified by an "id" consisting of the utility
        # bill service name, meter id, and register id separated by '/'. thus
        # '/' is forbidden in service names, meter ids, and register ids.
        def validate_id_components(*components):
            if any('/' in c for c in components):
                raise ValueError(('Service names and meter/register ids must '
                        'not contain "/"'))

        if xaction not in ('create', 'read', 'update', 'destroy'):
            raise ValueError('Unknown xaction "%s"' % xaction)

        if xaction == 'read':
            # get dictionaries describing all registers in all utility bills
            registers_json = self.process.get_registers_json(utilbill_id,
                                            reebill_sequence=reebill_sequence,
                                            reebill_version=reebill_version)

            result = {'success': True, "rows": registers_json,
                    'total': len(registers_json)}

            # client sends "current_selected_id" to identify which row is
            # selected in the grid; if this key is present, server must also
            # include "current_selected_id" in the response to indicate that
            # the same row is still selected
            if 'current_selected_id' in kwargs:
                result['current_selected_id'] = kwargs['current_selected_id']

            return self.dumps(result)

        # only xaction "read" is allowed when reebill_sequence/version
        # arguments are given
        if (reebill_sequence, reebill_version) != (None, None):
            raise IssuedBillError('Issued reebills cannot be modified')

        # the "rows" argument is only given when xaction is "create", "update",
        # or "destroy". it's a list if there are multiple rows (though in
        # practice there is only one because only one row of the grid can be
        # created/edited/deleted at a time).
        rows = json.loads(kwargs['rows'])
        if not isinstance(rows, list):
            rows = [rows]

        if xaction == 'create':
            for row in rows:
                validate_id_components(row.get('meter_id',''),
                        row.get('register_id',''))

                # create the new register (ignoring return value)
                self.process.new_register(utilbill_id, row,
                                        reebill_sequence=reebill_sequence,
                                        reebill_version=reebill_version)


            # get dictionaries describing all registers in all utility bills
            registers_json = self.process.get_registers_json(utilbill_id,
                                            reebill_sequence=reebill_sequence,
                                            reebill_version=reebill_version)

            result = {'success': True, "rows": registers_json,
                    'total': len(registers_json)}

            # client sends "current_selected_id" to identify which row is
            # selected in the grid; if this key is present, server must also
            # include "current_selected_id" in the response to indicate that
            # the same row is still selected
            if 'current_selected_id' in kwargs:
                result['current_selected_id'] = kwargs['current_selected_id']

        if xaction == 'update':
            # for update, client sends a JSON representation of the grid rows,
            # containing only the fields to be updated, plus an "id" field that
            # contains the service, meter id, and register id BEFORE the user
            # edited them.

            result = {'success': True}

            for row in rows:
                # extract keys needed to identify the register being updated
                # from the "id" field sent by the client
                _, orig_meter_id, orig_reg_id = row['id'].split('/')

                validate_id_components(row.get('meter_id',''),
                        row.get('register_id',''))

                # all arguments should be strings, except "quantity",
                # which should be a number
                if 'quantity' in row:
                    assert isinstance(row['quantity'], (float, int))

                # modify the register using every field in 'row' except "id"
                # (getting back values necessary to tell the client which row
                # should be selected)
                del row['id']
                new_meter_id, new_reg_id = self.process.update_register(
                        utilbill_id, orig_meter_id, orig_reg_id,
                        row)

                # if this row was selected before, tell the client it should
                # still be selected, specifying the row by its new "id"
                if kwargs.get('current_selected_id') == '%s/%s/%s' % (
                        utilbill_id, orig_meter_id, orig_reg_id):
                    result['current_selected_id'] = '%s/%s/%s' % (utilbill_id,
                            new_meter_id, new_reg_id)

            registers_json = self.process.get_registers_json(utilbill_id,
                                            reebill_sequence=reebill_sequence,
                                            reebill_version=reebill_version)
            result.update({
                'rows': registers_json,
                'total': len(registers_json)
            })

        if xaction == 'destroy':
            assert len(rows) == 1
            id_of_row_to_delete = rows[0]

            # extract keys needed to identify the register being updated
            _, orig_meter_id, orig_reg_id = id_of_row_to_delete\
                    .split('/')
            self.process.delete_register(utilbill_id, orig_meter_id, orig_reg_id,
                                            reebill_sequence=reebill_sequence,
                                            reebill_version=reebill_version)

            # NOTE there is no "current_selected_id" because the formerly
            # selected row was deleted
            registers_json = self.process.get_registers_json(utilbill_id,
                                            reebill_sequence=reebill_sequence,
                                            reebill_version=reebill_version)
            result = {'success': True, "rows": registers_json,
                    'total': len(registers_json)}

        return self.dumps(result)

#
    ################

    ################
    # Handle utility bill upload

    @cherrypy.expose
    @authenticate_ajax
    @json_exception
    @db_commit
    def upload_utility_bill(self, account, service, begin_date, end_date,
            total_charges, file_to_upload, **args):
        '''Handles AJAX request to create a new utility bill from the "Upload
        Utility Bill" form. If 'file_to_upload' None, the utility bill state
        will be 'SkylineEstimated'; otherwise it will be 'Complete'. Currently,
        there is no way to specify a 'UtilityEstimated' state in the UI.'''
        # pre-process parameters
        service = service.lower()
        total_charges_as_float = float(total_charges)
        begin_date_as_date = datetime.strptime(begin_date, '%Y-%m-%d').date()
        end_date_as_date = datetime.strptime(end_date, '%Y-%m-%d').date()
        UtilBill.validate_utilbill_period(begin_date_as_date,
                end_date_as_date)

        # NOTE 'file_to_upload.file' is always a CherryPy object; if no
        # file was specified, 'file_to_upload.file' will be None

        self.process.upload_utility_bill(account, service,
                begin_date_as_date,
                end_date_as_date, file_to_upload.file,
                file_to_upload.filename if file_to_upload else None,
                total=total_charges_as_float,
                state=UtilBill.Complete if file_to_upload.file else \
                        UtilBill.SkylineEstimated,
                # determine these values from previous bills because
                # user does not want to specify them explicitly
                utility=None,
                rate_class=None)

        return self.dumps({'success': True})

    #
    ################

    @cherrypy.expose
    @authenticate_ajax
    @json_exception
    def journal(self, xaction, account, **kwargs):
        if xaction == "read":
            journal_entries = self.journal_dao.load_entries(account)
            return self.dumps({'success': True, 'rows':journal_entries})

        # TODO: 20493983 eventually allow admin user to override and edit
        return self.dumps({'success':False, 'errors':{'reason':'Not supported'}})

    @cherrypy.expose
    @authenticate_ajax
    @json_exception
    @db_commit
    def save_journal_entry(self, account, sequence, entry, **kwargs):
        '''Saves the text 'entry' as a Note in the journal for 'account'.
        Sequence is optional in case the entry applies to the account as whole,
        but should be provided if it's associated with a particular reebill.'''
        if sequence:
            sequence = int(sequence)
            journal.Note.save_instance(cherrypy.session['user'], account,
                    entry, sequence=sequence)
        else:
            journal.Note.save_instance(cherrypy.session['user'], account,
                    entry)
        return self.dumps({'success':True})

 
    @cherrypy.expose
    @authenticate_ajax
    @json_exception
    def last_utilbill_end_date(self, account, **kwargs):
        '''Returns date of last utilbill.'''
        the_date = self.state_db.last_utilbill_end_date(account)
        # the_date will be None (converted to JSON as null) if there are no
        # utilbills for this account
        the_datetime = None
        if the_date is not None:
            # TODO: a pure date gets converted to JSON as a datetime with
            # midnight as its time, causing problems in the browser
            # (https://www.pivotaltracker.com/story/show/23569087). temporary
            # fix is to make it a datetime with a later time.
            the_datetime = datetime(the_date.year, the_date.month, the_date.day, 23)
        return self.dumps({'success':True, 'date': the_datetime})

    @cherrypy.expose
    @authenticate_ajax
    @json_exception
    @db_commit
    # TODO: 25650643 explicit params - security risk and other
    def utilbill_grid(self, xaction, **kwargs):
        '''Handles AJAX requests to read and write data for the grid of utility
        bills. Ext-JS provides the 'xaction' parameter, which is "read" when it
        wants to read data and "update" when a cell in the grid was edited.'''
        if xaction == 'read':
            account = kwargs['account']
            start, limit = int(kwargs['start']), int(kwargs['limit'])
            rows, total_count = self.process.get_all_utilbills_json(
                    account, start, limit)
            return self.dumps({'success': True, 'rows':rows,
                    'results': total_count})

        elif xaction == 'update':
            # ext sends a JSON object if there is one row, a list of
            # objects if there are more than one. but in this case only one
            # row can be edited at a time
            row = ju.loads(kwargs['rows'])

            # convert JSON key/value pairs into arguments for
            # Process.update_utilbill_metadata below
            update_args = {}
            for k, v in row.iteritems():
                # NOTE Ext-JS uses '' (empty string) to represent not
                # changing a value. yes, that means you can never set a
                # value to ''.
                if v == '':
                    pass
                elif k in ('period_start', 'period_end'):
                    update_args[k] = datetime.strptime(v,
                            ISO_8601_DATETIME_WITHOUT_ZONE).date()
                elif k == 'service':
                    update_args[k] = v.lower()
                elif k != 'id':
                    update_args[k] = v

            self.process.update_utilbill_metadata(row['id'], **update_args)

            return self.dumps({'success': True})

        elif xaction == 'create':
            # creation happens via upload_utility_bill
            # TODO move here?
            raise ValueError('utilbill_grid does not accept xaction "create"')
        elif xaction == 'destroy':
            # "rows" is either a single id or a list of ids
            account = kwargs["account"]
            rows = ju.loads(kwargs['rows'])
            if type(rows) is int:
                ids = [rows]
            else:
                ids = rows

            # delete each utility bill, and log the deletion in the journal
            # with the path where the utility bill file was moved
            for utilbill_id in ids:
                utilbill, deleted_path = self.process\
                        .delete_utility_bill_by_id(utilbill_id)
                journal.UtilBillDeletedEvent.save_instance(
                        cherrypy.session['user'], account,
                        utilbill.period_start, utilbill.period_end,
                        utilbill.service, deleted_path)
            return self.dumps({'success': True})

    @cherrypy.expose
    @authenticate_ajax
    @json_exception
    def getDifferenceThreshold(self, **kwargs):
        threshold = cherrypy.session['user'].preferences['difference_threshold']
        return self.dumps({'success':True, 'threshold': threshold})

    @cherrypy.expose
    @authenticate_ajax
    @json_exception
    @db_commit
    def setDifferenceThreshold(self, threshold, **kwargs):
        threshold=float(threshold)
        if not threshold or threshold <= 0:
            return self.dumps({'success':False, 'errors':"Threshold of %s is not valid." % str(threshold)})
        cherrypy.session['user'].preferences['difference_threshold'] = threshold
        self.user_dao.save_user(cherrypy.session['user'])
        return self.dumps({'success':True})
    
    @cherrypy.expose
    @authenticate_ajax
    @json_exception
    def getFilterPreference(self, **kwargs):
        filtername = cherrypy.session['user'].preferences.get('filtername', '')
        return self.dumps({'success':True, 'filtername': filtername})

    @cherrypy.expose
    @authenticate_ajax
    @json_exception
    def setFilterPreference(self, filtername, **kwargs):
        if filtername is None:
            return self.dumps({'success':False, 'errors':"Filter '%s' is not valid." % str(filtername)})
        cherrypy.session['user'].preferences['filtername'] = filtername
        self.user_dao.save_user(cherrypy.session['user'])
        return self.dumps({'success':True})



if __name__ == '__main__':
    class Root(object):
        pass
    root = Root()
    root.reebill = ReeBillWSGI(config, Session)
    local_conf = {
        '/' : {
            'tools.staticdir.root' :os.path.dirname(os.path.abspath(__file__)), 
            'tools.staticdir.dir' : 'ui',
            'tools.staticdir.on' : True,
            'tools.expires.secs': 0,
            'tools.response_headers.on': True,
            'tools.sessions.on': True,
            'tools.sessions.timeout': 240
        },
    }
    cherrypy.config.update({
        'server.socket_host': root.reebill.config.get("http", "socket_host"),
        'server.socket_port': root.reebill.config.get("http", "socket_port")})
    cherrypy.log._set_screen_handler(cherrypy.log.access_log, False)
    cherrypy.log._set_screen_handler(cherrypy.log.access_log, True,
            stream=sys.stdout)
    cherrypy.quickstart(root, config=local_conf)
else:
    # WSGI Mode
    cherrypy.config.update({
        'environment': 'embedded',
        'tools.sessions.on': True,
        'tools.sessions.timeout': 240
    })

    bridge = ReeBillWSGI(config, Session)
    application = cherrypy.Application(bridge, script_name=None, config=None)<|MERGE_RESOLUTION|>--- conflicted
+++ resolved
@@ -99,7 +99,6 @@
             return btb_instance.handle_exception(e)
     return wrapper
 
-<<<<<<< HEAD
 def db_commit(method):
     '''Decorator for committing a database transaction when the method returns.
     This should be used only on methods that should be allowed to modify the
@@ -112,9 +111,6 @@
         return method(btb_instance, *args, **kwargs)
         Session().commit()
     return wrapper
-
-=======
->>>>>>> 2b8463d3
 class ReeBillWSGI(object):
     def __init__(self, config, Session):
         self.config = config        
@@ -554,8 +550,6 @@
 
         return self.dumps({'success': True, 'account':account,
                 'sequence': reebill.sequence})
-<<<<<<< HEAD
-=======
 
     @cherrypy.expose
     @authenticate_ajax
@@ -563,7 +557,6 @@
     def update_readings(self, account, sequence, **kwargs):
         self.process.update_reebill_readings(account, sequence)
         return self.dumps({'success': True})
->>>>>>> 2b8463d3
 
     @cherrypy.expose
     @authenticate_ajax
@@ -633,8 +626,6 @@
 
 
     @cherrypy.expose
-<<<<<<< HEAD
-=======
     @authenticate_ajax
     @json_exception
     def mark_reebill_processed(self, account, sequence , processed, **kwargs):
@@ -645,7 +636,6 @@
         return self.dumps({'success': True})
 
     @cherrypy.expose
->>>>>>> 2b8463d3
     @authenticate_ajax
     @json_exception
     @db_commit
@@ -719,10 +709,7 @@
     @cherrypy.expose
     @authenticate_ajax
     @json_exception
-<<<<<<< HEAD
-    @db_commit
-=======
->>>>>>> 2b8463d3
+    @db_commit
     def issue_processed_and_mail(self, apply_corrections, **kwargs):
         apply_corrections = (apply_corrections == 'true')
         self.process.issue_processed_and_mail(cherrypy.session['user'],
