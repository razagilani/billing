'''
File: wsgi.py
'''
from os.path import dirname, realpath, join
from os.path import dirname, realpath, join

from billing import init_config, init_model, init_logging

p = join(dirname(dirname(realpath(__file__))), 'settings.cfg')
init_logging(path=p)
init_config(filename=p)
init_model()
from billing import config

import sys
import pprint

import traceback
import json
import cherrypy
import os
import ConfigParser
from datetime import datetime
import inspect
import logging
import functools
import md5
from operator import itemgetter
from StringIO import StringIO
import pymongo
import mongoengine
from billing.skyliner.splinter import Splinter
from billing.skyliner import mock_skyliner
from billing.util import json_util as ju
from billing.util.dateutils import ISO_8601_DATETIME_WITHOUT_ZONE
from billing.nexusapi.nexus_util import NexusUtil
from billing.util.dictutils import deep_map, dict_merge
from billing.processing import mongo, excel_export
from billing.processing.bill_mailer import Mailer
from billing.processing import process, state, fetch_bill_data as fbd,\
        rate_structure2 as rs
from billing.processing.state import UtilBill, Session
from billing.processing.billupload import BillUpload
from billing.processing import journal
from billing.processing import render
from billing.processing.users import UserDAO
from billing.processing.exceptions import Unauthenticated, IssuedBillError

pp = pprint.PrettyPrinter(indent=4).pprint

def authenticate_ajax(method):
    '''Wrapper for AJAX-request-handling methods that require a user to be
    logged in. This should go "inside" (i.e. after) the cherrypy.expose
    decorator.'''
    # wrapper function takes a BillToolBridge object as its first argument, and
    # passes that as the "self" argument to the wrapped function. so this
    # decorator, which runs before any instance of BillToolBridge exists,
    # doesn't need to know about any BillToolBridge instance data. the wrapper
    # is executed when an HTTP request is received, so it can use BTB instance
    # data.
    @functools.wraps(method)
    def wrapper(btb_instance, *args, **kwargs):
        try:
            btb_instance.check_authentication()
            return method(btb_instance, *args, **kwargs)
        except Unauthenticated as e:
            return btb_instance.dumps({'success': False, 'code':1})
    return wrapper

def authenticate(method):
    '''Like @authenticate_ajax, but redirects non-logged-in users to
    /login.html. This should be used for "regular" HTTP requests (like file
    downloads), in which a redirect can be returned directly to the browser.'''
    # note: if you want to add a redirect_url argument to the decorator (so
    # it's not always '/login.html'), you need 3 layers: outer function
    # (authenticate) takes redirect_url argument, intermediate wrapper takes
    # method argument and returns inner wrapper, which takes the method itself
    # as its argument and returns the wrapped version.
    @functools.wraps(method)
    def wrapper(btb_instance, *args, **kwargs):
        try:
            btb_instance.check_authentication()
            return method(btb_instance, *args, **kwargs)
        except Unauthenticated:
            # Non-Ajax requests can't handle json responses
            #return ju.dumps({'success': False, 'code': 1, 'errors':
            #    {'reason': 'Authenticate: No Session'}})
            cherrypy.response.status = 403
            raise cherrypy.HTTPRedirect('/login.html')
    return wrapper

def json_exception(method):
    '''Decorator for exception handling in methods trigged by Ajax requests.'''
    @functools.wraps(method)
    def wrapper(btb_instance, *args, **kwargs):
        try:
            return method(btb_instance, *args, **kwargs)
        except Exception as e:
            return btb_instance.handle_exception(e)
    return wrapper

def db_commit(method):
    '''Decorator for committing a database transaction when the method returns.
    This should be used only on methods that should be allowed to modify the
    database.
    '''
    @functools.wraps(method)
    def wrapper(btb_instance, *args, **kwargs):
        # because of the thread-local session, there's no need to do anything
        # before the method starts.
        return method(btb_instance, *args, **kwargs)
        Session().commit()
    return wrapper

class ReeBillWSGI(object):
    def __init__(self, config, Session):
        self.config = config        
        self.logger = logging.getLogger('reebill')

        # create a NexusUtil
        self.nexus_util = NexusUtil(self.config.get('skyline_backend', 'nexus_web_host'))

        # load users database
        self.user_dao = UserDAO(**dict(self.config.items('usersdb')))

        # create an instance representing the database
        self.statedb_config = dict(self.config.items("statedb"))
        self.state_db = state.StateDB(logger=self.logger)

        # create one BillUpload object to use for all BillUpload-related methods
        self.billUpload = BillUpload(self.config, self.logger)

        # create a MongoReeBillDAO
        self.billdb_config = dict(self.config.items("billdb"))
        self.reebill_dao = mongo.ReebillDAO(self.state_db,
                pymongo.Connection(self.billdb_config['host'],
                int(self.billdb_config['port']))[self.billdb_config['database']])

        # create a RateStructureDAO
        rsdb_config_section = dict(self.config.items("rsdb"))
        mongoengine.connect(rsdb_config_section['database'],
                host=rsdb_config_section['host'],
                port=int(rsdb_config_section['port']),
                alias='ratestructure')
        self.ratestructure_dao = rs.RateStructureDAO(logger=self.logger)

        # configure journal:
        # create a MongoEngine connection "alias" named "journal" with which
        # journal.Event subclasses (in journal.py) can associate themselves by
        # setting meta = {'db_alias': 'journal'}.
        journal_config = dict(self.config.items('journaldb'))
        mongoengine.connect(journal_config['database'],
                host=journal_config['host'], port=int(journal_config['port']),
                alias='journal')
        self.journal_dao = journal.JournalDAO()


        # set the server sessions key which is used to return credentials
        # in a client side cookie for the 'rememberme' feature
        if self.config.get('runtime', 'sessions_key'):
            self.sessions_key = self.config.get('runtime', 'sessions_key')

        # create a Splinter
        if self.config.get('runtime', 'mock_skyliner'):
            self.splinter = mock_skyliner.MockSplinter()
        else:
            self.splinter = Splinter(
                self.config.get('skyline_backend', 'oltp_url'),
                skykit_host=self.config.get('skyline_backend', 'olap_host'),
                skykit_db=self.config.get('skyline_backend', 'olap_database'),
                olap_cache_host=self.config.get('skyline_backend', 'olap_host'),
                olap_cache_db=self.config.get('skyline_backend', 'olap_database'),
                monguru_options={
                    'olap_cache_host': self.config.get('skyline_backend', 'olap_host'),
                    'olap_cache_db': self.config.get('skyline_backend', 'olap_database'),
                    'cartographer_options': {
                        'olap_cache_host': self.config.get('skyline_backend', 'olap_host'),
                        'olap_cache_db': self.config.get('skyline_backend', 'olap_database'),
                        'measure_collection': 'skymap',
                        'install_collection': 'skyit_installs',
                        'nexus_host': self.config.get('skyline_backend', 'nexus_db_host'),
                        'nexus_db': 'nexus',
                        'nexus_collection': 'skyline',
                    },
                },
                cartographer_options={
                    'olap_cache_host': self.config.get('skyline_backend', 'olap_host'),
                    'olap_cache_db': self.config.get('skyline_backend', 'olap_database'),
                    'measure_collection': 'skymap',
                    'install_collection': 'skyit_installs',
                    'nexus_host': self.config.get('skyline_backend', 'nexus_db_host'),
                    'nexus_db': 'nexus',
                    'nexus_collection': 'skyline',
                },
            )

        self.integrate_skyline_backend = self.config.get('runtime',
                'integrate_skyline_backend')

        # create a ReebillRenderer
        self.renderer = render.ReebillRenderer(
            dict(self.config.items('reebillrendering')), self.state_db,
            self.reebill_dao, self.logger)

        self.bill_mailer = Mailer(dict(self.config.items("mailer")))

        self.ree_getter = fbd.RenewableEnergyGetter(self.splinter,
                self.reebill_dao, self.logger)
        # create one Process object to use for all related bill processing
        self.process = process.Process(self.state_db, self.reebill_dao,
                self.ratestructure_dao, self.billUpload, self.nexus_util,
                self.bill_mailer, self.renderer, self.ree_getter, logger=self
                .logger)


        # determine whether authentication is on or off
        self.authentication_on = self.config.get('authentication', 'authenticate')

        self.reconciliation_log_dir = self.config.get('reebillreconciliation', 'log_directory')
        self.reconciliation_report_dir = self.config.get('reebillreconciliation', 'report_directory')

        self.estimated_revenue_log_dir = self.config.get('reebillestimatedrevenue', 'log_directory')
        self.estimated_revenue_report_dir = self.config.get('reebillestimatedrevenue', 'report_directory')

        self.logger.info('BillToolBridge initialized')

    def dumps(self, data):

        # accept only dictionaries so that additional keys may be added
        if type(data) is not dict: raise ValueError("Dictionary required.")

        if 'success' in data: 
            if data['success']: 
                # nothing else required
                pass
            else:
                if 'errors' not in data:
                    self.logger.warning('JSON response require errors key.')
        else:
            self.logger.warning('JSON response require success key.')

        # diagnostic information for client side troubleshooting
        data['server_url'] = cherrypy.url()
        data['server_time'] = datetime.now()

        # round datetimes to nearest second so Ext-JS JsonReader can parse them
        def round_datetime(x):
            if isinstance(x, datetime):
                return datetime(x.year, x.month, x.day, x.hour, x.minute,
                        x.second)
            return x
        data = deep_map(round_datetime, data)

        return ju.dumps(data)
    
    @cherrypy.expose
    @authenticate
    def index(self, **kwargs):
        raise cherrypy.HTTPRedirect('/billentry.html')

    @cherrypy.expose
    @authenticate_ajax
    @json_exception
    def get_reconciliation_data(self, start, limit, **kwargs):
        '''Handles AJAX request for data to fill reconciliation report grid.'''
        start, limit = int(start), int(limit)
        # TODO 45793319: hardcoded file name
        with open(os.path.join(self.reconciliation_report_dir,'reconciliation_report.json')) as json_file:
            # load all data from json file: it's one JSON dictionary per
            # line (for reasons explained in reconciliation.py) but should
            # be interpreted as a JSON list
            # TODO 45793037: not really a json file until now
            items = ju.loads('[' + ', '.join(json_file.readlines()) + ']')
            return self.dumps({
                'success': True,
                'rows': items[start:start+limit],
                'results': len(items) # total number of items
            })

    @cherrypy.expose
    @authenticate_ajax
    @json_exception
    def get_estimated_revenue_data(self, start, limit, **kwargs):
        '''Handles AJAX request for data to fill estimated revenue report grid.'''
        start, limit = int(start), int(limit)
        # TODO 45793319: hardcoded file name
        with open(os.path.join(self.estimated_revenue_report_dir,'estimated_revenue_report.json')) as json_file:
            items = ju.loads(json_file.read())['rows']
            return self.dumps({
                'success': True,
                'rows': items[start:start+limit],
                'results': len(items) # total number of items
            })
    
    @cherrypy.expose
    @authenticate
    @json_exception
    def estimated_revenue_xls(self, **kwargs):
        '''Responds with the data from the estimated revenue report in the form
        of an Excel spreadsheet.'''
        spreadsheet_name =  'estimated_revenue.xls'

        # TODO 45793319: hardcoded file name
        with open(os.path.join(self.estimated_revenue_report_dir,'estimated_revenue_report.xls')) as xls_file:
            # set headers for file download
            cherrypy.response.headers['Content-Type'] = 'application/excel'
            cherrypy.response.headers['Content-Disposition'] = 'attachment; filename=%s' % spreadsheet_name

            return xls_file.read()

    ###########################################################################
    # authentication functions

    @cherrypy.expose
    def login(self, username, password, rememberme='off', **kwargs):
        user = self.user_dao.load_user(username, password)
        if user is None:
            self.logger.info(('login attempt failed: username "%s"'
                ', remember me: %s') % (username, rememberme))
            return self.dumps({'success': False, 'errors':
                {'username':'Incorrect username or password', 'reason': 'No Session'}})

        # successful login:

        # create session object
        # if 'rememberme' is true, timeout is 1 week (10080 minutes) and
        # 'persistent' argument is true; if not, persistent is false and
        # timeout has no effect (cookie expires when browser is closed)
        # the functions below cause an error
        #cherrypy.lib.sessions.expire()
        #cherrypy.lib.sessions.init(timeout=1,
        #        persistent=(rememberme == 'on'))
        #cherrypy.session.regenerate()

        # store identifier & user preferences in cherrypy session object &
        # redirect to main page
        cherrypy.session['user'] = user

        if rememberme == 'on':
            # The user has elected to be remembered
            # so create credentials based on a server secret, the user's IP address and username.
            # Some other reasonably secret, ephemeral, information could also be included such as 
            # current date.
            credentials = "%s-%s-%s" % (username, cherrypy.request.headers['Remote-Addr'], self.sessions_key)
            m = md5.new()
            m.update(credentials)
            digest = m.hexdigest()

            # Set this token in the persistent user object
            # then, if returned to the server it can be looked up in the user
            # and the user can be automatically logged in.
            # This giving the user who has just authenticated a credential that
            # can be later used for automatic authentication.
            user.session_token = digest
            self.user_dao.save_user(user)

            # this cookie has no expiration, so lasts as long as the browser is open
            cherrypy.response.cookie['username'] = user.username
            cherrypy.response.cookie['c'] = digest

        self.logger.info(('user "%s" logged in: remember '
            'me: "%s" type is %s') % (username, rememberme,
            type(rememberme)))
        return self.dumps({'success': True});

    def check_authentication(self):
        '''Function to check authentication for HTTP request functions: if user
        is not logged in, raises Unauthenticated exception. If authentication
        is turned off, ensures that the default user's data are in the cherrypy
        session. Does not redirect to the login page, because it gets called in
        AJAX requests, which must return actual data instead of a redirect.
        This is not meant to be called directly, but via the @authenticate_ajax or
        @authenticate decorators.'''
        if not self.authentication_on:
            if 'user' not in cherrypy.session:
                cherrypy.session['user'] = UserDAO.default_user
        if 'user' not in cherrypy.session:
            # is this user rememberme'd?
            cookie = cherrypy.request.cookie
            username = cookie['username'].value if 'username' in cookie else None
            credentials = cookie['c'].value if 'c' in cookie else None

            # the server did not have the user in session
            # log that user back in automatically based on 
            # the credentials value found in the cookie
            credentials = "%s-%s-%s" % (username, cherrypy.request.headers['Remote-Addr'], self.sessions_key)
            m = md5.new()
            m.update(credentials)
            digest = m.hexdigest()
            user = self.user_dao.load_by_session_token(digest)
            if user is None:
                self.logger.info(('Remember Me login attempt failed: username "%s"') % (username))
            else:
                self.logger.info(('Remember Me login attempt success: username "%s"') % (username))
                cherrypy.session['user'] = user
                return

            # TODO show the wrapped function name here instead of "wrapper"
            # (probably inspect.stack is too smart to be fooled by
            # functools.wraps)
            self.logger.info(("Non-logged-in user was denied access"
                    " to: %s") % inspect.stack()[1][3])
            raise Unauthenticated("No Session")

    def handle_exception(self, e):
        if type(e) is cherrypy.HTTPRedirect:
            # don't treat cherrypy redirect as an error
            raise
        elif type(e) is Unauthenticated:
            return self.dumps({'success': False, 'errors':{ 'reason': str(e),
                    'details': ('if you are reading this message a client'
                    ' request did not properly handle an invalid session'
                    ' response.')}})
        else:
            # normal exception
            try:
                self.logger.error('%s:\n%s' % (e, traceback.format_exc()))
            except:
                print >> sys.stderr, "Logger not functioning\n%s:\n%s" % (
                        e, traceback.format_exc())
            return self.dumps({'success': False, 'code':2, 'errors':{'reason': str(e),
                    'details':traceback.format_exc()}})

    @cherrypy.expose
    @authenticate_ajax
    @json_exception
    def getUsername(self, **kwargs):
        '''This returns the username of the currently logged-in user--not to be
        confused with the identifier. The identifier is a unique id but the
        username is not.'''
        return self.dumps({'success':True,
                'username': cherrypy.session['user'].username})

    @cherrypy.expose
    def logout(self):

        # delete remember me
        # This is how cookies are deleted? the key in the response cookie must be set before
        # expires can be set
        cherrypy.response.cookie['username'] = ""
        cherrypy.response.cookie['username'].expires = 0
        cherrypy.response.cookie['c'] = ""
        cherrypy.response.cookie['c'].expires = 0

        # delete the current server session
        if hasattr(cherrypy, 'session') and 'user' in cherrypy.session:
            self.logger.info('user "%s" logged out' % (cherrypy.session['user'].username))
            del cherrypy.session['user']

        raise cherrypy.HTTPRedirect('/login.html')

    ###########################################################################
    # UI configuration

    @cherrypy.expose
    @authenticate_ajax
    @json_exception
    def ui_configuration(self, **kwargs):
        '''Returns the UI javascript file.'''
        ui_config_file_path = os.path.join(os.path.dirname(
            os.path.realpath(__file__)), 'ui', 'ui.cfg')
        ui_config = ConfigParser.RawConfigParser()
        # NB: read() takes a list of file paths, not a file.
        # also note that ConfigParser converts all keys to lowercase
        ui_config.read([ui_config_file_path])

        # currently we have only one section
        config_dict = dict(ui_config.items('tabs'))

        # convert "true"/"false" strings to booleans
        config_dict = deep_map(
                lambda x: {'true':True, 'false':False}.get(x,x),
                config_dict)
        config_dict['default_account_sort_field'] = cherrypy.session['user'].preferences.get(
            'default_account_sort_field','account')
        config_dict['default_account_sort_dir'] = cherrypy.session['user'].preferences.get(
            'default_account_sort_direction','DESC')
        return json.dumps(config_dict)

    ###########################################################################
    # bill processing

    @cherrypy.expose
    @authenticate_ajax
    @json_exception
    def get_next_account_number(self, **kwargs):
        '''Handles AJAX request for what the next account would be called if it
        were created (highest existing account number + 1--we require accounts
        to be numbers, even though we always store them as arbitrary
        strings).'''
        next_account = self.state_db.get_next_account_number()
        return self.dumps({'success': True, 'account': next_account})
            
    @cherrypy.expose
    @authenticate_ajax
    @json_exception
    @db_commit
    def new_account(self, name, account, discount_rate, late_charge_rate,
            template_account, ba_addressee, ba_street, ba_city, ba_state,
            ba_postal_code, sa_addressee, sa_street, sa_city, sa_state,
            sa_postal_code, **kwargs):
        billing_address = {
            'addressee': ba_addressee,
            'street': ba_street,
            'city': ba_city,
            'state': ba_state,
            'postal_code': ba_postal_code,
        }
        service_address = {
            'addressee': sa_addressee,
            'street': sa_street,
            'city': sa_city,
            'state': sa_state,
            'postal_code': sa_postal_code,
        }

        self.process.create_new_account(account, name, discount_rate,
                late_charge_rate, billing_address,
                service_address, template_account)

        # record account creation
        # (no sequence associated with this)
        journal.AccountCreatedEvent.save_instance(cherrypy.session['user'],
                account)

        # get next account number to send it back to the client so it
        # can be shown in the account-creation form
        next_account = self.state_db.get_next_account_number()
        return self.dumps({'success': True, 'nextAccount': next_account})

    @cherrypy.expose
    @authenticate_ajax
    @json_exception
    @db_commit
    def roll(self, account, **kwargs):
        start_date = kwargs.get('start_date')
        if start_date is not None:
            start_date = datetime.strptime(start_date, '%Y-%m-%d')
        reebill = self.process.roll_reebill(account, start_date=start_date)

        journal.ReeBillRolledEvent.save_instance(cherrypy.session['user'],
                account, reebill.sequence)
        # Process.roll includes attachment
        # TODO "attached" is no longer a useful event;
        # see https://www.pivotaltracker.com/story/show/55044870
        journal.ReeBillAttachedEvent.save_instance(cherrypy.session['user'],
            account, reebill.sequence, reebill.version)
        journal.ReeBillBoundEvent.save_instance(cherrypy.session['user'],
            account, reebill.sequence, reebill.version)

        return self.dumps({'success': True, 'account':account,
                'sequence': reebill.sequence})

    @cherrypy.expose
    @json_exception
    def update_readings(self, account, sequence, **kwargs):
        with DBSession(self.state_db) as session:
            self.process.update_reebill_readings(session, account, sequence)
        return self.dumps({'success': True})

    @cherrypy.expose
    @authenticate_ajax
    @json_exception
    @db_commit
    def update_readings(self, account, sequence, **kwargs):
        self.process.update_reebill_readings(account, sequence)
        return self.dumps({'success': True})

    @cherrypy.expose
    @authenticate_ajax
    @json_exception
    @db_commit
    def bindree(self, account, sequence, **kwargs):
        '''Puts energy from Skyline OLTP into shadow registers of the reebill
        given by account, sequence.'''
        if self.config.get('runtime', 'integrate_skyline_backend') is False:
            raise ValueError("OLTP is not integrated")
        if self.config.get('runtime', 'integrate_nexus') is False:
            raise ValueError("Nexus is not integrated")
        sequence = int(sequence)
        self.process.bind_renewable_energy(account, sequence)
        reebill = self.state_db.get_reebill(account, sequence)
        journal.ReeBillBoundEvent.save_instance(cherrypy.session['user'],
                account, sequence, reebill.version)
        return self.dumps({'success': True})


    @cherrypy.expose
    @authenticate_ajax
    @json_exception
    @db_commit
    def upload_interval_meter_csv(self, account, sequence, csv_file,
            timestamp_column, timestamp_format, energy_column, energy_unit, register_identifier, **args):
        '''Takes an upload of an interval meter CSV file (cherrypy file upload
        object) and puts energy from it into the shadow registers of the
        reebill given by account, sequence.'''
        version = self.process.upload_interval_meter_csv(account, sequence,
                        csv_file,timestamp_column, timestamp_format,
                        energy_column, energy_unit, register_identifier, args)
        journal.ReeBillBoundEvent.save_instance(cherrypy.session['user'],
                account, sequence, version)
        return self.dumps({'success': True})

    @cherrypy.expose
    @authenticate_ajax
    @json_exception
    @db_commit
    # TODO clean this up and move it out of BillToolBridge
    # https://www.pivotaltracker.com/story/show/31404685
    def compute_bill(self, account, sequence, **args):
        '''Handler for the front end's "Compute Bill" operation.'''
        sequence = int(sequence)
        self.process.compute_reebill(account,sequence,'max')
        return self.dumps({'success': True})
    
        
    @cherrypy.expose
    @authenticate_ajax
    @json_exception
    @db_commit
    def mark_utilbill_processed(self, utilbill, processed, **kwargs):
        '''Takes a utilbill id and a processed-flag and applies they flag to the bill '''
        utilbill, processed = int(utilbill), bool(int(processed))
        self.process.update_utilbill_metadata(utilbill, processed=processed)
        return self.dumps({'success': True})


    @cherrypy.expose
    @authenticate_ajax
    @json_exception
    @db_commit
    def mark_reebill_processed(self, account, sequence , processed, **kwargs):
        '''Takes a reebill id and a processed-flag and applies that flag to the reebill '''
        account, processed, sequence = int(account), bool(int(processed)), int(sequence)
        self.process.update_sequential_account_info(account, sequence,
                processed=processed)
        return self.dumps({'success': True})

    @cherrypy.expose
    @authenticate_ajax
    @json_exception
    @db_commit
    def compute_utility_bill(self, utilbill_id, **args):
        self.process.compute_utility_bill(utilbill_id)
        return self.dumps({'success': True})
    
    @cherrypy.expose
    @authenticate_ajax
    @json_exception
    def has_utilbill_predecessor(self, utilbill_id, **args):
        predecessor=self.process.has_utilbill_predecessor(utilbill_id)
        return self.dumps({'success': True, 'has_predecessor':predecessor})

    @cherrypy.expose
    @authenticate_ajax
    @json_exception
    @db_commit
    def refresh_charges(self, utilbill_id, **args):
        self.process.refresh_charges(utilbill_id)
        return self.dumps({'success': True})

    @cherrypy.expose
    @authenticate_ajax
    @json_exception
    @db_commit
    def regenerate_rs(self, utilbill_id, **args):
        self.process.regenerate_uprs(utilbill_id)
        # NOTE utility bill is not automatically computed after rate
        # structure is changed. nor are charges updated to match.
        return self.dumps({'success': True})

    @cherrypy.expose
    @authenticate_ajax
    @json_exception
    @db_commit
    def render(self, account, sequence, **args):
        sequence = int(sequence)
        if not self.config.get('billimages', 'show_reebill_images'):
            return self.dumps({'success': False, 'code':2, 'errors': {'reason':
                    ('"Render" does nothing because reebill images have '
                    'been turned off.'), 'details': ''}})
        self.renderer.render(account, sequence,
            self.config.get("billdb", "billpath")+ "%s" % account,
            "%.5d_%.4d.pdf" % (account, sequence), False )
        return self.dumps({'success': True})

    @cherrypy.expose
    @authenticate_ajax
    @json_exception
    @db_commit
    def issue_and_mail(self, account, sequence, recipients, apply_corrections,
                       **kwargs):
        sequence = int(sequence)
        apply_corrections = (apply_corrections == 'true')
        result = self.process.issue_and_mail(cherrypy.session['user'], account,
                sequence, recipients, apply_corrections)
        return self.dumps(result)

    @cherrypy.expose
    @authenticate_ajax
    @json_exception
    @db_commit
    def issue_processed_and_mail(self, apply_corrections, **kwargs):
        apply_corrections = (apply_corrections == 'true')
        self.process.issue_processed_and_mail(cherrypy.session['user'],
                apply_corrections)
        return self.dumps({'success': True})

    @cherrypy.expose
    @authenticate_ajax
    @json_exception
    @db_commit
    def mail(self, account, sequences, recipients, **kwargs):
        # Go from comma-separated e-mail addresses to a list of e-mail addresses
        recipient_list = [rec.strip() for rec in recipients.split(',')]

        # sequences will come in as a string if there is one element in post data.
        # If there are more, it will come in as a list of strings
        if type(sequences) is list:
            sequences = sorted(map(int, sequences))
        else:
            sequences = [int(sequences)]

        self.process.mail_reebills(account, sequences, recipient_list)

        # journal mailing of every bill
        for sequence in sequences:
            journal.ReeBillMailedEvent.save_instance(
                    cherrypy.session['user'], account, sequence, recipients)

        return self.dumps({'success': True})

    @cherrypy.expose
    @authenticate_ajax
    @json_exception
    def listAccounts(self, **kwargs):
        accounts = self.state_db.listAccounts()
        rows = [{'account': account, 'name': full_name} for account,
                full_name in zip(accounts,
                self.process.full_names_of_accounts(accounts))]
        return self.dumps({'success': True, 'rows':rows})

    @cherrypy.expose
    @authenticate_ajax
    @json_exception
    def retrieve_account_status(self, start, limit ,**kwargs):
        '''Handles AJAX request for "Account Processing Status" grid in
        "Accounts" tab.'''
        start, limit = int(start), int(limit)

        filtername = kwargs.get('filtername', None)
        if filtername is None:
            filtername = cherrypy.session['user'].preferences.get('filtername','')

        sortcol = kwargs.get('sort', None)
        if sortcol is None:
            sortcol = cherrypy.session['user'].preferences.get('default_account_sort_field',None)

        sortdir = kwargs.get('dir', None)
        if sortdir is None:
            sortdir = cherrypy.session['user'].preferences.get('default_account_sort_direction',None)

        if sortdir == 'ASC':
            sortreverse = False
        else:
            sortreverse = True

        count, rows = self.process.list_account_status(start,limit,filtername,sortcol,sortreverse)

        cherrypy.session['user'].preferences['default_account_sort_field'] = sortcol
        cherrypy.session['user'].preferences['default_account_sort_direction'] = sortdir
        self.user_dao.save_user(cherrypy.session['user'])

        return self.dumps({'success': True, 'rows':rows, 'results':count})

    @cherrypy.expose
    @authenticate_ajax
    @json_exception
    def reebill_details_xls(self, begin_date=None, end_date=None, **kwargs):
        '''
        Responds with an excel spreadsheet containing all actual charges, total
        energy and rate structure for all utility bills for the given account,
        or every account (1 per sheet) if 'account' is not given,
        '''
        exporter = excel_export.Exporter(self.state_db, self.reebill_dao)

        # write excel spreadsheet into a StringIO buffer (file-like)
        buf = StringIO()
        exporter.export_reebill_details(buf)

        # set MIME type for file download
        cherrypy.response.headers['Content-Type'] = 'application/excel'
        cherrypy.response.headers['Content-Disposition'] = \
                'attachment; filename=%s.xls'%datetime.now().strftime("%Y%m%d")
        return buf.getvalue()

    @cherrypy.expose
    @authenticate
    @json_exception
    def excel_export(self, account=None, start_date=None, end_date=None, **kwargs):
        '''
        Responds with an excel spreadsheet containing all actual charges for all
        utility bills for the given account, or every account (1 per sheet) if
        'account' is not given, or all utility bills for the account(s) filtered
        by time, if 'start_date' and/or 'end_date' are given.
        '''
        if account is not None:
            spreadsheet_name = account + '.xls'
        else:
            spreadsheet_name = 'all_accounts.xls'

        exporter = excel_export.Exporter(self.state_db, self.reebill_dao)

        # write excel spreadsheet into a StringIO buffer (file-like)
        buf = StringIO()
        exporter.export_account_charges(buf, account, start_date=start_date,
                        end_date=end_date)

        # set MIME type for file download
        cherrypy.response.headers['Content-Type'] = 'application/excel'
        cherrypy.response.headers['Content-Disposition'] = 'attachment; filename=%s' % spreadsheet_name

        return buf.getvalue()

    @cherrypy.expose
    @authenticate
    @json_exception
    def excel_energy_export(self, account=None, **kwargs):
        '''
        Responds with an excel spreadsheet containing all actual charges, total
        energy and rate structure for all utility bills for the given account,
        or every account (1 per sheet) if 'account' is not given,
        '''
        if account is not None:
            spreadsheet_name = account + '.xls'
        else:
            spreadsheet_name = 'brokerage_accounts.xls'

        exporter = excel_export.Exporter(self.state_db, self.reebill_dao)

        # write excel spreadsheet into a StringIO buffer (file-like)
        buf = StringIO()
        exporter.export_energy_usage(buf, account)

        # set MIME type for file download
        cherrypy.response.headers['Content-Type'] = 'application/excel'
        cherrypy.response.headers['Content-Disposition'] = 'attachment; filename=%s' % spreadsheet_name

        return buf.getvalue()

    @cherrypy.expose
    @authenticate_ajax
    @json_exception
    @db_commit
    def rsi(self, utilbill_id, xaction, reebill_sequence=None,
            reebill_version=None, **kwargs):
        '''AJAX request handler for "Shared Rate Structure Items" grid.
        Performs all CRUD operations on the UPRS of the utility bill
        given by its MySQL id (and reebill_sequence and reebill_version if
        non-None). 'xaction' is one of the Ext-JS operation names "create",
        "read", "update", "destroy". If 'xaction' is not "read", 'rows' should
        contain data to create
        '''
        rows = kwargs.get('rows')
        if xaction == "read":
            return json.dumps({'success': True,
                    'rows': self.process.get_rsis_json(utilbill_id), })
                })

        # only xaction "read" is allowed when reebill_sequence/version
        # arguments are given
        if (reebill_sequence, reebill_version) != (None, None):
            raise IssuedBillError('Issued reebills cannot be modified')

        rows = json.loads(rows)

        if 'total' in rows:
            del rows['total']

        if xaction == "update":
            # single edit comes in not in a list
            if type(rows) is dict: rows = [rows]

            # process list of edits
            for row in rows:
                # extract "id" field from the JSON because all remaining
                # key-value pairs are fields to update in the RSI
                id = row.pop('id')

                # Fix boolean values that are interpreted as strings
                for key in ('shared', 'has_charge'):
                    if row[key] in ("false", False):
                        row[key] = False
                    else:
                        row[key] = True

                # "id" field contains the old rsi_binding, which is used
                # to look up the RSI; "rsi_binding" field contains the
                # new one that will replace it (if there is one)
                rsi_binding = self.process.update_rsi(utilbill_id, id, row)

                # re-add "id" field which was removed above (using new
                # rsi_binding)
                # TODO this is ugly; find a better way
                row['id'] = rsi_binding

        if xaction == "create":
            self.process.add_rsi(utilbill_id)

        if xaction == "destroy":
            if type(rows) is unicode: rows = [rows]
            for row in rows:
                self.process.delete_rsi(utilbill_id, row)

        rsis_json = self.process.get_rsis_json(utilbill_id)
        return json.dumps({'success': True, 'rows': rsis_json,
                'total':len(rsis_json)})

    @cherrypy.expose
    @authenticate_ajax
    @json_exception
    def payment(self, xaction, account, **kwargs):
        if xaction == "read":
            payments = self.state_db.payments(account)
            return self.dumps({'success': True,
                'rows': [payment.to_dict() for payment in payments]})
        elif xaction == "update":
            rows = json.loads(kwargs["rows"])
            # single edit comes in not in a list
            if type(rows) is dict: rows = [rows]
            # process list of edits
            for row in rows:
                self.process.update_payment(
                    row['id'],
                    row['date_applied'],
                    row['description'],
                    row['credit'],
                )
            return self.dumps({'success':True})
        elif xaction == "create":
            # date applied is today by default (can be edited later)
            today = datetime.utcnow().date()
            new_payment = self.process.create_payment(account,
                    today, "New Entry", 0)
            # Payment object lacks "id" until row is inserted in database
            Session().flush()
            return self.dumps({'success':True, 'rows':[new_payment.to_dict()]})
        elif xaction == "destroy":
            rows = json.loads(kwargs["rows"])
            # single delete comes in not in a list
            if type(rows) is int: rows = [rows]
            for oid in rows:
                self.process.delete_payment(oid)
            return self.dumps({'success':True})

    @cherrypy.expose
    @authenticate_ajax
    @json_exception
    def reebill(self, xaction, start, limit, account, sort = u'sequence',
            dir=u'DESC', **kwargs):
        '''Handles AJAX requests for reebill grid data.'''
        start, limit = int(start), int(limit)
        if xaction == "read":
            # this is inefficient but length is always <= 120 rows
            rows = sorted(self.process.get_reebill_metadata_json(account),
                    key=itemgetter(sort))
            if dir.lower() == 'desc':
                rows.reverse()

            # "limit" means number of rows to return, so the real limit is
            # start + limit
            result = rows[start : start + limit]
            return self.dumps({'success': True, 'rows': result,
                    'results':len(rows)})

        elif xaction == "update":
            return self.dumps({'success':False})

        elif xaction == "create":
            return self.dumps({'success':False})

        elif xaction == "destroy":
            # we do not delete reebills through reebillStore's remove()
            # method, because Ext believes in a 1-1 mapping between grid
            # rows and things, but "deleting" a reebill does not
            # necessarily mean that a row disappears from the grid.
            raise ValueError("Use delete_reebill instead!")

    @cherrypy.expose
    @authenticate_ajax
    @json_exception
    @db_commit
    def issuable(self, xaction, **kwargs):
        '''Return a list of the issuable reebills'''
        if xaction == 'read':
            start = int(kwargs['start'])
            limit = int(kwargs['limit'])
            sort = kwargs['sort']
            direction = kwargs['dir']

            try:
                allowable_diff = cherrypy.session['user'].preferences['difference_threshold']
            except:
                allowable_diff = UserDAO.default_user.preferences['difference_threshold']

            issuable_reebills = self.process.get_issuable_reebills_dict()
            for reebill_info in issuable_reebills:
                reebill_info['id'] = reebill_info['account'],
                reebill_info['difference'] = abs(reebill_info['reebill_total']-reebill_info['util_total'])
                if reebill_info['processed'] == True:
                    reebill_info['group'] = 'Processed ReeBills'
                elif reebill_info['difference'] < allowable_diff:
                    reebill_info['group'] = 'ReeBills with Matching Totals'
                else:
                    reebill_info['group'] = 'ReeBills with Non Matching Totals'

            # sort by 'sort' column, then by 'group' to
            # get rows sorted by 'sort' column within groups
            issuable_reebills.sort(key=itemgetter(sort),
                    reverse = (direction == 'DESC'))
            def group_order(row):
                result = ['Processed ReeBills', 'ReeBills with Matching Totals',
                          'ReeBills with Non Matching Totals'].index(
                        row['group'])
                assert result >= 0
                return result
            issuable_reebills.sort(key=group_order)

            return self.dumps({'success': True,
                               'rows': issuable_reebills[start:start+limit],
                               'total': len(issuable_reebills)})
        elif xaction == 'update':
            row = json.loads(kwargs["rows"])
            self.process.update_bill_email_recipient(row['account'],
                                                     row['sequence'],
                                                     row['mailto'])
            return self.dumps({'success':True})
            
    @cherrypy.expose
    @authenticate_ajax
    @json_exception
    @db_commit
    def delete_reebill(self, account, sequences, **kwargs):
        '''Delete the unissued version of each reebill given, assuming that one
        exists.'''
        if type(sequences) is list:
            sequences = map(int, sequences)
        else:
            sequences = [int(sequences)]
        for sequence in sequences:
            deleted_version = self.process.delete_reebill(account, sequence)
        # deletions must all have succeeded, so journal them
        for sequence in sequences:
            journal.ReeBillDeletedEvent.save_instance(cherrypy.session['user'],
                    account, sequence, deleted_version)

        return self.dumps({'success': True})

    @cherrypy.expose
    @authenticate_ajax
    @json_exception
    @db_commit
    def new_reebill_version(self, account, sequence, **args):
        '''Creates a new version of the given reebill (only one bill, not all
        successors as in original design).'''
        sequence = int(sequence)
        # Process will complain if new version is not issued
        version = self.process.new_version(account, sequence)

        journal.NewReebillVersionEvent.save_instance(cherrypy.session['user'],
                account, sequence, version)
        # NOTE ReebillBoundEvent is no longer saved in the journal because
        # new energy data are not retrieved unless the user explicitly
        # chooses to do it by clicking "Bind RE&E"

        # client doesn't do anything with the result (yet)
        return self.dumps({'success': True, 'sequences': [sequence]})

    @cherrypy.expose
    @authenticate_ajax
    @json_exception
    def account_info(self, account, sequence, **args):
        '''Handles AJAX request for "Sequential Account Information form.
        '''
        sequence = int(sequence)
        reebill = self.state_db.get_reebill(account, sequence)
        return self.dumps({
            'success': True,
            'billing_address': reebill.billing_address.to_dict(),
            'service_address': reebill.service_address.to_dict(),
            'discount_rate': reebill.discount_rate,
            'late_charge_rate': reebill.late_charge_rate,
        })

    @cherrypy.expose
    @authenticate_ajax
    @json_exception
    @db_commit
    def set_account_info(self, account, sequence,
        discount_rate, late_charge_rate,
        ba_addressee, ba_street, ba_city, ba_state, ba_postal_code,
        sa_addressee, sa_street, sa_city, sa_state, sa_postal_code,
        **kwargs):
        '''Update account information in "Sequential Account Information" form.
        '''
        sequence = int(sequence)
        discount_rate = float(discount_rate)
        late_charge_rate = float(late_charge_rate)

        # rely on client-side validation
        assert discount_rate >= 0 and discount_rate <= 1
        assert late_charge_rate >= 0 and late_charge_rate <= 1

        self.process.update_sequential_account_info(account, sequence,
                discount_rate=discount_rate,
                late_charge_rate=late_charge_rate,
                ba_addressee=ba_addressee, ba_street=ba_street,
                ba_city=ba_city, ba_state=ba_state,
                ba_postal_code=ba_postal_code,
                sa_addressee=sa_addressee, sa_street=sa_street,
                sa_city=sa_city, sa_state=sa_state,
                sa_postal_code=sa_postal_code)
        return self.dumps({'success': True})

    @cherrypy.expose
    @authenticate_ajax
    @json_exception
    def get_reebill_services(self, account, sequence, **args):
        # TODO: delete this? is it ever used?
        '''Returns the utililty services associated with the reebill given by
        account and sequence, and a list of which services are suspended
        (usually empty). Used to show service suspension checkboxes in
        "Sequential Account Information".'''
        sequence = int(sequence)
        reebill = self.reebill_dao.load_reebill(account, sequence)
        if reebill is None:
            raise Exception('No reebill found for %s-%s' % (account, sequence))
        # TODO: 40161259 must return success field
        return self.dumps({
            'services': [],
            'suspended_services': reebill.suspended_services
        })

    @cherrypy.expose
    @authenticate_ajax
    @json_exception
    @db_commit
    def actualCharges(self, utilbill_id, xaction, reebill_sequence=None,
            reebill_version=None, **kwargs):
        charges_json = self.process.get_utilbill_charges_json(
                utilbill_id, reebill_sequence=reebill_sequence,
                reebill_version=reebill_version)
        if xaction == "read":
            return self.dumps({'success': True, 'rows': charges_json,
                    'total':len(charges_json)})

        # only xaction "read" is allowed when reebill_sequence/version
        # arguments are given
        if (reebill_sequence, reebill_version) != (None, None):
            raise IssuedBillError('Issued reebills cannot be modified')

        if xaction == "update":
            row = json.loads(kwargs["rows"])[0]
            # single edit comes in a list containing a dict;
            # multiple would be in list of
            # dicts but that should be impossible
            assert isinstance(row, dict)

            rsi_binding = row.pop('id')
            self.process.update_charge(utilbill_id, rsi_binding, row)

        if xaction == "create":
            row = json.loads(kwargs["rows"])[0]
            assert isinstance(row, dict)
            group_name = row['group']
            self.process.add_charge(utilbill_id, group_name)

        if xaction == "destroy":
            rsi_binding = json.loads(kwargs["rows"])[0]
            self.process.delete_charge(utilbill_id, rsi_binding)

        charges_json = self.process.get_utilbill_charges_json(utilbill_id)
        return self.dumps({'success': True, 'rows': charges_json,
                            'total':len(charges_json)})


    @cherrypy.expose
    @authenticate_ajax
    @json_exception
    def hypotheticalCharges(self, xaction, service, account, sequence, **kwargs):
        sequence = int(sequence)
        if not xaction == "read":
            raise NotImplementedError('Cannot create, edit or destroy charges'
                                      ' from this grid.')
            charges=self.process.get_hypothetical_matched_charges(
                    account, sequence)
            return self.dumps({'success': True, 'rows': charges,
                               'total':len(charges)})


    @cherrypy.expose
    @authenticate_ajax
    @json_exception
    @db_commit
    def utilbill_registers(self, utilbill_id, xaction, reebill_sequence=None,
            reebill_version=None, **kwargs):
        '''Handles AJAX requests to read and write data for the "Utility Bill
        Registers" grid in the "Meters and Registers" tab. 'account',
        'sequence' identify the reebill whose utility bill is being edited.
        Ext-JS uses 'xaction' to specify which CRUD operation is being
        performed (create, read, update, destroy).'''
        # rows in the grid are identified by an "id" consisting of the utility
        # bill service name, meter id, and register id separated by '/'. thus
        # '/' is forbidden in service names, meter ids, and register ids.
        def validate_id_components(*components):
            if any('/' in c for c in components):
                raise ValueError(('Service names and meter/register ids must '
                        'not contain "/"'))

        if xaction not in ('create', 'read', 'update', 'destroy'):
            raise ValueError('Unknown xaction "%s"' % xaction)

        if xaction == 'read':
            # get dictionaries describing all registers in all utility bills
            registers_json = self.process.get_registers_json(utilbill_id,
                                            reebill_sequence=reebill_sequence,
                                            reebill_version=reebill_version)

            result = {'success': True, "rows": registers_json,
                    'total': len(registers_json)}

            # client sends "current_selected_id" to identify which row is
            # selected in the grid; if this key is present, server must also
            # include "current_selected_id" in the response to indicate that
            # the same row is still selected
            if 'current_selected_id' in kwargs:
                result['current_selected_id'] = kwargs['current_selected_id']

            return self.dumps(result)

        # only xaction "read" is allowed when reebill_sequence/version
        # arguments are given
        if (reebill_sequence, reebill_version) != (None, None):
            raise IssuedBillError('Issued reebills cannot be modified')

        # the "rows" argument is only given when xaction is "create", "update",
        # or "destroy". it's a list if there are multiple rows (though in
        # practice there is only one because only one row of the grid can be
        # created/edited/deleted at a time).
        rows = json.loads(kwargs['rows'])
        if not isinstance(rows, list):
            rows = [rows]

        if xaction == 'create':
            for row in rows:
                validate_id_components(row.get('meter_id',''),
                        row.get('register_id',''))

                # create the new register (ignoring return value)
                self.process.new_register(utilbill_id, row,
                                        reebill_sequence=reebill_sequence,
                                        reebill_version=reebill_version)


            # get dictionaries describing all registers in all utility bills
            registers_json = self.process.get_registers_json(utilbill_id,
                                            reebill_sequence=reebill_sequence,
                                            reebill_version=reebill_version)

            result = {'success': True, "rows": registers_json,
                    'total': len(registers_json)}

            # client sends "current_selected_id" to identify which row is
            # selected in the grid; if this key is present, server must also
            # include "current_selected_id" in the response to indicate that
            # the same row is still selected
            if 'current_selected_id' in kwargs:
                result['current_selected_id'] = kwargs['current_selected_id']

        if xaction == 'update':
            # for update, client sends a JSON representation of the grid rows,
            # containing only the fields to be updated, plus an "id" field that
            # contains the service, meter id, and register id BEFORE the user
            # edited them.

            result = {'success': True}

            for row in rows:
                # extract keys needed to identify the register being updated
                # from the "id" field sent by the client
                _, orig_meter_id, orig_reg_id = row['id'].split('/')

                validate_id_components(row.get('meter_id',''),
                        row.get('register_id',''))

                # all arguments should be strings, except "quantity",
                # which should be a number
                if 'quantity' in row:
                    assert isinstance(row['quantity'], (float, int))

                # modify the register using every field in 'row' except "id"
                # (getting back values necessary to tell the client which row
                # should be selected)
                del row['id']
                new_meter_id, new_reg_id = self.process.update_register(
                        utilbill_id, orig_meter_id, orig_reg_id,
                        row)

                # if this row was selected before, tell the client it should
                # still be selected, specifying the row by its new "id"
                if kwargs.get('current_selected_id') == '%s/%s/%s' % (
                        utilbill_id, orig_meter_id, orig_reg_id):
                    result['current_selected_id'] = '%s/%s/%s' % (utilbill_id,
                            new_meter_id, new_reg_id)

            registers_json = self.process.get_registers_json(utilbill_id,
                                            reebill_sequence=reebill_sequence,
                                            reebill_version=reebill_version)
            result.update({
                'rows': registers_json,
                'total': len(registers_json)
            })

        if xaction == 'destroy':
            assert len(rows) == 1
            id_of_row_to_delete = rows[0]

            # extract keys needed to identify the register being updated
            _, orig_meter_id, orig_reg_id = id_of_row_to_delete\
                    .split('/')
            self.process.delete_register(utilbill_id, orig_meter_id, orig_reg_id,
                                            reebill_sequence=reebill_sequence,
                                            reebill_version=reebill_version)

            # NOTE there is no "current_selected_id" because the formerly
            # selected row was deleted
            registers_json = self.process.get_registers_json(utilbill_id,
                                            reebill_sequence=reebill_sequence,
                                            reebill_version=reebill_version)
            result = {'success': True, "rows": registers_json,
                    'total': len(registers_json)}

        return self.dumps(result)

    ################
    # Handle utility bill upload
    ################

    @cherrypy.expose
    @authenticate_ajax
    @json_exception
    @db_commit
    def upload_utility_bill(self, account, service, begin_date, end_date,
            total_charges, file_to_upload, **args):
        '''Handles AJAX request to create a new utility bill from the "Upload
        Utility Bill" form. If 'file_to_upload' None, the utility bill state
        will be 'SkylineEstimated'; otherwise it will be 'Complete'. Currently,
        there is no way to specify a 'UtilityEstimated' state in the UI.'''
        # pre-process parameters
        service = service.lower()
        total_charges_as_float = float(total_charges)
        begin_date_as_date = datetime.strptime(begin_date, '%Y-%m-%d').date()
        end_date_as_date = datetime.strptime(end_date, '%Y-%m-%d').date()
        UtilBill.validate_utilbill_period(begin_date_as_date,
                end_date_as_date)

        # NOTE 'file_to_upload.file' is always a CherryPy object; if no
        # file was specified, 'file_to_upload.file' will be None

        self.process.upload_utility_bill(account, service,
                begin_date_as_date,
                end_date_as_date, file_to_upload.file,
                file_to_upload.filename if file_to_upload else None,
                total=total_charges_as_float,
                state=UtilBill.Complete if file_to_upload.file else \
                        UtilBill.SkylineEstimated,
                # determine these values from previous bills because
                # user does not want to specify them explicitly
                utility=None,
                rate_class=None)

        return self.dumps({'success': True})

    #
    ################

    @cherrypy.expose
    @authenticate_ajax
    @json_exception
    def journal(self, xaction, account, **kwargs):
        if xaction == "read":
            journal_entries = self.journal_dao.load_entries(account)
            return self.dumps({'success': True, 'rows':journal_entries})

        # TODO: 20493983 eventually allow admin user to override and edit
        return self.dumps({'success':False, 'errors':{'reason':'Not supported'}})

    @cherrypy.expose
    @authenticate_ajax
    @json_exception
    @db_commit
    def save_journal_entry(self, account, sequence, entry, **kwargs):
        '''Saves the text 'entry' as a Note in the journal for 'account'.
        Sequence is optional in case the entry applies to the account as whole,
        but should be provided if it's associated with a particular reebill.'''
        if sequence:
            sequence = int(sequence)
            journal.Note.save_instance(cherrypy.session['user'], account,
                    entry, sequence=sequence)
        else:
            journal.Note.save_instance(cherrypy.session['user'], account,
                    entry)
        return self.dumps({'success':True})

 
    @cherrypy.expose
    @authenticate_ajax
    @json_exception
    def last_utilbill_end_date(self, account, **kwargs):
        '''Returns date of last utilbill.'''
        the_date = self.state_db.last_utilbill_end_date(account)
        # the_date will be None (converted to JSON as null) if there are no
        # utilbills for this account
        the_datetime = None
        if the_date is not None:
            # TODO: a pure date gets converted to JSON as a datetime with
            # midnight as its time, causing problems in the browser
            # (https://www.pivotaltracker.com/story/show/23569087). temporary
            # fix is to make it a datetime with a later time.
            the_datetime = datetime(the_date.year, the_date.month, the_date.day, 23)
        return self.dumps({'success':True, 'date': the_datetime})

    @cherrypy.expose
    @authenticate_ajax
    @json_exception
    @db_commit
    # TODO: 25650643 explicit params - security risk and other
    def utilbill_grid(self, xaction, **kwargs):
        '''Handles AJAX requests to read and write data for the grid of utility
        bills. Ext-JS provides the 'xaction' parameter, which is "read" when it
        wants to read data and "update" when a cell in the grid was edited.'''
        if xaction == 'read':
            account = kwargs['account']
            start, limit = int(kwargs['start']), int(kwargs['limit'])
            rows, total_count = self.process.get_all_utilbills_json(
                    account, start, limit)
            return self.dumps({'success': True, 'rows':rows,
                    'results': total_count})

        elif xaction == 'update':
            # ext sends a JSON object if there is one row, a list of
            # objects if there are more than one. but in this case only one
            # row can be edited at a time
            row = ju.loads(kwargs['rows'])

            # convert JSON key/value pairs into arguments for
            # Process.update_utilbill_metadata below
            update_args = {}
            for k, v in row.iteritems():
                # NOTE Ext-JS uses '' (empty string) to represent not
                # changing a value. yes, that means you can never set a
                # value to ''.
                if v == '':
                    pass
                elif k in ('period_start', 'period_end'):
                    update_args[k] = datetime.strptime(v,
                            ISO_8601_DATETIME_WITHOUT_ZONE).date()
                elif k == 'service':
                    update_args[k] = v.lower()
                elif k != 'id':
                    update_args[k] = v

            self.process.update_utilbill_metadata(row['id'], **update_args)

<<<<<<< HEAD
            return self.dumps({'success': True})
=======
    @cherrypy.expose
    @authenticate_ajax
    @json_exception
    def getReeBillImage(self, account, sequence, resolution, **args):
        if not self.config.get('billimages', 'show_reebill_images'):
            return self.dumps({'success': False, 'errors': {'reason':
                    'Reebill images have been turned off.'}})
        resolution = cherrypy.session['user'].preferences['bill_image_resolution']
        result = self.billUpload.getReeBillImagePath(account, sequence,
                resolution)
        return self.dumps({'success':True, 'imageName':result})
    
    @cherrypy.expose
    @authenticate_ajax
    @json_exception
    def getBillImageResolution(self, **kwargs):
        resolution = cherrypy.session['user'].preferences['bill_image_resolution']
        return self.dumps({'success':True, 'resolution': resolution})
>>>>>>> 2538f5e7

        elif xaction == 'create':
            # creation happens via upload_utility_bill
            # TODO move here?
            raise ValueError('utilbill_grid does not accept xaction "create"')
        elif xaction == 'destroy':
            # "rows" is either a single id or a list of ids
            account = kwargs["account"]
            rows = ju.loads(kwargs['rows'])
            if type(rows) is int:
                ids = [rows]
            else:
                ids = rows

            # delete each utility bill, and log the deletion in the journal
            # with the path where the utility bill file was moved
            for utilbill_id in ids:
                utilbill, deleted_path = self.process\
                        .delete_utility_bill_by_id(utilbill_id)
                journal.UtilBillDeletedEvent.save_instance(
                        cherrypy.session['user'], account,
                        utilbill.period_start, utilbill.period_end,
                        utilbill.service, deleted_path)
            return self.dumps({'success': True})

    @cherrypy.expose
    @authenticate_ajax
    @json_exception
    def getDifferenceThreshold(self, **kwargs):
        threshold = cherrypy.session['user'].preferences['difference_threshold']
        return self.dumps({'success':True, 'threshold': threshold})

    @cherrypy.expose
    @authenticate_ajax
    @json_exception
    @db_commit
    def setDifferenceThreshold(self, threshold, **kwargs):
        threshold=float(threshold)
        if not threshold or threshold <= 0:
            return self.dumps({'success':False, 'errors':"Threshold of %s is not valid." % str(threshold)})
        cherrypy.session['user'].preferences['difference_threshold'] = threshold
        self.user_dao.save_user(cherrypy.session['user'])
        return self.dumps({'success':True})
    
    @cherrypy.expose
    @authenticate_ajax
    @json_exception
    def getFilterPreference(self, **kwargs):
        filtername = cherrypy.session['user'].preferences.get('filtername', '')
        return self.dumps({'success':True, 'filtername': filtername})

    @cherrypy.expose
    @authenticate_ajax
    @json_exception
    def setFilterPreference(self, filtername, **kwargs):
        if filtername is None:
            return self.dumps({'success':False, 'errors':"Filter '%s' is not valid." % str(filtername)})
        cherrypy.session['user'].preferences['filtername'] = filtername
        self.user_dao.save_user(cherrypy.session['user'])
        return self.dumps({'success':True})



if __name__ == '__main__':
    class Root(object):
        pass
    root = Root()
    root.reebill = ReeBillWSGI(config, Session)
    local_conf = {
        '/' : {
            'tools.staticdir.root' :os.path.dirname(os.path.abspath(__file__)), 
            'tools.staticdir.dir' : 'ui',
            'tools.staticdir.on' : True,
            'tools.expires.secs': 0,
            'tools.response_headers.on': True,
            'tools.sessions.on': True,
            'tools.sessions.timeout': 240
        },
        '/utilitybillimages' : {
            'tools.staticdir.on': True,
            'tools.staticdir.dir': '/tmp/billimages'
        }
    }
    cherrypy.config.update({
        'server.socket_host': root.reebill.config.get("http", "socket_host"),
        'server.socket_port': root.reebill.config.get("http", "socket_port")})
    cherrypy.log._set_screen_handler(cherrypy.log.access_log, False)
    cherrypy.log._set_screen_handler(cherrypy.log.access_log, True,
            stream=sys.stdout)
    cherrypy.quickstart(root, config=local_conf)
else:
    # WSGI Mode
    cherrypy.config.update({
        'environment': 'embedded',
        'tools.sessions.on': True,
        'tools.sessions.timeout': 240
    })

    bridge = ReeBillWSGI(config, Session)
    application = cherrypy.Application(bridge, script_name=None, config=None)<|MERGE_RESOLUTION|>--- conflicted
+++ resolved
@@ -865,7 +865,6 @@
         if xaction == "read":
             return json.dumps({'success': True,
                     'rows': self.process.get_rsis_json(utilbill_id), })
-                })
 
         # only xaction "read" is allowed when reebill_sequence/version
         # arguments are given
@@ -1342,6 +1341,7 @@
 
         return self.dumps(result)
 
+
     ################
     # Handle utility bill upload
     ################
@@ -1472,28 +1472,7 @@
 
             self.process.update_utilbill_metadata(row['id'], **update_args)
 
-<<<<<<< HEAD
             return self.dumps({'success': True})
-=======
-    @cherrypy.expose
-    @authenticate_ajax
-    @json_exception
-    def getReeBillImage(self, account, sequence, resolution, **args):
-        if not self.config.get('billimages', 'show_reebill_images'):
-            return self.dumps({'success': False, 'errors': {'reason':
-                    'Reebill images have been turned off.'}})
-        resolution = cherrypy.session['user'].preferences['bill_image_resolution']
-        result = self.billUpload.getReeBillImagePath(account, sequence,
-                resolution)
-        return self.dumps({'success':True, 'imageName':result})
-    
-    @cherrypy.expose
-    @authenticate_ajax
-    @json_exception
-    def getBillImageResolution(self, **kwargs):
-        resolution = cherrypy.session['user'].preferences['bill_image_resolution']
-        return self.dumps({'success':True, 'resolution': resolution})
->>>>>>> 2538f5e7
 
         elif xaction == 'create':
             # creation happens via upload_utility_bill
