from os.path import dirname, realpath, join

from billing import init_config, init_model, init_logging

p = join(dirname(dirname(realpath(__file__))), 'settings.cfg')
init_logging(path=p)
init_config(filename=p)
init_model()
from billing import config

import sys

import traceback
import json
import cherrypy
import os
import ConfigParser
from datetime import datetime
import inspect
import logging
import functools
import md5
from operator import itemgetter
from StringIO import StringIO
import pymongo
import mongoengine
from billing.skyliner.splinter import Splinter
from billing.skyliner import mock_skyliner
from billing.util import json_util as ju
from billing.util.dateutils import ISO_8601_DATETIME_WITHOUT_ZONE
from billing.nexusapi.nexus_util import NexusUtil
from billing.util.dictutils import deep_map
from billing.processing import mongo, excel_export
from billing.processing.bill_mailer import Mailer
from billing.processing import process, state, fetch_bill_data as fbd,\
        rate_structure2 as rs
from billing.processing.state import UtilBill, Session
from billing.processing.billupload import BillUpload
from billing.processing import journal
from billing.processing import render
from billing.processing.users import UserDAO
from billing.exc import Unauthenticated, IssuedBillError

def authenticate_ajax(method):
    '''Wrapper for AJAX-request-handling methods that require a user to be
    logged in. This should go "inside" (i.e. after) the cherrypy.expose
    decorator.'''
    # wrapper function takes a BillToolBridge object as its first argument, and
    # passes that as the "self" argument to the wrapped function. so this
    # decorator, which runs before any instance of BillToolBridge exists,
    # doesn't need to know about any BillToolBridge instance data. the wrapper
    # is executed when an HTTP request is received, so it can use BTB instance
    # data.
    @functools.wraps(method)
    def wrapper(btb_instance, *args, **kwargs):
        try:
            btb_instance.check_authentication()
            return method(btb_instance, *args, **kwargs)
        except Unauthenticated as e:
            return btb_instance.dumps({'success': False, 'code':1})
    return wrapper

def authenticate(method):
    '''Like @authenticate_ajax, but redirects non-logged-in users to
    /login.html. This should be used for "regular" HTTP requests (like file
    downloads), in which a redirect can be returned directly to the browser.'''
    # note: if you want to add a redirect_url argument to the decorator (so
    # it's not always '/login.html'), you need 3 layers: outer function
    # (authenticate) takes redirect_url argument, intermediate wrapper takes
    # method argument and returns inner wrapper, which takes the method itself
    # as its argument and returns the wrapped version.
    @functools.wraps(method)
    def wrapper(btb_instance, *args, **kwargs):
        try:
            btb_instance.check_authentication()
            return method(btb_instance, *args, **kwargs)
        except Unauthenticated:
            # Non-Ajax requests can't handle json responses
            #return ju.dumps({'success': False, 'code': 1, 'errors':
            #    {'reason': 'Authenticate: No Session'}})
            cherrypy.response.status = 403
            raise cherrypy.HTTPRedirect('/login.html')
    return wrapper

def json_exception(method):
    '''Decorator for exception handling in methods trigged by Ajax requests.'''
    @functools.wraps(method)
    def wrapper(btb_instance, *args, **kwargs):
        try:
            return method(btb_instance, *args, **kwargs)
        except Exception as e:
            return btb_instance.handle_exception(e)
    return wrapper

def db_commit(method):
    '''Decorator for committing a database transaction when the method returns.
    This should be used only on methods that should be allowed to modify the
    database.
    '''
    @functools.wraps(method)
    def wrapper(btb_instance, *args, **kwargs):
        # because of the thread-local session, there's no need to do anything
        # before the method starts.
        try:
            result = method(btb_instance, *args, **kwargs)
        except:
            Session().rollback()
            raise
        Session().commit()
        return result
    return wrapper

class ReeBillWSGI(object):
    def __init__(self, config):
        self.config = config        
        self.logger = logging.getLogger('reebill')

        # create a NexusUtil
        self.nexus_util = NexusUtil(self.config.get('skyline_backend', 'nexus_web_host'))

        # load users database
        self.user_dao = UserDAO(**dict(self.config.items('usersdb')))

        # create an instance representing the database
        self.statedb_config = dict(self.config.items("statedb"))
        self.state_db = state.StateDB(logger=self.logger)

        # create one BillUpload object to use for all BillUpload-related methods
        self.billUpload = BillUpload(self.config, self.logger)

        # create a MongoReeBillDAO
        self.billdb_config = dict(self.config.items("billdb"))
        self.reebill_dao = mongo.ReebillDAO(self.state_db,
                pymongo.Connection(self.billdb_config['host'],
                int(self.billdb_config['port']))[self.billdb_config['database']])

        # create a RateStructureDAO
        rsdb_config_section = dict(self.config.items("rsdb"))
        mongoengine.connect(rsdb_config_section['database'],
                host=rsdb_config_section['host'],
                port=int(rsdb_config_section['port']),
                alias='ratestructure')
        self.ratestructure_dao = rs.RateStructureDAO(logger=self.logger)

        # configure journal:
        # create a MongoEngine connection "alias" named "journal" with which
        # journal.Event subclasses (in journal.py) can associate themselves by
        # setting meta = {'db_alias': 'journal'}.
        journal_config = dict(self.config.items('journaldb'))
        mongoengine.connect(journal_config['database'],
                host=journal_config['host'], port=int(journal_config['port']),
                alias='journal')
        self.journal_dao = journal.JournalDAO()

        # set the server sessions key which is used to return credentials
        # in a client side cookie for the 'rememberme' feature
        if self.config.get('runtime', 'sessions_key'):
            self.sessions_key = self.config.get('runtime', 'sessions_key')

        # create a Splinter
        if self.config.get('runtime', 'mock_skyliner'):
            self.splinter = mock_skyliner.MockSplinter()
        else:
            self.splinter = Splinter(
                self.config.get('skyline_backend', 'oltp_url'),
                skykit_host=self.config.get('skyline_backend', 'olap_host'),
                skykit_db=self.config.get('skyline_backend', 'olap_database'),
                olap_cache_host=self.config.get('skyline_backend', 'olap_host'),
                olap_cache_db=self.config.get('skyline_backend', 'olap_database'),
                monguru_options={
                    'olap_cache_host': self.config.get('skyline_backend', 'olap_host'),
                    'olap_cache_db': self.config.get('skyline_backend', 'olap_database'),
                    'cartographer_options': {
                        'olap_cache_host': self.config.get('skyline_backend', 'olap_host'),
                        'olap_cache_db': self.config.get('skyline_backend', 'olap_database'),
                        'measure_collection': 'skymap',
                        'install_collection': 'skyit_installs',
                        'nexus_host': self.config.get('skyline_backend', 'nexus_db_host'),
                        'nexus_db': 'nexus',
                        'nexus_collection': 'skyline',
                    },
                },
                cartographer_options={
                    'olap_cache_host': self.config.get('skyline_backend', 'olap_host'),
                    'olap_cache_db': self.config.get('skyline_backend', 'olap_database'),
                    'measure_collection': 'skymap',
                    'install_collection': 'skyit_installs',
                    'nexus_host': self.config.get('skyline_backend', 'nexus_db_host'),
                    'nexus_db': 'nexus',
                    'nexus_collection': 'skyline',
                },
            )

        self.integrate_skyline_backend = self.config.get('runtime',
                'integrate_skyline_backend')

        # create a ReebillRenderer
        self.renderer = render.ReebillRenderer(
            dict(self.config.items('reebillrendering')), self.state_db,
            self.reebill_dao, self.logger)

        self.bill_mailer = Mailer(dict(self.config.items("mailer")))

        self.ree_getter = fbd.RenewableEnergyGetter(self.splinter,
                self.reebill_dao, self.logger)
        # create one Process object to use for all related bill processing
        self.process = process.Process(self.state_db, self.reebill_dao,
                self.ratestructure_dao, self.billUpload, self.nexus_util,
                self.bill_mailer, self.renderer, self.ree_getter, logger=self
                .logger)


        # determine whether authentication is on or off
        self.authentication_on = self.config.get('authentication', 'authenticate')

        self.reconciliation_log_dir = self.config.get('reebillreconciliation', 'log_directory')
        self.reconciliation_report_dir = self.config.get('reebillreconciliation', 'report_directory')

        self.estimated_revenue_log_dir = self.config.get('reebillestimatedrevenue', 'log_directory')
        self.estimated_revenue_report_dir = self.config.get('reebillestimatedrevenue', 'report_directory')

        # print a message in the log--TODO include the software version
        self.logger.info('BillToolBridge initialized')

    def dumps(self, data):

        # accept only dictionaries so that additional keys may be added
        if type(data) is not dict: raise ValueError("Dictionary required.")

        if 'success' in data: 
            if data['success']: 
                # nothing else required
                pass
            else:
                if 'errors' not in data:
                    self.logger.warning('JSON response require errors key.')
        else:
            self.logger.warning('JSON response require success key.')

        # diagnostic information for client side troubleshooting
        data['server_url'] = cherrypy.url()
        data['server_time'] = datetime.now()

        # round datetimes to nearest second so Ext-JS JsonReader can parse them
        def round_datetime(x):
            if isinstance(x, datetime):
                return datetime(x.year, x.month, x.day, x.hour, x.minute,
                        x.second)
            return x
        data = deep_map(round_datetime, data)

        return ju.dumps(data)
    
    @cherrypy.expose
    @authenticate
    def index(self, **kwargs):
        raise cherrypy.HTTPRedirect('/billentry.html')

    @cherrypy.expose
    @authenticate_ajax
    @json_exception
    def get_reconciliation_data(self, start, limit, **kwargs):
        '''Handles AJAX request for data to fill reconciliation report grid.'''
        start, limit = int(start), int(limit)
        # TODO 45793319: hardcoded file name
        with open(os.path.join(self.reconciliation_report_dir,'reconciliation_report.json')) as json_file:
            # load all data from json file: it's one JSON dictionary per
            # line (for reasons explained in reconciliation.py) but should
            # be interpreted as a JSON list
            # TODO 45793037: not really a json file until now
            items = ju.loads('[' + ', '.join(json_file.readlines()) + ']')
            return self.dumps({
                'success': True,
                'rows': items[start:start+limit],
                'results': len(items) # total number of items
            })

    @cherrypy.expose
    @authenticate_ajax
    @json_exception
    def get_estimated_revenue_data(self, start, limit, **kwargs):
        '''Handles AJAX request for data to fill estimated revenue report grid.'''
        start, limit = int(start), int(limit)
        # TODO 45793319: hardcoded file name
        with open(os.path.join(self.estimated_revenue_report_dir,'estimated_revenue_report.json')) as json_file:
            items = ju.loads(json_file.read())['rows']
            return self.dumps({
                'success': True,
                'rows': items[start:start+limit],
                'results': len(items) # total number of items
            })
    
    @cherrypy.expose
    @authenticate
    @json_exception
    def estimated_revenue_xls(self, **kwargs):
        '''Responds with the data from the estimated revenue report in the form
        of an Excel spreadsheet.'''
        spreadsheet_name =  'estimated_revenue.xls'

        # TODO 45793319: hardcoded file name
        with open(os.path.join(self.estimated_revenue_report_dir,'estimated_revenue_report.xls')) as xls_file:
            # set headers for file download
            cherrypy.response.headers['Content-Type'] = 'application/excel'
            cherrypy.response.headers['Content-Disposition'] = 'attachment; filename=%s' % spreadsheet_name

            return xls_file.read()

    ###########################################################################
    # authentication functions

    @cherrypy.expose
    def login(self, username, password, rememberme='off', **kwargs):
        user = self.user_dao.load_user(username, password)
        if user is None:
            self.logger.info(('login attempt failed: username "%s"'
                ', remember me: %s') % (username, rememberme))
            return self.dumps({'success': False, 'errors':
                {'username':'Incorrect username or password', 'reason': 'No Session'}})

        # successful login:

        # create session object
        # if 'rememberme' is true, timeout is 1 week (10080 minutes) and
        # 'persistent' argument is true; if not, persistent is false and
        # timeout has no effect (cookie expires when browser is closed)
        # the functions below cause an error
        #cherrypy.lib.sessions.expire()
        #cherrypy.lib.sessions.init(timeout=1,
        #        persistent=(rememberme == 'on'))
        #cherrypy.session.regenerate()

        # store identifier & user preferences in cherrypy session object &
        # redirect to main page
        cherrypy.session['user'] = user

        if rememberme == 'on':
            # The user has elected to be remembered
            # so create credentials based on a server secret, the user's IP address and username.
            # Some other reasonably secret, ephemeral, information could also be included such as 
            # current date.
            credentials = "%s-%s-%s" % (username, cherrypy.request.headers['Remote-Addr'], self.sessions_key)
            m = md5.new()
            m.update(credentials)
            digest = m.hexdigest()

            # Set this token in the persistent user object
            # then, if returned to the server it can be looked up in the user
            # and the user can be automatically logged in.
            # This giving the user who has just authenticated a credential that
            # can be later used for automatic authentication.
            user.session_token = digest
            self.user_dao.save_user(user)

            # this cookie has no expiration, so lasts as long as the browser is open
            cherrypy.response.cookie['username'] = user.username
            cherrypy.response.cookie['c'] = digest

        self.logger.info(('user "%s" logged in: remember '
            'me: "%s" type is %s') % (username, rememberme,
            type(rememberme)))
        return self.dumps({'success': True});

    def check_authentication(self):
        '''Function to check authentication for HTTP request functions: if user
        is not logged in, raises Unauthenticated exception. If authentication
        is turned off, ensures that the default user's data are in the cherrypy
        session. Does not redirect to the login page, because it gets called in
        AJAX requests, which must return actual data instead of a redirect.
        This is not meant to be called directly, but via the @authenticate_ajax or
        @authenticate decorators.'''
        if not self.authentication_on:
            if 'user' not in cherrypy.session:
                cherrypy.session['user'] = UserDAO.default_user
        if 'user' not in cherrypy.session:
            # is this user rememberme'd?
            cookie = cherrypy.request.cookie
            username = cookie['username'].value if 'username' in cookie else None
            credentials = cookie['c'].value if 'c' in cookie else None

            # the server did not have the user in session
            # log that user back in automatically based on 
            # the credentials value found in the cookie
            credentials = "%s-%s-%s" % (username, cherrypy.request.headers['Remote-Addr'], self.sessions_key)
            m = md5.new()
            m.update(credentials)
            digest = m.hexdigest()
            user = self.user_dao.load_by_session_token(digest)
            if user is None:
                self.logger.info(('Remember Me login attempt failed: username "%s"') % (username))
            else:
                self.logger.info(('Remember Me login attempt success: username "%s"') % (username))
                cherrypy.session['user'] = user
                return

            # TODO show the wrapped function name here instead of "wrapper"
            # (probably inspect.stack is too smart to be fooled by
            # functools.wraps)
            self.logger.info(("Non-logged-in user was denied access"
                    " to: %s") % inspect.stack()[1][3])
            raise Unauthenticated("No Session")

    def handle_exception(self, e):
        if type(e) is cherrypy.HTTPRedirect:
            # don't treat cherrypy redirect as an error
            raise
        elif type(e) is Unauthenticated:
            return self.dumps({'success': False, 'errors':{ 'reason': str(e),
                    'details': ('if you are reading this message a client'
                    ' request did not properly handle an invalid session'
                    ' response.')}})
        else:
            # normal exception
            try:
                self.logger.error('%s:\n%s' % (e, traceback.format_exc()))
            except:
                print >> sys.stderr, "Logger not functioning\n%s:\n%s" % (
                        e, traceback.format_exc())
            return self.dumps({'success': False, 'code':2, 'errors':{'reason': str(e),
                    'details':traceback.format_exc()}})

    @cherrypy.expose
    @authenticate_ajax
    @json_exception
    def getUsername(self, **kwargs):
        '''This returns the username of the currently logged-in user--not to be
        confused with the identifier. The identifier is a unique id but the
        username is not.'''
        return self.dumps({'success':True,
                'username': cherrypy.session['user'].username})

    @cherrypy.expose
    def logout(self):

        # delete remember me
        # This is how cookies are deleted? the key in the response cookie must be set before
        # expires can be set
        cherrypy.response.cookie['username'] = ""
        cherrypy.response.cookie['username'].expires = 0
        cherrypy.response.cookie['c'] = ""
        cherrypy.response.cookie['c'].expires = 0

        # delete the current server session
        if hasattr(cherrypy, 'session') and 'user' in cherrypy.session:
            self.logger.info('user "%s" logged out' % (cherrypy.session['user'].username))
            del cherrypy.session['user']

        raise cherrypy.HTTPRedirect('/login.html')

    ###########################################################################
    # UI configuration

    @cherrypy.expose
    @authenticate_ajax
    @json_exception
    def ui_configuration(self, **kwargs):
        '''Returns the UI javascript file.'''
        ui_config_file_path = os.path.join(os.path.dirname(
            os.path.realpath(__file__)), 'ui', 'ui.cfg')
        ui_config = ConfigParser.RawConfigParser()
        # NB: read() takes a list of file paths, not a file.
        # also note that ConfigParser converts all keys to lowercase
        ui_config.read([ui_config_file_path])

        # currently we have only one section
        config_dict = dict(ui_config.items('tabs'))

        # convert "true"/"false" strings to booleans
        config_dict = deep_map(
                lambda x: {'true':True, 'false':False}.get(x,x),
                config_dict)
        config_dict['default_account_sort_field'] = cherrypy.session['user'].preferences.get(
            'default_account_sort_field','account')
        config_dict['default_account_sort_dir'] = cherrypy.session['user'].preferences.get(
            'default_account_sort_direction','DESC')
        return json.dumps(config_dict)

    ###########################################################################
    # bill processing

    @cherrypy.expose
    @authenticate_ajax
    @json_exception
    def get_next_account_number(self, **kwargs):
        '''Handles AJAX request for what the next account would be called if it
        were created (highest existing account number + 1--we require accounts
        to be numbers, even though we always store them as arbitrary
        strings).'''
        next_account = self.state_db.get_next_account_number()
        return self.dumps({'success': True, 'account': next_account})
            
    @cherrypy.expose
    @authenticate_ajax
    @json_exception
    @db_commit
    def new_account(self, name, account, discount_rate, late_charge_rate,
            template_account, ba_addressee, ba_street, ba_city, ba_state,
            ba_postal_code, sa_addressee, sa_street, sa_city, sa_state,
            sa_postal_code, **kwargs):
        billing_address = {
            'addressee': ba_addressee,
            'street': ba_street,
            'city': ba_city,
            'state': ba_state,
            'postal_code': ba_postal_code,
        }
        service_address = {
            'addressee': sa_addressee,
            'street': sa_street,
            'city': sa_city,
            'state': sa_state,
            'postal_code': sa_postal_code,
        }
        discount_rate = float(discount_rate)
        late_charge_rate = float(late_charge_rate)

        self.process.create_new_account(account, name, discount_rate,
                late_charge_rate, billing_address,
                service_address, template_account)

        # record account creation
        # (no sequence associated with this)
        journal.AccountCreatedEvent.save_instance(cherrypy.session['user'],
                account)

        # get next account number to send it back to the client so it
        # can be shown in the account-creation form
        next_account = self.state_db.get_next_account_number()
        return self.dumps({'success': True, 'nextAccount': next_account})

    @cherrypy.expose
    @authenticate_ajax
    @json_exception
    @db_commit
    def roll(self, account, **kwargs):
        start_date = kwargs.get('start_date')
        if start_date is not None:
            start_date = datetime.strptime(start_date, '%Y-%m-%d')
        reebill = self.process.roll_reebill(account, start_date=start_date)

        journal.ReeBillRolledEvent.save_instance(cherrypy.session['user'],
                account, reebill.sequence)
        # Process.roll includes attachment
        # TODO "attached" is no longer a useful event;
        # see https://www.pivotaltracker.com/story/show/55044870
        journal.ReeBillAttachedEvent.save_instance(cherrypy.session['user'],
            account, reebill.sequence, reebill.version)
        journal.ReeBillBoundEvent.save_instance(cherrypy.session['user'],
            account, reebill.sequence, reebill.version)

        return self.dumps({'success': True, 'account':account,
                'sequence': reebill.sequence})

    @cherrypy.expose
    @authenticate_ajax
    @json_exception
    @db_commit
    def update_readings(self, account, sequence, **kwargs):
        self.process.update_reebill_readings(account, sequence)
        return self.dumps({'success': True})

    @cherrypy.expose
    @authenticate_ajax
    @json_exception
    @db_commit
    def update_readings(self, account, sequence, **kwargs):
        self.process.update_reebill_readings(account, sequence)
        return self.dumps({'success': True})

    @cherrypy.expose
    @authenticate_ajax
    @json_exception
    @db_commit
    def bindree(self, account, sequence, **kwargs):
        '''Puts energy from Skyline OLTP into shadow registers of the reebill
        given by account, sequence.'''
        sequence = int(sequence)
        self.process.bind_renewable_energy(account, sequence)
        reebill = self.state_db.get_reebill(account, sequence)
        journal.ReeBillBoundEvent.save_instance(cherrypy.session['user'],
                account, sequence, reebill.version)
        return self.dumps({'success': True})


    @cherrypy.expose
    @authenticate_ajax
    @json_exception
    @db_commit
    def upload_interval_meter_csv(self, account, sequence, csv_file,
            timestamp_column, timestamp_format, energy_column, energy_unit, register_identifier, **args):
        '''Takes an upload of an interval meter CSV file (cherrypy file upload
        object) and puts energy from it into the shadow registers of the
        reebill given by account, sequence.'''
        version = self.process.upload_interval_meter_csv(account, sequence,
                        csv_file,timestamp_column, timestamp_format,
                        energy_column, energy_unit, register_identifier, args)
        journal.ReeBillBoundEvent.save_instance(cherrypy.session['user'],
                account, sequence, version)
        return self.dumps({'success': True})

    @cherrypy.expose
    @authenticate_ajax
    @json_exception
    @db_commit
    # TODO clean this up and move it out of BillToolBridge
    # https://www.pivotaltracker.com/story/show/31404685
    def compute_bill(self, account, sequence, **args):
        '''Handler for the front end's "Compute Bill" operation.'''
        sequence = int(sequence)
        self.process.compute_reebill(account,sequence,'max')
        return self.dumps({'success': True})
    
        
    @cherrypy.expose
    @authenticate_ajax
    @json_exception
    @db_commit
    def mark_utilbill_processed(self, utilbill, processed, **kwargs):
        '''Takes a utilbill id and a processed-flag and applies they flag to the bill '''
        utilbill, processed = int(utilbill), bool(int(processed))
        self.process.update_utilbill_metadata(utilbill, processed=processed)
        return self.dumps({'success': True})


    @cherrypy.expose
    @authenticate_ajax
    @json_exception
    @db_commit
    def mark_reebill_processed(self, account, sequence , processed, **kwargs):
        '''Takes a reebill id and a processed-flag and applies that flag to the reebill '''
        account, processed, sequence = int(account), bool(int(processed)), int(sequence)
        self.process.update_sequential_account_info(account, sequence,
                processed=processed)
        return self.dumps({'success': True})

    @cherrypy.expose
    @authenticate_ajax
    @json_exception
    @db_commit
    def mark_reebill_processed(self, account, sequence , processed, **kwargs):
        '''Takes a reebill id and a processed-flag and applies that flag to the reebill '''
        account, processed, sequence = int(account), bool(int(processed)), int(sequence)
        self.process.update_sequential_account_info(account, sequence,
                processed=processed)
        return self.dumps({'success': True})

    @cherrypy.expose
    @authenticate_ajax
    @json_exception
    @db_commit
    def compute_utility_bill(self, utilbill_id, **args):
        self.process.compute_utility_bill(utilbill_id)
        return self.dumps({'success': True})
    
    @cherrypy.expose
    @authenticate_ajax
    @json_exception
    def has_utilbill_predecessor(self, utilbill_id, **args):
        predecessor=self.process.has_utilbill_predecessor(utilbill_id)
        return self.dumps({'success': True, 'has_predecessor':predecessor})

    @cherrypy.expose
    @authenticate_ajax
    @json_exception
    @db_commit
    def refresh_charges(self, utilbill_id, **args):
        self.process.refresh_charges(utilbill_id)
        return self.dumps({'success': True})

    @cherrypy.expose
    @authenticate_ajax
    @json_exception
    @db_commit
    def regenerate_rs(self, utilbill_id, **args):
        self.process.regenerate_uprs(utilbill_id)
        # NOTE utility bill is not automatically computed after rate
        # structure is changed. nor are charges updated to match.
        return self.dumps({'success': True})

    @cherrypy.expose
    @authenticate_ajax
    @json_exception
    @db_commit
    def render(self, account, sequence, **args):
        sequence = int(sequence)
        self.renderer.render(account, sequence,
            self.config.get("billdb", "billpath")+ "%s" % account,
            "%s_%.4d.pdf" % (account, sequence), False )
        return self.dumps({'success': True})

    @cherrypy.expose
    @authenticate_ajax
    @json_exception
    @db_commit
    def issue_and_mail(self, account, sequence, recipients, apply_corrections,
                       **kwargs):
        sequence = int(sequence)
        apply_corrections = (apply_corrections == 'true')
        unissued_corrections = self.process.get_unissued_corrections(account)
<<<<<<< HEAD
        self.process.issue_and_mail(account, sequence,
                                    recipients, apply_corrections)
=======
        if len(unissued_corrections) > 0 and not apply_corrections:
                return self.dumps({'success': False,
                    'corrections': [c[0] for c in unissued_corrections],
                    'adjustment': sum(c[2] for c in unissued_corrections)})
        self.process.issue_and_mail(account,
                sequence, recipients, apply_corrections)
>>>>>>> 4672e963
        for cor in unissued_corrections:
            journal.ReeBillIssuedEvent.save_instance(
                cherrypy.session['user'],account, sequence,
                self.state_db.max_version(account, cor[0]),
                applied_sequence=cor[0])
        journal.ReeBillIssuedEvent.save_instance(cherrypy.session['user'],
                                            account, sequence, 0)
        journal.ReeBillMailedEvent.save_instance(cherrypy.session['user'],
                account, sequence,recipients)
        return self.dumps({'success': True})

    @cherrypy.expose
    @authenticate_ajax
    @json_exception
    @db_commit
    def issue_processed_and_mail(self, apply_corrections, **kwargs):
        print apply_corrections
        apply_corrections = (apply_corrections == 'true')
        unissued_processed = self.process.get_issuable_processed_reebills_dict()
        result = self.process.issue_processed_and_mail(apply_corrections)
        for bill in unissued_processed:
            unissued_corrections = self.process.get_unissued_corrections(
                bill['account'])
            for cor in unissued_corrections:
                journal.ReeBillIssuedEvent.save_instance(
                    cherrypy.session['user'], bill['account'],
                    bill['sequence'],
                    self.state_db.max_version(bill['account'], cor),
                    applied_sequence=cor[0])
            journal.ReeBillIssuedEvent.save_instance(cherrypy.session['user'],
                bill['account'], bill['sequence'], 0)
            journal.ReeBillMailedEvent.save_instance(cherrypy.session['user'],
                bill['account'], bill['sequence'], bill['mailto'])
        return self.dumps({'success': True,
                           'issued': result})

    @cherrypy.expose
    @authenticate_ajax
    @json_exception
    @db_commit
    def mail(self, account, sequences, recipients, **kwargs):
        # Go from comma-separated e-mail addresses to a list of e-mail addresses
        recipient_list = [rec.strip() for rec in recipients.split(',')]

        # sequences will come in as a string if there is one element in post data.
        # If there are more, it will come in as a list of strings
        if type(sequences) is list:
            sequences = sorted(map(int, sequences))
        else:
            sequences = [int(sequences)]

        self.process.mail_reebills(account, sequences, recipient_list)

        # journal mailing of every bill
        for sequence in sequences:
            journal.ReeBillMailedEvent.save_instance(
                    cherrypy.session['user'], account, sequence, recipients)

        return self.dumps({'success': True})

    @cherrypy.expose
    @authenticate_ajax
    @json_exception
    def listAccounts(self, **kwargs):
        accounts = self.state_db.listAccounts()
        rows = [{'account': account, 'name': full_name} for account,
                full_name in zip(accounts,
                self.process.full_names_of_accounts(accounts))]
        return self.dumps({'success': True, 'rows':rows})

    @cherrypy.expose
    @authenticate_ajax
    @json_exception
    def retrieve_account_status(self, start, limit ,**kwargs):
        '''Handles AJAX request for "Account Processing Status" grid in
        "Accounts" tab.'''
        start, limit = int(start), int(limit)

        filtername = kwargs.get('filtername', None)
        if filtername is None:
            filtername = cherrypy.session['user'].preferences.get('filtername','')

        sortcol = kwargs.get('sort', None)
        if sortcol is None:
            sortcol = cherrypy.session['user'].preferences.get('default_account_sort_field',None)

        sortdir = kwargs.get('dir', None)
        if sortdir is None:
            sortdir = cherrypy.session['user'].preferences.get('default_account_sort_direction',None)

        if sortdir == 'ASC':
            sortreverse = False
        else:
            sortreverse = True

        count, rows = self.process.list_account_status(start,limit,filtername,sortcol,sortreverse)

        cherrypy.session['user'].preferences['default_account_sort_field'] = sortcol
        cherrypy.session['user'].preferences['default_account_sort_direction'] = sortdir
        self.user_dao.save_user(cherrypy.session['user'])

        return self.dumps({'success': True, 'rows':rows, 'results':count})

    @cherrypy.expose
    @authenticate_ajax
    @json_exception
    def reebill_details_xls(self, begin_date=None, end_date=None, **kwargs):
        '''
        Responds with an excel spreadsheet containing all actual charges, total
        energy and rate structure for all utility bills for the given account,
        or every account (1 per sheet) if 'account' is not given,
        '''
        exporter = excel_export.Exporter(self.state_db, self.reebill_dao)

        # write excel spreadsheet into a StringIO buffer (file-like)
        buf = StringIO()
        exporter.export_reebill_details(buf)

        # set MIME type for file download
        cherrypy.response.headers['Content-Type'] = 'application/excel'
        cherrypy.response.headers['Content-Disposition'] = \
                'attachment; filename=%s.xls'%datetime.now().strftime("%Y%m%d")
        return buf.getvalue()

    @cherrypy.expose
    @authenticate
    @json_exception
    def excel_export(self, account=None, start_date=None, end_date=None, **kwargs):
        '''
        Responds with an excel spreadsheet containing all actual charges for all
        utility bills for the given account, or every account (1 per sheet) if
        'account' is not given, or all utility bills for the account(s) filtered
        by time, if 'start_date' and/or 'end_date' are given.
        '''
        if account is not None:
            spreadsheet_name = account + '.xls'
        else:
            spreadsheet_name = 'all_accounts.xls'

        exporter = excel_export.Exporter(self.state_db, self.reebill_dao)

        # write excel spreadsheet into a StringIO buffer (file-like)
        buf = StringIO()
        exporter.export_account_charges(buf, account, start_date=start_date,
                        end_date=end_date)

        # set MIME type for file download
        cherrypy.response.headers['Content-Type'] = 'application/excel'
        cherrypy.response.headers['Content-Disposition'] = 'attachment; filename=%s' % spreadsheet_name

        return buf.getvalue()

    @cherrypy.expose
    @authenticate
    @json_exception
    def excel_energy_export(self, account=None, **kwargs):
        '''
        Responds with an excel spreadsheet containing all actual charges, total
        energy and rate structure for all utility bills for the given account,
        or every account (1 per sheet) if 'account' is not given,
        '''
        if account is not None:
            spreadsheet_name = account + '.xls'
        else:
            spreadsheet_name = 'brokerage_accounts.xls'

        exporter = excel_export.Exporter(self.state_db, self.reebill_dao)

        # write excel spreadsheet into a StringIO buffer (file-like)
        buf = StringIO()
        exporter.export_energy_usage(buf, account)

        # set MIME type for file download
        cherrypy.response.headers['Content-Type'] = 'application/excel'
        cherrypy.response.headers['Content-Disposition'] = 'attachment; filename=%s' % spreadsheet_name

        return buf.getvalue()

    @cherrypy.expose
    @authenticate_ajax
    @json_exception
    @db_commit
    def rsi(self, utilbill_id, xaction, reebill_sequence=None,
            reebill_version=None, **kwargs):
        '''AJAX request handler for "Shared Rate Structure Items" grid.
        Performs all CRUD operations on the UPRS of the utility bill
        given by its MySQL id (and reebill_sequence and reebill_version if
        non-None). 'xaction' is one of the Ext-JS operation names "create",
        "read", "update", "destroy". If 'xaction' is not "read", 'rows' should
        contain data to create
        '''
        rows = kwargs.get('rows')
        if xaction == "read":
            return json.dumps({'success': True,
                    'rows': self.process.get_rsis_json(utilbill_id), })

        # only xaction "read" is allowed when reebill_sequence/version
        # arguments are given
        if (reebill_sequence, reebill_version) != (None, None):
            raise IssuedBillError('Issued reebills cannot be modified')

        rows = json.loads(rows)

        if 'total' in rows:
            del rows['total']

        if xaction == "update":
            # single edit comes in not in a list
            if type(rows) is dict: rows = [rows]

            # process list of edits
            for row in rows:
                # extract "id" field from the JSON because all remaining
                # key-value pairs are fields to update in the RSI
                id = row.pop('id')

                # Fix boolean values that are interpreted as strings
                for key in ('shared', 'has_charge'):
                    if row[key] in ("false", False):
                        row[key] = False
                    else:
                        row[key] = True

                # "id" field contains the old rsi_binding, which is used
                # to look up the RSI; "rsi_binding" field contains the
                # new one that will replace it (if there is one)
                rsi_binding = self.process.update_rsi(utilbill_id, id, row)

                # re-add "id" field which was removed above (using new
                # rsi_binding)
                # TODO this is ugly; find a better way
                row['id'] = rsi_binding

        if xaction == "create":
            self.process.add_rsi(utilbill_id)

        if xaction == "destroy":
            if type(rows) is unicode: rows = [rows]
            for row in rows:
                self.process.delete_rsi(utilbill_id, row)

        rsis_json = self.process.get_rsis_json(utilbill_id)
        return json.dumps({'success': True, 'rows': rsis_json,
                'total':len(rsis_json)})

    @cherrypy.expose
    @authenticate_ajax
    @json_exception
    @db_commit
    def payment(self, xaction, account, **kwargs):
        if xaction == "read":
            payments = self.state_db.payments(account)
            return self.dumps({'success': True,
                'rows': [payment.to_dict() for payment in payments]})
        elif xaction == "update":
            rows = json.loads(kwargs["rows"])
            if type(rows) is dict: rows = [rows]
            for row in rows:
                self.process.update_payment(row['id'], datetime.strptime(
                        row['date_applied'], ISO_8601_DATETIME_WITHOUT_ZONE),
                        row['description'], float(row['credit']))
            return self.dumps({'success':True})
        elif xaction == "create":
            # date applied is today by default (can be edited later)
            today = datetime.utcnow()
            new_payment = self.process.create_payment(account,
                    today, "New Entry", 0)
            # Payment object lacks "id" until row is inserted in database
            Session().flush()
            return self.dumps({'success':True, 'rows':[new_payment.to_dict()]})
        elif xaction == "destroy":
            rows = json.loads(kwargs["rows"])
            # single delete comes in not in a list
            if type(rows) is int: rows = [rows]
            for oid in rows:
                self.process.delete_payment(oid)
            return self.dumps({'success':True})

    @cherrypy.expose
    @authenticate_ajax
    @json_exception
    def reebill(self, xaction, start, limit, account, sort = u'sequence',
            dir=u'DESC', **kwargs):
        '''Handles AJAX requests for reebill grid data.'''
        start, limit = int(start), int(limit)
        if xaction == "read":
            # this is inefficient but length is always <= 120 rows
            rows = sorted(self.process.get_reebill_metadata_json(account),
                    key=itemgetter(sort))
            if dir.lower() == 'desc':
                rows.reverse()

            # "limit" means number of rows to return, so the real limit is
            # start + limit
            result = rows[start : start + limit]
            return self.dumps({'success': True, 'rows': result,
                    'results':len(rows)})

        elif xaction == "update":
            return self.dumps({'success':False})

        elif xaction == "create":
            return self.dumps({'success':False})

        elif xaction == "destroy":
            # we do not delete reebills through reebillStore's remove()
            # method, because Ext believes in a 1-1 mapping between grid
            # rows and things, but "deleting" a reebill does not
            # necessarily mean that a row disappears from the grid.
            raise ValueError("Use delete_reebill instead!")

    @cherrypy.expose
    @authenticate_ajax
    @json_exception
    @db_commit
    def issuable(self, xaction, **kwargs):
        '''Return a list of the issuable reebills'''
        if xaction == 'read':
            start = int(kwargs['start'])
            limit = int(kwargs['limit'])
            sort = kwargs['sort']
            direction = kwargs['dir']

            try:
                allowable_diff = cherrypy.session['user'].preferences['difference_threshold']
            except:
                allowable_diff = UserDAO.default_user.preferences['difference_threshold']

            issuable_reebills = self.process.get_issuable_reebills_dict()
            for reebill_info in issuable_reebills:
                reebill_info['id'] = reebill_info['account'],
                reebill_info['difference'] = abs(reebill_info['reebill_total']-reebill_info['util_total'])
                if reebill_info['processed'] == True:
                    reebill_info['group'] = 'Processed ReeBills'
                elif reebill_info['difference'] < allowable_diff:
                    reebill_info['group'] = 'ReeBills with Matching Totals'
                else:
                    reebill_info['group'] = 'ReeBills with Non Matching Totals'

            # sort by 'sort' column, then by 'group' to
            # get rows sorted by 'sort' column within groups
            issuable_reebills.sort(key=itemgetter(sort),
                    reverse = (direction == 'DESC'))
            def group_order(row):
                result = ['Processed ReeBills', 'ReeBills with Matching Totals',
                          'ReeBills with Non Matching Totals'].index(
                        row['group'])
                assert result >= 0
                return result
            issuable_reebills.sort(key=group_order)

            return self.dumps({'success': True,
                               'rows': issuable_reebills[start:start+limit],
                               'total': len(issuable_reebills)})
        elif xaction == 'update':
            row = json.loads(kwargs["rows"])
            self.process.update_bill_email_recipient(row['account'],
                                                     row['sequence'],
                                                     row['mailto'])
            return self.dumps({'success':True})
            
    @cherrypy.expose
    @authenticate_ajax
    @json_exception
    @db_commit
    def delete_reebill(self, account, sequences, **kwargs):
        '''Delete the unissued version of each reebill given, assuming that one
        exists.'''
        if type(sequences) is list:
            sequences = map(int, sequences)
        else:
            sequences = [int(sequences)]
        for sequence in sequences:
            deleted_version = self.process.delete_reebill(account, sequence)
        # deletions must all have succeeded, so journal them
        for sequence in sequences:
            journal.ReeBillDeletedEvent.save_instance(cherrypy.session['user'],
                    account, sequence, deleted_version)

        return self.dumps({'success': True})

    @cherrypy.expose
    @authenticate_ajax
    @json_exception
    @db_commit
    def new_reebill_version(self, account, sequence, **args):
        '''Creates a new version of the given reebill (only one bill, not all
        successors as in original design).'''
        sequence = int(sequence)
        # Process will complain if new version is not issued
        version = self.process.new_version(account, sequence)

        journal.NewReebillVersionEvent.save_instance(cherrypy.session['user'],
                account, sequence, version)
        # NOTE ReebillBoundEvent is no longer saved in the journal because
        # new energy data are not retrieved unless the user explicitly
        # chooses to do it by clicking "Bind RE&E"

        # client doesn't do anything with the result (yet)
        return self.dumps({'success': True, 'sequences': [sequence]})

    @cherrypy.expose
    @authenticate_ajax
    @json_exception
    def account_info(self, account, sequence, **args):
        '''Handles AJAX request for "Sequential Account Information form.
        '''
        sequence = int(sequence)
        reebill = self.state_db.get_reebill(account, sequence)
        return self.dumps({
            'success': True,
            'billing_address': reebill.billing_address.to_dict(),
            'service_address': reebill.service_address.to_dict(),
            'discount_rate': reebill.discount_rate,
            'late_charge_rate': reebill.late_charge_rate,
        })

    @cherrypy.expose
    @authenticate_ajax
    @json_exception
    @db_commit
    def set_account_info(self, account, sequence,
        discount_rate, late_charge_rate,
        ba_addressee, ba_street, ba_city, ba_state, ba_postal_code,
        sa_addressee, sa_street, sa_city, sa_state, sa_postal_code,
        **kwargs):
        '''Update account information in "Sequential Account Information" form.
        '''
        sequence = int(sequence)
        discount_rate = float(discount_rate)
        late_charge_rate = float(late_charge_rate)

        # rely on client-side validation
        assert discount_rate >= 0 and discount_rate <= 1
        assert late_charge_rate >= 0 and late_charge_rate <= 1

        self.process.update_sequential_account_info(account, sequence,
                discount_rate=discount_rate,
                late_charge_rate=late_charge_rate,
                ba_addressee=ba_addressee, ba_street=ba_street,
                ba_city=ba_city, ba_state=ba_state,
                ba_postal_code=ba_postal_code,
                sa_addressee=sa_addressee, sa_street=sa_street,
                sa_city=sa_city, sa_state=sa_state,
                sa_postal_code=sa_postal_code)
        return self.dumps({'success': True})

    @cherrypy.expose
    @authenticate_ajax
    @json_exception
    @db_commit
    def actualCharges(self, utilbill_id, xaction, reebill_sequence=None,
            reebill_version=None, **kwargs):
        charges_json = self.process.get_utilbill_charges_json(
                utilbill_id, reebill_sequence=reebill_sequence,
                reebill_version=reebill_version)
        if xaction == "read":
            return self.dumps({'success': True, 'rows': charges_json,
                    'total':len(charges_json)})

        # only xaction "read" is allowed when reebill_sequence/version
        # arguments are given
        if (reebill_sequence, reebill_version) != (None, None):
            raise IssuedBillError('Issued reebills cannot be modified')

        if xaction == "update":
            row = json.loads(kwargs["rows"])[0]
            # single edit comes in a list containing a dict;
            # multiple would be in list of
            # dicts but that should be impossible
            assert isinstance(row, dict)

            rsi_binding = row.pop('id')
            self.process.update_charge(utilbill_id, rsi_binding, row)

        if xaction == "create":
            row = json.loads(kwargs["rows"])[0]
            assert isinstance(row, dict)
            group_name = row['group']
            self.process.add_charge(utilbill_id, group_name)

        if xaction == "destroy":
            rsi_binding = json.loads(kwargs["rows"])[0]
            self.process.delete_charge(utilbill_id, rsi_binding)

        charges_json = self.process.get_utilbill_charges_json(utilbill_id)
        return self.dumps({'success': True, 'rows': charges_json,
                            'total':len(charges_json)})


    @cherrypy.expose
    @authenticate_ajax
    @json_exception
    def hypotheticalCharges(self, xaction, service, account, sequence, **kwargs):
        sequence = int(sequence)
        if not xaction == "read":
            raise NotImplementedError('Cannot create, edit or destroy charges'
                                      ' from this grid.')
        charges=self.process.get_hypothetical_matched_charges(
                account, sequence)
        return self.dumps({'success': True, 'rows': charges,
                           'total':len(charges)})


    @cherrypy.expose
    @authenticate_ajax
    @json_exception
    @db_commit
    def utilbill_registers(self, utilbill_id, xaction, reebill_sequence=None,
            reebill_version=None, **kwargs):
        '''Handles AJAX requests to read and write data for the "Utility Bill
        Registers" grid in the "Meters and Registers" tab. 'account',
        'sequence' identify the reebill whose utility bill is being edited.
        Ext-JS uses 'xaction' to specify which CRUD operation is being
        performed (create, read, update, destroy).'''
        # rows in the grid are identified by an "id" consisting of the utility
        # bill service name, meter id, and register id separated by '/'. thus
        # '/' is forbidden in service names, meter ids, and register ids.
        def validate_id_components(*components):
            if any('/' in c for c in components):
                raise ValueError(('Service names and meter/register ids must '
                        'not contain "/"'))

        if xaction not in ('create', 'read', 'update', 'destroy'):
            raise ValueError('Unknown xaction "%s"' % xaction)

        if xaction == 'read':
            # get dictionaries describing all registers in all utility bills
            registers_json = self.process.get_registers_json(utilbill_id,
                                            reebill_sequence=reebill_sequence,
                                            reebill_version=reebill_version)

            result = {'success': True, "rows": registers_json,
                    'total': len(registers_json)}

            # client sends "current_selected_id" to identify which row is
            # selected in the grid; if this key is present, server must also
            # include "current_selected_id" in the response to indicate that
            # the same row is still selected
            if 'current_selected_id' in kwargs:
                result['current_selected_id'] = kwargs['current_selected_id']

            return self.dumps(result)

        # only xaction "read" is allowed when reebill_sequence/version
        # arguments are given
        if (reebill_sequence, reebill_version) != (None, None):
            raise IssuedBillError('Issued reebills cannot be modified')

        # the "rows" argument is only given when xaction is "create", "update",
        # or "destroy". it's a list if there are multiple rows (though in
        # practice there is only one because only one row of the grid can be
        # created/edited/deleted at a time).
        rows = json.loads(kwargs['rows'])
        if not isinstance(rows, list):
            rows = [rows]

        if xaction == 'create':
            for row in rows:
                validate_id_components(row.get('meter_id',''),
                        row.get('register_id',''))

                # create the new register (ignoring return value)
                self.process.new_register(utilbill_id, row,
                                        reebill_sequence=reebill_sequence,
                                        reebill_version=reebill_version)


            # get dictionaries describing all registers in all utility bills
            registers_json = self.process.get_registers_json(utilbill_id,
                                            reebill_sequence=reebill_sequence,
                                            reebill_version=reebill_version)

            result = {'success': True, "rows": registers_json,
                    'total': len(registers_json)}

            # client sends "current_selected_id" to identify which row is
            # selected in the grid; if this key is present, server must also
            # include "current_selected_id" in the response to indicate that
            # the same row is still selected
            if 'current_selected_id' in kwargs:
                result['current_selected_id'] = kwargs['current_selected_id']

        if xaction == 'update':
            # for update, client sends a JSON representation of the grid rows,
            # containing only the fields to be updated, plus an "id" field that
            # contains the service, meter id, and register id BEFORE the user
            # edited them.

            result = {'success': True}

            for row in rows:
                # extract keys needed to identify the register being updated
                # from the "id" field sent by the client
                _, orig_meter_id, orig_reg_id = row['id'].split('/')

                validate_id_components(row.get('meter_id',''),
                        row.get('register_id',''))

                # all arguments should be strings, except "quantity",
                # which should be a number
                if 'quantity' in row:
                    assert isinstance(row['quantity'], (float, int))

                # modify the register using every field in 'row' except "id"
                # (getting back values necessary to tell the client which row
                # should be selected)
                del row['id']
                new_meter_id, new_reg_id = self.process.update_register(
                        utilbill_id, orig_meter_id, orig_reg_id,
                        row)

                # if this row was selected before, tell the client it should
                # still be selected, specifying the row by its new "id"
                if kwargs.get('current_selected_id') == '%s/%s/%s' % (
                        utilbill_id, orig_meter_id, orig_reg_id):
                    result['current_selected_id'] = '%s/%s/%s' % (utilbill_id,
                            new_meter_id, new_reg_id)

            registers_json = self.process.get_registers_json(utilbill_id,
                                            reebill_sequence=reebill_sequence,
                                            reebill_version=reebill_version)
            result.update({
                'rows': registers_json,
                'total': len(registers_json)
            })

        if xaction == 'destroy':
            assert len(rows) == 1
            id_of_row_to_delete = rows[0]

            # extract keys needed to identify the register being updated
            _, orig_meter_id, orig_reg_id = id_of_row_to_delete\
                    .split('/')
            self.process.delete_register(utilbill_id, orig_meter_id, orig_reg_id,
                                            reebill_sequence=reebill_sequence,
                                            reebill_version=reebill_version)

            # NOTE there is no "current_selected_id" because the formerly
            # selected row was deleted
            registers_json = self.process.get_registers_json(utilbill_id,
                                            reebill_sequence=reebill_sequence,
                                            reebill_version=reebill_version)
            result = {'success': True, "rows": registers_json,
                    'total': len(registers_json)}

        return self.dumps(result)

#
    ################

    ################
    # Handle utility bill upload

    @cherrypy.expose
    @authenticate_ajax
    @json_exception
    @db_commit
    def upload_utility_bill(self, account, service, begin_date, end_date,
            total_charges, file_to_upload, **args):
        '''Handles AJAX request to create a new utility bill from the "Upload
        Utility Bill" form. If 'file_to_upload' None, the utility bill state
        will be 'SkylineEstimated'; otherwise it will be 'Complete'. Currently,
        there is no way to specify a 'UtilityEstimated' state in the UI.'''
        # pre-process parameters
        service = service.lower()
        total_charges_as_float = float(total_charges)
        begin_date_as_date = datetime.strptime(begin_date, '%Y-%m-%d').date()
        end_date_as_date = datetime.strptime(end_date, '%Y-%m-%d').date()
        UtilBill.validate_utilbill_period(begin_date_as_date,
                end_date_as_date)

        # NOTE 'file_to_upload.file' is always a CherryPy object; if no
        # file was specified, 'file_to_upload.file' will be None

        self.process.upload_utility_bill(account, service,
                begin_date_as_date,
                end_date_as_date, file_to_upload.file,
                file_to_upload.filename if file_to_upload else None,
                total=total_charges_as_float,
                state=UtilBill.Complete if file_to_upload.file else \
                        UtilBill.SkylineEstimated,
                # determine these values from previous bills because
                # user does not want to specify them explicitly
                utility=None,
                rate_class=None)

        return self.dumps({'success': True})

    #
    ################

    @cherrypy.expose
    @authenticate_ajax
    @json_exception
    def journal(self, xaction, account, **kwargs):
        if xaction == "read":
            journal_entries = self.journal_dao.load_entries(account)
            return self.dumps({'success': True, 'rows':journal_entries})

        # TODO: 20493983 eventually allow admin user to override and edit
        return self.dumps({'success':False, 'errors':{'reason':'Not supported'}})

    @cherrypy.expose
    @authenticate_ajax
    @json_exception
    @db_commit
    def save_journal_entry(self, account, sequence, entry, **kwargs):
        '''Saves the text 'entry' as a Note in the journal for 'account'.
        Sequence is optional in case the entry applies to the account as whole,
        but should be provided if it's associated with a particular reebill.'''
        if sequence:
            sequence = int(sequence)
            journal.Note.save_instance(cherrypy.session['user'], account,
                    entry, sequence=sequence)
        else:
            journal.Note.save_instance(cherrypy.session['user'], account,
                    entry)
        return self.dumps({'success':True})

 
    @cherrypy.expose
    @authenticate_ajax
    @json_exception
    def last_utilbill_end_date(self, account, **kwargs):
        '''Returns date of last utilbill.'''
        the_date = self.state_db.last_utilbill_end_date(account)
        # the_date will be None (converted to JSON as null) if there are no
        # utilbills for this account
        the_datetime = None
        if the_date is not None:
            # TODO: a pure date gets converted to JSON as a datetime with
            # midnight as its time, causing problems in the browser
            # (https://www.pivotaltracker.com/story/show/23569087). temporary
            # fix is to make it a datetime with a later time.
            the_datetime = datetime(the_date.year, the_date.month, the_date.day, 23)
        return self.dumps({'success':True, 'date': the_datetime})

    @cherrypy.expose
    @authenticate_ajax
    @json_exception
    @db_commit
    # TODO: 25650643 explicit params - security risk and other
    def utilbill_grid(self, xaction, **kwargs):
        '''Handles AJAX requests to read and write data for the grid of utility
        bills. Ext-JS provides the 'xaction' parameter, which is "read" when it
        wants to read data and "update" when a cell in the grid was edited.'''
        if xaction == 'read':
            account = kwargs['account']
            start, limit = int(kwargs['start']), int(kwargs['limit'])
            rows, total_count = self.process.get_all_utilbills_json(
                    account, start, limit)
            return self.dumps({'success': True, 'rows':rows,
                    'results': total_count})

        elif xaction == 'update':
            # ext sends a JSON object if there is one row, a list of
            # objects if there are more than one. but in this case only one
            # row can be edited at a time
            row = ju.loads(kwargs['rows'])

            # convert JSON key/value pairs into arguments for
            # Process.update_utilbill_metadata below
            update_args = {}
            for k, v in row.iteritems():
                # NOTE Ext-JS uses '' (empty string) to represent not
                # changing a value. yes, that means you can never set a
                # value to ''.
                if v == '':
                    pass
                elif k in ('period_start', 'period_end'):
                    update_args[k] = datetime.strptime(v,
                            ISO_8601_DATETIME_WITHOUT_ZONE).date()
                elif k == 'service':
                    update_args[k] = v.lower()
                elif k != 'id':
                    update_args[k] = v

            self.process.update_utilbill_metadata(row['id'], **update_args)

            return self.dumps({'success': True})

        elif xaction == 'create':
            # creation happens via upload_utility_bill
            # TODO move here?
            raise ValueError('utilbill_grid does not accept xaction "create"')
        elif xaction == 'destroy':
            # "rows" is either a single id or a list of ids
            account = kwargs["account"]
            rows = ju.loads(kwargs['rows'])
            if type(rows) is int:
                ids = [rows]
            else:
                ids = rows

            # delete each utility bill, and log the deletion in the journal
            # with the path where the utility bill file was moved
            for utilbill_id in ids:
                utilbill, deleted_path = self.process\
                        .delete_utility_bill_by_id(utilbill_id)
                journal.UtilBillDeletedEvent.save_instance(
                        cherrypy.session['user'], account,
                        utilbill.period_start, utilbill.period_end,
                        utilbill.service, deleted_path)
            return self.dumps({'success': True})

    @cherrypy.expose
    @authenticate_ajax
    @json_exception
    def getDifferenceThreshold(self, **kwargs):
        threshold = cherrypy.session['user'].preferences['difference_threshold']
        return self.dumps({'success':True, 'threshold': threshold})

    @cherrypy.expose
    @authenticate_ajax
    @json_exception
    @db_commit
    def setDifferenceThreshold(self, threshold, **kwargs):
        threshold=float(threshold)
        if not threshold or threshold <= 0:
            return self.dumps({'success':False, 'errors':"Threshold of %s is not valid." % str(threshold)})
        cherrypy.session['user'].preferences['difference_threshold'] = threshold
        self.user_dao.save_user(cherrypy.session['user'])
        return self.dumps({'success':True})
    
    @cherrypy.expose
    @authenticate_ajax
    @json_exception
    def getFilterPreference(self, **kwargs):
        filtername = cherrypy.session['user'].preferences.get('filtername', '')
        return self.dumps({'success':True, 'filtername': filtername})

    @cherrypy.expose
    @authenticate_ajax
    @json_exception
    def setFilterPreference(self, filtername, **kwargs):
        if filtername is None:
            return self.dumps({'success':False, 'errors':"Filter '%s' is not valid." % str(filtername)})
        cherrypy.session['user'].preferences['filtername'] = filtername
        self.user_dao.save_user(cherrypy.session['user'])
        return self.dumps({'success':True})



if __name__ == '__main__':
    class Root(object):
        pass
    root = Root()
    root.reebill = ReeBillWSGI(config)
    local_conf = {
        '/' : {
            'tools.staticdir.root' :os.path.dirname(os.path.abspath(__file__)), 
            'tools.staticdir.dir' : 'ui',
            'tools.staticdir.on' : True,
            'tools.expires.secs': 0,
            'tools.response_headers.on': True,
            'tools.sessions.on': True,
            'tools.sessions.timeout': 240
        },
    }
    cherrypy.config.update({
        'server.socket_host': root.reebill.config.get("http", "socket_host"),
        'server.socket_port': root.reebill.config.get("http", "socket_port")})
    cherrypy.log._set_screen_handler(cherrypy.log.access_log, False)
    cherrypy.log._set_screen_handler(cherrypy.log.access_log, True,
            stream=sys.stdout)
    cherrypy.quickstart(root, config=local_conf)
else:
    # WSGI Mode
    cherrypy.config.update({
        'environment': 'embedded',
        'tools.sessions.on': True,
        'tools.sessions.timeout': 240
    })

    bridge = ReeBillWSGI(config)
    application = cherrypy.Application(bridge, script_name=None, config=None)<|MERGE_RESOLUTION|>--- conflicted
+++ resolved
@@ -697,17 +697,12 @@
         sequence = int(sequence)
         apply_corrections = (apply_corrections == 'true')
         unissued_corrections = self.process.get_unissued_corrections(account)
-<<<<<<< HEAD
-        self.process.issue_and_mail(account, sequence,
-                                    recipients, apply_corrections)
-=======
         if len(unissued_corrections) > 0 and not apply_corrections:
                 return self.dumps({'success': False,
                     'corrections': [c[0] for c in unissued_corrections],
                     'adjustment': sum(c[2] for c in unissued_corrections)})
         self.process.issue_and_mail(account,
                 sequence, recipients, apply_corrections)
->>>>>>> 4672e963
         for cor in unissued_corrections:
             journal.ReeBillIssuedEvent.save_instance(
                 cherrypy.session['user'],account, sequence,
