from os.path import dirname, realpath, join
import smtplib
from boto.s3.connection import S3Connection
from billing import init_config, init_model, init_logging


# TODO: is it necessary to specify file path?
from core.utilbill_loader import UtilBillLoader

p = join(dirname(dirname(realpath(__file__))), 'settings.cfg')
init_logging(filepath=p)
init_config(filepath=p)
init_model()

from billing import config
import sys

import json
import cherrypy
import os
import ConfigParser
from datetime import datetime
import logging
import functools
from operator import itemgetter
from StringIO import StringIO
import mongoengine
from billing.skyliner.splinter import Splinter
from billing.skyliner import mock_skyliner
from billing.util import json_util as ju
from billing.util.dateutils import ISO_8601_DATE
from billing.nexusapi.nexus_util import NexusUtil
from billing.util.dictutils import deep_map
from billing.reebill.bill_mailer import Mailer
from billing.reebill import state, fetch_bill_data as fbd
from billing.core.pricing import FuzzyPricingModel
from billing.core.model import Session
from billing.core.utilbill_loader import UtilBillLoader
from billing.core.bill_file_handler import BillFileHandler
from billing.reebill import journal, reebill_file_handler
from billing.reebill.users import UserDAO
from billing.reebill.utilbill_processor import UtilbillProcessor
from billing.reebill.reebill_processor import ReebillProcessor
from billing.exc import Unauthenticated, IssuedBillError, ConfirmAdjustment
from billing.reebill.excel_export import Exporter
from billing.core.model import UtilBill

user_dao = UserDAO(**dict(config.items('mongodb')))

cherrypy.request.method_with_bodies = ['PUT', 'POST', 'GET', 'DELETE']


def authenticate():
    try:
        check_authentication()
    except Unauthenticated:
        raise cherrypy.HTTPRedirect('login.html')
cherrypy.tools.authenticate = cherrypy.Tool('before_handler', authenticate)


def authenticate_ajax():
    try:
        check_authentication()
    except Unauthenticated:
        raise cherrypy.HTTPError(401, "Unauthorized")
cherrypy.tools.authenticate_ajax = cherrypy.Tool(
    'before_handler', authenticate_ajax)


def check_authentication():
    logger = logging.getLogger('reebill')
    if not config.get('reebill', 'authenticate'):
        if 'user' not in cherrypy.session:
            cherrypy.session['user'] = UserDAO.default_user
    if 'user' not in cherrypy.session:
        # the server did not have the user in session
        # log that user back in automatically based on
        # the credentials value found in the cookie
        # if this user is remembered?
        cookie = cherrypy.request.cookie
        credentials = cookie['c'].value if 'c' in cookie else None
        username = cookie['username'].value if 'username' in cookie else None

        user = user_dao.load_by_session_token(credentials) if credentials else None
        if user is None:
            logger.info('Remember Me login attempt failed:'
                        ' username "%s"' % username)
        else:
            logger.info('Remember Me login attempt'
                        ' success: username "%s"' % username)
            cherrypy.session['user'] = user
            return True
        raise Unauthenticated("No Session")
    return True

def db_commit(method):
    '''CherryPY Decorator for committing a database transaction when the method
    returns. This should be used only on methods that should be allowed to
    modify the database.
    '''
    @functools.wraps(method)
    def wrapper(*args, **kwargs):
        result = method(*args, **kwargs)
        Session().commit()
        return result
    return wrapper


class WebResource(object):

    def __init__(self):
        self.config = config
        self.logger = logging.getLogger('reebill')

        # create a NexusUtil
        cache_file_path = self.config.get('reebill', 'nexus_offline_cache_file')
        if cache_file_path == '':
            cache = None
        else:
            with open(cache_file_path) as cache_file:
                text = cache_file.read()
            if text == '':
                cache = []
            else:
                cache = json.load(text)
        self.nexus_util = NexusUtil(self.config.get('reebill',
                                                    'nexus_web_host'),
                                    offline_cache=cache)

        # load users database
        self.user_dao = UserDAO(**dict(self.config.items('mongodb')))

        # create an instance representing the database
        self.state_db = state.StateDB(logger=self.logger)

        s3_connection = S3Connection(
                config.get('aws_s3', 'aws_access_key_id'),
                config.get('aws_s3', 'aws_secret_access_key'),
                is_secure=config.get('aws_s3', 'is_secure'),
                port=config.get('aws_s3', 'port'),
                host=config.get('aws_s3', 'host'),
                calling_format=config.get('aws_s3', 'calling_format'))
        utilbill_loader = UtilBillLoader(Session())
        # TODO: ugly. maybe put entire url_format in config file.
        url_format = '%s://%s:%s/%%(bucket_name)s/%%(key_name)s' % (
                'https' if config.get('aws_s3', 'is_secure') is True else
                'http', config.get('aws_s3', 'host'),
                config.get('aws_s3', 'port'))
        self.bill_file_handler = BillFileHandler(s3_connection,
                                     config.get('aws_s3', 'bucket'),
                                     utilbill_loader, url_format)

        # create a FuzzyPricingModel
        self.ratestructure_dao = FuzzyPricingModel(utilbill_loader,
                                                   logger=self.logger)

        # configure journal:
        # create a MongoEngine connection "alias" named "journal" with which
        # journal.Event subclasses (in journal.py) can associate themselves by
        # setting meta = {'db_alias': 'journal'}.
        journal_config = dict(self.config.items('mongodb'))
        mongoengine.connect(
            journal_config['database'],
            host=journal_config['host'], port=int(journal_config['port']),
            alias='journal')
        self.journal_dao = journal.JournalDAO()

        # set the server sessions key which is used to return credentials
        # in a client side cookie for the 'rememberme' feature
        if self.config.get('reebill', 'sessions_key'):
            self.sessions_key = self.config.get('reebill', 'sessions_key')

        # create a Splinter
        if self.config.get('reebill', 'mock_skyliner'):
            self.splinter = mock_skyliner.MockSplinter()
        else:
            self.splinter = Splinter(
                self.config.get('reebill', 'oltp_url'),
                skykit_host=self.config.get('reebill', 'olap_host'),
                skykit_db=self.config.get('reebill', 'olap_database'),
                olap_cache_host=self.config.get('reebill', 'olap_host'),
                olap_cache_db=self.config.get('reebill', 'olap_database'),
                monguru_options={
                    'olap_cache_host': self.config.get('reebill', 'olap_host'),
                    'olap_cache_db': self.config.get('reebill',
                                                     'olap_database'),
                    'cartographer_options': {
                        'olap_cache_host': self.config.get('reebill',
                                                           'olap_host'),
                        'olap_cache_db': self.config.get('reebill',
                                                         'olap_database'),
                        'measure_collection': 'skymap',
                        'install_collection': 'skyit_installs',
                        'nexus_host': self.config.get('reebill',
                                                      'nexus_db_host'),
                        'nexus_db': 'nexus',
                        'nexus_collection': 'skyline',
                    },
                },
                cartographer_options={
                    'olap_cache_host': self.config.get('reebill', 'olap_host'),
                    'olap_cache_db': self.config.get('reebill',
                                                     'olap_database'),
                    'measure_collection': 'skymap',
                    'install_collection': 'skyit_installs',
                    'nexus_host': self.config.get('reebill', 'nexus_db_host'),
                    'nexus_db': 'nexus',
                    'nexus_collection': 'skyline',
                },
            )

        # create a ReebillRenderer
        self.reebill_file_handler = reebill_file_handler.ReebillFileHandler(
                self.config.get('reebill', 'reebill_file_path'),
                self.config.get('reebill', 'teva_accounts'))
        mailer_opts = dict(self.config.items("mailer"))
        server = smtplib.SMTP()
        self.bill_mailer = Mailer(mailer_opts['mail_from'],
                mailer_opts['originator'],
                mailer_opts['password'],
                mailer_opts['template_file_name'],
                server,
                mailer_opts['smtp_host'],
                mailer_opts['smtp_port'],
                mailer_opts['bcc_list'])

        self.ree_getter = fbd.RenewableEnergyGetter(self.splinter, self.logger)

        self.utilbill_processor = UtilbillProcessor(
            self.ratestructure_dao, self.bill_file_handler, self.nexus_util,
            logger=self.logger)
        self.reebill_processor = ReebillProcessor(
            self.state_db, self.nexus_util, self.bill_mailer,
            self.reebill_file_handler, self.ree_getter, self.journal_dao,
            logger=self.logger)

        # determine whether authentication is on or off
        self.authentication_on = self.config.get('reebill', 'authenticate')

        self.reconciliation_report_dir = self.config.get(
            'reebillreconciliation', 'report_directory')
        self.estimated_revenue_report_dir = self.config.get(
            'reebillestimatedrevenue', 'report_directory')

    def dumps(self, data):

        # accept only dictionaries so that additional keys may be added
        if type(data) is not dict:
            raise ValueError("Dictionary required.")

        # diagnostic information for client side troubleshooting
        data['server_url'] = cherrypy.url()
        data['server_time'] = datetime.now()

        # round datetimes to nearest second so Ext-JS JsonReader can parse them
        def round_datetime(x):
            if isinstance(x, datetime):
                return datetime(x.year, x.month, x.day, x.hour, x.minute,
                                x.second)
            return x
        data = deep_map(round_datetime, data)

        return ju.dumps(data)


class RESTResource(WebResource):
    """
    Base class for providing a RESTful interface to a resource.

    To use this class, simply derive a class from it and implement the methods
    you want to support.  The list of possible methods are:
    handle_get
    handle_put
    handle_post
    handle_delete
    """
    @cherrypy.expose
    @cherrypy.tools.authenticate_ajax()
    @cherrypy.tools.json_in(force=False)
    @db_commit
    def default(self, *vpath, **params):
        method = getattr(self,
                         "handle_" + cherrypy.request.method.lower(),
                         None)

        if not method:
            methods = [x.replace("handle_", "")
                       for x in dir(self) if x.startswith("handle_")]
            cherrypy.response.headers["Allow"] = ",".join(methods)
            raise cherrypy.HTTPError(405, "Method not implemented.")
        response = method(*vpath, **params)

        if type(response) != tuple:
            raise ValueError("%s.handle_%s must return a tuple ("
                             "True/False, {}) where True/False is a boolean "
                             "indicating the success of the request and {} "
                             "is a python dict containing the response to be "
                             "sent back to the client."
                             "" % (self.__class__.__name__,
                                   cherrypy.request.method.lower()))
        else:
            success, return_value = response

        if cherrypy.request.method == 'POST' and success is True:
            cherrypy.response.status = "201 Created"

        if cherrypy.request.method == 'GET' and not return_value:
            if success is True:
                cherrypy.response.status = "204 No Content"
            else:
                raise cherrypy.HTTPError(404, "Not Found")


        return self.dumps(return_value)

    def check_modifiable(self, sequence, version):
        if (sequence, version) != (None, None):
            raise IssuedBillError('Issued reebills cannot be modified')


class AccountsResource(RESTResource):

    def handle_get(self, *vpath, **params):
        """Handles AJAX request for "Account Processing Status" grid in
        "Accounts" tab."""
        count, rows = self.reebill_processor.list_account_status()
        return True, {'rows': rows, 'results': count}

    def handle_post(self,*vpath, **params):
        """ Handles the creation of a new account
        """
        row = cherrypy.request.json
        billing_address = {
            'addressee': row['ba_addressee'],
            'street': row['ba_street'],
            'city': row['ba_city'],
            'state': row['ba_state'],
            'postal_code': row['ba_postal_code'],
        }
        service_address = {
            'addressee': row['sa_addressee'],
            'street': row['sa_street'],
            'city': row['sa_city'],
            'state': row['sa_state'],
            'postal_code': row['sa_postal_code'],
        }

        # TODO: for some reason Ext JS converts null into emtpy string
        if row['service_type'] == '':
            row['service_type'] = None
        self.reebill_processor.create_new_account(
                row['account'], row['name'], row['service_type'],
                float(row['discount_rate']), float(row['late_charge_rate']),
                billing_address, service_address, row['template_account'],
                row['utility_account_number'])

        journal.AccountCreatedEvent.save_instance(cherrypy.session['user'],
                row['account'])

        count, result = self.reebill_processor.list_account_status(row['account'])
        print count, result
        return True, {'rows': result, 'results': count}

    def handle_put(self, *vpath, **params):
        """ Handles the updates to existing account
        """
        row = cherrypy.request.json
<<<<<<< HEAD
        self.utilbill_processor.update_utility_account_number(row['account'],
                                                              row['utility_account_number'])
=======
        self.utilbill_processor.update_utility_account_number(
            row['utility_account_id'], row['utility_account_number'])
>>>>>>> 879a96a2
        return True, {}


class IssuableReebills(RESTResource):

    def handle_get(self, *vpath, **params):
        issuable_reebills = self.reebill_processor.get_issuable_reebills_dict()
        return True, {'rows': issuable_reebills,
                      'results': len(issuable_reebills)}

    def handle_put(self, reebill_id, *vpath, **params):
        row = cherrypy.request.json
        # Handle email address update
        self.reebill_processor.update_bill_email_recipient(
            row['account'], row['sequence'], row['mailto'])

        row['action'] = ''
        row['action_value'] = ''
        return True, {'row': row, 'results': 1}

    @cherrypy.expose
    @cherrypy.tools.authenticate_ajax()
    @db_commit
    def issue_and_mail(self, reebills, **params):
        bills = json.loads(reebills)
        reebills_with_corrections = []
        for bill in bills:
            account, sequence = bill['account'], int(bill['sequence'])
            recipient_list = bill['recipients']
            try:
                result = self.reebill_processor.issue_and_mail(
                    bill['apply_corrections'],
                    account=account, sequence=sequence, recipients=recipient_list)
            except ConfirmAdjustment as e:
                reebills_with_corrections.append({'account': bill['account'],
                        'sequence': bill['sequence'],
                        'recipients': bill['recipients'],
                        'apply_corrections': False,
                        'corrections': e.correction_sequences,
                        'adjustment': e.total_adjustment})
        if not reebills_with_corrections:
            for bill in bills:
                version = self.state_db.max_version(bill['account'],
                                                    bill['sequence'])
                journal.ReeBillIssuedEvent.save_instance(
                        cherrypy.session['user'], bill['account'],
                        bill['sequence'], version,
                        applied_sequence=version if version!=0 else None)
            journal.ReeBillMailedEvent.save_instance(
                cherrypy.session['user'], bill['account'], bill['sequence'],
                bill['recipients'])
            return self.dumps({'success': True, 'issued': bills})
        else:
            return self.dumps({'success': True,
                    'reebills': reebills_with_corrections,
                    'corrections': True})

    @cherrypy.expose
    @cherrypy.tools.authenticate_ajax()
    @db_commit
    def issue_processed_and_mail(self, **kwargs):
        params = cherrypy.request.params
        bills = self.reebill_processor.issue_processed_and_mail(apply_corrections=True)
        for bill in bills:
            version = self.state_db.max_version(bill['account'], bill['sequence'])
            journal.ReeBillIssuedEvent.save_instance(
                    cherrypy.session['user'], bill['account'], bill['sequence'],
                    version, applied_sequence=bill['sequence']
                if version != 0 else None)
            if version == 0:
                journal.ReeBillMailedEvent.save_instance(
                        cherrypy.session['user'], bill['account'],
                        bill['sequence'], bill['mailto'])
        return self.dumps({'success': True,
                    'issued': bills})

class ReebillVersionsResource(RESTResource):

    def handle_get(self, account, sequence, *vpath, **params):
        result = self.reebill_processor.list_all_versions(account, sequence)
        return True, {'rows': result, 'results': len(result)}

class ReebillsResource(RESTResource):

    def handle_get(self, account, start, limit, sort='account', dir='DESC',
                   *vpath, **params):
        start, limit = int(start), int(limit)

        '''Handles GET requests for reebill grid data.'''
        # this is inefficient but length is always <= 120 rows
        rows = sorted(self.reebill_processor.get_reebill_metadata_json(
            account), key=itemgetter(sort))
        if dir == 'DESC':
            rows.reverse()

        # "limit" means number of rows to return, so the real limit is
        # start + limit
        result = rows[start: start + limit]
        return True, {'rows': result, 'results': len(rows)}

    def handle_post(self, account, *vpath, **params):
        """ Handles Reebill creation """
        params = cherrypy.request.json
        start_date = params['period_start'] if params['period_start'] else None
        if start_date is not None:
            start_date = datetime.strptime(start_date, '%Y-%m-%d')
        reebill = self.reebill_processor.roll_reebill(account, start_date=start_date)

        journal.ReeBillRolledEvent.save_instance(
            cherrypy.session['user'], account, reebill.sequence)
        # Process.roll includes attachment
        # TODO "attached" is no longer a useful event;
        # see https://www.pivotaltracker.com/story/show/55044870
        journal.ReeBillAttachedEvent.save_instance(cherrypy.session['user'],
            reebill.customer.account, reebill.sequence, reebill.version)
        journal.ReeBillBoundEvent.save_instance(
            cherrypy.session['user'],account, reebill.sequence, reebill.version)

        return True, {'rows': reebill.column_dict(), 'results': 1}

    def handle_put(self, reebill_id, *vpath, **params):
        row = cherrypy.request.json
        r = self.state_db.get_reebill_by_id(reebill_id)
        sequence, account = r.sequence, r.customer.account
        action = row.pop('action')
        action_value = row.pop('action_value')
        rtn = None

        if action == 'bindree':
            self.reebill_processor.bind_renewable_energy(account, sequence)
            reebill = self.state_db.get_reebill(account, sequence)
            journal.ReeBillBoundEvent.save_instance(cherrypy.session['user'],
                account, sequence, r.version)
            rtn = reebill.column_dict()

        elif action == 'render':
            self.reebill_processor.render_reebill(int(account), int(sequence))
            rtn = row

        elif action == 'mail':
            if not action_value:
                raise ValueError("Got no value for row['action_value']")

            recipients = action_value
            recipient_list = [rec.strip() for rec in recipients.split(',')]

            self.reebill_processor.mail_reebills(account, [int(sequence)], recipient_list)

            # journal mailing of every bill
            journal.ReeBillMailedEvent.save_instance(
                cherrypy.session['user'], account, sequence, recipients)
            rtn = row

        elif action == 'updatereadings':
            rb = self.reebill_processor.update_reebill_readings(account, sequence)
            rtn = rb.column_dict()

        elif action == 'compute':
            rb = self.reebill_processor.compute_reebill(account, sequence, 'max')
            rtn = rb.column_dict()

        elif action == 'newversion':
            rb = self.reebill_processor.new_version(account, sequence)

            journal.NewReebillVersionEvent.save_instance(cherrypy.session['user'],
                    rb.customer.account, rb.sequence, rb.version)
            rtn = rb.column_dict()

        elif not action:
            # Regular PUT request. In this case this means updated
            # Sequential Account Information
            discount_rate = float(row['discount_rate'])
            late_charge_rate = float(row['late_charge_rate'])

            ba = row['billing_address']
            sa = row['service_address']

            # rely on client-side validation
            assert discount_rate >= 0 and discount_rate <= 1
            assert late_charge_rate >= 0 and late_charge_rate <= 1

            rb = self.reebill_processor.update_sequential_account_info(
                account, sequence,
                discount_rate=discount_rate,
                late_charge_rate=late_charge_rate,
                ba_addressee=ba['addressee'], ba_street=ba['street'],
                ba_city=ba['city'], ba_state=ba['state'],
                ba_postal_code=ba['postal_code'],
                sa_addressee=sa['addressee'], sa_street=sa['street'],
                sa_city=sa['city'], sa_state=sa['state'],
                sa_postal_code=sa['postal_code'],
                processed=row['processed'])

            rtn = rb.column_dict()

        # Reset the action parameters, so the client can coviniently submit
        # the same action again
        rtn['action'] = ''
        rtn['action_value'] = ''
        return True, {'rows': rtn, 'results': 1}

    def handle_delete(self, reebill_id, *vpath, **params):
        r = self.state_db.get_reebill_by_id(reebill_id)

        sequence, account = r.sequence, r.customer.account
        deleted_version = self.reebill_processor.delete_reebill(account,
                                                                sequence)
        # deletions must all have succeeded, so journal them
        journal.ReeBillDeletedEvent.save_instance(cherrypy.session['user'],
            account, sequence, deleted_version)

        return True, {}

    @cherrypy.expose
    @cherrypy.tools.authenticate_ajax()
    @db_commit
    def toggle_processed(self, **params):
        params = cherrypy.request.params
        r = self.state_db.get_reebill_by_id(int(params['reebill']))
        try:
            self.reebill_processor.toggle_reebill_processed(
                r.customer.account, r.sequence,
                params['apply_corrections'] == 'true')
        except ConfirmAdjustment as e:
            return self.dumps({
                'unissued_corrections': e.correction_sequences,
                'adjustment': e.total_adjustment,
                'corrections': True
            })
        return self.dumps({'success': True, 'reebill': r.column_dict()})

class UtilBillResource(RESTResource):

    def handle_get(self, account, *vpath, **params):
        rows, total_count = self.utilbill_processor.get_all_utilbills_json(
            account)
        return True, {'rows': rows, 'results': total_count}

    def handle_post(self, *vpath, **params):
        """ Handles Utilitybill creation. Since this information is sent by a
        form and contains a file object we have to manually parse the data """
        # pre-process parameters
        params = cherrypy.request.params
        account = params['account']
        service = params['service'].lower()
        total_charges = float(params['total_charges'])
        begin_date = datetime.strptime(params['begin_date'], '%Y-%m-%d').date()
        end_date = datetime.strptime(params['end_date'], '%Y-%m-%d').date()

        # NOTE 'fileobj.file' is always a CherryPy object; if no
        # file was specified, 'fileobj.file' will be None
        fileobj = params['file_to_upload']

        billstate = UtilBill.Complete if fileobj.file else \
            UtilBill.Estimated
        self.utilbill_processor.upload_utility_bill(
            account, fileobj.file, start=begin_date, end=end_date,
            service=service, utility=None, rate_class=None, total=total_charges,
            state=billstate)

        # Since this is initated by an Ajax request, we will still have to
        # send a {'success', 'true'} parameter
        return True, {'success': 'true'}

    def handle_put(self, utilbill_id, *vpath, **params):
        row = cherrypy.request.json
        action = row.pop('action')
        action_value = row.pop('action_value')
        result= {}

        if action == 'regenerate_charges':
            ub = self.utilbill_processor.regenerate_uprs(utilbill_id)
            result = ub.column_dict()

        elif action == 'compute':
            ub = self.utilbill_processor.compute_utility_bill(utilbill_id)
            result = ub.column_dict()

        elif action == '': 
            result = self.utilbill_processor.update_utilbill_metadata(
                utilbill_id,
                period_start=datetime.strptime(row['period_start'], ISO_8601_DATE).date(),
                period_end=datetime.strptime(row['period_end'], ISO_8601_DATE).date(),
                service=row['service'].lower(),
                target_total=row['target_total'],
                processed=row['processed'],
                rate_class=row['rate_class'],
                utility=row['utility'],
                supplier=row['supplier']).column_dict()

        # Reset the action parameters, so the client can coviniently submit
        # the same action again
        result['action'] = ''
        result['action_value'] = ''
        return True, {'rows': result, 'results': 1}

    def handle_delete(self, utilbill_id, account, *vpath, **params):
        utilbill, deleted_path = self.utilbill_processor.delete_utility_bill_by_id(
            utilbill_id)
        journal.UtilBillDeletedEvent.save_instance(
            cherrypy.session['user'], account,
            utilbill.period_start, utilbill.period_end,
            utilbill.service, deleted_path)
        return True, {}


class ReebillChargesResource(RESTResource):

    def handle_get(self, reebill_id, *vpath, **params):
        charges = self.reebill_processor.get_hypothetical_matched_charges(reebill_id)
        return True, {'rows': charges, 'total': len(charges)}


class RegistersResource(RESTResource):


    def handle_get(self, utilbill_id, *vpath, **params):
        # get dictionaries describing all registers in all utility bills
        registers_json = self.utilbill_processor.get_registers_json(utilbill_id)
        return True, {"rows": registers_json, 'results': len(registers_json)}

    def handle_post(self, *vpath, **params):
        r = self.utilbill_processor.new_register(**cherrypy.request.json)
        return True, {"rows": r.column_dict(), 'results': 1}

    def handle_put(self, register_id, *vpath, **params):
        updated_reg = cherrypy.request.json

        # all arguments should be strings, except "quantity",
        # which should be a number
        if 'quantity' in updated_reg:
            assert isinstance(updated_reg['quantity'], (float, int))

        register = self.utilbill_processor.update_register(register_id, updated_reg)
        return True, {"rows": register.column_dict(), 'results': 1}

    def handle_delete(self, register_id, *vpath, **params):
        self.utilbill_processor.delete_register(register_id)
        return True, {}


class ChargesResource(RESTResource):

    def handle_get(self, utilbill_id, *vpath, **params):
        charges = self.utilbill_processor.get_utilbill_charges_json(utilbill_id)
        return True, {'rows': charges, 'results': len(charges)}

    def handle_put(self, charge_id, *vpath, **params):
        c = self.utilbill_processor.update_charge(cherrypy.request.json,
                                       charge_id=charge_id)
        return True, {'rows': c.column_dict(),  'results': 1}

    def handle_post(self, *vpath, **params):
        c = self.utilbill_processor.add_charge(**cherrypy.request.json)
        return True, {'rows': c.column_dict(),  'results': 1}

    def handle_delete(self, charge_id, *vpath, **params):
        self.utilbill_processor.delete_charge(charge_id)
        return True, {}


class SuppliersResource(RESTResource):

    def handle_get(self, *vpath, **params):
        suppliers = self.utilbill_processor.get_all_suppliers_json()
        return True, {'rows': suppliers, 'results': len(suppliers)}


class UtilitiesResource(RESTResource):

    def handle_get(self, *vpath, **params):
        utilities = self.utilbill_processor.get_all_utilities_json()
        return True, {'rows': utilities, 'results': len(utilities)}


class RateClassesResource(RESTResource):

    def handle_get(self, *vpath, **params):
        rate_classes = self.utilbill_processor.get_all_rate_classes_json()
        return True, {'rows': rate_classes, 'results': len(rate_classes)}


class PaymentsResource(RESTResource):

    def handle_get(self, account, start, limit, *vpath, **params):
        start, limit = int(start), int(limit)
        rows = self.reebill_processor.get_payments(account)
        return True, {'rows': rows[start:start+limit],  'results': len(rows)}

    def handle_post(self, account, *vpath, **params):
        d = cherrypy.request.json['date_received']
        d = datetime.strptime(d, '%Y-%m-%d %H:%M:%S')
        print "\n\n\n\n", d, type(d)
        new_payment = self.reebill_processor.create_payment(account, d, "New Entry", 0, d)
        return True, {"rows": new_payment.column_dict(), 'results': 1}

    def handle_put(self, payment_id, *vpath, **params):
        row = cherrypy.request.json
        self.reebill_processor.update_payment(
            int(payment_id),
            row['date_applied'],
            row['description'],
            row['credit'],
        )
        return True, {"rows": row, 'results': 1}

    def handle_delete(self, payment_id, *vpath, **params):
        self.reebill_processor.delete_payment(payment_id)
        return True, {}


class JournalResource(RESTResource):

    def handle_get(self, account, *vpath, **params):
        journal_entries = self.journal_dao.load_entries(account)
        return True, {'rows': journal_entries,  'results': len(journal_entries)}

    def handle_post(self,  *vpath, **params):
        account = cherrypy.request.json['account']
        sequence = cherrypy.request.json['sequence']
        sequence = sequence if sequence else None
        message = cherrypy.request.json['msg']
        note = journal.Note.save_instance(cherrypy.session['user'], account,
                                          message, sequence=sequence)
        return True, {'rows': note.to_dict(), 'results': 1}


class PreferencesResource(RESTResource):

    def handle_get(self, *vpath, **params):
        rows = [{'key': k, 'value': v} for k, v in cherrypy.session[
            'user'].preferences.items()]
        rows.append({'key': 'username', 'value': cherrypy.session[
            'user'].username})
        return True, {'rows': rows,  'results': len(rows)}

    def handle_put(self, *vpath, **params):
        row = cherrypy.request.json
        cherrypy.session['user'].preferences[row['key']] = row['value']
        self.user_dao.save_user(cherrypy.session['user'])
        return True, {'rows': row,  'results': 1}

    def handle_post(self, *vpath, **params):
        row = cherrypy.request.json
        cherrypy.session['user'].preferences[row['key']] = row['value']
        self.user_dao.save_user(cherrypy.session['user'])
        return True, {'rows': row,  'results': 1}

class ReportsResource(WebResource):

    @cherrypy.expose
    @cherrypy.tools.authenticate()
    def default(self, *vpath, **params):
        row = cherrypy.request.params
        print row
        account = row['account'] if row['account'] != '' else None
        begin_date = datetime.strptime(row['period_start'], '%m/%d/%Y').date() \
            if row['period_start'] != '' else None
        end_date = datetime.strptime(row['period_end'], '%m/%d/%Y').date() if \
            row['period_end'] != '' else None

        if row['type'] == 'utilbills':
            """
            Responds with an excel spreadsheet containing all actual charges for all
            utility bills for the given account, or every account (1 per sheet) if
            'account' is not given, or all utility bills for the account(s) filtered
            by time, if 'start_date' and/or 'end_date' are given.
            """
            if account is not None:
                spreadsheet_name = account + '.xls'
            else:
                spreadsheet_name = 'all_accounts.xls'
            exporter = Exporter(self.state_db)

            # write excel spreadsheet into a StringIO buffer (file-like)
            buf = StringIO()
            exporter.export_account_charges(buf, account, begin_date, end_date)

            cherrypy.response.headers['Content-Type'] = 'application/excel'
            cherrypy.response.headers['Content-Disposition'] = 'attachment; filename=%s' % spreadsheet_name

            return buf.getvalue()

        elif row['type'] == 'energy_usage':
            """
            Responds with an excel spreadsheet containing all actual charges, total
            energy and rate structure for all utility bills for the given account,
            or every account (1 per sheet) if 'account' is not given,
            """
            if account is not None:
                spreadsheet_name = account + '.xls'
            else:
                spreadsheet_name = 'brokerage_accounts.xls'
            exporter = Exporter(self.state_db)

            buf = StringIO()
            exporter.export_energy_usage(buf, account)

            cherrypy.response.headers['Content-Type'] = 'application/excel'
            cherrypy.response.headers['Content-Disposition'] = \
                'attachment; filename=%s' % spreadsheet_name

            return buf.getvalue()

        elif row['type'] == 'reebill_details':
            """
            Responds with an excel spreadsheet containing all actual charges, total
            energy and rate structure for all utility bills for the given account,
            or every account (1 per sheet) if 'account' is not given,
            """
            exporter = Exporter(self.state_db)

            # write excel spreadsheet into a StringIO buffer (file-like)
            buf = StringIO()
            exporter.export_reebill_details(buf, account, begin_date, end_date)

            # set MIME type for file download
            cherrypy.response.headers['Content-Type'] = 'application/excel'
            cherrypy.response.headers['Content-Disposition'] = \
                    'attachment; filename=%s.xls'%datetime.now().strftime("%Y%m%d")
            return buf.getvalue()

        elif row['type'] == '12MonthRevenue':
            """Responds with the data from the estimated revenue report
             in the form of an Excel spreadsheet."""
            spreadsheet_name =  'estimated_revenue.xls'

            with open(os.path.join(self.estimated_revenue_report_dir,
                                   'estimated_revenue_report.xls')) as xls_file:
                cherrypy.response.headers['Content-Type'] = 'application/excel'
                cherrypy.response.headers['Content-Disposition'] = \
                    'attachment; filename=%s' % spreadsheet_name

                return xls_file.read()

    @cherrypy.expose
    @cherrypy.tools.authenticate()
    def reconciliation(self, start, limit, *vpath, **params):
        start, limit = int(start), int(limit)
        with open(os.path.join(
                self.reconciliation_report_dir,
                'reconciliation_report.json')) as json_file:
            items = ju.loads('[' + ', '.join(json_file.readlines()) + ']')
            return self.dumps({
                'rows': items[start:start+limit],
                'results': len(items)
            })

    @cherrypy.expose
    @cherrypy.tools.authenticate()
    def estimated_revenue(self, start, limit, *vpath, **params):
        start, limit = int(start), int(limit)
        with open(os.path.join(self.estimated_revenue_report_dir,
                               'estimated_revenue_report.json')) as json_file:
            items = ju.loads(json_file.read())['rows']
            return self.dumps({
                'rows': items[start:start+limit],
                'results': len(items) # total number of items
            })


class ReebillWSGI(WebResource):
    accounts = AccountsResource()
    reebills = ReebillsResource()
    utilitybills = UtilBillResource()
    registers = RegistersResource()
    charges = ChargesResource()
    payments = PaymentsResource()
    reebillcharges = ReebillChargesResource()
    reebillversions = ReebillVersionsResource()
    journal = JournalResource()
    reports = ReportsResource()
    preferences = PreferencesResource()
    issuable = IssuableReebills()
    suppliers = SuppliersResource()
    utilities = UtilitiesResource()
    rateclasses = RateClassesResource()

    @cherrypy.expose
    @cherrypy.tools.authenticate()
    def index(self):
        raise cherrypy.HTTPRedirect('index.html')

    @cherrypy.expose
    def login(self, username=None, password=None, rememberme='off', **kwargs):
        if cherrypy.request.method == "GET":
            raise cherrypy.HTTPRedirect('login.html')

        if cherrypy.request.method != "POST":
            raise cherrypy.HTTPError(403, "Forbidden")

        user = self.user_dao.load_user(username, password)
        if user is None:
            self.logger.info(('login attempt failed: username "%s"'
                              ', remember me: %s') % (username, rememberme))
            return json.dumps({
                'success': False,
                'error': 'Incorrect username or password'
            })

        cherrypy.session['user'] = user

        if rememberme == 'on':
            # Create a random session string
            credentials = ''.join('%02x' % ord(x) for x in os.urandom(16))

            user.session_token = credentials
            self.user_dao.save_user(user)

            # this cookie has no expiration,
            # so lasts as long as the browser is open
            cherrypy.response.cookie['username'] = user.username
            cherrypy.response.cookie['c'] = credentials

        self.logger.info(
            'user "%s" logged in: remember me: "%s"' % (username, rememberme))
        return json.dumps({'success': True})

    @cherrypy.expose
    def logout(self):
       # delete remember me
        # The key in the response cookie must be set before expires can be set
        cherrypy.response.cookie['username'] = ""
        cherrypy.response.cookie['username'].expires = 0
        cherrypy.response.cookie['c'] = ""
        cherrypy.response.cookie['c'].expires = 0

        # delete the current server session
        if 'user' in cherrypy.session:
            self.logger.info(
                'user "%s" logged out' % cherrypy.session['user'].username)
            del cherrypy.session['user']

        raise cherrypy.HTTPRedirect('login')

    @cherrypy.expose
    @cherrypy.tools.authenticate_ajax()
    @cherrypy.tools.json_out()
    def ui_configuration(self, **kwargs):
        """Returns the UI javascript file."""
        ui_config_file_path = os.path.join(os.path.dirname(
            os.path.realpath(__file__)), 'ui', 'ui.cfg')
        ui_config = ConfigParser.RawConfigParser()
        # NB: read() takes a list of file paths, not a file.
        # also note that ConfigParser converts all keys to lowercase
        ui_config.read([ui_config_file_path])

        # currently we have only one section
        config_dict = dict(ui_config.items('tabs'))

        # convert "true"/"false" strings to booleans
        config_dict = deep_map(
            lambda x: {'true': True, 'false': False}.get(x, x), config_dict)

        return config_dict

cherrypy.request.hooks.attach('on_end_resource', Session.remove, priority=80)

if __name__ == '__main__':
    app = ReebillWSGI()

    class CherryPyRoot(object):
        reebill = app

    ui_root = join(dirname(realpath(__file__)), 'ui')
    cherrypy_conf = {
        '/': {
            'tools.sessions.on': True,
            'request.methods_with_bodies': ('POST', 'PUT', 'DELETE')
        },
        '/reebill/login.html': {
            'tools.staticfile.on': True,
            'tools.staticfile.filename': join(ui_root, "login.html")
        },
        '/reebill/index.html': {
            'tools.staticfile.on': True,
            'tools.staticfile.filename': join(ui_root, "index.html")
        },
        '/reebill/static': {
            'tools.staticdir.on': True,
            'tools.staticdir.dir': join(ui_root, "static")
        },
        '/reebills': {
            'tools.staticdir.on': True,
            'tools.staticdir.dir': app.config.get('reebill',
                                                  'reebill_file_path')
        }
    }

    cherrypy.config.update({
        'server.socket_host': app.config.get("reebill", "socket_host"),
        'server.socket_port': app.config.get("reebill", "socket_port")})
    cherrypy.log._set_screen_handler(cherrypy.log.access_log, False)
    cherrypy.log._set_screen_handler(cherrypy.log.access_log, True,
                                     stream=sys.stdout)
    cherrypy.quickstart(CherryPyRoot(), "/", config=cherrypy_conf)
else:
    # WSGI Mode
    ui_root = join(dirname(realpath(__file__)), 'ui')
    cherrypy_conf = {
        '/': {
            'tools.sessions.on': True,
            'tools.staticdir.root': ui_root,
            'request.methods_with_bodies': ('POST', 'PUT', 'DELETE')
        },
        '/login.html': {
            'tools.staticfile.on': True,
            'tools.staticfile.filename': join(ui_root, "login.html")
        },
        '/index.html': {
            'tools.staticfile.on': True,
            'tools.staticfile.filename': join(ui_root, "index.html")
        },
        '/static': {
            'tools.staticdir.on': True,
            'tools.staticdir.dir': 'static'
        },
        '/static/revision.txt': {
            'tools.staticfile.on': True,
            'tools.staticfile.filename': join(ui_root, "../../revision.txt")
        }

    }
    cherrypy.config.update({
        'environment': 'embedded',
        'tools.sessions.on': True,
        'tools.sessions.timeout': 240,
        'request.show_tracebacks': True

    })

    if cherrypy.__version__.startswith('3.0') and cherrypy.engine.state == 0:
        cherrypy.engine.start()
        atexit.register(cherrypy.engine.stop)
    application = cherrypy.Application(
        ReebillWSGI(), script_name=None, config=cherrypy_conf)<|MERGE_RESOLUTION|>--- conflicted
+++ resolved
@@ -365,13 +365,8 @@
         """ Handles the updates to existing account
         """
         row = cherrypy.request.json
-<<<<<<< HEAD
-        self.utilbill_processor.update_utility_account_number(row['account'],
-                                                              row['utility_account_number'])
-=======
         self.utilbill_processor.update_utility_account_number(
             row['utility_account_id'], row['utility_account_number'])
->>>>>>> 879a96a2
         return True, {}
 
 
