--- conflicted
+++ resolved
@@ -157,13 +157,9 @@
     d.update(dict([(k,'') for k,v in d.items() if v is None ]))
     return d
 
-<<<<<<< HEAD
 def render(reebill, outputdir, outputfile, backgrounds, verbose):
 
 
-=======
-def render(reebill, outputfile, backgrounds, verbose):
->>>>>>> 98f6ae0d
     styles = getSampleStyleSheet()
     styles.add(ParagraphStyle(name='BillLabel', fontName='VerdanaB', fontSize=10, leading=10))
     styles.add(ParagraphStyle(name='BillLabelRight', fontName='VerdanaB', fontSize=10, leading=10, alignment=TA_RIGHT))
