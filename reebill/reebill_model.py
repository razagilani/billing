--- conflicted
+++ resolved
@@ -604,13 +604,8 @@
     discountrate = Column(Float(asdecimal=False), nullable=False)
     latechargerate = Column(Float(asdecimal=False), nullable=False)
     bill_email_recipient = Column(String(1000), nullable=False)
-<<<<<<< HEAD
-    service = Column(Enum(*SERVICE_TYPES), nullable=False)
-    payee = Column(String(100), nullable=False)
-=======
     service = Column(Enum(*SERVICE_TYPES, name='service_types'), nullable=False)
     payee = Column(String(100), nullable=True)
->>>>>>> 962c46df
 
     # identifies a group of accounts that belong to a particular owner,
     # for the purpose of producing "bill summaries"
