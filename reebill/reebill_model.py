'''SQLAlchemy model classes for ReeBill-related database tables.
'''
from datetime import datetime, date, timedelta
from itertools import chain
import json
from operator import attrgetter
import traceback

from sqlalchemy import Column, ForeignKey, Table
from sqlalchemy.orm import relationship, backref
from sqlalchemy.types import Integer, String, Float, Date, DateTime, Boolean,\
        Enum
from sqlalchemy.ext.associationproxy import association_proxy
from core.model.model import physical_unit_type

from exc import IssuedBillError, RegisterError, UnEditableBillError, NotIssuable, \
    NoSuchBillException
from core.model import Base, Address, Register, Session, Evaluation, \
    UtilBill, Charge
from util.units import ureg, convert_to_therms


__all__ = [
    'Payment',
    'Reading',
    'ReeBill',
    'ReeBillCharge',
    'ReeBillCustomer',
]

class ReeBill(Base):
    __tablename__ = 'reebill'

    id = Column(Integer, primary_key=True)
    sequence = Column(Integer, nullable=False)
    issued = Column(Boolean, nullable=False)
    version = Column(Integer, nullable=False)
    issue_date = Column(DateTime)
    ree_charge = Column(Float, nullable=False)
    balance_due = Column(Float, nullable=False)
    balance_forward = Column(Float, nullable=False)
    discount_rate = Column(Float, nullable=False)
    due_date = Column(Date)
    late_charge_rate = Column(Float, nullable=False)
    late_charge = Column(Float, nullable=False)
    total_adjustment = Column(Float, nullable=False)
    manual_adjustment = Column(Float, nullable=False)
    payment_received = Column(Float, nullable=False)
    prior_balance = Column(Float, nullable=False)
    ree_value = Column(Float, nullable=False)
    ree_savings = Column(Float, nullable=False)
    email_recipient = Column(String(1000), nullable=True)
    processed = Column(Boolean, default=False)

    reebill_customer_id = Column(Integer, ForeignKey('reebill_customer.id'),
                                 nullable=False)
    billing_address_id = Column(Integer, ForeignKey('address.id'),
                                nullable=False)
    service_address_id = Column(Integer, ForeignKey('address.id'),
                                nullable=False)

    reebill_customer = relationship(
        "ReeBillCustomer", backref=backref('reebills', order_by=id))
    billing_address = relationship('Address', uselist=False,
        cascade='all',
        primaryjoin='ReeBill.billing_address_id==Address.id')
    service_address = relationship('Address', uselist=False, cascade='all',
        primaryjoin='ReeBill.service_address_id==Address.id')

    _utilbill_reebills = relationship('UtilbillReebill', backref='reebill',
        # NOTE: the "utilbill_reebill" table also has ON DELETE CASCADE in
        # the db
        cascade='delete')

    # NOTE on why there is no corresponding 'UtilBill.reebills' attribute: each
    # 'AssociationProxy' has a 'creator', which is a callable that creates a
    # new instance of the intermediate class whenever an instance of the
    # "target" class is appended to the list (in this case, a new instance of
    # 'UtilbillReebill' to hold each UtilBill). the default 'creator' is just
    # the intermediate class itself, which works when that class' constructor
    # has only one argument and that argument is the target class instance. in
    # this case the 'creator' is 'UtilbillReebill' and its __init__ takes one
    # UtilBill as its argument. if there were a bidirectional relationship
    # where 'UtilBill' also had a 'reebills' attribute,
    # UtilbillReebill.__init__ would have to take both a UtilBill and a ReeBill
    # as arguments, so a 'creator' would have to be explicitly specified. for
    # ReeBill it would be something like
    #     creator=lambda u: UtilbillReebill(u, self)
    # and for UtilBill,
    #     creator=lambda r: UtilbillReebill(self, r)
    # but this will not actually work because 'self' is not available in class
    # scope; there is no instance of UtilBill or ReeBill at the time this
    # code is executed. it also does not work to move the code into __init__
    # and assign the 'utilbills' attribute to a particular ReeBill instance
    # or vice versa. there may be a way to make SQLAlchemy do this (maybe by
    # switching to "classical" class-definition style?) but i decided it was
    # sufficient to have only a one-directional relationship from ReeBill to
    # UtilBill.
    utilbills = association_proxy('_utilbill_reebills', 'utilbill')

    @property
    def utilbill(self):
        # there should only be one, but some early bills had more than one
        if self.utilbills == []:
            return None
        return self.utilbills[0]

    # see the following documentation for delete cascade behavior
    charges = relationship('ReeBillCharge', backref='reebill',
                           cascade='all, delete-orphan')
    readings = relationship('Reading', backref='reebill',
                            cascade='all, delete-orphan')

    def __init__(self, reebill_customer, sequence, version=0,
                 discount_rate=None, late_charge_rate=None,
                 billing_address=None, service_address=None, utilbill=None):
        self.reebill_customer = reebill_customer
        self.sequence = sequence
        self.version = version
        self.issued = False
        if discount_rate:
            self.discount_rate = discount_rate
        else:
            self.discount_rate = self.reebill_customer.discountrate
        if late_charge_rate:
            self.late_charge_rate = late_charge_rate
        else:
            self.late_charge_rate = self.reebill_customer.latechargerate

        self.ree_charge = 0
        self.balance_due = 0
        self.balance_forward = 0
        self.due_date = None
        self.late_charge = 0
        self.total_adjustment = 0
        self.manual_adjustment = 0
        self.payment_received = 0
        self.prior_balance = 0
        self.ree_value = 0
        self.ree_savings = 0
        self.email_recipient = None

        # NOTE: billing/service_address arguments can't be given default value
        # 'Address()' because that causes the same Address instance to be
        # assigned every time.
        self.billing_address = billing_address or Address()
        self.service_address = service_address or Address()

        # supposedly, SQLAlchemy sends queries to the database whenever an
        # association_proxy attribute is accessed, meaning that if
        # 'utilbills' is set before the other attributes above, SQLAlchemy
        # will try to insert the new row too soon, and fail because many
        # fields are still null but the columns are defined as not-null. this
        # can be fixed by setting 'utilbills' last, but there may be a better
        # solution. see related bug:
        # https://www.pivotaltracker.com/story/show/65502556
        if utilbill is None:
            self.utilbills = []
        else:
            self.utilbills = [utilbill]

    def __repr__(self):
        return '<ReeBill %s-%s-%s, %s>' % (
            self.reebill_customer_id, self.sequence, self.version, 'issued' if
            self.issued else 'unissued')

    def get_customer_id(self):
        return self.reebill_customer.id

    def get_account(self):
        return self.reebill_customer.get_account()

    def get_payee(self):
        return self.reebill_customer.get_payee()

    def check_editable(self):
        '''Raise a ProcessedBillError or IssuedBillError to prevent editing a
        bill that should not be editable.
        '''
        if self.issued:
            raise IssuedBillError("Can't modify an issued reebill")
        if self.processed:
            raise UnEditableBillError("Can't modify a processed reebill")

    def get_period_start(self):
        """Return start of the utility bill's period (date).
        """
        return self.utilbill.period_start

    def get_period_end(self):
        """Return end of the utility bill's period (date).
        """
        return self.utilbill.period_end

    def get_period(self):
        """Return period of the utility bill as a tuple of dates (start, end).
        """
        return self.utilbill.period_start, self.utilbill.period_end

    def copy_reading_conventional_quantities_from_utility_bill(self):
        """Sets the conventional_quantity of each reading to match the
        corresponding utility bill register quantity."""
        s = Session.object_session(self)
        for reading, register in s.query(Reading, Register).join(Register,
                Reading.register_binding == Register.register_binding). \
                filter(Reading.reebill_id == self.id). \
                filter(Register.utilbill_id == self.utilbill.id).all():
            reading.conventional_quantity = register.quantity

    def replace_readings_from_utility_bill_registers(self, utility_bill):
        """Deletes and replaces the readings using the corresponding utility
        bill registers."""
        s = Session.object_session(self)

        while len(self.readings) > 0:
            # using the cascade setting "all, delete-orphan" deletes
            # the reading from the session when it gets dissasociated from
            # its parent. otherwise it would be necessary to call
            # s.expunge(elf.readings[0]).
            del self.readings[0]
        for register in utility_bill.registers:
            self.readings.append(Reading.create_from_register(register))

    def update_readings_from_reebill(self, reebill_readings):
        '''Updates the set of Readings associated with this ReeBill to match
        the list of registers in the given reebill_readings. Readings that do
        not have a register binding that matches a register in the utility bill
        are ignored.
        '''
        session = Session.object_session(self)
        for r in self.readings:
            session.delete(r)

        utilbill_register_bindings = list(chain.from_iterable(
                (r.register_binding for r in u.registers)
                for u in self.utilbills))
        self.readings = [Reading(r.register_binding, r.measure, 0,
                0, r.aggregate_function, r.unit) for r in reebill_readings
                if r.register_binding in utilbill_register_bindings]
        session.flush()

    def is_estimated(self):
        """Return True if this bill has one Reading corresponding to the
        "total" register, and its measure name is the one to be used for
        estimated total energy, False otherwise.
        """
        return (len(self.readings) == 1
                and self.readings[0].register_binding == Register.TOTAL
                and self.readings[0].measure == Reading.ESTIMATED_MEASURE)

    def get_reading_by_register_binding(self, binding):
        '''Returns the first Reading object found belonging to this ReeBill
        whose 'register_binding' matches 'binding'.
        '''
        try:
            result = next(
                r for r in self.readings if r.register_binding == binding)
        except StopIteration:
            raise RegisterError('Unknown register binding "%s"' % binding)
        return result

    def set_renewable_energy_reading(self, register_binding, new_quantity):
        reading = self.get_reading_by_register_binding(register_binding)
        unit_string = reading.unit.lower()

        if unit_string == 'kwd':
            # for demand in PV bills, 'new_quantity' will be in kilowatts
            # (kwd); no conversion is needed.
            reading.renewable_quantity = new_quantity
        else:
            # in all other cases, 'new_quantity' will be in BTU: convert to unit
            # of the reading
            new_quantity_with_unit = new_quantity * ureg.btu
            unit = ureg.parse_expression(unit_string)
            converted_quantity = new_quantity_with_unit.to(unit)
            reading.renewable_quantity = converted_quantity.magnitude

    def get_total_renewable_energy(self, ccf_conversion_factor=None):
        return sum(convert_to_therms(
            r.renewable_quantity, r.unit,
            ccf_conversion_factor=ccf_conversion_factor) for r in self.readings)

    def get_total_conventional_energy(self, ccf_conversion_factor=None):
        return sum(convert_to_therms(
            r.conventional_quantity, r.unit,
            ccf_conversion_factor=ccf_conversion_factor) for r in self.readings)

    def _replace_charges_with_evaluations(self, evaluations):
        """Replace the ReeBill charges with data from each `Evaluation`.
        :param evaluations: a dictionary of binding: `Evaluation`
        """
        session = Session.object_session(self)
        for charge in self.charges:
            session.delete(charge)
        self.charges = []
        charge_dct = {c.rsi_binding: c for c in self.utilbill.charges}
        for binding, evaluation in evaluations.iteritems():
            charge = charge_dct[binding]
            if charge.has_charge:
                session.add(ReeBillCharge(self, binding, charge.description,
                        charge.type, charge.quantity, evaluation.quantity,
                        charge.unit, charge.rate, charge.total,
                        evaluation.total))

    def compute_charges(self):
        """Computes and updates utility bill charges, then computes and
        updates reebill charges."""
        self.check_editable()

        # make sure the utility bill charges are up to date by recomputing them
        # (if the bill is already processed, you can't recompute the charges but
        # it should not be necessary to recompute the charges anyway.)
        if self.utilbill.editable():
            self.utilbill.compute_charges()
        session = Session.object_session(self)
        for charge in self.charges:
            session.delete(charge)

        # compute the utility bill charges in a context where the quantity
        # of each Register that has a corresponding Reading is replaced by
        # the hypothetical_quantity of the Reading. a Register that has no
        # corresponding Reading may still be necessary for calculating the
        # charges, so the actual quantity of that register is used.
        context = {r.register_binding: Evaluation(r.quantity)
                   for r in self.utilbill.registers}
        context.update({r.register_binding: Evaluation(r.hypothetical_quantity)
                        for r in self.readings})

        evaluated_charges = {}
        for charge in self.utilbill.ordered_charges():
            evaluation = charge.evaluate(context, update=False)
            if evaluation.exception is not None:
                raise evaluation.exception
            context[charge.rsi_binding] = evaluation
            evaluated_charges[charge.rsi_binding] = evaluation
        self._replace_charges_with_evaluations(evaluated_charges)

        # update the various derived values that are based on charges
        actual_total = self.get_total_actual_charges()
        hypothetical_total = self.get_total_hypothetical_charges()
        self.ree_value = hypothetical_total - actual_total
        self.ree_charge = round(
            self.ree_value * (1 - self.discount_rate), 2)
        self.ree_savings = round(self.ree_value * self.discount_rate, 2)

    def set_adjustment(self, predecessor, reebill_processor):
        if self.sequence == 1:
            assert predecessor is None
            self.total_adjustment = 0
        elif self.version == 0 and predecessor.issued:
            self.total_adjustment = reebill_processor.get_total_adjustment(
                self.get_account())
        else:
            self.total_adjustment = 0

    def set_payments(self, payments, predecessor_balance_due):
        """Associate the given Payment objects with this bill and update the
        value of "payment_received" and payment-related derived values.
        """
        self.payments = []
        for payment in payments:
            payment.reebill_id = self.id
        self.payment_received = float(
            sum(payment.credit for payment in payments))

        if self.sequence == 1:
            self.prior_balance = 0
            self.balance_forward = 0
        else:
            self.prior_balance = predecessor_balance_due
            self.balance_forward = (predecessor_balance_due -
                                   self.payment_received +
                                   self.total_adjustment +
                                   self.manual_adjustment)
        self.balance_due = self.balance_forward + self.ree_charge + \
                           self.late_charge

    @property
    def total(self):
        '''The sum of all charges on this bill that do not come from other
        bills, i.e. charges that are being charged to the customer's account on
        this bill's issue date. (This includes the late charge, which depends
        on another bill for its value but belongs to the bill on which it
        appears.) This total is what should be used to calculate the adjustment
        produced by the difference between two versions of a bill.'''
        return self.ree_charge + self.late_charge

    def get_total_actual_charges(self):
        '''Returns sum of "actual" versions of all charges.
        '''
        return sum(charge.a_total for charge in self.charges)

    def get_total_hypothetical_charges(self):
        '''Returns sum of "hypothetical" versions of all charges.
        '''
        return sum(charge.h_total for charge in self.charges)

    def get_charge_by_rsi_binding(self, binding):
        '''Returns the first ReeBillCharge object found belonging to this
        ReeBill whose 'rsi_binding' matches 'binding'.
        '''
        return next(c for c in self.charges if c.rsi_binding == binding)

    def column_dict(self):
        def address_to_dict(self):
            return {
                'addressee': self.addressee,
                'street': self.street,
                'city': self.city,
                'state': self.state,
                'postal_code': self.postal_code,
            }
        period_start , period_end = self.get_period()
        the_dict = {c: getattr(self, c) for c in self.column_names()}
        the_dict.update({
            'account': self.get_account(),
            'mailto': self.reebill_customer.bill_email_recipient,
            'hypothetical_total': self.get_total_hypothetical_charges(),
            'actual_total': self.get_total_actual_charges(),
            'billing_address': address_to_dict(self.billing_address),
            'service_address': address_to_dict(self.service_address),
            'period_start': period_start,
            'period_end': period_end,
            'utilbill_total': sum(u.get_total_charges()for u in self.utilbills),
            # TODO: is this used at all? does it need to be populated?
            'services': [],
            'estimated': self.is_estimated(),
            'readings': [{c: getattr(r, c) for c in r.column_names()} for r in
                         self.readings],
            'groups': [{c: getattr(r, c) for c in r.column_names()} for r in
                         self.reebill_customer.get_groups()]
        })

        if self.version > 0:
            if self.issued:
                the_dict['corrections'] = str(self.version)
            else:
                the_dict['corrections'] = '#%s not issued' % self.version
        else:
            the_dict['corrections'] = '-' if self.issued else '(never issued)'
        # wrong energy unit can make this method fail causing the reebill
        # grid to not load; see
        # https://www.pivotaltracker.com/story/show/59594888
        try:
            the_dict['ree_quantity'] = self.get_total_renewable_energy()
        except (ValueError, StopIteration) as e:
            log.error(
                "Error when getting renewable energy "
                "quantity for reebill %s:\n%s" % (
                self.id, traceback.format_exc()))
            the_dict['ree_quantity'] = 'ERROR: %s' % e.message

        return the_dict

    def issue(self, issue_date, reebill_processor, corrections=None):
        """Set the values of all fields for an issued bill. Does not actually
        generate a file or send an email.

        :param issue_date: datetime when this bill was issued (customer
        should receive the email near this time because it is used to
        determine the due date).
        :param reebill_processor: ReeBillProcessor object, needed because
        some of these values depend on other bills, and it does the queries
        to get those values. However, because of old code that had no
        encapsulation, 'reebill_processor' also does a lot of other things,
        many of which should be moved into this method.
        """
        assert self.issued in (False, 0) # 0 instead of False is a MySQL problem
<<<<<<< HEAD
        assert self.issue_date is None or self.version > 0
        assert self.due_date is None or self.version > 0
        if corrections is None:
            corrections = []
        else:
            # only a non-correction bill can be issued with corrections
            assert self.version == 0
=======
        # correction reebills may have issue_date and due_date matching their
        #  original version rather than None
        assert self.issue_date is None or self.version > 0
        assert self.due_date is None or self.version > 0
>>>>>>> e914d17c

        # for a non-correction, all earlier bills must be issued first.
        # (ReeBillCustomer is used to avoid doing a direct database query here)
        if self.version == 0 and self is not \
                    self.reebill_customer.get_first_unissued_bill():
            raise NotIssuable("Predecessor must be issued before this one")

        for correction_bill in corrections:
            correction_bill.issue(issue_date, reebill_processor)

        if not self.processed:
            # a ton of attributes of this object get set in this method
            reebill_processor.compute_reebill(
                self.reebill_customer.get_account(), self.sequence)
            self.compute_charges()
            self.processed = True

        # late_charge was already calculated in compute_reebill above if this
        # bill was not processed, but needs to be continually updated even for
        # a processed, because it changes over time.
        # TODO: find a better way to do this, such as a compute() method that
        # calls compute_charges() only if the bill is not processed
        self.late_charge = reebill_processor.get_late_charge(self,
                                                             issue_date.date())

        # these fields only get set for an issued bill (and never change
        # after that)
        self.email_recipient = self.reebill_customer.bill_email_recipient
        self.issue_date = issue_date
        # TODO: due_date does not make sense for a correction; should
        # probably be None or the same as the due date of the original version.
        self.due_date = (issue_date + timedelta(days=30)).date()
        self.issued = True

    def make_correction(self):
        """Return a new ReeBill that is a correction of this one (with
        version number equal to the current version number + 1). This bill
        should be issued and should be the highest version for its sequence.
        """
        if not self.issued:
            raise ValueError("Can't correct an unissued bill")
        new_reebill = ReeBill(self.reebill_customer, self.sequence,
            self.version + 1, discount_rate=self.discount_rate,
            late_charge_rate=self.late_charge_rate, utilbill=self.utilbill)

        # copy "sequential account info"
        new_reebill.billing_address = self.billing_address.clone()
        new_reebill.service_address = self.service_address.clone()
        new_reebill.discount_rate = self.discount_rate
        new_reebill.late_charge_rate = self.late_charge_rate

        # copy readings (rather than creating one for every utility bill
        # register, which may not be correct)
        new_reebill.readings = [r.clone() for r in self.readings]
        return new_reebill

class UtilbillReebill(Base):
    '''Class corresponding to the "utilbill_reebill" table which represents the
    many-to-many relationship between "utilbill" and "reebill".'''
    __tablename__ = 'utilbill_reebill'

    reebill_id = Column(Integer, ForeignKey('reebill.id'), primary_key=True)
    utilbill_id = Column(Integer, ForeignKey('utilbill.id'), primary_key=True)

    # there is no delete cascade in this 'relationship' because a UtilBill
    # should not be deleted when a UtilbillReebill is deleted.
    utilbill = relationship('UtilBill', backref='_utilbill_reebills')

    def __init__(self, utilbill):
        # UtilbillReebill has only 'utilbill' in its __init__ because the
        # relationship goes Reebill -> UtilbillReebill -> UtilBill. NOTE if the
        # 'utilbill' argument is actually a ReeBill, ReeBill's relationship to
        # UtilbillReebill will cause a stack overflow in SQLAlchemy code
        # (without this check).
        assert isinstance(utilbill, UtilBill)

        self.utilbill = utilbill

# intermediate table for many-to-many relationship. should not be used
# outside this file.
_customer_customer_group_table = Table(
    'customer_customer_group', Base.metadata,
    Column('reebill_customer_id', Integer,
           ForeignKey('reebill_customer.id', ondelete='cascade'),
           primary_key=True),
    Column('customer_group_id', Integer,
           ForeignKey('customer_group.id', ondelete='cascade'),
           primary_key=True)
)

class CustomerGroup(Base):
    __tablename__ = 'customer_group'

    id = Column(Integer, primary_key=True)
    name = Column(String(1000), nullable=False)
    bill_email_recipient = Column(String(1000), nullable=False)
    customers = relationship(
        'ReeBillCustomer',
        secondary=lambda: _customer_customer_group_table, backref='groups')

    def add(self, customer):
        """Add the given customer to this group.
        """
        self.customers.append(customer)

    def remove(self, customer):
        """Remove the given customer from this group.
        """
        self.customers.remove(customer)

    def get_customers(self):
        """Return a list of customers in this group (in undefined order).
        """
        return self.customers

    def get_bills_to_issue(self):
        """Return a list of ReeBills that are processed, not issued,
        are not corrections (i.e. have version == 0) belonging to
        accounts in this group.
        """
        # loading all the bills and then filtering them is not efficient,
        # but there is a maximum of about 120 bills per customer, and this
        # doesn't need to run fast.
        criteria = lambda b: b.processed and not b.issued and b.version == 0
        return list(chain.from_iterable(
            (b for b in c.reebills if criteria(b)) for c in self.customers))

class ReeBillCustomer(Base):
    __tablename__ = 'reebill_customer'

    SERVICE_TYPES = ('thermal', 'pv')
    # this is here because there doesn't seem to be a way to get a list of
    # possible values from a SQLAlchemy.types.Enum

    id = Column(Integer, primary_key=True)
    name = Column(String(45))
    discountrate = Column(Float(asdecimal=False), nullable=False)
    latechargerate = Column(Float(asdecimal=False), nullable=False)
    bill_email_recipient = Column(String(1000), nullable=False)
    service = Column(Enum(*SERVICE_TYPES, name='service_types'), nullable=False)
    payee = Column(String(100), nullable=True)

    # identifies a group of accounts that belong to a particular owner,
    # for the purpose of producing "bill summaries"

    utility_account_id = Column(Integer, ForeignKey('utility_account.id'))

    utility_account = relationship(
        'UtilityAccount', uselist=False, cascade='all',
        primaryjoin='ReeBillCustomer.utility_account_id==UtilityAccount.id')

    def __init__(self, name='', discount_rate=0.0, late_charge_rate=0.0,
                service='thermal', bill_email_recipient='',
                utility_account=None, payee=None):
        """Construct a new :class:`.Customer`.
        :param name: The name of the utility_account.
        :param account:
        :param discount_rate:
        :param late_charge_rate:
        :param bill_email_recipient: The utility_account receiving email
        address for skyline-generated bills
        :fb_utility: The :class:`.Utility` to be assigned to the the first
        `UtilityBill` associated with this utility_account.
        :fb_supplier: The :class: 'Supplier' to be assigned to the first
        'UtilityBill' associated with this utility_account
        :fb_rate_class": "first bill rate class" (see fb_utility_name)
        :fb_billing_address: (as previous)
        :fb_service address: (as previous)
        """
        self.name = name
        self.discountrate = discount_rate
        self.latechargerate = late_charge_rate
        self.bill_email_recipient = bill_email_recipient
        self.service = service
        self.utility_account = utility_account
        self.payee = payee

    def get_discount_rate(self):
        return self.discountrate

    def get_account(self):
        return self.utility_account.account

    def set_discountrate(self, value):
        self.discountrate = value

    def get_payee(self):
        return self.payee

    def set_payee(self, value):
        self.payee = value

    def get_late_charge_rate(self):
        return self.latechargerate

    def set_late_charge_rate(self, value):
        self.latechargerate = value

    def __repr__(self):
        return '<ReeBillCustomer(name=%s, discountrate=%s)>' \
               % (self.name, self.discountrate)

    def __str__(self):
        return '%(id)s %(nextility_num)s %(name)s' % dict(
            id=self.id, nextility_num=self.get_account(), name=self.name)

    def get_last_bill(self):
        try:
            result = max(self.reebills, key=lambda r: (r.sequence, r.version))
        except ValueError:
            return None
        return result

    def get_first_unissued_bill(self):
        """Return the reebill with lowest sequence for this customer whose
        version is 0 (i.e. is not a correction), or None if there are no bills.
        """
        # querying for all bills (SQLAlchemy default behavior is "lazy
        # loading"), then filtering them in application code--not efficient
        g = (r for r in self.reebills if not r.issued and r.version == 0)
        try:
            result = min(g, key=attrgetter('sequence'))
        except ValueError:
            return None
        return result

    def get_unissued_corrections(self):
        """:return: list of ReeBills belonging to this customer that are not
        issued whose version > 0.
        """
        return [r for r in self.reebills if r.version > 0 and not r.issued]

    def get_groups(self):
        """Return a list of CustomerGroups that this ReeBillCustomer belongs
        to (normally only one).
        """
        return self.groups


class ReeBillCharge(Base):
    """Table representing "hypothetical" versions of utility bill charges in
    reebills.
    """
    __tablename__ = 'reebill_charge'

    id = Column(Integer, primary_key=True)
    reebill_id = Column(Integer, ForeignKey('reebill.id', ondelete='CASCADE'))
    rsi_binding = Column(String(1000), nullable=False)
    description = Column(String(1000), nullable=False)

    # this will be one of the enum values in Charge.CHARGE_TYPES for newer
    # bills, but old bills can have arbitrary strings in this column. this is
    # not used for anything important.
    type = Column(String(1000), nullable=False)

    a_quantity = Column(Float, nullable=False)
    h_quantity = Column(Float, nullable=False)
    unit = Column(Charge.charge_unit_type, nullable=False)
    rate = Column(Float, nullable=False)
    a_total = Column(Float, nullable=False)
    h_total = Column(Float, nullable=False)

    def __init__(self, reebill, rsi_binding, description, type, a_quantity,
                 h_quantity, unit, rate, a_total, h_total):
        assert unit is not None
        self.reebill = reebill
        self.rsi_binding = rsi_binding
        self.description = description
        self.type = type
        self.a_quantity, self.h_quantity = a_quantity, h_quantity
        self.unit = unit
        self.rate = rate
        self.a_total = None if a_total is None else round(a_total, 2)
        self.h_total = None if h_total is None else round(h_total, 2)

class Reading(Base):
    '''Stores utility register readings and renewable energy offsetting the
    value of each register.
    '''
    __tablename__ = 'reading'

    ENERGY_SOLD_MEASURE = 'Energy Sold'
    ESTIMATED_MEASURE = 'Estimated Energy Sold'

    id = Column(Integer, primary_key=True)
    reebill_id = Column(Integer, ForeignKey('reebill.id'))

    # identifies which utility bill register this corresponds to
    # TODO: may have to be changed to same type as register.register_binding
    # for comparison to work
    register_binding = Column(Register.register_binding_type, nullable=False)

    # name of measure in OLAP database to use for getting renewable energy
    # quantity
    measure = Column(String(1000), nullable=False)

    # actual reading from utility bill
    conventional_quantity = Column(Float, nullable=False)

    # renewable energy offsetting the above
    renewable_quantity = Column(Float, nullable=False)

    aggregate_function = Column(String(15), nullable=False)

    unit = Column(physical_unit_type, nullable=False)

    @classmethod
    def create_from_register(cls, register, estimate=False):
        """Return a new 'Reading' instance based on the given utility bill
        register  with default values for its measure name and aggregation
        function.
        :param register: Register on which this reading is based.
        :param estimate: use a different measure to get an estimated
        renewable energy usage number instead of the actual value.
        """
        if estimate:
            measure_name = cls.ESTIMATED_MEASURE
        else:
            measure_name = cls.ENERGY_SOLD_MEASURE
        agg_func_name = 'SUM'
        return Reading(register.register_binding, measure_name,
                       register.quantity, 0, agg_func_name, register.unit)

    # this should probably not be called directly; use create_from_register
    def __init__(self, register_binding, measure, conventional_quantity,
                 renewable_quantity, aggregate_function, unit):
        assert isinstance(register_binding, basestring)
        assert isinstance(measure, basestring)
        assert isinstance(conventional_quantity, (float, int))
        assert isinstance(renewable_quantity, (float, int))
        assert isinstance(unit, basestring)
        self.register_binding = register_binding
        self.measure = measure
        self.conventional_quantity = conventional_quantity
        self.renewable_quantity = renewable_quantity
        self.aggregate_function = aggregate_function
        self.unit = unit

    def __hash__(self):
        return hash(self.register_binding + self.measure +
                str(self.conventional_quantity) + str(self.renewable_quantity)
                + self.aggregate_function + self.unit)

    def __eq__(self, other):
        return all([
            self.register_binding == other.register_binding,
            self.measure == other.measure,
            self.conventional_quantity == other.conventional_quantity,
            self.renewable_quantity == other.renewable_quantity,
            self.aggregate_function == other.aggregate_function,
            self.unit == other.unit
        ])

    @property
    def hypothetical_quantity(self):
        return self.conventional_quantity + self.renewable_quantity

    def get_aggregation_function(self):
        '''Return the function for aggregating renewable energy values
        (float, float -> float), based on the 'aggregate_function' database
        column.
        '''
        if self.aggregate_function == 'SUM':
            return sum
        if self.aggregate_function == 'MAX':
            return max
        raise ValueError('Unknown aggregation function "%s"' %
                         self.aggregate_function)

class Payment(Base):
    __tablename__ = 'payment'

    id = Column(Integer, primary_key=True)
    reebill_customer_id = Column(Integer, ForeignKey('reebill_customer.id'),
                                 nullable=False)
    reebill_id = Column(Integer, ForeignKey('reebill.id'))
    date_received = Column(DateTime, nullable=False)
    date_applied = Column(DateTime, nullable=False)
    description = Column(String(45))
    credit = Column(Float)

    reebill_customer = relationship("ReeBillCustomer",
                                    backref=backref('payments', order_by=id))
    reebill = relationship("ReeBill", backref=backref('payments', order_by=id))

    '''date_received is the datetime when the payment was recorded.
    date_applied is the date that the payment is "for", from the customer's
    perspective. Normally these are on the same day, but an error in an old
    payment can be corrected by entering a new payment with the same
    date_applied as the old one, whose credit is the true amount minus the
    previously-entered amount.'''

    def __init__(self, reebill_customer, date_received, date_applied,
                 description, credit):
        assert isinstance(date_received, datetime)
        assert isinstance(date_applied, date)
        self.reebill_customer = reebill_customer
        self.date_received = date_received
        self.date_applied = date_applied
        self.description = description
        self.credit = credit

    def is_editable(self):
        """ Returns True or False depending on whether the payment should be
        editable. Payments should be editable as long as it is not applied to
        a reebill
        """
        if self.reebill_id is None:
            return True
        return False

    def __repr__(self):
        return '<Payment(%s, received=%s, applied=%s, %s, %s)>' % (
            self.reebill_customer.get_account(), self.date_received,
            self.date_applied, self.description, self.credit)

    def column_dict(self):
        the_dict = {c: getattr(self, c) for c in self.column_names()}
        the_dict.update(editable=self.is_editable())
        return the_dict


class User(Base):
    """User account (not to be confused with customer account).
    """
    __tablename__ = 'reebill_user'

    reebill_user_id = Column(Integer, primary_key=True)
    identifier = Column(String(1000), nullable=False)
    username = Column(String(1000), nullable=False, default='')
    password_hash = Column(String(1000), nullable=False)
    salt = Column(String(1000), nullable=False)
    # JSON, seems not used very often
    _preferences = Column('preferences', String(1000), default='')
    session_token = Column(String(1000))

    def __repr__(self):
        return '<User %s %s %s>' % (self.id, self.identifier, self.username)

    def get_preferences(self):
        pref_str = self._preferences
        if pref_str is None:
            return {}
        try:
            return json.loads(pref_str)
        except ValueError:
            return {}
    preferences = property(get_preferences)

    def set_preference(self, key, value):
        pref_dict = self.get_preferences()
        pref_dict[key] = value
        self._preferences = json.dumps(pref_dict)
<|MERGE_RESOLUTION|>--- conflicted
+++ resolved
@@ -466,7 +466,8 @@
         many of which should be moved into this method.
         """
         assert self.issued in (False, 0) # 0 instead of False is a MySQL problem
-<<<<<<< HEAD
+        # correction reebills may have issue_date and due_date matching their
+        #  original version rather than None
         assert self.issue_date is None or self.version > 0
         assert self.due_date is None or self.version > 0
         if corrections is None:
@@ -474,12 +475,6 @@
         else:
             # only a non-correction bill can be issued with corrections
             assert self.version == 0
-=======
-        # correction reebills may have issue_date and due_date matching their
-        #  original version rather than None
-        assert self.issue_date is None or self.version > 0
-        assert self.due_date is None or self.version > 0
->>>>>>> e914d17c
 
         # for a non-correction, all earlier bills must be issued first.
         # (ReeBillCustomer is used to avoid doing a direct database query here)
