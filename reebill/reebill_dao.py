from datetime import datetime

from sqlalchemy.orm.exc import NoResultFound
from sqlalchemy import func
from sqlalchemy.sql.expression import desc

from exc import IssuedBillError
from core.model import Address, Session, UtilBill, UtilityAccount
from reebill.reebill_model import ReeBill
from reebill.reebill_model import ReeBillCustomer


class ReeBillDAO(object):

    def get_reebill_customer(self, account):
        session = Session()
        utility_account = session.query(UtilityAccount).filter(
            UtilityAccount.account == account).one()
        return session.query(ReeBillCustomer).filter(
            ReeBillCustomer.utility_account == utility_account).one()

    def max_version(self, account, sequence):
        # surprisingly, it is possible to filter a ReeBill query by a Customer
        # column even without actually joining with Customer. because of
        # func.max, the result is a tuple rather than a ReeBill object.
        session = Session()
        reebills_subquery = session.query(ReeBill).join(ReeBillCustomer) \
            .filter(ReeBill.reebill_customer_id == ReeBillCustomer.id) \
            .join(UtilityAccount) \
            .filter(UtilityAccount.account == account) \
            .filter(ReeBill.sequence == sequence)
        max_version = session.query(func.max(
            reebills_subquery.subquery().columns.version)).one()[0]
        # SQLAlchemy returns None when the reebill row doesn't exist, but that
        # should be reported as an exception
        if max_version == None:
            raise NoResultFound

        # SQLAlchemy returns a "long" here for some reason, so convert to int
        return int(max_version)

<<<<<<< HEAD
    def max_issued_version(self, account, sequence):
        '''Returns the greatest version of the given reebill that has been
        issued. (This should differ by at most 1 from the maximum version
        overall, since a new version can't be created if the last one hasn't
        been issued.) If no version has ever been issued, returns None.'''
        # weird filtering on other table without a join
        session = Session()
        reebill_customer = self.get_reebill_customer(account)
        result = session.query(func.max(ReeBill.version)) \
            .filter(ReeBill.reebill_customer == reebill_customer) \
            .filter(ReeBill.issued == True).one()[0]
        # SQLAlchemy returns None if no reebills with that customer are issued
        if result is None:
            return None
        # version number is a long, so convert to int
        return int(result)

    # TODO rename to something like "create_next_version"
=======
>>>>>>> 6a8429db
    def increment_version(self, account, sequence):
        '''Creates a new reebill with version number 1 greater than the highest
        existing version for the given account and sequence.

        The utility bill(s) of the new version are the same as those of its
        predecessor, but utility bill, UPRS, and document_ids are cleared
        from the utilbill_reebill table, meaning that the new reebill's
        utilbill/UPRS documents are the current ones.

        Returns the new state.ReeBill object.'''
        # highest existing version must be issued
        session = Session()
        current_max_version_reebill = self.get_reebill(account, sequence)
        if current_max_version_reebill.issued != True:
            raise ValueError(("Can't increment version of reebill %s-%s "
                    "because version %s is not issued yet") % (account,
                    sequence, current_max_version_reebill.version))

        new_reebill = ReeBill(current_max_version_reebill.reebill_customer, sequence,
            current_max_version_reebill.version + 1,
            discount_rate=current_max_version_reebill.discount_rate,
            late_charge_rate=current_max_version_reebill.late_charge_rate,
            utilbills=current_max_version_reebill.utilbills)

        # copy "sequential account info"
        new_reebill.billing_address = Address.from_other(
                current_max_version_reebill.billing_address)
        new_reebill.service_address = Address.from_other(
                current_max_version_reebill.service_address)
        new_reebill.discount_rate = current_max_version_reebill.discount_rate
        new_reebill.late_charge_rate = \
                current_max_version_reebill.late_charge_rate

        # copy readings (rather than creating one for every utility bill
        # register, which may not be correct)
        new_reebill.update_readings_from_reebill(
                current_max_version_reebill.readings)

        for ur in new_reebill._utilbill_reebills:
            ur.document_id, ur.uprs_id, = None, None

        session.add(new_reebill)
        return new_reebill

    def get_original_version(self, reebill):
        """Return a ReeBill object that is "the same bill" as the given one,
        but has version 0, meaning it is not a corrected version.
        """
        result = Session().query(ReeBill).filter_by(
            reebill_customer_id=reebill.reebill_customer_id,
            sequence=reebill.sequence, version=0).one()
        if reebill.version == 0:
            assert result is reebill
        return result

    def get_predecessor(self, reebill, version='max'):
        q = Session().query(ReeBill).filter_by(
            reebill_customer_id=reebill.reebill_customer_id,
            sequence=reebill.sequence - 1)
        if version == 'max':
            result = q.order_by(desc(ReeBill.version)).first()
        else:
            assert isinstance(version, int)
            result = q.filter(ReeBill.version==version).first()
        assert (result is None) == (reebill.sequence == 1)
        return result

    def get_unissued_corrections(self, account):
        '''Returns a list of (sequence, version) pairs for bills that have
        versions > 0 that have not been issued.'''
        session = Session()
        reebills = session.query(ReeBill).join(ReeBillCustomer) \
            .join(UtilityAccount) \
            .filter(UtilityAccount.account == account) \
            .filter(ReeBill.version > 0) \
            .filter(ReeBill.issued == False).order_by(ReeBill.sequence).all()
        return [(int(reebill.sequence), int(reebill.version)) for reebill
                in reebills]

    def last_sequence(self, account):
        '''Returns the sequence of the last reebill for 'account', or 0 if
        there are no reebills.'''
        session = Session()
        reebill_customer = self.get_reebill_customer(account)
        max_sequence = session.query(func.max(ReeBill.sequence)) \
            .filter(ReeBill.reebill_customer_id == reebill_customer.id).one()[0]
        # TODO: because of the way 0.xml templates are made (they are not in
        # the database) reebill needs to be primed otherwise the last sequence
        # for a new bill is None. Design a solution to this issue.
        if max_sequence is None:
            max_sequence = 0
        return max_sequence

<<<<<<< HEAD
    def last_issued_sequence(self, account, include_corrections=False):
        '''Returns the sequence of the last issued reebill for 'account', or 0
        if there are no issued reebills.'''
        session = Session()
        customer = self.get_customer(account)
        if include_corrections:
            filter_logic = sqlalchemy.or_(ReeBill.issued == True,
                sqlalchemy.and_(ReeBill.issued == False, ReeBill.version > 0))
        else:
            filter_logic = ReeBill.issued == True

        max_sequence = session.query(sqlalchemy.func.max(ReeBill.sequence)) \
            .filter(ReeBill.customer_id == customer.id) \
            .filter(filter_logic).one()[0]
        if max_sequence is None:
            max_sequence = 0
        return max_sequence

=======
    # deprecated: do not use!
>>>>>>> 6a8429db
    def issue(self, account, sequence, issue_date=None):
        '''Marks the highest version of the reebill given by account, sequence
        as issued.
        '''
        reebill = self.get_reebill(account, sequence)
        if issue_date is None:
            issue_date = datetime.utcnow()
        if reebill.issued == True:
            raise IssuedBillError(("Can't issue reebill %s-%s-%s because it's "
                    "already issued") % (account, sequence, reebill.version))
        reebill.issued = True
        reebill.processed = True
        reebill.issue_date = issue_date

    def is_issued(self, account, sequence, version='max'):
        '''Returns true if the reebill given by account, sequence, and version
        (latest version by default) has been issued, false otherwise. If
        'nonexistent' is given, that value will be returned if the reebill is
        not present in the state database (e.g. False when you want
        non-existent bills to be treated as unissued).'''
        # NOTE: with the old database schema (one reebill row for all versions)
        # this method returned False when the 'version' argument was higher
        # than max_version. that was probably the wrong behavior, even though
        # test_state:StateDBTest.test_versions tested for it.
<<<<<<< HEAD
        session = Session()
        try:
            if version == 'max':
                reebill = self.get_reebill(account, sequence)
            elif isinstance(version, int):
                reebill = self.get_reebill(account, sequence, version)
            else:
                raise ValueError('Unknown version specifier "%s"' % version)
            # NOTE: reebill.issued is an int, and it converts the entire
            # expression to an int unless explicitly cast! see
            # https://www.pivotaltracker.com/story/show/35965271
            return bool(reebill.issued == True)
        except NoResultFound:
            if nonexistent is not None:
                return nonexistent
            raise
=======
        if version == 'max':
            reebill = self.get_reebill(account, sequence)
        elif isinstance(version, int):
            reebill = self.get_reebill(account, sequence, version)
        else:
            raise ValueError('Unknown version specifier "%s"' % version)
        # NOTE: reebill.issued is an int, and it converts the entire
        # expression to an int unless explicitly cast! see
        # https://www.pivotaltracker.com/story/show/35965271
        return bool(reebill.issued == 1)
>>>>>>> 6a8429db

    def account_exists(self, account):
        session = Session()
        try:
           session.query(UtilityAccount).with_lockmode("read")\
                .filter(UtilityAccount.account == account).one()
        except NoResultFound:
            return False
        return True

    def get_all_reebills_for_account(self, account):
        """
        Returns a list of all Reebill objects for 'account' (string).
        odered by sequence and version ascending
        """
        session = Session()
        query = session.query(ReeBill).join(ReeBillCustomer).join(
            UtilityAccount).filter(UtilityAccount.account == account)\
            .order_by(ReeBill.sequence.asc(), ReeBill.version.asc())
        return query.all()

    def get_reebill(self, account, sequence, version='max'):
        '''Returns the ReeBill object corresponding to the given account,
        sequence, and version (the highest version if no version number is
        given).'''
        session = Session()
        if version == 'max':
            version = session.query(func.max(ReeBill.version)).join(
                ReeBillCustomer).join(UtilityAccount)\
                .filter(UtilityAccount.account == account) \
                .filter(ReeBill.sequence == sequence).one()[0]
        result = session.query(ReeBill).join(ReeBillCustomer)\
            .join(UtilityAccount) \
            .filter(UtilityAccount.account == account) \
            .filter(ReeBill.sequence == sequence) \
            .filter(ReeBill.version == version).one()
        return result

    def get_reebill_by_id(self, rbid):
        session = Session()
        return session.query(ReeBill).filter(ReeBill.id == rbid).one()

    # missing coverage because only called by dead code
    def sequences_in_month(self, account, year, month):
        '''Returns a list of sequences of all reebills whose periods contain
        ANY days within the given month. The list is empty if the month
        precedes the period of the account's first issued reebill, or if the
        account has no issued reebills at all. When 'sequence' exceeds the last
        sequence for the account, bill periods are assumed to correspond
        exactly to calendar months. This is NOT related to the approximate
        billing month.'''
        # get all reebills whose periods contain any days in this month, and
        # their sequences (there should be at most 3)
        session = Session()
        query_month = Month(year, month)
        sequences_for_month = session.query(ReeBill.sequence).join(UtilBill) \
            .filter(UtilBill.period_start >= query_month.first,
                    UtilBill.period_end <= query_month.last).all()

        # get sequence of last reebill and the month in which its period ends,
        # which will be useful below
        last_sequence = self.state_db.last_sequence(account)

        # if there's at least one sequence, return the list of sequences. but
        # if query_month is the month in which the account's last reebill ends,
        # and that period does not perfectly align with the end of the month,
        # also include the sequence of an additional hypothetical reebill whose
        # period would cover the end of the month.
        if sequences_for_month != []:
            last_end = self.state_db.get_reebill(last_sequence
            ).period_end
            if Month(last_end) == query_month and last_end \
                    < (Month(last_end) + 1).first:
                sequences_for_month.append(last_sequence + 1)
            return sequences_for_month

        # if there are no sequences in this month because the query_month
        # precedes the first reebill's start, or there were never any reebills
        # at all, return []
        if last_sequence == 0 or query_month.last < \
                self.state_db.get_reebill(account, 1).get_period()[0]:
            return []

        # now query_month must exceed the month in which the account's last
        # reebill ends. return the sequence determined by counting real months
        # after the approximate month of the last bill (there is only one
        # sequence in this case)
        last_reebill_end = self.state_db.get_reebill(account,
                                                     last_sequence).get_period()[1]
        return [last_sequence + (query_month - Month(last_reebill_end))]
<|MERGE_RESOLUTION|>--- conflicted
+++ resolved
@@ -39,27 +39,6 @@
         # SQLAlchemy returns a "long" here for some reason, so convert to int
         return int(max_version)
 
-<<<<<<< HEAD
-    def max_issued_version(self, account, sequence):
-        '''Returns the greatest version of the given reebill that has been
-        issued. (This should differ by at most 1 from the maximum version
-        overall, since a new version can't be created if the last one hasn't
-        been issued.) If no version has ever been issued, returns None.'''
-        # weird filtering on other table without a join
-        session = Session()
-        reebill_customer = self.get_reebill_customer(account)
-        result = session.query(func.max(ReeBill.version)) \
-            .filter(ReeBill.reebill_customer == reebill_customer) \
-            .filter(ReeBill.issued == True).one()[0]
-        # SQLAlchemy returns None if no reebills with that customer are issued
-        if result is None:
-            return None
-        # version number is a long, so convert to int
-        return int(result)
-
-    # TODO rename to something like "create_next_version"
-=======
->>>>>>> 6a8429db
     def increment_version(self, account, sequence):
         '''Creates a new reebill with version number 1 greater than the highest
         existing version for the given account and sequence.
@@ -153,28 +132,7 @@
             max_sequence = 0
         return max_sequence
 
-<<<<<<< HEAD
-    def last_issued_sequence(self, account, include_corrections=False):
-        '''Returns the sequence of the last issued reebill for 'account', or 0
-        if there are no issued reebills.'''
-        session = Session()
-        customer = self.get_customer(account)
-        if include_corrections:
-            filter_logic = sqlalchemy.or_(ReeBill.issued == True,
-                sqlalchemy.and_(ReeBill.issued == False, ReeBill.version > 0))
-        else:
-            filter_logic = ReeBill.issued == True
-
-        max_sequence = session.query(sqlalchemy.func.max(ReeBill.sequence)) \
-            .filter(ReeBill.customer_id == customer.id) \
-            .filter(filter_logic).one()[0]
-        if max_sequence is None:
-            max_sequence = 0
-        return max_sequence
-
-=======
     # deprecated: do not use!
->>>>>>> 6a8429db
     def issue(self, account, sequence, issue_date=None):
         '''Marks the highest version of the reebill given by account, sequence
         as issued.
@@ -199,24 +157,6 @@
         # this method returned False when the 'version' argument was higher
         # than max_version. that was probably the wrong behavior, even though
         # test_state:StateDBTest.test_versions tested for it.
-<<<<<<< HEAD
-        session = Session()
-        try:
-            if version == 'max':
-                reebill = self.get_reebill(account, sequence)
-            elif isinstance(version, int):
-                reebill = self.get_reebill(account, sequence, version)
-            else:
-                raise ValueError('Unknown version specifier "%s"' % version)
-            # NOTE: reebill.issued is an int, and it converts the entire
-            # expression to an int unless explicitly cast! see
-            # https://www.pivotaltracker.com/story/show/35965271
-            return bool(reebill.issued == True)
-        except NoResultFound:
-            if nonexistent is not None:
-                return nonexistent
-            raise
-=======
         if version == 'max':
             reebill = self.get_reebill(account, sequence)
         elif isinstance(version, int):
@@ -226,8 +166,7 @@
         # NOTE: reebill.issued is an int, and it converts the entire
         # expression to an int unless explicitly cast! see
         # https://www.pivotaltracker.com/story/show/35965271
-        return bool(reebill.issued == 1)
->>>>>>> 6a8429db
+        return bool(reebill.issued == True)
 
     def account_exists(self, account):
         session = Session()
