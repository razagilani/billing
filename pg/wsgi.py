--- conflicted
+++ resolved
@@ -10,11 +10,8 @@
 from datetime import date, datetime
 from os.path import dirname, realpath, join
 from boto.s3.connection import S3Connection
-<<<<<<< HEAD
+from flask.ext.admin.contrib.sqla import ModelView
 from pg.pg_model import PGAccount
-=======
-from flask.ext.admin.contrib.sqla import ModelView
->>>>>>> d0cc9c15
 
 from sqlalchemy import desc
 
