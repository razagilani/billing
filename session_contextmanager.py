--- conflicted
+++ resolved
@@ -11,6 +11,8 @@
 import thread
 import time
 import random
+from billing import mongo
+from billing.reebill import render
 from billing.processing import state
 from billing.processing.db_objects import ReeBill, Customer
 
@@ -26,29 +28,20 @@
         return session
 
     def __exit__(self, type, value, traceback):
-        # all params none if no exception was raised within the context manager
         if (type, value, traceback) != (None, None, None):
-<<<<<<< HEAD
-            print ('DBSession Exception: type={type}, value="%{value}", '
+            print ('dbsession exception: type={type}, value="%{value}", '
                     'traceback=%{traceback}').format(**vars())
             session = self.state_db.session()
             session.rollback()
             # allow the exception to be raised from the consumer of the context manager
             # return true to suppress it, false or do nothing to raise it
-            print "DBSession __exit__  thread %s, self %s, session %s" % (thread.get_ident(), self, session)
+            print "dbsession __exit__  thread %s, self %s, session %s" % (thread.get_ident(), self, session)
         else:
             # there was no error
             session = self.state_db.session()
             session.commit()
-            print "DBSession __exit__  thread %s, self %s, session %s" % (thread.get_ident(), self, session)
+            print "dbsession __exit__  thread %s, self %s, session %s" % (thread.get_ident(), self, session)
 
-=======
-            # there was an error
-            print ('DBSession exit: type={type}, value="{value}", '
-                    'traceback={traceback}').format(**vars())
-        # when there wasn't an error, rollback has no effect
-        self.session.rollback()
->>>>>>> d1617e39
 
 
 if __name__ == '__main__':
