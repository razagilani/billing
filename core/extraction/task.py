--- conflicted
+++ resolved
@@ -6,13 +6,9 @@
 
 from core.bill_file_handler import BillFileHandler
 from core.extraction import Main, Extractor, ExtractorResult, Applier
-<<<<<<< HEAD
+from core.extraction.extraction import verify_field
 from core.model import Session
 from core.model.utilbill import UtilBill
-=======
-from core.extraction.extraction import verify_field
-from core.model import Session, UtilBill
->>>>>>> a673cab3
 from core.utilbill_loader import UtilBillLoader
 from core import init_config, init_celery, init_model
 
@@ -116,17 +112,11 @@
     }
 
     # Store field values for each successful result
-    # Note: 'good' is of type [(applier_key, value), ...]
+    # Note: 'good' is of type {applier_key: value, ...}
     bill_end_date = None
-<<<<<<< HEAD
     good, error = extractor.get_values(bill, bill_file_handler)
     for applier_key, value in good.iteritems():
-        response['fields'][applier_key] = value
-=======
-    good, error = extractor._get_values(bill, bill_file_handler)
-    for applier_key, value in good:
         response['fields'][applier_key] = 1
->>>>>>> a673cab3
         if applier_key == Applier.END:
             bill_end_date = value
 
@@ -269,6 +259,7 @@
 
     #calculate percent accuracy for each field, relative to the values
     # already in the database
+
     for k in fields.keys():
         sum = fields_correct[k] + fields_incorrect[k]
         if sum > 0:
