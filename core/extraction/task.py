from boto.s3.connection import S3Connection
from celery.bin import celery
from celery.result import AsyncResult
from sqlalchemy import desc, func
from sqlalchemy.sql.expression import nullslast
from core.bill_file_handler import BillFileHandler
from core.extraction.extraction import Main, Extractor
from core.model import Session, UtilBill
from core.utilbill_loader import UtilBillLoader

from core import init_config, init_celery, init_model

# init_model can't be called here because it will cause a circular import
# with billentry
init_config()
init_celery()
from core import celery

def _create_bill_file_handler():
    from core import config
    s3_connection = S3Connection(
        config.get('aws_s3', 'aws_access_key_id'),
        config.get('aws_s3', 'aws_secret_access_key'),
        is_secure=config.get('aws_s3', 'is_secure'),
        port=config.get('aws_s3', 'port'),
        host=config.get('aws_s3', 'host'),
        calling_format=config.get('aws_s3', 'calling_format'))
    url_format = 'http://%s:%s/%%(bucket_name)s/%%(key_name)s' % (
        config.get('aws_s3', 'host'), config.get('aws_s3', 'port'))
    return BillFileHandler(s3_connection, config.get('aws_s3', 'bucket'),
                          UtilBillLoader(), url_format)

def _create_main():
    bfh = _create_bill_file_handler()
    return Main(bfh)

@celery.task
def extract_bill(utilbill_id):
    """Extract a bill.
    :param utilbill_id: primary key of UtilBill to extract.
    """
    # TODO: the same Main object could be shared by all tasks
    main = _create_main()
    main.extract(utilbill_id)

@celery.task(bind=True)
def test_extractor(self, extractor_id, utility_id=None):
    """Test an extractor on all bills.
    """
    # init_model() can't be called in global scope because it causes a
    # circular import with Bill Entry. but if init_model is called after it
    # has already been called and data have been inserted (e.g. in a test),
    # the transaction is rolled back and inserted data will be lost. so,
    # only call init_model if it hasn't been called yet.
    from core.model import Session
    if Session.bind is None:
        del Session
        init_model()
        from core.model import Session

    bill_file_handler = _create_bill_file_handler()
    s = Session()
    extractor = s.query(Extractor).filter_by(extractor_id=extractor_id).one()

    # sort bills in random order so partial results show success rates more
    # similar to the final result. bills without file names are excluded
    # because there is no file to extract from.
    q = s.query(UtilBill).filter(UtilBill.sha256_hexdigest != None,
                                 UtilBill.sha256_hexdigest != ''
                                 ).order_by(func.random())
    if utility_id is not None:
        q = q.filter(UtilBill.utility_id==utility_id)

    all_count, any_count, total_count = 0, 0, 0
    for bill in q:
        c = extractor.get_success_count(bill, bill_file_handler)
        if c > 0:
            any_count += 1
        if c == len(extractor.fields) and len(extractor.fields) > 0:
            all_count += 1
        total_count += 1

        # set custom state with process so far
        # (i think it's not possible/easy to retrieve the current state
        # metadata after setting it.)
        self.update_state(state='PROGRESS', meta={
            'all_count': all_count,
            'any_count': any_count,
            'total_count': total_count
        })
        print '***** "%s"' % bill.sha256_hexdigest, all_count, any_count, total_count
<<<<<<< HEAD
    s.commit()
    return all_count, any_count, total_count
=======
    return all_count, any_count, total_count

@celery.task(bind=True)
def test_bill(self, extractor_id, bill_id):
    '''
    Tests an extractor on a single bill, and returns whether or not it succeeded.

    TODO This function calls init_model() and _create_bill_file_handler().
    I'm not sure if this is a performance issue, or if we can do this once for a whole set of bills.
    I'm not sure how celery handles data sharing between tasks.

    :param extractor: The extractor to apply to the bill
    :param bill: The bill to test
    :return: A dict containing {
                all_count: 1 if all fields were extracted, 0 otherwise
                any_count: 1 if any fields were extracted, 0 otherwise
                total_count: 1
            }
    '''
    from core.model import Session
    if Session.bind is None:
        del Session
        init_model()
        from core.model import Session

    bill_file_handler = _create_bill_file_handler()
    s = Session()
    extractor = s.query(Extractor).filter_by(extractor_id=extractor_id).one()
    bill = s.query(UtilBill).filter_by(id=bill_id).one()
    c = extractor.get_success_count(bill, bill_file_handler)
    all_count, any_count, total_count = 0, 0, 0
    if c > 0:
        any_count = 1
    if c == len(extractor.fields) and len(extractor.fields) > 0:
        all_count = 1
    total_count = 1
    return {
        'all_count': all_count,
        'any_count': any_count,
        'total_count': total_count
    }

@celery.task(bind=True)
def reduce_bill_results(self, results):
    '''
    Combines a bunch of results from individual bill tests into one summary.
    This is done the summing up the all_count, any_count, and total_count fields.
    :param results: The set of results to reduce
    :return: The sum of the fields of the given results.
    '''
    return reduce(lambda r1, r2: {
        'all_count': r1['all_count'] + r2['all_count'],
        'any_count': r1['any_count'] + r2['any_count'],
        'total_count': r1['total_count'] + r2['total_count'],
    }, results)

@celery.task(bind=True)
def test_bills_batch(self, extractor_id, bill_ids):
    from core.model import Session
    if Session.bind is None:
        del Session
        init_model()
        from core.model import Session
    bill_file_handler = _create_bill_file_handler()
    s = Session()
    extractor = s.query(Extractor).filter_by(extractor_id=extractor_id).one()
    bills = s.query(UtilBill).filter(UtilBill.id.in_(bill_ids)).all()

    all_count, any_count, total_count = 0, 0, 0
    for bill in bills:
        c = extractor.get_success_count(bill, bill_file_handler)

        if c > 0:
            any_count += 1
        if c == len(extractor.fields) and len(extractor.fields) > 0:
            all_count += 1
        total_count += 1
        self.update_state(state='PROGRESS', meta={
            'all_count': all_count,
            'any_count': any_count,
            'total_count': total_count
        })

    return {
        'all_count': all_count,
        'any_count': any_count,
        'total_count': total_count
    }
>>>>>>> 30ced091
<|MERGE_RESOLUTION|>--- conflicted
+++ resolved
@@ -89,10 +89,7 @@
             'total_count': total_count
         })
         print '***** "%s"' % bill.sha256_hexdigest, all_count, any_count, total_count
-<<<<<<< HEAD
     s.commit()
-    return all_count, any_count, total_count
-=======
     return all_count, any_count, total_count
 
 @celery.task(bind=True)
@@ -180,5 +177,4 @@
         'all_count': all_count,
         'any_count': any_count,
         'total_count': total_count
-    }
->>>>>>> 30ced091
+    }