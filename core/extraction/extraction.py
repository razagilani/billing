--- conflicted
+++ resolved
@@ -7,11 +7,7 @@
 from dateutil import parser as dateutil_parser
 from flask import logging
 from sqlalchemy import Column, Integer, ForeignKey, String, Enum, \
-<<<<<<< HEAD
     UniqueConstraint, DateTime, func, Boolean, Float
-=======
-    UniqueConstraint, DateTime, func, Float
->>>>>>> 86712e70
 from sqlalchemy.dialects.postgresql import HSTORE
 from sqlalchemy.ext.declarative import declared_attr
 from sqlalchemy.orm import relationship, object_session, \
@@ -319,7 +315,7 @@
             return Field.__table__.c.get('regex', Column(String,
                 nullable=False))
 
-        def     __init__(self, *args, **kwargs):
+        def __init__(self, *args, **kwargs):
             super(TextExtractor.TextField, self).__init__(*args, **kwargs)
 
         def _extract(self, text):
