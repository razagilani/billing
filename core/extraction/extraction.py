--- conflicted
+++ resolved
@@ -158,12 +158,9 @@
 
     # string determining how the extracted value gets applied to a UtilBill
     applier_key = Column(Enum(*UtilBillApplier.KEYS.keys(), name='applier_key'))
-<<<<<<< HEAD
-=======
 
     # if enabled is false, then this field is skipped during extraction.
     enabled = Column(Boolean, default=True)
->>>>>>> 7ba54769
 
     __table_args__ = (UniqueConstraint('extractor_id', 'applier_key'),)
     __mapper_args__ = {
