"""This file contains the most important classes related to extracting data
from utility bill files.
"""
from datetime import datetime
import re

from dateutil import parser as dateutil_parser
from flask import logging
from sqlalchemy import Column, Integer, ForeignKey, String, Enum, \
    UniqueConstraint, DateTime, func
from sqlalchemy.dialects.postgresql import HSTORE
from sqlalchemy.ext.declarative import declared_attr
from sqlalchemy.orm import relationship, object_session, \
    MapperExtension

from core import model
<<<<<<< HEAD
#from core.extraction import layout
#from core.extraction.layout import BoundingBox
from core.model import Charge, Session, Utility, Address, RateClass
from exc import MatchError, ConversionError, ExtractionError, ApplicationError
=======
from core.extraction.applier import Applier, convert_wg_charges_std, \
    convert_wg_charges_wgl, pep_old_convert_charges, pep_new_convert_charges
from core.model import Address, Session
from exc import ConversionError, ExtractionError, ApplicationError, MatchError
>>>>>>> 3df76784
from util.pdf import PDFUtil

__all__ = [
    'Main',
    'Extractor',
    'Field',
    'TextExtractor',
    'ExtractorResult'
]


class Main(object):
    """Handles everything about the extraction process for a particular bill.
    Consumers only need to use this.
    """
    def __init__(self, bill_file_handler):
        self._bill_file_handler = bill_file_handler
        self.log = logging.getLogger()

    def extract(self, utilbill):
        """Update the given bill with data extracted from its file. An
        extractor is chosen automatically.
        :param utilbill: UtilBill
        """
        # try all extractors and use the one that works best, i.e. gets the
        # largest absolute number of fields.
        extractors = model.Session().query(Extractor).all()
        if len(extractors) == 0:
            return
        best_extractor = max(extractors, key=lambda e: e.get_success_count(
            utilbill, self._bill_file_handler))

        # values are cached so it's OK to call this repeatedly
        success_count, errors = best_extractor.apply_values(
            utilbill, self._bill_file_handler, Applier.get_instance())
        utilbill.date_extracted = datetime.utcnow()
        error_list_str = '\n'.join(('Field "%s": %s: %s' % (
            key, exception.__class__.__name__, exception.message)) for
                                   (key, exception) in errors)
        self.log.info(
            'Applied extractor %(eid)s "%(ename)s" to bill %(bid)s from %('
            'utility)s %(start)s - %(end)s received %(received)s: '
            '%(success)s/%(total)s fields\n%(errors)s' % dict(
                eid=best_extractor.extractor_id, ename=best_extractor.name,
                utility=utilbill.get_utility_name(), bid=utilbill.id,
                start=utilbill.period_start, end=utilbill.period_end,
                received=utilbill.date_received, success=success_count,
                total=success_count + len(errors), errors=error_list_str))

    def test_extractor(self, extractor, utilbills):
        """Check performance of the given Extractor on the given set of bills.
        :param extractor: Extractor to test
        :param utilbills: iterator of UtilBills.
        (too possibly avoid buffering the entire result set in memory, see
        https://stackoverflow.com/questions/7389759/memory-efficient-built-in
        -sqlalchemy-iterator-generator)
        :return: 3 ints: number of bills from which all fields could be
        extracted, number from which at least one field could be extracted,
        total number of bills
        """
        # TODO: a better way would be to test each extractor only on bills
        # that belong to its own layout, but there's no grouping by layouts yet.
        all_count, any_count, total_count = 0, 0, 0
        for utilbill in utilbills:
            c = extractor.get_success_count(utilbill, self._bill_file_handler)
            if c > 0:
                any_count += 1
            if c == len(extractor.fields):
                all_count += 1
            total_count += 1
        return all_count, any_count, total_count


class Field(model.Base):
    """Recipe for extracting one piece of data from a larger amount of input
    data. All values are initially strings, and a separate function is used
    to convert the string into its destination type (which could be another
    string, a number, or something complicated like a list of Charge objects).

    This is an abstract class.
    """
    class FieldExtension(MapperExtension):
        """Handles automatically updating Extractor.modified when a Field
        belonging to the extractor has been added, changed, or removed.
        """
        def before_insert(self, mapper, connection, instance):
            # TODO: better to use SQL function (func.now()), if it worked
            instance.extractor.modified = datetime.utcnow()

        def before_update(self, mapper, connection, instance):
            if object_session(instance).is_modified(instance,
                    include_collections=False):
                instance.extractor.modified = datetime.utcnow()

        def before_delete(self, mapper, connection, instance):
            instance.extractor.modified = datetime.utcnow()

    # various functions can be used to convert strings into other types. each
    #  one has a name so it can be stored in the database.
    DATE = 'date'
    FLOAT = 'float'
    STRING = 'string'
    WG_CHARGES = 'wg charges'
    WG_CHARGES_WGL = 'wg charges wgl'
    PEPCO_OLD_CHARGES = 'pepco old charges'
    PEPCO_NEW_CHARGES = 'pepco new charges'
    TYPES = {
        DATE: lambda x: dateutil_parser.parse(x).date(),
        FLOAT: lambda x: float(x.replace(',','')),
        STRING: unicode,
        WG_CHARGES: convert_wg_charges_std,
        WG_CHARGES_WGL: convert_wg_charges_wgl,
        PEPCO_OLD_CHARGES: pep_old_convert_charges,
        PEPCO_NEW_CHARGES: pep_new_convert_charges,
    }

    __tablename__ = 'field'
    field_id = Column(Integer, primary_key=True)
    discriminator = Column(String, nullable=False)

    # each Extractor subclass is associated with a Field subclass; in order
    # to get Flask-Admin to work with these classes, the relationships must
    # be defined in the subclasses (e.g. TextExtractor to TextField).
    extractor_id = Column(Integer, ForeignKey('extractor.extractor_id'))

    type = Column(Enum(*TYPES.keys(), name='field_type'))

    # string determining how the extracted value gets applied to a UtilBill
    applier_key = Column(Enum(*Applier.KEYS.keys(), name='applier_key'))

    __table_args__ = (UniqueConstraint('extractor_id', 'applier_key'),)
    __mapper_args__ = {
        'extension': FieldExtension(),
        'polymorphic_on': discriminator,
        'polymorphic_identity': 'field',
    }

    # cached input data and extracted value (only meant to be used as
    # instance variables)
    _input = None
    _value = None

    def __init__(self, type=STRING, *args, **kwargs):
        """
        :param type: one of the named type constants, determines how to
        convert the extracted string value to the appropriate type.
        """
        super(Field, self).__init__(type=type, *args, **kwargs)

    def _extract(self, input):
        """Extract a string from "input".
        :param input: input data (e.g. text, image)
        :return: extracted value (string)
        """
        # subclasses need to override this
        raise NotImplementedError

    def get_value(self, input):
        """Extract a value from "input" and convert it to an appropriate type.
        Values are cached if the same input is repeated.
        :param input: input data (e.g. text, image)
        :return: final value ready to be applied to a UtilBill.
        """
        assert input is not None
        type_convert_func = self.TYPES[self.type]
        if self._value is None or input != self._input:
            self._input = input
            value_str = self._extract(input)
            try:
                value = type_convert_func(value_str)
            except Exception as e:
                raise ConversionError(
                    "Couldn't convert \"%s\" using function %s for type "
                    "\"%s\": %s" % (
                        value_str, type_convert_func, self.type, e))
            self._value = value
        return self._value


class Extractor(model.Base):
    """Updates a UtilBill with data taken from its file. Has a list of Fields,
    each of which extracts a particular value.

    Each Extractor belongs to a particular bill layout, but a layout could
    have more than one Extractor (for different input types like text/PDF/image,
    or different ways methods of processing the same kind of input).
    """
    __tablename__ = 'extractor'
    extractor_id = Column(Integer, primary_key=True)
    discriminator = Column(String, nullable=False)
    name = Column(String, nullable=False)
    created = Column(DateTime, nullable=False, server_default=func.now())
    modified = Column(DateTime, nullable=False, server_default=func.now(),
                      onupdate=func.now())
    fields = relationship(Field, backref='extractor')

    __mapper_args__ = {
        'polymorphic_on': discriminator,
        'polymorphic_identity': 'extractor',
    }

    # instance variable to hold cached input data
    _input = None

    def _prepare_input(self, utilbill, bill_file_handler):
        """Subclasses should override to prepare input data to be used by Fields
        (eg text or image).
        :param utilbill: UtilBill
        :param bill_file_handler: BillFileHandler used to get the PDF file.
        :return: input data in whatever form is expected by Fields.
        """
        raise NotImplementedError

    #TODO right now this is a private method, we should make it public
    def _get_values(self, utilbill, bill_file_handler):
        """
        :param utilbill: UtilBill
        :param bill_file_handler: BillFileHandler
        :return: list of (applier key, extracted value) pairs for fields that
        succeeded in extracted values, and list of (applier key,
        ExtractionError) pairs for fields that failed.
        """
        self._input = self._prepare_input(utilbill, bill_file_handler)
        good, errors = [], []
        for field in self.fields:
            try:
                value = field.get_value(self._input)
            except ExtractionError as error:
                errors.append((field.applier_key, error))
            else:
                good.append((field.applier_key, value))
        return good, errors

    def get_success_count(self, utilbill, bill_file_handler):
        """
        :param utilbill: UtilBill
        :param bill_file_handler: BillFileHandler
        :return: number of fields that could be extracted (int)
        """
        good, _ = self._get_values(utilbill, bill_file_handler)
        return len(good)

    def apply_values(self, utilbill, bill_file_handler, applier):
        """Update attributes of the given bill with data extracted from its
        file. Return value can be used to compare success rates of different
        Extractors.
        :param utilbill: UtilBill
        :param bill_file_handler: BillFileHandler to get files for UtilBills.
        :param applier: Applier that determines how values are applied
        :return number of fields successfully extracted (integer), list of
        ExtractionErrors
        """
        good, errors = self._get_values(utilbill, bill_file_handler)
        success_count = 0
        for applier_key, value in good:
            try:
                applier.apply(applier_key, value, utilbill)
            except ApplicationError as error:
                errors.append((applier_key, error))
            else:
                success_count += 1
        return success_count, errors


class TextExtractor(Extractor):
    """Extracts data about a bill from plain text dump of a PDF file.
    """
    __mapper_args__ = {'polymorphic_identity': 'textextractor'}

    class TextField(Field):
        """Field that extracts data from text input using a regular expression.
        """
        __mapper_args__ = {'polymorphic_identity': 'textfield'}

        @declared_attr
        def regex(cls):
            "regex column, if not present already."
            return Field.__table__.c.get('regex', Column(String,
                nullable=False))

        def __init__(self, *args, **kwargs):
            super(TextExtractor.TextField, self).__init__(*args, **kwargs)

        def _extract(self, text):
            # TODO: DOTALL should not be used because there is no way to
            # match any character except newlines
            m = re.search(self.regex, text,
                          re.IGNORECASE | re.DOTALL | re.MULTILINE)
            if m is None or len(m.groups()) != 1:
                raise MatchError(
                    'No match for pattern "%s" in text starting with "%s"' % (
                        self.regex, text.strip()[:20]))
            return m.groups()[0]

    #fields = relationship(TextField, backref='extractor')

    def _prepare_input(self, utilbill, bill_file_handler):
        """Return text dumped from the given bill's PDF file.
        """
        return utilbill.get_text(bill_file_handler, PDFUtil())


class ExtractorResult(model.Base):
    __tablename__ = 'extractor_result'

    extractor_result_id = Column(Integer, primary_key=True)
    extractor_id = Column(Integer, ForeignKey('extractor.extractor_id'))
    task_id = Column(String, nullable=False)
    # date when the test was started, and finished (if it has finished)
    started = Column(DateTime, nullable=False)
    finished = Column(DateTime)

    # used when filtering bills by utility
    utility_id = Column(Integer, ForeignKey('utility.id'))

    # results to be filled in after the test has finished
    all_count = Column(Integer)
    any_count = Column(Integer)
    total_count = Column(Integer)
    #TODO should find a way to sync these with UtilBill's list of fields
    # field counts
    field_billing_address = Column(Integer)
    field_charges = Column(Integer)
    field_end = Column(Integer)
    field_energy = Column(Integer)
    field_next_read = Column(Integer)
    field_rate_class = Column(Integer)
    field_start = Column(Integer)
    field_service_address = Column(Integer)
    # field counts by month
    billing_address_by_month = Column(HSTORE)
    charges_by_month = Column(HSTORE)
    end_by_month = Column(HSTORE)
    energy_by_month = Column(HSTORE)
    next_read_by_month = Column(HSTORE)
    rate_class_by_month = Column(HSTORE)
    service_address_by_month = Column(HSTORE)
    start_by_month = Column(HSTORE)

    def set_results(self, metadata):
        """Fill in count fields after the test has finished.
        :param metadata: Celery task metadata/info dictionary.
        """
        self.finished = datetime.utcnow()
        self.all_count = metadata['all_count']
        self.any_count = metadata['any_count']
        self.total_count = metadata['total_count']

        # update overall count and count by month for each field
        for field_name in Applier.KEYS.iterkeys():
            attr_name = field_name.replace(" ", "_")
            count_for_field = metadata['fields'][field_name]
            setattr(self, "field_" + attr_name, count_for_field)
            date_count_dict = {str(date): str(counts.get(field_name, 0)) for
                               date, counts in metadata['dates'].iteritems()}
            setattr(self, attr_name + "_by_month", date_count_dict)
<|MERGE_RESOLUTION|>--- conflicted
+++ resolved
@@ -14,17 +14,10 @@
     MapperExtension
 
 from core import model
-<<<<<<< HEAD
 #from core.extraction import layout
 #from core.extraction.layout import BoundingBox
-from core.model import Charge, Session, Utility, Address, RateClass
-from exc import MatchError, ConversionError, ExtractionError, ApplicationError
-=======
-from core.extraction.applier import Applier, convert_wg_charges_std, \
-    convert_wg_charges_wgl, pep_old_convert_charges, pep_new_convert_charges
 from core.model import Address, Session
 from exc import ConversionError, ExtractionError, ApplicationError, MatchError
->>>>>>> 3df76784
 from util.pdf import PDFUtil
 
 __all__ = [
