--- conflicted
+++ resolved
@@ -92,18 +92,12 @@
     # values must be applied in a certain order because some are needed in
     # order to apply others (e.g. rate class is needed for energy and charges)
     KEYS = OrderedDict([
-<<<<<<< HEAD
-        (START, model.UtilBill.period_start),
-        (END, model.UtilBill.period_end),
-        (NEXT_READ, model.UtilBill.set_next_meter_read_date),
+        (START, core.model.utilbill.UtilBill.period_start),
+        (END, core.model.utilbill.UtilBill.period_end),
+        (NEXT_READ, core.model.utilbill.UtilBill.set_next_meter_read_date),
         (BILLING_ADDRESS, model.UtilBill.billing_address),
         (SERVICE_ADDRESS, model.UtilBill.service_address),
         (PERIOD_TOTAL, model.UtilBill.target_total),
-=======
-        (START, core.model.utilbill.UtilBill.period_start),
-        (END, core.model.utilbill.UtilBill.period_end),
-        (NEXT_READ, core.model.utilbill.UtilBill.set_next_meter_read_date),
->>>>>>> 4ec907a0
         (RATE_CLASS, set_rate_class.__func__),
         (ENERGY, core.model.utilbill.UtilBill.set_total_energy),
         (CHARGES, set_charges.__func__),
@@ -200,7 +194,6 @@
         finally:
             s.flush()
 
-<<<<<<< HEAD
 def convert_table_charges(rows):
     """
     Converts a list of charges extracted from a TableField.
@@ -335,208 +328,6 @@
         charges.append(process_charge(row, charge_type))
     return filter(None, charges)
 
-def convert_wg_charges_std(text):
-    """Function to convert a string containing charges from a particular
-    Washington Gas bill format into a list of Charges. There might eventually
-    be many of these.
-    """
-    # TODO: it's bad to do a query in here. also, when there are many of
-    # these functions, this creates duplicate code both for loading the name map
-    # and for using it to convert names into rsi_bindings. it probably should
-    # be an argument.
-    charge_name_map = Session().query(Utility).filter_by(name='washington gas').one().charge_name_map
-    regexflags = re.IGNORECASE | re.MULTILINE | re.DOTALL
-    groups = r'DISTRIBUTION SERVICE(.*?)NATURAL GAS\s?SUPPLY SERVICE(.*?)TAXES(.*?' \
-             r'Total Current Washington Gas Charges)(.*?)' \
-             r'Total Washington Gas Charges This Period'
-    charge_name_exp = r"([a-z]['a-z \-]+?[a-z])\s*(?:[\d@\n]|$)"
-    dist_charge_block, supply_charge_block, taxes_charge_block, charge_values_block = re.search(groups, text, regexflags).groups()
-    dist_charge_names = re.findall(charge_name_exp, dist_charge_block, regexflags)
-    supply_charge_names = re.findall(charge_name_exp, supply_charge_block, regexflags)
-    taxes_charge_names = re.findall(charge_name_exp, taxes_charge_block, regexflags)
-    charge_values_lines = filter(None, re.split("\n+", charge_values_block,
-        regexflags))
-
-    #read charges backwards, because WG bills include previous bill amounts at top of table
-    charge_values_lines = charge_values_lines[::-1]
-    charge_data = [(taxes_charge_names[::-1], Charge.DISTRIBUTION),
-        (supply_charge_names[::-1], Charge.SUPPLY),
-        (dist_charge_names[::-1], Charge.DISTRIBUTION)]
-
-    def process_charge(name, value, ct):
-        rsi_binding = charge_name_map.get(name, name.upper().replace(' ', '_'))
-        return Charge(rsi_binding, name=name, target_total=float(value), type=ct)
-    charges = []
-    for names, type in charge_data:
-        for charge_name in names:
-            if not charge_values_lines:
-                break
-            charge_value_text = charge_values_lines[0]
-            del charge_values_lines[0]
-            match = re.search(r"\$\s+(-?\d+(?:\.\d+)?)", charge_value_text)
-            if not match:
-                continue
-            charge_value = float(match.group(1))
-            charges.append(process_charge(charge_name, charge_value, type))
-    #reverse list, remove last item ('Total Current Washington Gas Charges')
-    return charges[:0:-1]
-
-
-def convert_wg_charges_wgl(text):
-    """Function to convert a string containing charges from a particular
-    Washington Gas bill format into a list of Charges. There might eventually
-    be many of these.
-    """
-    # TODO: it's bad to do a query in here. also, when there are many of
-    # these functions, this creates duplicate code both for loading the name map
-    # and for using it to convert names into rsi_bindings. it probably should
-    # be an argument.
-    charge_name_map = Session().query(Utility).filter_by(
-        name='washington gas').one().charge_name_map
-    groups = 'DISTRIBUTION SERVICE(.*?)NATURAL GAS\s?SUPPLY SERVICE(.*)TAXES(.*?)' \
-             'Total Current Washington Gas Charges(.*?)' \
-             'Total Washington Gas Charges This Period'
-    regexflags = re.IGNORECASE | re.MULTILINE | re.DOTALL
-    dist_charge_block, supply_charge_block, taxes_charge_block, charge_values_block = re.search(groups, text, regexflags)
-    dist_charge_names = re.split("\n+", dist_charge_block, regexflags)
-    supply_charge_names = re.split("\n+", supply_charge_block, regexflags)
-    taxes_charge_names = re.split("\n+", taxes_charge_block, regexflags)
-    charge_values_names = re.split("\n+", charge_values_block, regexflags)
-
-    charge_name_exp = r"([a-z]['a-z ]+?[a-z])\s*[\d@\n]"
-    #read charges backwards, because WG bills include previous bill amounts at top of table
-    charge_values_names = charge_values_names[::-1]
-    charge_data = [(taxes_charge_names[::-1], Charge.DISTRIBUTION),
-        (supply_charge_names[::-1], Charge.SUPPLY),
-        (dist_charge_names[::-1], Charge.DISTRIBUTION)]
-
-    def process_charge(name, value, ct):
-        rsi_binding = charge_name_map.get(name, name.upper().replace(' ', '_'))
-        return Charge(rsi_binding, name=name, target_total=float(value), type=ct)
-
-    charges = []
-    for names, type in charge_data:
-        for n in names:
-            if not charge_values_names:
-                break
-            charge_value_text = charge_values_names[0]
-            del charge_values_names[0]
-            match = re.search(r"\$\s+(-?\d+(?:\.\d+)?)", charge_value_text)
-            if not match:
-                continue
-            charge_value = float(match.group(1))
-
-            match = re.search(charge_name_exp, n, regexflags)
-            if not match:
-                continue
-            charge_name = match.group(1)
-
-            charges.append(process_charge(charge_name, charge_value, type))
-
-    return charges
-
-
-def pep_old_convert_charges(text):
-    """
-    Given text output from a pepco utility bill PDF that contains supply/distribution/etc charges, parses the individual charges
-    and returns a list of Charge objects.
-    :param text - the text containing both distribution and supply charges.
-    :returns A list of Charge objects representing the charges from the bill
-    """
-    #TODO deal with external suppliers
-    #TODO find a better method for categorizing charge names
-    charge_name_map = Session().query(Utility).filter_by(
-        name='pepco').one().charge_name_map
-
-
-    distribution_charges_exp = r'Distribution Services:(.*?)Generation Services:'
-    supply_charges_exp = r'Generation Services:(.*?)Transmission Services:'
-    transmission_charges_exp = r'Transmission Servces:(.*?Total Charges - Transmission)'
-    charge_values_exp = r'Total Charges - Transmission(.*?)CURRENT CHARGES THIS PERIOD'
-
-    regex_flags =  re.DOTALL | re.IGNORECASE | re.MULTILINE
-    dist_charges_block = re.search(distribution_charges_exp, text, regex_flags).group(1)
-    supply_charges_block = re.search(supply_charges_exp, text, regex_flags).group(1)
-    trans_charges_block = re.search(transmission_charges_exp, text, regex_flags).group(1)
-    charge_values_block = re.search(charge_values_exp, text, regex_flags).group(1)
-
-    dist_charges_names = re.split(r"\n+", dist_charges_block, regex_flags)
-    supply_charges_names = re.split(r"\n+", supply_charges_block, regex_flags)
-    trans_charges_names = re.split(r"\n+", trans_charges_block, regex_flags)
-    charge_values = re.split(r"\n+", charge_values_block, regex_flags)
-    trans_charges_names_clean = []
-    # clean rate strings (eg 'at 0.0000607 per KWH') from transmission charges.
-    for name in trans_charges_names:
-        if not name or re.match(r'\d|at|Includ|Next', name):
-            continue
-        trans_charges_names_clean.append(name)
-
-    def process_charge(name, value, ct):
-        rsi_binding = charge_name_map.get(name, name.upper().replautce(' ', '_'))
-        return Charge(rsi_binding, name=name, target_total=float(value), type=ct)
-
-    charges = []
-    charge_data = [(dist_charges_names, Charge.DISTRIBUTION), (supply_charges_names, Charge.SUPPLY), (trans_charges_names_clean, Charge.DISTRIBUTION)]
-    for names, type in charge_data:
-        for charge_name in names:
-            if not charge_name:
-                continue
-            # in case some charges failed to be read
-            if not charge_values:
-                break
-            charge_num_text = charge_values[0]
-            del charge_values[0]
-            charge_num = float(re.search(r'\d+(?:\.\d+)?', charge_num_text))
-            charges.append(process_charge(charge_name, charge_num, type))
-
-    return charges
-
-
-def pep_new_convert_charges(text):
-    """
-    Given text output from a pepco utility bill PDF that contains supply/distribution/etc charges, parses the individual charges
-    and returns a list of Charge objects.
-    :param text - the text containing both distribution and supply charges.
-    :returns A list of Charge objects representing the charges from the bill
-    """
-
-    charge_name_map = Session().query(Utility).filter_by(name='pepco').one().charge_name_map
-
-    #in pepco bills, supply and distribution charges are separate
-    distribution_charges_exp = r'Distribution Services:(.*?)(Status of your Deferred|Page)'
-    supply_charges_exp = r'Transmission Services\:(.*?)Energy Usage History'
-    dist_text = re.search(distribution_charges_exp, text).group(1)
-    supply_text = re.search(supply_charges_exp, text).group(1)
-
-    #regexes for individual charges
-    exp_name = r'([A-Z][A-Za-z \(\)]+?)' #Letters, spaces, and parens (but starts with capital letter)
-    exp_stuff = r'(?:(?:Includes|at\b|\d).*?)?' #stuff in between the name and value, like the per-unit rate
-    exp_value = r'(\d[\d\.]*)' # The actual number we want
-    exp_lookahead = r'(?=[A-Z]|$)' # The next charge name will begin with a capital letter.
-    charge_exp = re.compile(exp_name + exp_stuff + exp_value + exp_lookahead)
-
-    def process_charge(p, ct):
-        name = p[0]
-        value = float(p[1])
-        rsi_binding = charge_name_map.get(name, name.upper().replace(' ', '_'))
-        return Charge(rsi_binding, name=name, target_total=float(value), type=ct)
-
-    charges = []
-    for charge_text, charge_type in [(dist_text, Charge.DISTRIBUTION), (supply_text, Charge.SUPPLY)]:
-        charges.extend([process_charge(c, charge_type) for c in charge_exp.findall(charge_text)])
-
-    return charges
-
-
-def convert_rate_class(text):
-    s = Session()
-    q = s.query(RateClass).filter(RateClass.name == text)
-    try:
-        return q.one()
-    except NoResultFound:
-        #TODO fill in fields correctly
-        return RateClass(name=text)
-
 def convert_address(text):
     '''
     Given a string containing an address, parses the address into an Address object in the database.
@@ -590,6 +381,4 @@
             addressee = ""
         addressee += line + " "
     return Address(addressee=addressee, street=street, city=city, state=state,
-        postal_code=postal_code)
-=======
->>>>>>> 4ec907a0
+        postal_code=postal_code)