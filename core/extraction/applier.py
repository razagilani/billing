--- conflicted
+++ resolved
@@ -197,7 +197,6 @@
         finally:
             s.flush()
 
-<<<<<<< HEAD
     def apply_values(self, extractor, utilbill, bill_file_handler):
         """Update attributes of the given bill with data extracted from its
         file. Return value can be used to compare success rates of different
@@ -224,13 +223,12 @@
         for key in set(good.iterkeys()) - set(self.get_keys()) :
             errors[key] = ApplicationError('Unknown key "%s"' % key)
         return success_count, errors
-=======
+        
 def convert_table_charges(rows):
     """
     Converts a list of charges extracted from a TableField.
     """
     #TODO get charge name map by utility
-
     num_format = r"[\d,.]+"
     # this is based off the units currently in the charge table in the database.
     # these will probably have to be updated
@@ -412,5 +410,4 @@
             addressee = ""
         addressee += line + " "
     return Address(addressee=addressee, street=street, city=city, state=state,
-        postal_code=postal_code)
->>>>>>> f53fda5d
+        postal_code=postal_code)