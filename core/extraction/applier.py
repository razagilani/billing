--- conflicted
+++ resolved
@@ -98,10 +98,7 @@
         (NEXT_READ, core.model.utilbill.UtilBill.set_next_meter_read_date),
         (BILLING_ADDRESS, model.UtilBill.billing_address),
         (SERVICE_ADDRESS, model.UtilBill.service_address),
-<<<<<<< HEAD
-=======
         (SUPPLIER, core.model.utilbill.UtilBill.set_supplier),
->>>>>>> 0c16fc64
         (PERIOD_TOTAL, model.UtilBill.target_total),
         (RATE_CLASS, set_rate_class.__func__),
         (ENERGY, core.model.utilbill.UtilBill.set_total_energy),
