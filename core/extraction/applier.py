"""Code related to applying data extracted from utility bill files to UtilBill
objects so they can be stored in the database. Everything that depends
specifically on the UtilBill class should go here.
"""
from collections import OrderedDict
import re
from sqlalchemy.orm import RelationshipProperty
from sqlalchemy.orm.attributes import InstrumentedAttribute
from sqlalchemy.orm.exc import NoResultFound
from core import model
from core.model import Session, RateClass, Utility, Charge, Address
<<<<<<< HEAD
from exc import ApplicationError, ConversionError
=======
from core.pricing import FuzzyPricingModel
from core.utilbill_loader import UtilBillLoader
from exc import ApplicationError
>>>>>>> 7b9645dc


class Applier(object):
    """Applies extracted values to attributes of UtilBill. There's no
    instance-specific state so only one instance is needed.

    To apply values to something other than a UtilBill, a superclass could be
    created that includes the non-UtilBill specific parts, and other subclasses
    of it would have different 'KEYS' and a different implementation of 'apply'.
    """
    @staticmethod
    def set_rate_class(bill, rate_class_name):
        """
        Given a bill and a rate class name, this function sets the rate class of the bill.
        If the name corresponds to an existing rate class in the database, then the existing rate class is used.
        Otherwise, a new rate class object is created.
        Note: This function uses the default service for all bills.
        :param bill: A UtilBill object
        :param rate_class_name:  A string, the name of the rate class
        """
        rate_class_name = rate_class_name.strip()
        s = Session()
        bill_util = bill.get_utility()
        if bill_util is None:
            raise ApplicationError("Unable to set rate class for bill id %s: utility is unknown" % bill_util.id)
        q = s.query(RateClass).filter(RateClass.name == rate_class_name, RateClass.utility == bill_util)
        try:
            rate_class = q.one()
        except NoResultFound:
            rate_class = RateClass(utility=bill_util, name=rate_class_name)
        bill.set_rate_class(rate_class)

    @staticmethod
    def set_charges(bill, charges):
        """Special function to apply a list of charges, because the a unit is
        required and may not be known. If possible, get rid of this function.
        """
        unit = bill.get_total_energy_unit()

        # unit will not be known if rate class is not set
        if unit is None:
            unit = 'kWh'

        # use FuzzyPricingModel to find nearby occurrences of the same charge
        # in bills with the same rate class/supplier/supply group, to copy
        # the formula from them. this will only work if the rate
        # class/supplier/supply group and period dates are known (if
        # extracted they must be applied before charges).
        fpm = FuzzyPricingModel(UtilBillLoader())

        # charges must be associated with UtilBill for
        # get_closest_occurrence_of_charge to work below
        bill.charges = charges

        for charge in charges:
            charge.unit = unit

            # if there is a "closest occurrence", always copy the formula
            # from it, but only copy the rate if was not already extracted
            other_charge = fpm.get_closest_occurrence_of_charge(charge)
            if other_charge is not None:
                charge.formula = other_charge.formula
                if charge.rate is None:
                    charge.rate = other_charge.rate

    BILLING_ADDRESS = 'billing address'
    CHARGES = 'charges'
    END = 'end'
    ENERGY = 'energy'
    NEXT_READ = 'next read'
    PERIOD_TOTAL = 'period total'
    RATE_CLASS = 'rate class'
    SERVICE_ADDRESS = 'service address'
    START = 'start'
<<<<<<< HEAD
    KEYS = {
        BILLING_ADDRESS: model.UtilBill.billing_address,
        CHARGES: set_charges.__func__,
        END: model.UtilBill.period_end,
        ENERGY: model.UtilBill.set_total_energy,
        NEXT_READ: model.UtilBill.set_next_meter_read_date,
        PERIOD_TOTAL: model.UtilBill.target_total,
        RATE_CLASS: set_rate_class.__func__,
        SERVICE_ADDRESS: model.UtilBill.service_address,
        START: model.UtilBill.period_start,
    }
=======

    # values must be applied in a certain order because some are needed in
    # order to apply others (e.g. rate class is needed for energy and charges)
    KEYS = OrderedDict([
        (START, model.UtilBill.period_start),
        (END, model.UtilBill.period_end),
        (NEXT_READ, model.UtilBill.set_next_meter_read_date),
        (RATE_CLASS, set_rate_class.__func__),
        (ENERGY, model.UtilBill.set_total_energy),
        (CHARGES, set_charges.__func__),
    ])
>>>>>>> 7b9645dc
    # TODO:
    # target_total (?)
    # supplier
    # utility (could be determined by layout itself)

    _instance = None

    @classmethod
    def get_instance(cls):
        if cls._instance is None:
            cls._instance = cls(cls.KEYS)
        return cls._instance

    def __init__(self, keys):
        self.keys = keys

    def get_keys(self):
        """:return: list of keys (strings) in the order they should be
        applied. (Not necessarily the 'KEYS' of the default Applier.)
        """
        return self.keys.keys()

    def apply(self, key, value, utilbill):
        """Set the value of a UtilBill attribute. Raise ApplicationError if
        anything goes wrong.
        :param key: one of KEYS (determines which UtilBill attribute gets
        the value)
        :param value: extracted value to be applied
        :param utilbill: UtilBill
        """
        attr = self.keys.get(key)
        if attr is None:
            raise ApplicationError('Unknown key "%s"' % key)

        # figure out how to apply the value based on the type of the attribute
        if callable(attr):
            if hasattr(self.__class__, attr.__name__):
                # method of this class (takes precedence over UtilBill method
                # with the same name)
                apply = lambda: attr(utilbill, value)
            elif hasattr(utilbill, attr.__name__):
                method = getattr(utilbill, attr.__name__)
                # method of UtilBill
                apply = lambda: method(value)
            else:
                # other callable. it must take a UtilBill and the value to
                # apply.
                apply = lambda: attr(utilbill, value)
        else:
            # non-method attribute
            if isinstance(attr.property, RelationshipProperty):
                # relationship attribute
                attr_name = attr.property.key
            elif isinstance(attr, InstrumentedAttribute):
                # regular column atttribute
                attr_name = attr.property.columns[0].name
                # catch type error before the value gets saved in db
                the_type = attr.property.columns[0].type.python_type
                if not isinstance(value, the_type):
                    raise ApplicationError('Expected type %s, got %s %s' % (
                        the_type, type(value), value))
            else:
                raise ApplicationError(
                    "Can't apply %s to %s: unknown attribute type %s" % (
                        value, attr, type(attr)))
            apply = lambda: setattr(utilbill, attr_name, value)

        # do it
        s = Session()
        try:
            apply()
            # catch database errors here too
            s.flush()
        except Exception as e:
            raise ApplicationError('%s: %s' % (e.__class__, e.message))
        finally:
            s.flush()

def convert_table_charges(rows):
    """
    Converts a list of charges extracted from a TableField.
    """
    #TODO get charge name map by utility

    num_format = r"[\d,.]+"
    # this is based off the units currently in the charge table in the database.
    # these will probably have to be updated
    unit_format = r"kWd|kWh|dollars|th|therms|BTU|MMBTU|\$"
    # matches text of the form <quantity> <unit> x <rate>
    #   e.g. 1,362.4 TH x .014
    register_format = r"(%s)\s*(%s)\s*x\s*(%s)" % (num_format, unit_format,
    num_format)

    def convert_unit(unit):
        """
        Convert units found in bills to standardized formats.
        """
        if unit in Charge.CHARGE_UNITS:
            return unit
        #by default, if no unit then assume dollars
        if not unit:
            return "dollars"
        if unit == "th":
            return "therms"
        if unit == "$":
            return "dollars"
        #if unit is not valid, raise an error
        raise ConversionError('unit "%s" is not in set of allowed units.' %
                              unit)

    def process_charge(row, ctype=Charge.DISTRIBUTION):
        """
        Processes a row of text values to create a single charge with the given
        charge type.
        :param row: A list of strings of length at least 2.
        :param ctype: The type of the charge
        :return: a Charge object
        """
        if len(row) < 2:
            raise ConversionError('Charge row %s must have at least two '
                                  'values.')

        #first cell in row is the name of the charge (and sometimes contains
        # rate info as well), while the last cell in row is the value of the
        # charge.
        text = row[0]
        value = row[-1]
        if not text or not value:
            raise ConversionError('Table row ("%s", "%s") contains an empty '
                                  'element.' % row)

        #set up default values
        rsi_binding = target_total = None
        rate = 0
        description = unit = ''

        # if row does not end with some kind of number, this is not a charge.
        match = re.search(num_format, value)
        if match:
            target_total = match.group(0)
        else:
            return None

        # determine unit for charge, from either the value (e.g. "$456")
        # or from the name e.g. "Peak Usage (kWh):..."
        match = re.search(r"(%s)" % unit_format, value)
        if match:
            unit = match.group(0)
        else:
            match = re.match(r"(\(%s\))" % unit_format, text)
            if match:
                unit = match.group(0)
        unit = convert_unit(unit)

        # check if charge refers to a register
        # register info can appear in first cell, or in a middle column,
        # so check all columns
        for i in range(0, len(row)):
            cell = row[i]
            match = re.match(r"(.*?)\s*%s" % register_format, cell,
                re.IGNORECASE)
            if match:
                reg_quantity = match.group(2)
                reg_unit = match.group(3)
                rate = match.group(4)
                #TODO create register, formula
            # register info is often in same text box as the charge name.
            # If this is the case, separate the description from the other info.
            if i == 0:
                description = match.group(1) if match else cell

        #Get rsi binding from database, by looking for existing charges with
        # the same description.
        q = Session.query(Charge.rsi_binding).filter(
            Charge.description==description, bool(Charge.rsi_binding))
        rsi_binding = q.first()
        if rsi_binding is None:
            #TODO what to do if existing RSI binding not found?
            pass

        return Charge(description=description, unit=unit, rate=rate,
            rsi_binding=rsi_binding, type=ctype, target_total=target_total)

    # default charge type is DISTRIBUTION
    charge_type = Charge.DISTRIBUTION
    charges = []
    for i in range (0, len(rows)):
        row = rows[i]
        if not row:
            continue

        if len(row) == 1:
            #If this label is not in all caps and has no colon at the end,
            # assume it is part of the next row's charge name that got wrapped.
            if re.search(r"[a-z]", row[0]) and not re.search(":$", row[0]):
                # if the next row exists, and is an actual charge row,
                # append this current row's text to the next row's name
                if i < len(rows) - 1 and len(rows[i+1]) > 1:
                    rows[i+1][0] = row[0] + " " + rows[i+1][0]
                    continue

            #check if this row is a header for a type of charge.
            if re.search(r"suppl[iy]|generation|transmission", row[0],
                    re.IGNORECASE):
                charge_type = Charge.SUPPLY
            else:
                charge_type = Charge.DISTRIBUTION
            continue

        charges.append(process_charge(row, charge_type))
    return filter(None, charges)

def convert_wg_charges_std(text):
    """Function to convert a string containing charges from a particular
    Washington Gas bill format into a list of Charges. There might eventually
    be many of these.
    """
    # TODO: it's bad to do a query in here. also, when there are many of
    # these functions, this creates duplicate code both for loading the name map
    # and for using it to convert names into rsi_bindings. it probably should
    # be an argument.
    charge_name_map = Session().query(Utility).filter_by(name='washington gas').one().charge_name_map
    regexflags = re.IGNORECASE | re.MULTILINE | re.DOTALL
    groups = r'DISTRIBUTION SERVICE(.*?)NATURAL GAS\s?SUPPLY SERVICE(.*?)TAXES(.*?' \
             r'Total Current Washington Gas Charges)(.*?)' \
             r'Total Washington Gas Charges This Period'
    charge_name_exp = r"([a-z]['a-z \-]+?[a-z])\s*(?:[\d@\n]|$)"
    dist_charge_block, supply_charge_block, taxes_charge_block, charge_values_block = re.search(groups, text, regexflags).groups()
    dist_charge_names = re.findall(charge_name_exp, dist_charge_block, regexflags)
    supply_charge_names = re.findall(charge_name_exp, supply_charge_block, regexflags)
    taxes_charge_names = re.findall(charge_name_exp, taxes_charge_block, regexflags)
    charge_values_lines = filter(None, re.split("\n+", charge_values_block,
        regexflags))

    #read charges backwards, because WG bills include previous bill amounts at top of table
    charge_values_lines = charge_values_lines[::-1]
    charge_data = [(taxes_charge_names[::-1], Charge.DISTRIBUTION),
        (supply_charge_names[::-1], Charge.SUPPLY),
        (dist_charge_names[::-1], Charge.DISTRIBUTION)]

    def process_charge(name, value, ct):
        rsi_binding = charge_name_map.get(name, name.upper().replace(' ', '_'))
        return Charge(rsi_binding, name=name, target_total=float(value), type=ct)
    charges = []
    for names, type in charge_data:
        for charge_name in names:
            if not charge_values_lines:
                break
            charge_value_text = charge_values_lines[0]
            del charge_values_lines[0]
            match = re.search(r"\$\s+(-?\d+(?:\.\d+)?)", charge_value_text)
            if not match:
                continue
            charge_value = float(match.group(1))
            charges.append(process_charge(charge_name, charge_value, type))
    #reverse list, remove last item ('Total Current Washington Gas Charges')
    return charges[:0:-1]


def convert_wg_charges_wgl(text):
    """Function to convert a string containing charges from a particular
    Washington Gas bill format into a list of Charges. There might eventually
    be many of these.
    """
    # TODO: it's bad to do a query in here. also, when there are many of
    # these functions, this creates duplicate code both for loading the name map
    # and for using it to convert names into rsi_bindings. it probably should
    # be an argument.
    charge_name_map = Session().query(Utility).filter_by(
        name='washington gas').one().charge_name_map
    groups = 'DISTRIBUTION SERVICE(.*?)NATURAL GAS\s?SUPPLY SERVICE(.*)TAXES(.*?)' \
             'Total Current Washington Gas Charges(.*?)' \
             'Total Washington Gas Charges This Period'
    regexflags = re.IGNORECASE | re.MULTILINE | re.DOTALL
    dist_charge_block, supply_charge_block, taxes_charge_block, charge_values_block = re.search(groups, text, regexflags)
    dist_charge_names = re.split("\n+", dist_charge_block, regexflags)
    supply_charge_names = re.split("\n+", supply_charge_block, regexflags)
    taxes_charge_names = re.split("\n+", taxes_charge_block, regexflags)
    charge_values_names = re.split("\n+", charge_values_block, regexflags)

    charge_name_exp = r"([a-z]['a-z ]+?[a-z])\s*[\d@\n]"
    #read charges backwards, because WG bills include previous bill amounts at top of table
    charge_values_names = charge_values_names[::-1]
    charge_data = [(taxes_charge_names[::-1], Charge.DISTRIBUTION),
        (supply_charge_names[::-1], Charge.SUPPLY),
        (dist_charge_names[::-1], Charge.DISTRIBUTION)]

    def process_charge(name, value, ct):
        rsi_binding = charge_name_map.get(name, name.upper().replace(' ', '_'))
        return Charge(rsi_binding, name=name, target_total=float(value), type=ct)

    charges = []
    for names, type in charge_data:
        for n in names:
            if not charge_values_names:
                break
            charge_value_text = charge_values_names[0]
            del charge_values_names[0]
            match = re.search(r"\$\s+(-?\d+(?:\.\d+)?)", charge_value_text)
            if not match:
                continue
            charge_value = float(match.group(1))

            match = re.search(charge_name_exp, n, regexflags)
            if not match:
                continue
            charge_name = match.group(1)

            charges.append(process_charge(charge_name, charge_value, type))

    return charges


def pep_old_convert_charges(text):
    """
    Given text output from a pepco utility bill PDF that contains supply/distribution/etc charges, parses the individual charges
    and returns a list of Charge objects.
    :param text - the text containing both distribution and supply charges.
    :returns A list of Charge objects representing the charges from the bill
    """
    #TODO deal with external suppliers
    #TODO find a better method for categorizing charge names
    charge_name_map = Session().query(Utility).filter_by(
        name='pepco').one().charge_name_map


    distribution_charges_exp = r'Distribution Services:(.*?)Generation Services:'
    supply_charges_exp = r'Generation Services:(.*?)Transmission Services:'
    transmission_charges_exp = r'Transmission Servces:(.*?Total Charges - Transmission)'
    charge_values_exp = r'Total Charges - Transmission(.*?)CURRENT CHARGES THIS PERIOD'

    regex_flags =  re.DOTALL | re.IGNORECASE | re.MULTILINE
    dist_charges_block = re.search(distribution_charges_exp, text, regex_flags).group(1)
    supply_charges_block = re.search(supply_charges_exp, text, regex_flags).group(1)
    trans_charges_block = re.search(transmission_charges_exp, text, regex_flags).group(1)
    charge_values_block = re.search(charge_values_exp, text, regex_flags).group(1)

    dist_charges_names = re.split(r"\n+", dist_charges_block, regex_flags)
    supply_charges_names = re.split(r"\n+", supply_charges_block, regex_flags)
    trans_charges_names = re.split(r"\n+", trans_charges_block, regex_flags)
    charge_values = re.split(r"\n+", charge_values_block, regex_flags)
    trans_charges_names_clean = []
    # clean rate strings (eg 'at 0.0000607 per KWH') from transmission charges.
    for name in trans_charges_names:
        if not name or re.match(r'\d|at|Includ|Next', name):
            continue
        trans_charges_names_clean.append(name)

    def process_charge(name, value, ct):
        rsi_binding = charge_name_map.get(name, name.upper().replautce(' ', '_'))
        return Charge(rsi_binding, name=name, target_total=float(value), type=ct)

    charges = []
    charge_data = [(dist_charges_names, Charge.DISTRIBUTION), (supply_charges_names, Charge.SUPPLY), (trans_charges_names_clean, Charge.DISTRIBUTION)]
    for names, type in charge_data:
        for charge_name in names:
            if not charge_name:
                continue
            # in case some charges failed to be read
            if not charge_values:
                break
            charge_num_text = charge_values[0]
            del charge_values[0]
            charge_num = float(re.search(r'\d+(?:\.\d+)?', charge_num_text))
            charges.append(process_charge(charge_name, charge_num, type))

    return charges


def pep_new_convert_charges(text):
    """
    Given text output from a pepco utility bill PDF that contains supply/distribution/etc charges, parses the individual charges
    and returns a list of Charge objects.
    :param text - the text containing both distribution and supply charges.
    :returns A list of Charge objects representing the charges from the bill
    """

    charge_name_map = Session().query(Utility).filter_by(name='pepco').one().charge_name_map

    #in pepco bills, supply and distribution charges are separate
    distribution_charges_exp = r'Distribution Services:(.*?)(Status of your Deferred|Page)'
    supply_charges_exp = r'Transmission Services\:(.*?)Energy Usage History'
    dist_text = re.search(distribution_charges_exp, text).group(1)
    supply_text = re.search(supply_charges_exp, text).group(1)

    #regexes for individual charges
    exp_name = r'([A-Z][A-Za-z \(\)]+?)' #Letters, spaces, and parens (but starts with capital letter)
    exp_stuff = r'(?:(?:Includes|at\b|\d).*?)?' #stuff in between the name and value, like the per-unit rate
    exp_value = r'(\d[\d\.]*)' # The actual number we want
    exp_lookahead = r'(?=[A-Z]|$)' # The next charge name will begin with a capital letter.
    charge_exp = re.compile(exp_name + exp_stuff + exp_value + exp_lookahead)

    def process_charge(p, ct):
        name = p[0]
        value = float(p[1])
        rsi_binding = charge_name_map.get(name, name.upper().replace(' ', '_'))
        return Charge(rsi_binding, name=name, target_total=float(value), type=ct)

    charges = []
    for charge_text, charge_type in [(dist_text, Charge.DISTRIBUTION), (supply_text, Charge.SUPPLY)]:
        charges.extend([process_charge(c, charge_type) for c in charge_exp.findall(charge_text)])

    return charges


def convert_rate_class(text):
    s = Session()
    q = s.query(RateClass).filter(RateClass.name == text)
    try:
        return q.one()
    except NoResultFound:
        #TODO fill in fields correctly
        return RateClass(name=text)

def convert_address(text):
    '''
    Given a string containing an address, parses the address into an Address object in the database.
    '''
    #matches city, state, and zip code
    regional_exp = r'([\w ]+),?\s+([a-z]{2})\s+(\d{5}(?:-\d{4})?)'
    #for attn: or C/O lines in billing addresses
    addressee_attn_exp = r"attn:?\s*(.*)"
    addressee_co_exp = r"(C/?O:?\s*.*)$"
    #A PO box, or a line that starts with a number
    street_exp = r"^(\d+.*?$|PO BOX \d+)"

    addressee = city = state = street = postal_code = None
    lines = re.split("\n+", text, re.MULTILINE)

    # Addresses have an uncertain number (usually 1 or 2) of addressee lines
    # The last two lines are always street and city, state, zip code.
    # However, the last two lines are sometimes switched by PDF extractors
    # This especially happens with service addresses
    for line in lines:
        line = line.strip()
        if not line:
            continue
        #if it a po box or starts with a number, this line is a street address
        match = re.search(street_exp, line, re.IGNORECASE)
        if match:
            street = match.group(1)
            continue
        # check if this line contains city/state/zipcode
        match = re.search(regional_exp, line, re.IGNORECASE)
        if match:
            city, state, postal_code = match.groups()
            continue
        #if line has "attn:" or "C/O" in it, it is part of addresse.
        match = re.search(addressee_attn_exp, line, re.IGNORECASE)
        if match:
            if addressee is None:
                addressee = ""
            addressee += match.group(1) + " "
            continue
        match = re.search(addressee_co_exp, line, re.IGNORECASE)
        if match:
            if addressee is None:
                addressee = ""
            addressee += match.group(1) + " "
            continue

        #if none of the above patterns match, assume that this line is the
        # addressee
        if addressee is None:
            addressee = ""
        addressee += line + " "
    return Address(addressee=addressee, street=street, city=city, state=state,
        postal_code=postal_code)<|MERGE_RESOLUTION|>--- conflicted
+++ resolved
@@ -9,13 +9,9 @@
 from sqlalchemy.orm.exc import NoResultFound
 from core import model
 from core.model import Session, RateClass, Utility, Charge, Address
-<<<<<<< HEAD
+from core.pricing import FuzzyPricingModel
 from exc import ApplicationError, ConversionError
-=======
-from core.pricing import FuzzyPricingModel
 from core.utilbill_loader import UtilBillLoader
-from exc import ApplicationError
->>>>>>> 7b9645dc
 
 
 class Applier(object):
@@ -90,19 +86,6 @@
     RATE_CLASS = 'rate class'
     SERVICE_ADDRESS = 'service address'
     START = 'start'
-<<<<<<< HEAD
-    KEYS = {
-        BILLING_ADDRESS: model.UtilBill.billing_address,
-        CHARGES: set_charges.__func__,
-        END: model.UtilBill.period_end,
-        ENERGY: model.UtilBill.set_total_energy,
-        NEXT_READ: model.UtilBill.set_next_meter_read_date,
-        PERIOD_TOTAL: model.UtilBill.target_total,
-        RATE_CLASS: set_rate_class.__func__,
-        SERVICE_ADDRESS: model.UtilBill.service_address,
-        START: model.UtilBill.period_start,
-    }
-=======
 
     # values must be applied in a certain order because some are needed in
     # order to apply others (e.g. rate class is needed for energy and charges)
@@ -110,11 +93,13 @@
         (START, model.UtilBill.period_start),
         (END, model.UtilBill.period_end),
         (NEXT_READ, model.UtilBill.set_next_meter_read_date),
+        (BILLING_ADDRESS, model.UtilBill.billing_address),
+        (SERVICE_ADDRESS, model.UtilBill.service_address),
+        (PERIOD_TOTAL, model.UtilBill.target_total),
         (RATE_CLASS, set_rate_class.__func__),
         (ENERGY, model.UtilBill.set_total_energy),
         (CHARGES, set_charges.__func__),
     ])
->>>>>>> 7b9645dc
     # TODO:
     # target_total (?)
     # supplier
