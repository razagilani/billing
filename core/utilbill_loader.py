from sqlalchemy import desc
<<<<<<< HEAD
from billing.core.model import UtilBill, UtilityAccount, Session
from billing.exc import NoSuchBillException
=======
from core.model import UtilBill, UtilityAccount
from exc import NoSuchBillException
>>>>>>> 11ef0720

class UtilBillLoader(object):
    '''Data access object for utility bills, used to hide database details
    from other classes so they can be more easily tested.
    '''
    def get_utilbill_by_id(self, utilbill_id):
        '''Return utilbill with the given id.'''
        return Session().query(UtilBill).filter_by(id=utilbill_id).one()

    def load_real_utilbills(self, **kwargs):
        '''Returns a cursor of UtilBill objects matching the criteria given
        by **kwargs. Only "real" utility bills (i.e. UtilBill objects with
        state Estimated or lower) are included.
        '''
        cursor = Session().query(UtilBill).filter(
            UtilBill.state <= UtilBill.Estimated)
        for key, value in kwargs.iteritems():
            cursor = cursor.filter(getattr(UtilBill, key) == value)
        return cursor

    def get_last_real_utilbill(self, account, end=None, service=None,
                               utility=None, rate_class=None, processed=None):
        '''Returns the latest-ending UtilBill, optionally limited to those
        whose end date is before/on 'end', and optionally with
        the given service, utility, rate class, and 'processed' status.
        '''
        utility_account = Session().query(UtilityAccount).filter_by(
            account=account).one()
        cursor = Session().query(UtilBill) \
            .filter(UtilBill.utility_account == utility_account)
        if end is not None:
            cursor = cursor.filter(UtilBill.period_end <= end)
        if service is not None:
            cursor = cursor.filter(UtilBill.service == service)
        if utility is not None:
            cursor = cursor.filter(UtilBill.utility == utility)
        if rate_class is not None:
            cursor = cursor.filter(UtilBill.rate_class == rate_class)
        if processed is not None:
            assert isinstance(processed, bool)
            cursor = cursor.filter(UtilBill.processed == processed)
        result = cursor.order_by(desc(UtilBill.period_end)).first()
        if result is None:
            raise NoSuchBillException
        return result

    def count_utilbills_with_hash(self, hash):
        '''Return the number of utility bills having the given SHA-256 hash.
        '''
        return Session().query(UtilBill).filter_by(
            sha256_hexdigest=hash).count()

    def get_utilbills_for_account_id(self, utility_account_id):
        '''Return an iterator containing utility bills whose UtilityAccount
        is identified by utility_account_id.
        '''
        return Session().query(UtilBill).join(
            UtilityAccount).filter(UtilityAccount.id==utility_account_id)
<|MERGE_RESOLUTION|>--- conflicted
+++ resolved
@@ -1,11 +1,6 @@
 from sqlalchemy import desc
-<<<<<<< HEAD
-from billing.core.model import UtilBill, UtilityAccount, Session
-from billing.exc import NoSuchBillException
-=======
-from core.model import UtilBill, UtilityAccount
+from core.model import UtilBill, UtilityAccount, Session
 from exc import NoSuchBillException
->>>>>>> 11ef0720
 
 class UtilBillLoader(object):
     '''Data access object for utility bills, used to hide database details
