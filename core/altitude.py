--- conflicted
+++ resolved
@@ -199,11 +199,8 @@
     not exist, generate one using 'guid_func', store a new AltitudeSupplier with
     the GUID string, and return it.
     """
-<<<<<<< HEAD
-=======
     if supplier is None:
         return
->>>>>>> b9c38808
     altitude_supplier = _billing_to_altitude(Supplier, AltitudeSupplier)(supplier)
     if altitude_supplier is None:
         altitude_supplier = AltitudeSupplier(supplier, str(guid_func()))
