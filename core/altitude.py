'''SQLAlchemy model classes for Altitude integration, along with related
data-access code. These model classes just hold foreign keys. They should not
hold any data other than foreign keys, especially if it is redundant with data
stored elsewhere.

These are separate classes and separate tables because the billing
database tables have a one-to-many relationship with them. They are not in
model.py so that all the Altitude-related code can be together and will not
permeate the codebase.

If there ends up being more than a small number of these classes, some kind of
abstraction should be used to remove the duplicate code because they are
all almost identical.
'''
from sqlalchemy import Column, Integer, String, ForeignKey
from sqlalchemy.orm import relationship
from billing.core.model import Base, Session, Utility, UtilityAccount


class AltitudeGUID(String):
    LENGTH = 36
    def __init__(self):
        super(AltitudeGUID, self).__init__(length=self.LENGTH)

class AltitudeUtility(Base):
    '''Holds foreign keys from Utility to Altitude utilities.'''
    __tablename__ = 'altitude_utility'

    id = Column('id', Integer(), primary_key=True, nullable=False)
    utility_id = Column('utility_id', Integer(), ForeignKey('company.id'),
                        nullable=False)
    guid = Column('guid', AltitudeGUID, nullable=False)
    utility = relationship('Utility')

    def __init__(self, utility, guid):
        self.utility = utility
        self.guid = guid

class AltitudeSupplier(Base):
    '''Holds foreign keys from Supplier to Altitude suppliers.'''
    __tablename__ = 'altitude_supplier'

    id = Column('id', Integer(), primary_key=True, nullable=False)
    utility_id = Column('supplier', Integer(), ForeignKey('company.id'),
                        nullable=False)
    guid = Column('guid', AltitudeGUID, nullable=False)
    supplier = relationship('Supplier')

    def __init__(self, supplier, guid):
        self.supplier = supplier
        self.guid = guid

<<<<<<< HEAD
class AltitudeAccount(Base):
    '''Holds foreign keys from UtilityAccount to Altitude "accounts" (not to
    be confused with ReeBillCustomers or their "Nexitility account numbers").
    '''
    __tablename__ = 'altitude_account'

    id = Column('id', Integer(), primary_key=True, nullable=False)
    utility_id = Column('utility_account_id', Integer(),
                        ForeignKey('utility_account.id'), nullable=False)
    guid = Column('guid', AltitudeGUID, nullable=False)
    utility_account = relationship('UtilityAccount')

    def __init__(self, utility_account, guid):
        self.utility_account = utility_account
        self.guid = guid

def get_utility_from_guid(guid):
    '''Returns the Utility corresponding to the given Altitude GUID.
    '''
    s = Session()
    return s.query(Utility).join(AltitudeUtility).filter_by(guid=guid).one()
=======
# conversion functions: look up billing entities via Altitude GUIDs
def _altitude_to_billing(altitude_class, billing_class):
    return lambda guid: Session().query(billing_class).join(
        altitude_class).filter(altitude_class.guid==guid).one()
get_utility_from_guid = _altitude_to_billing(AltitudeUtility, Utility)
get_account_from_guid = _altitude_to_billing(AltitudeAccount, UtilityAccount)
>>>>>>> 843acd7f
<|MERGE_RESOLUTION|>--- conflicted
+++ resolved
@@ -50,7 +50,6 @@
         self.supplier = supplier
         self.guid = guid
 
-<<<<<<< HEAD
 class AltitudeAccount(Base):
     '''Holds foreign keys from UtilityAccount to Altitude "accounts" (not to
     be confused with ReeBillCustomers or their "Nexitility account numbers").
@@ -67,16 +66,9 @@
         self.utility_account = utility_account
         self.guid = guid
 
-def get_utility_from_guid(guid):
-    '''Returns the Utility corresponding to the given Altitude GUID.
-    '''
-    s = Session()
-    return s.query(Utility).join(AltitudeUtility).filter_by(guid=guid).one()
-=======
 # conversion functions: look up billing entities via Altitude GUIDs
 def _altitude_to_billing(altitude_class, billing_class):
     return lambda guid: Session().query(billing_class).join(
         altitude_class).filter(altitude_class.guid==guid).one()
 get_utility_from_guid = _altitude_to_billing(AltitudeUtility, Utility)
-get_account_from_guid = _altitude_to_billing(AltitudeAccount, UtilityAccount)
->>>>>>> 843acd7f
+get_account_from_guid = _altitude_to_billing(AltitudeAccount, UtilityAccount)