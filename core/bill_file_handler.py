#!/usr/bin/python
import hashlib
import requests

from billing.core.model import UtilBill
from billing.exc import MissingFileError, DuplicateFileError


class BillFileHandler(object):
    '''This class handles everything related to utility bill files, which are
    stored in Amazon S3.
    '''
    HASH_CHUNK_SIZE = 1024 ** 2

    # for validating file hash strings
    HASH_DIGEST_LENGTH = 64
    HASH_DIGEST_REGEX = '^[0-9a-f]{%s}$' % HASH_DIGEST_LENGTH

    def __init__(self, connection, bucket_name, utilbill_loader, url_format):
        ''':param connection: boto.s3.S3Connection
        :param bucket_name: name of S3 bucket where utility bill files are
        :param utilbill_loader: UtilBillLoader object to access the utility
        bill database.
        :param url_format: format string for URL where utility bill files can
        be accessed, e.g.
        "https://s3.amazonaws.com/%(bucket_name)s/utilbill/%(key_name)s"
        (must be formattable with a dict having "bucket_name" and "key_name"
        keys).
        '''
        self._connection = connection
        self._bucket_name = bucket_name
        self._utilbill_loader = utilbill_loader
        self._url_format = url_format

    @classmethod
    def compute_hexdigest(cls, file):
        '''Return SHA-256 hash of the given file (must be seekable).
        '''
        hash_function = hashlib.sha256()
        position = file.tell()
        while True:
            data = file.read(cls.HASH_CHUNK_SIZE)
            hash_function.update(data)
            if data == '':
                break
        file.seek(position)
        return hash_function.hexdigest()

    @staticmethod
<<<<<<< HEAD
    def _get_key_name(utilbill):
        return utilbill.sha256_hexdigest + '.pdf'
=======
    def _get_key_name_for_hash(sha256_hexdigest):
        return 'utilbill/' + sha256_hexdigest

    @classmethod
    def get_key_name_for_utilbill(cls, utilbill):
        '''Return the S3 key name for the file belonging to the given UtilBill.
        '''
        return cls._get_key_name_for_hash(utilbill.sha256_hexdigest)
>>>>>>> 2cd456b4

    def _get_amazon_bucket(self):
        return self._connection.get_bucket(self._bucket_name)

    def get_s3_url(self, utilbill):
        '''Return a URL to access the file corresponding to the given utility
        bill. Return empty string for a UtilBill that has no file or whose
        sha256_hexdigest is None or "".
        '''
        # some bills have no file and therefore no URL
        if utilbill.state > UtilBill.Complete:
            return ''
        # some utility bills lack a file even they're supposed to due to bad
        # data. see https://skylineinnovations.atlassian.net/browse/BILL-5744
        if utilbill.sha256_hexdigest in (None, ''):
            return ''
        return self._url_format % dict(bucket_name=self._bucket_name,
                                      key_name=self.get_key_name_for_utilbill(utilbill))

    def check_file_exists(self, utilbill):
        '''Raise a MissingFileError if the S3 key corresponding to 'utilbill'
        does not exist.
        '''
        key_name = self.get_key_name_for_utilbill(utilbill)
        key = self._get_amazon_bucket().get_key(key_name)
        if key is None:
            raise MissingFileError('Key "%s" does not exist' % key_name)

    def delete_utilbill_pdf_from_s3(self, utilbill):
        """Removes the pdf file associated with utilbill from s3 (unless
        there are any other UtilBills referring to the same file).
        """
        # TODO: fail if count is not 1?
        if self._utilbill_loader.count_utilbills_with_hash(
                utilbill.sha256_hexdigest) == 1:
            key_name = BillFileHandler.get_key_name_for_utilbill(utilbill)
            key = self._get_amazon_bucket().get_key(key_name)
            key.delete()

    def upload_file(self, file):
        '''Upload the given file to s3.
        :param file: a seekable file
        '''
        sha256_hexdigest = BillFileHandler.compute_hexdigest(file)
        if self._utilbill_loader.count_utilbills_with_hash(
                sha256_hexdigest) != 0:
            raise DuplicateFileError('File already exists with hash %s ' %
                                     sha256_hexdigest)
        key_name = self._get_key_name_for_hash(sha256_hexdigest)
        key = self._get_amazon_bucket().new_key(key_name)
        key.set_contents_from_file(file)
        return sha256_hexdigest

    def upload_utilbill_pdf_to_s3(self, utilbill, file):
        '''Upload the given file to s3, and also set the
        'UtilBill.sha256_hexdigest' attribute according to the file.
        :param utilbill: a :class:`billing.process.state.UtilBill`
        :param file: a seekable file
        '''
        utilbill.sha256_hexdigest = self.upload_file(file)
<|MERGE_RESOLUTION|>--- conflicted
+++ resolved
@@ -47,19 +47,14 @@
         return hash_function.hexdigest()
 
     @staticmethod
-<<<<<<< HEAD
-    def _get_key_name(utilbill):
-        return utilbill.sha256_hexdigest + '.pdf'
-=======
     def _get_key_name_for_hash(sha256_hexdigest):
-        return 'utilbill/' + sha256_hexdigest
+        return sha256_hexdigest + '.pdf'
 
     @classmethod
     def get_key_name_for_utilbill(cls, utilbill):
         '''Return the S3 key name for the file belonging to the given UtilBill.
         '''
         return cls._get_key_name_for_hash(utilbill.sha256_hexdigest)
->>>>>>> 2cd456b4
 
     def _get_amazon_bucket(self):
         return self._connection.get_bucket(self._bucket_name)
