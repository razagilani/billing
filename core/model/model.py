'''
SQLALchemy classes for all applications that use the utility bill database.
Also contains some related classes that do not correspond to database tables.
'''
import ast
from datetime import datetime
import json
import sqlalchemy
from sqlalchemy import Column, ForeignKey
from sqlalchemy.orm import sessionmaker, scoped_session
from sqlalchemy.orm import relationship, backref
from sqlalchemy.orm.base import class_mapper
from sqlalchemy.orm.exc import NoResultFound
from sqlalchemy.sql.expression import desc
from sqlalchemy.types import Integer, String, Float, Date, DateTime, Boolean, \
    Enum
from sqlalchemy.ext.declarative import declarative_base
import tsort
from alembic.migration import MigrationContext

import traceback
from billing.exc import NoSuchBillException, FormulaSyntaxError, ProcessedBillError

from billing.exc import FormulaError
from exc import DatabaseError

__all__ = [
    'Address',
    'Base',
    'Charge',
    'ChargeEvaluation',
    'Customer',
    'Evaluation',
    'MYSQLDB_DATETIME_MIN',
    'Register',
    'Session',
    'Supplier',
    'Utility',
    'UtilBill',
    'UtilBillLoader',
    'check_schema_revision',
]

# Python's datetime.min is too early for the MySQLdb module; including it in a
# query to mean "the beginning of time" causes a strptime failure, so this
# value should be used instead.
MYSQLDB_DATETIME_MIN = datetime(1900, 1, 1)

Session = scoped_session(sessionmaker())

class Base(object):
    '''Common methods for all SQLAlchemy model classes, for use both here
    and in consumers that define their own model classes.
    '''

    @classmethod
    def column_names(cls):
        '''Return list of attributes in the class that correspond to
        database columns.
        '''
        return [prop.key for prop in class_mapper(cls).iterate_properties
                if isinstance(prop, sqlalchemy.orm.ColumnProperty)]

    def __eq__(self, other):
        return all([getattr(self, x) == getattr(other, x) for x in
                    self.column_names()])

    def column_dict(self):
        '''Return dictionary of names and values for all attributes
        corresponding to database columns.
        '''
        return {c: getattr(self, c) for c in self.column_names()}
Base = declarative_base(cls=Base)


_schema_revision = '3566e62e7af3'
def check_schema_revision(schema_revision=None):
    """Checks to see whether the database schema revision matches the
    revision expected by the model metadata.
    """
    schema_revision = schema_revision or _schema_revision
    s = Session()
    conn = s.connection()
    context = MigrationContext.configure(conn)
    current_revision = context.get_current_revision()
    if current_revision != schema_revision:
        raise DatabaseError("Database schema revision mismatch."
                            " Require revision %s; current revision %s"
                            % (schema_revision, current_revision))

class Evaluation(object):
    """A data structure to hold inputs for calculating charges. It can hold
    the value of a `Register` or the result of evaluating a `Charge`.
    """
    def __init__(self, quantity):
        self.quantity = quantity

class ChargeEvaluation(Evaluation):
    """An `Evaluation to store the result of evaluating a `Charge`.
    """
    def __init__(self, quantity=None, rate=None, exception=None):
        super(ChargeEvaluation, self).__init__(quantity)
        assert quantity is None or isinstance(quantity, (float, int))
        assert rate is None or isinstance(rate, (float, int))

        # when there's an error, quantity and rate should both be None
        if None in (quantity, rate):
            assert exception is not None
            quantity = rate = None
            self.total = None
        else:
            assert exception is None
            self.total = quantity * rate

        self.quantity = quantity
        self.rate = rate
        self.exception = exception

class Address(Base):
    """Table representing both "billing addresses" and "service addresses" in
    reebills.
    """
    __tablename__ = 'address'

    id = Column(Integer, primary_key=True)
    addressee = Column(String(1000), nullable=False)
    street = Column(String(1000), nullable=False)
    city = Column(String(1000), nullable=False)
    state = Column(String(1000), nullable=False)
    postal_code = Column(String(1000), nullable=False)

    def __init__(self, addressee='', street='', city='', state='',
                 postal_code=''):
        self.addressee = addressee
        self.street = street
        self.city = city
        self.state = state
        self.postal_code = postal_code

    @classmethod
    def from_other(cls, other_address):
        """Constructs a new :class:`.Address` instance whose attributes are
        copied from the given `other_address`.
        :param other_address: An :class:`.Address` instance from which to
         copy attributes.
        """
        assert isinstance(other_address, cls)
        return cls(other_address.addressee,
            other_address.street,
            other_address.city,
            other_address.state,
            other_address.postal_code)

    def __hash__(self):
        return hash(self.addressee + self.street + self.city +
                    self.postal_code)

    def __repr__(self):
        return 'Address<(%s, %s, %s, %s, %s)' % (self.addressee, self.street,
                self.city, self.state, self.postal_code)

    def __str__(self):
        return '%s, %s, %s' % (self.street, self.city, self.state)

    def column_dict(self):
        raise NotImplementedError

    # TODO rename to column_dict
    def to_dict(self):
        return {
            #'id': self.id,
            'addressee': self.addressee,
            'street': self.street,
            'city': self.city,
            'state': self.state,
            'postal_code': self.postal_code,
        }

    @classmethod
    def from_other(cls, other_address):
        """Constructs a new :class:`.Address` instance whose attributes are
        copied from the given `other_address`.
        :param other_address: An :class:`.Address` instance from which to
         copy attributes.
        """
        assert isinstance(other_address, cls)
        return cls(other_address.addressee,
                   other_address.street,
                   other_address.city,
                   other_address.state,
                   other_address.postal_code)


class Company(Base):
    __tablename__ = 'company'

    id = Column(Integer, primary_key=True)
    address_id = Column(Integer, ForeignKey('address.id'))

    name = Column(String(1000))
    guid = Column(String(36))
    discriminator = Column(String(50))
    address = relationship("Address")

    def __init__(self, name, address, guid):
        self.name = name
        self.address = address
        self.guid = guid

    __mapper_args__ = {'polymorphic_on': discriminator}


class Supplier(Company):
    __tablename__ = 'supplier'
    __mapper_args__ = {'polymorphic_identity': 'supplier'}
    id = Column(Integer, primary_key=True)
    company_id = Column(Integer, ForeignKey('company.id'))
    name = Column(String(1000), nullable=False)

    def __init__(self, name, address, guid):
        super(Supplier, self).__init__(name, address, guid)
        self.name = name


class Utility(Company):
    __mapper_args__ = {'polymorphic_identity': 'utility'}

    #TODO: rate_class = add SQLAlchemy class for RateClass and form relationship

    def __init__(self, name, address, guid, rate_classes=[]):
        """Construct a :class:`Utility` instance"""
        assert rate_classes == []
        super(Utility, self).__init__(name, address, guid)


class Customer(Base):
    __tablename__ = 'customer'

    # this is here because there doesn't seem to be a way to get a list of
    # possible values from a SQLAlchemy.types.Enum
    SERVICE_TYPES = ('thermal', 'pv')

    id = Column(Integer, primary_key=True)
    fb_utility_id = Column(Integer, ForeignKey('company.id'))

    account = Column(String(45), nullable=False)
    name = Column(String(45))
    discountrate = Column(Float(asdecimal=False), nullable=False)
    latechargerate = Column(Float(asdecimal=False), nullable=False)
    bill_email_recipient = Column(String(1000), nullable=False)

    # null means brokerage-only customer
    service = Column(Enum(*SERVICE_TYPES))

    # "fb_" = to be assigned to the customer's first-created utility bill
    fb_rate_class = Column(String(255), nullable=False)
    fb_billing_address_id = Column(Integer, ForeignKey('address.id'),
        nullable=False)
    fb_service_address_id = Column(Integer, ForeignKey('address.id'),
        nullable=False)
    fb_supplier_id = Column(Integer, ForeignKey('supplier.id'),
        nullable=False)

    fb_supplier = relationship('Supplier', uselist=False,
        primaryjoin='Customer.fb_supplier_id==Supplier.id')
    fb_billing_address = relationship('Address', uselist=False, cascade='all',
        primaryjoin='Customer.fb_billing_address_id==Address.id')
    fb_service_address = relationship('Address', uselist=False, cascade='all',
    primaryjoin='Customer.fb_service_address_id==Address.id')

    fb_utility = relationship('Utility')

    def get_discount_rate(self):
        return self.discountrate

    def set_discountrate(self, value):
        self.discountrate = value

    def get_late_charge_rate(self):
        return self.latechargerate

    def set_late_charge_rate(self, value):
        self.latechargerate = value

    def __init__(self, name, account, discount_rate, late_charge_rate,
                bill_email_recipient, fb_utility, fb_supplier,
                fb_rate_class, fb_billing_address, fb_service_address):
        """Construct a new :class:`.Customer`.
        :param name: The name of the customer.
        :param account:
        :param discount_rate:
        :param late_charge_rate:
        :param bill_email_recipient: The customer receiving email
        address for skyline-generated bills
        :fb_utility: The :class:`.Utility` to be assigned to the the first
        `UtilityBill` associated with this customer.
        :fb_supplier: The :class: 'Supplier' to be assigned to the first
        'UtilityBill' associated with this customer
        :fb_rate_class": "first bill rate class" (see fb_utility_name)
        :fb_billing_address: (as previous)
        :fb_service address: (as previous)
        """
        self.name = name
        self.account = account
        self.discountrate = discount_rate
        self.latechargerate = late_charge_rate
        self.bill_email_recipient = bill_email_recipient
        self.fb_utility = fb_utility
        self.fb_supplier = fb_supplier
        self.fb_rate_class = fb_rate_class
        self.fb_billing_address = fb_billing_address
        self.fb_service_address = fb_service_address

    def __repr__(self):
        return '<Customer(name=%s, account=%s, discountrate=%s)>' \
               % (self.name, self.account, self.discountrate)


class UtilBill(Base):
    __tablename__ = 'utilbill'

    id = Column(Integer, primary_key=True)
    customer_id = Column(Integer, ForeignKey('customer.id'), nullable=False)
    billing_address_id = Column(Integer, ForeignKey('address.id'),
        nullable=False)
    service_address_id = Column(Integer, ForeignKey('address.id'),
        nullable=False)
    supplier_id = Column(Integer, ForeignKey('supplier.id'),
        nullable=False)
    utility_id = Column(Integer, ForeignKey('company.id'))

    state = Column(Integer, nullable=False)
    service = Column(String(45), nullable=False)
    rate_class = Column(String(255), nullable=False)
    period_start = Column(Date)
    period_end = Column(Date)

    # optional, total of charges seen in PDF: user knows the bill was processed
    # correctly when the calculated total matches this number
    target_total = Column(Float)

    date_received = Column(DateTime)
    account_number = Column(String(1000), nullable=False)
    sha256_hexdigest = Column(String(64))

    # whether this utility bill is considered "done" by the user--mainly
    # meaning that its rate structure and charges are supposed to be accurate
    # and can be relied upon for rate structure prediction
    processed = Column(Integer, nullable=False)

    customer = relationship("Customer", backref=backref('utilbill',
            order_by=id))
    supplier = relationship('Supplier', uselist=False,
        primaryjoin='UtilBill.supplier_id==Supplier.id')
    billing_address = relationship('Address', uselist=False, cascade='all',
        primaryjoin='UtilBill.billing_address_id==Address.id')
    service_address = relationship('Address', uselist=False, cascade='all',
        primaryjoin='UtilBill.service_address_id==Address.id')
    utility = relationship('Utility')

    @property
    def pdf_url(self):
        # TODO fix this by moving the method to another class which can be
        # initialized with the bucket name (and S3 URL)
        from billing import config
        return 'https://s3.amazonaws.com/%s/utilbill/%s' % \
               (config.get('bill', 'bucket'), self.sha256_hexdigest)

    @staticmethod
    def validate_utilbill_period(start, end):
        '''Raises an exception if the dates 'start' and 'end' are unreasonable
        as a utility bill period: "reasonable" means start < end and (end -
        start) < 1 year.'''
        if start >= end:
            raise ValueError('Utility bill start date must precede end')
        if (end - start).days > 365:
            raise ValueError('Utility billing period lasts longer than a year')

    # utility bill states:
    # 0. Complete: actual non-estimated utility bill.
    # 1. Utility estimated: actual utility bill whose contents were estimated by
    # the utility (and which will be corrected later to become Complete).
    # 2. Estimated: a bill that is known to exist (and whose dates are
    # correct) but whose contents were estimated (not by the utility).
    # 3. Hypothetical: it is believed that there is probably a bill during a
    # certain time period and estimates what its contents would be if it
    # existed. Such a bill may not really exist (since we can't even know how
    # many bills there are in a given period of time), and if it does exist,
    # its actual dates will probably be different than the guessed ones.
    # TODO 38385969: not sure this strategy is a good idea
    Complete, UtilityEstimated, Estimated, Hypothetical = range(4)

    # human-readable names for utilbill states (used in UI)
    _state_descriptions = {
        Complete: 'Final',
        UtilityEstimated: 'Utility Estimated',
        Estimated: 'Estimated',
        Hypothetical: 'Missing'
    }

    # TODO remove uprs_id, doc_id
    def __init__(self, customer, state, service, utility, supplier, rate_class,
                 billing_address, service_address, account_number='',
                 period_start=None, period_end=None, doc_id=None, uprs_id=None,
                 target_total=0, date_received=None, processed=False,
                 reebill=None, sha256_hexdigest=None):
        '''State should be one of UtilBill.Complete, UtilBill.UtilityEstimated,
        UtilBill.Estimated, UtilBill.Hypothetical.'''
        # utility bill objects also have an 'id' property that SQLAlchemy
        # automatically adds from the database column
        self.customer = customer
        self.state = state
        self.service = service
        self.utility = utility
        self.rate_class = rate_class
        self.billing_address = billing_address
        self.service_address = service_address
        self.period_start = period_start
        self.period_end = period_end
        self.target_total = target_total
        self.date_received = date_received
        self.account_number = account_number
        self.processed = processed
        self.document_id = doc_id
        self.uprs_document_id = uprs_id
        self.sha256_hexdigest = sha256_hexdigest
        self.supplier = supplier

    def state_name(self):
        return self.__class__._state_descriptions[self.state]

    def __repr__(self):
        return ('<UtilBill(customer=<%s>, service=%s, period_start=%s, '
                'period_end=%s, state=%s, %s reebills)>') % (
            self.customer.account, self.service, self.period_start,
            self.period_end, self.state, len(self._utilbill_reebills))

    def is_attached(self):
        return len(self._utilbill_reebills) > 0

    def add_charge(self):
        session = Session.object_session(self)
        all_rsi_bindings = set([c.rsi_binding for c in self.charges])
        n = 1
        while ('New Charge %s' % n) in all_rsi_bindings:
            n += 1
<<<<<<< HEAD
        charge = Charge(utilbill=self, rsi_binding="New Charge %s" % n,
                        description="New Charge - Insert description here", group="", quantity_units="")
=======
        charge = Charge(utilbill=self,
                        rsi_binding="New Charge %s" % n,
                        rate=0.0,
                        description="New Charge - Insert description here",
                        group="",
                        quantity_units="",
                        )
>>>>>>> 5eab698a
        session.add(charge)
        registers = self.registers
        charge.quantity_formula = '' if len(registers) == 0 else \
            'REG_TOTAL.quantity' if any([register.register_binding ==
                'REG_TOTAL' for register in registers]) else \
            registers[0].register_binding
        session.flush()
        return charge


    def ordered_charges(self):
        """Sorts the charges by their evaluation order. Any charge that is
        part part of a cycle is put at the start of the list so it will get
        an error when evaluated.
        """
        depends = {}
        for c in self.charges:
            try:
                depends[c.rsi_binding] = c.formula_variables()
            except SyntaxError:
                depends[c.rsi_binding] = set()
        dependency_graph = []
        independent_bindings = set(depends.keys())

        for binding, depended_bindings in depends.iteritems():
            for depended_binding in depended_bindings:
                #binding depends on depended_binding
                dependency_graph.append((depended_binding, binding))
                independent_bindings.discard(binding)
                independent_bindings.discard(depended_binding)

        while True:
            try:
                sortresult = tsort.topological_sort(dependency_graph)
            except tsort.GraphError as g:
                circular_bindings = set(g.args[1])
                independent_bindings.update(circular_bindings)
                dependency_graph = [(a, b) for a, b in dependency_graph
                                    if b not in circular_bindings]
            else:
                break
        order = list(independent_bindings) + [x for x in sortresult
                if x not in independent_bindings]
        return sorted(self.charges, key=lambda x: order.index(x.rsi_binding))

    def compute_charges(self, raise_exception=False):
        """Computes and updates the quantity, rate, and total attributes of
        all charges associated with `UtilBill`.
        :param raise_exception: Raises an exception if any charge could not be
        computed. Otherwise silently sets the error attribute of the charge
        to the exception message.
        """
        context = {r.register_binding: Evaluation(r.quantity) for r in
                   self.registers}
        sorted_charges = self.ordered_charges()
        exception = None
        for charge in sorted_charges:
            evaluation = charge.evaluate(context, update=True)
            # only charges that do not have errors get added to 'context'
            if evaluation.exception is None:
                context[charge.rsi_binding] = evaluation
            elif exception is None:
                exception = evaluation.exception

        # all charges should be computed before the exception is raised
        if raise_exception and exception:
            raise exception

    def editable(self):
        if self.processed:
            return False
        return True

    def get_charge_by_rsi_binding(self, binding):
        '''Returns the first Charge object found belonging to this
        ReeBill whose 'rsi_binding' matches 'binding'.
        '''
        return next(c for c in self.charges if c.rsi_binding == binding)

    def get_total_charges(self):
        """Returns sum of all charges' totals, excluding charges that have
        errors.
        """
        return sum(charge.total for charge in self.charges
                if charge.total is not None)

    def column_dict(self):
        return dict(super(UtilBill, self).column_dict().items() +
                    [('account', self.customer.account),
                     ('service', 'Unknown' if self.service is None
                                           else self.service.capitalize()),
                     ('total_charges', self.target_total),
                     ('computed_total', self.get_total_charges() if self.state <
                                        UtilBill.Hypothetical else None),
                     ('reebills', [ur.reebill.column_dict() for ur
                                   in self._utilbill_reebills]),
                     ('utility', self.utility.name),
                     ('supplier', self.supplier.name),
                     ('state', self.state_name()),
                     ('pdf_url', self.pdf_url)])

class Register(Base):
    """A register reading on a utility bill"""

    __tablename__ = 'register'

    id = Column(Integer, primary_key=True)
    utilbill_id = Column(Integer, ForeignKey('utilbill.id'), nullable=False)

    description = Column(String(255), nullable=False)
    quantity = Column(Float, nullable=False)
    quantity_units = Column(String(255), nullable=False)
    identifier = Column(String(255), nullable=False)
    estimated = Column(Boolean, nullable=False)
    # "reg_type" field seems to be unused (though "type" values include
    # "total", "tou", "demand", and "")
    reg_type = Column(String(255), nullable=False)
    register_binding = Column(String(255), nullable=False)
    active_periods = Column(String(2048))
    meter_identifier = Column(String(255), nullable=False)

    utilbill = relationship("UtilBill", backref='registers')

    def __init__(self, utilbill, description, quantity, quantity_units,
                 identifier, estimated, reg_type, register_binding,
                 active_periods, meter_identifier):
        """Construct a new :class:`.Register`.

        :param utilbill: The :class:`.UtilBill` on which the register appears
        :param description: A description of the register
        :param quantity: The register quantity
        :param quantity_units: The units of the quantity (i.e. Therms/kWh)
        :param identifier: ??
        :param estimated: Boolean; whether the indicator is an estimation.
        :param reg_type:
        :param register_binding:
        :param active_periods:
        :param meter_identifier:
        """
        self.utilbill = utilbill
        self.description = description
        self.quantity = quantity
        self.quantity_units = quantity_units
        self.identifier = identifier
        self.estimated = estimated
        self.reg_type = reg_type
        self.register_binding = register_binding
        self.active_periods = active_periods
        self.meter_identifier = meter_identifier

    def get_active_periods(self):
        """Return a dictionary describing "active periods" of this register.
        For a time-of-use register, this dictionary should have the keys
        "active_periods_weekday" and "active_periods_weekend". A
        non-time-of-use register will have an empty dictionary.
        The value of each key is a list of (start, end) pairs of hours in [0,23]
        where the end hour is inclusive.
        """
        keys = ['active_periods_weekday', 'active_periods_weekend']
        # blank means active every hour of every day
        if self.active_periods in ('', None):
            return {key: [[0, 23]] for key in keys}
        # non-blank: parse JSON and make sure it contains all 3 keys
        result = json.loads(self.active_periods)
        assert all(key in result for key in keys)
        return result


class Charge(Base):
    """Represents a specific charge item on a utility bill.
    """

    __tablename__ = 'charge'

    id = Column(Integer, primary_key=True)
    utilbill_id = Column(Integer, ForeignKey('utilbill.id'), nullable=False)

    description = Column(String(255), nullable=False)
    group = Column(String(255), nullable=False)
    quantity = Column(Float, nullable=False)
    quantity_units = Column(String(255), nullable=False)
    rate = Column(Float, nullable=False)
    rsi_binding = Column(String(255), nullable=False)
    total = Column(Float, nullable=False)
    error = Column(String(255))
    # description of error in computing the quantity and/or rate formula.
    # either this or quantity and rate should be null at any given time,
    # never both or neither.

    quantity_formula = Column(String(1000), nullable=False)
    has_charge = Column(Boolean, nullable=False)
    shared = Column(Boolean, nullable=False)
    roundrule = Column(String(1000))

    utilbill = relationship("UtilBill", backref=backref('charges', order_by=id))

    @staticmethod
    def is_builtin(var):
        """Checks whether the string `var` is a builtin variable or method
        :param var: the string to check being a builtin.
        """
        try:
            return eval('type(%s)' % var).__name__ == \
                   'builtin_function_or_method'
        except NameError:
            return False

    @staticmethod
    def get_variable_names(formula, filter_builtins=True):
        """Yields Python language variable names contained within the
        specified formula.
        :param formula: the Python formula parse
        :param filter_builtins: remove variables which are builtin identifiers
        """
        t = ast.parse(formula)
        var_names = (n.id for n in ast.walk(t) if isinstance(n, ast.Name))
        if filter_builtins:
            return [var for var in var_names if not Charge.is_builtin(var)]
        return list(var_names)

<<<<<<< HEAD
    def __init__(self, utilbill, rsi_binding, description='', group='', quantity_units='', quantity_formula="",
=======
    def __init__(self, utilbill, rsi_binding, rate, description='', group='', quantity_units='', quantity_formula="",
>>>>>>> 5eab698a
            has_charge=True, shared=False, roundrule=""):
        """Construct a new :class:`.Charge`.

        :param utilbill: A :class:`.UtilBill` instance.
        :param description: A description of the charge.
        :param group: The charge group
        :param quantity_units: The units of the quantity (i.e. Therms/kWh)
        :param rsi_binding: The rate structure item corresponding to the charge

        :param quantity_formula: The RSI quantity formula
        :param has_charge:
        :param shared:
        :param roundrule:
        """
        assert quantity_units is not None
        self.utilbill = utilbill
        self.description = description
        self.group = group
        self.quantity_units = quantity_units
        self.rsi_binding = rsi_binding

        self.quantity_formula = quantity_formula
        self.has_charge = has_charge
        self.shared = shared
        self.roundrule = roundrule

    @classmethod
    def formulas_from_other(cls, other):
        """Constructs a charge copying the formulas and data
        from the other charge, but does not set the utilbill"""
        return cls(None,
                   other.rsi_binding,
                   other.rate,
                   other.description,
                   other.group,
                   other.quantity_units,
                   quantity_formula=other.quantity_formula,
                   has_charge=other.has_charge,
                   shared=other.shared,
                   roundrule=other.roundrule)

    @staticmethod
    def _evaluate_formula(formula, context):
        """Evaluates the formula in the specified context
        :param formula: a `quantity_formula`
        :param context: map of binding name to `Evaluation`
        """
        if formula == '':
            return 0
        try:
            return eval(formula, {}, context)
        except SyntaxError:
            raise FormulaSyntaxError('Syntax error')
        except Exception as e:
            message = 'Error: '
            message += 'division by zero' if type(e) == ZeroDivisionError \
                else e.message
            raise FormulaError(message)

    def formula_variables(self):
        """Returns the full set of non built-in variable names referenced
         in `quantity_formula` as parsed by Python"""
        return set(Charge.get_variable_names(self.quantity_formula))

    def evaluate(self, context, update=False):
        """Evaluates the quantity and rate formulas and returns a
        `Evaluation` instance
        :param context: map of binding name to `Evaluation`
        :param update: if true, set charge attributes to formula evaluations
        :param raise_exception: Raises an exception if the charge could not be
        computed. Otherwise silently sets the error attribute of the charge
        to the exception message.
        :returns: a `Evaluation`
        """
        try:
            quantity = self._evaluate_formula(self.quantity_formula, context)
        except FormulaError as exception:
            evaluation = ChargeEvaluation(exception=exception)
        else:
            evaluation = ChargeEvaluation(quantity, self.rate)
        if update:
            self.quantity = evaluation.quantity
            self.total = evaluation.total
            self.error = None if evaluation.exception is None else \
                evaluation.exception.message
        return evaluation

    def get_create_utility(self, utility_name):
        session = Session()
        try:
            utility = session.query(Utility).filter_by(name=utility_name).one()
        except NoResultFound:
            utility = Utility(utility_name, Address('', '', '', '', ''))
        return utility

class UtilBillLoader(object):
    '''Data access object for utility bills, used to hide database details
    from other classes so they can be more easily tested.
    '''
    def __init__(self, session):
        ''''session': SQLAlchemy session object to be used for database
        queries.
        '''
        self._session = session

    def get_utilbill_by_id(self, utilbill_id):
        '''Return utilbill with the given id.'''
        return self._session.query(UtilBill).filter_by(id=utilbill_id).one()

    def load_real_utilbills(self, **kwargs):
        '''Returns a cursor of UtilBill objects matching the criteria given
        by **kwargs. Only "real" utility bills (i.e. UtilBill objects with
        state Estimated or lower) are included.
        '''
        cursor = self._session.query(UtilBill).filter(
                UtilBill.state <= UtilBill.Estimated)
        for key, value in kwargs.iteritems():
            cursor = cursor.filter(getattr(UtilBill, key) == value)
        return cursor

    def get_last_real_utilbill(self, account, end, service=None, utility=None,
                rate_class=None, processed=None):
        '''Returns the latest-ending non-Hypothetical UtilBill whose
        end date is before/on 'end', optionally with the given service,
        utility, rate class, and 'processed' status.
        '''
        customer = self._session.query(Customer).filter_by(account=account) \
            .one()
        cursor = self._session.query(UtilBill) \
            .filter(UtilBill.customer == customer) \
            .filter(UtilBill.state != UtilBill.Hypothetical) \
            .filter(UtilBill.period_end <= end)
        if service is not None:
            cursor = cursor.filter(UtilBill.service == service)
        if utility is not None:
            cursor = cursor.filter(UtilBill.utility == utility)
        if rate_class is not None:
            cursor = cursor.filter(UtilBill.rate_class == rate_class)
        if processed is not None:
            assert isinstance(processed, bool)
            cursor = cursor.filter(UtilBill.processed == processed)
        result = cursor.order_by(desc(UtilBill.period_end)).first()
        if result is None:
            raise NoSuchBillException
        return result

    def count_utilbills_with_hash(self, hash):
        '''Return the number of utility bills having the given SHA-265 hash.
        '''
        return self._session.query(UtilBill).filter_by(
                sha256_hexdigest=hash).count()<|MERGE_RESOLUTION|>--- conflicted
+++ resolved
@@ -444,18 +444,10 @@
         n = 1
         while ('New Charge %s' % n) in all_rsi_bindings:
             n += 1
-<<<<<<< HEAD
         charge = Charge(utilbill=self, rsi_binding="New Charge %s" % n,
-                        description="New Charge - Insert description here", group="", quantity_units="")
-=======
-        charge = Charge(utilbill=self,
                         rsi_binding="New Charge %s" % n,
                         rate=0.0,
-                        description="New Charge - Insert description here",
-                        group="",
-                        quantity_units="",
                         )
->>>>>>> 5eab698a
         session.add(charge)
         registers = self.registers
         charge.quantity_formula = '' if len(registers) == 0 else \
@@ -676,11 +668,7 @@
             return [var for var in var_names if not Charge.is_builtin(var)]
         return list(var_names)
 
-<<<<<<< HEAD
-    def __init__(self, utilbill, rsi_binding, description='', group='', quantity_units='', quantity_formula="",
-=======
     def __init__(self, utilbill, rsi_binding, rate, description='', group='', quantity_units='', quantity_formula="",
->>>>>>> 5eab698a
             has_charge=True, shared=False, roundrule=""):
         """Construct a new :class:`.Charge`.
 
