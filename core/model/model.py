--- conflicted
+++ resolved
@@ -125,11 +125,7 @@
 Base = declarative_base(cls=Base)
 
 
-<<<<<<< HEAD
 _schema_revision = '58383ed620d3'
-=======
-_schema_revision = '100f25ab057f'
->>>>>>> 6a8429db
 def check_schema_revision(schema_revision=None):
     """Checks to see whether the database schema revision matches the
     revision expected by the model metadata.
@@ -741,6 +737,9 @@
             return None
         return self.supplier.name
 
+    def get_utility_account_number(self):
+        return self.utility_account.account_number
+
     def get_nextility_account_number(self):
         '''Return the "nextility account number" (e.g.  "10001") not to be
         confused with utility account number. This  may go away since it is
@@ -966,110 +965,6 @@
             return self.rate_class.service
         return None
 
-<<<<<<< HEAD
-    # TODO: move UI-related code to views.py
-    def column_dict(self):
-        # human-readable names for utilbill states (used in UI)
-        state_name = {
-            UtilBill.Complete: 'Final',
-            UtilBill.UtilityEstimated: 'Utility Estimated',
-            UtilBill.Estimated: 'Estimated',
-        }[self.state]
-        result = dict(super(UtilBill, self).column_dict().items() +
-                    [('account', self.utility_account.account),
-                     ('service', 'Unknown' if self.get_service() is None
-                                           else self.get_service().capitalize()),
-                     ('total_charges', self.target_total),
-                     ('computed_total', self.get_total_charges()),
-                     ('reebills', [ur.reebill.column_dict() for ur
-                                   in self._utilbill_reebills]),
-                     ('utility', (self.utility.column_dict() if self.utility
-                                  else None)),
-                     ('supplier', (self.supplier.name if
-                                   self.supplier else None)),
-                     ('rate_class', self.get_rate_class_name()),
-                     ('state', state_name)])
-        return result
-
-class Register(Base):
-    """A register reading on a utility bill"""
-
-    __tablename__ = 'register'
-
-    # allowed units for register quantities
-    PHYSICAL_UNITS = [
-        'BTU',
-        'MMBTU',
-        'kWD',
-        'kWh',
-        'therms',
-    ]
-
-    id = Column(Integer, primary_key=True)
-    utilbill_id = Column(Integer, ForeignKey('utilbill.id'), nullable=False)
-
-    description = Column(String(255), nullable=False)
-    quantity = Column(Float, nullable=False)
-    unit = Column(Enum(*PHYSICAL_UNITS, name='physical_units'), nullable=False)
-    identifier = Column(String(255), nullable=False)
-    estimated = Column(Boolean, nullable=False)
-    # "reg_type" field seems to be unused (though "type" values include
-    # "total", "tou", "demand", and "")
-    reg_type = Column(String(255), nullable=False)
-    register_binding = Column(String(255), nullable=False)
-    active_periods = Column(String(2048))
-    meter_identifier = Column(String(255), nullable=False)
-
-    utilbill = relationship(
-        "UtilBill", backref=backref('registers', cascade='all, delete-orphan'))
-
-    def __init__(self, utilbill, description, identifier, unit,
-                estimated, reg_type, active_periods, meter_identifier,
-                quantity=0.0, register_binding=''):
-        """Construct a new :class:`.Register`.
-
-        :param utilbill: The :class:`.UtilBill` on which the register appears
-        :param description: A description of the register
-        :param quantity: The register quantity
-        :param unit: The units of the quantity (i.e. Therms/kWh)
-        :param identifier: ??
-        :param estimated: Boolean; whether the indicator is an estimation.
-        :param reg_type:
-        :param register_binding:
-        :param active_periods:
-        :param meter_identifier:
-        """
-        self.utilbill = utilbill
-        self.description = description
-        self.quantity = quantity
-        self.unit = unit
-        self.identifier = identifier
-        self.estimated = estimated
-        self.reg_type = reg_type
-        self.register_binding = register_binding
-        self.active_periods = active_periods
-        self.meter_identifier = meter_identifier
-
-    def get_active_periods(self):
-        """Return a dictionary describing "active periods" of this register.
-        For a time-of-use register, this dictionary should have the keys
-        "active_periods_weekday" and "active_periods_weekend". A
-        non-time-of-use register will have an empty dictionary.
-        The value of each key is a list of (start, end) pairs of hours in [0,23]
-        where the end hour is inclusive.
-        """
-        keys = ['active_periods_weekday', 'active_periods_weekend']
-        # blank means active every hour of every day
-        if self.active_periods in ('', None):
-            return {key: [[0, 23]] for key in keys}
-        # non-blank: parse JSON and make sure it contains all 3 keys
-        result = json.loads(self.active_periods)
-        assert all(key in result for key in keys)
-        return result
-
-
-=======
->>>>>>> 6a8429db
 class Charge(Base):
     """Represents a specific charge item on a utility bill.
     """
