'''
SQLALchemy classes for all applications that use the utility bill database.
Also contains some related classes that do not correspond to database tables.
'''
import ast
from datetime import datetime
import json

import sqlalchemy
from sqlalchemy import Column, ForeignKey
from sqlalchemy.orm import sessionmaker, scoped_session
from sqlalchemy.orm import relationship, backref
from sqlalchemy.orm.base import class_mapper
from sqlalchemy.orm.exc import NoResultFound
from sqlalchemy.types import Integer, String, Float, Date, DateTime, Boolean, \
    Enum
from sqlalchemy.ext.declarative import declarative_base
import tsort
from alembic.migration import MigrationContext

from exc import FormulaSyntaxError, FormulaError, DatabaseError, \
    ProcessedBillError


__all__ = [
    'Address',
    'Base',
    'Charge',
    'ChargeEvaluation',
    'Evaluation',
    'MYSQLDB_DATETIME_MIN',
    'Register',
    'Session',
    'Supplier',
    'RateClass',
    'Utility',
    'UtilBill',
    'UtilityAccount',
    'check_schema_revision',
]

# Python's datetime.min is too early for the MySQLdb module; including it in a
# query to mean "the beginning of time" causes a strptime failure, so this
# value should be used instead.
MYSQLDB_DATETIME_MIN = datetime(1900, 1, 1)

Session = scoped_session(sessionmaker())

class Base(object):
    '''Common methods for all SQLAlchemy model classes, for use both here
    and in consumers that define their own model classes.
    '''
    @classmethod
    def column_names(cls):
        '''Return list of attributes in the class that correspond to
        database columns.
        '''
        return [prop.key for prop in class_mapper(cls).iterate_properties
                if isinstance(prop, sqlalchemy.orm.ColumnProperty)]

    def __eq__(self, other):
        if not isinstance(other, Base):
            return False
        return all([getattr(self, x) == getattr(other, x) for x in
                    self.column_names()])

    # TODO: move UI-related code to views.py
    def column_dict(self):
        '''Return dictionary of names and values for all attributes
        corresponding to database columns.
        '''
        return {c: getattr(self, c) for c in self.column_names()}
Base = declarative_base(cls=Base)


_schema_revision = '556352363426'
def check_schema_revision(schema_revision=None):
    """Checks to see whether the database schema revision matches the
    revision expected by the model metadata.
    """
    schema_revision = schema_revision or _schema_revision
    s = Session()
    conn = s.connection()
    context = MigrationContext.configure(conn)
    current_revision = context.get_current_revision()
    if current_revision != schema_revision:
        raise DatabaseError("Database schema revision mismatch."
                            " Require revision %s; current revision %s"
                            % (schema_revision, current_revision))

class Evaluation(object):
    """A data structure to hold inputs for calculating charges. It can hold
    the value of a `Register` or the result of evaluating a `Charge`.
    """
    def __init__(self, quantity):
        self.quantity = quantity

class ChargeEvaluation(Evaluation):
    """An `Evaluation to store the result of evaluating a `Charge`.
    """
    def __init__(self, quantity=None, rate=None, exception=None):
        super(ChargeEvaluation, self).__init__(quantity)
        assert quantity is None or isinstance(quantity, (float, int))
        assert rate is None or isinstance(rate, (float, int))

        # when there's an error, quantity and rate should both be None
        if None in (quantity, rate):
            assert exception is not None
            quantity = rate = None
            self.total = None
        else:
            assert exception is None
            self.total = quantity * rate

        self.quantity = quantity
        self.rate = rate
        self.exception = exception

class Address(Base):
    __tablename__ = 'address'

    id = Column(Integer, primary_key=True)
    addressee = Column(String(1000), nullable=False)
    street = Column(String(1000), nullable=False)
    city = Column(String(1000), nullable=False)
    state = Column(String(1000), nullable=False)
    postal_code = Column(String(1000), nullable=False)

    def __init__(self, addressee='', street='', city='', state='',
                 postal_code=''):
        self.addressee = addressee
        self.street = street
        self.city = city
        self.state = state
        self.postal_code = postal_code

    @classmethod
    def from_other(cls, other_address):
        """Constructs a new :class:`.Address` instance whose attributes are
        copied from the given `other_address`.
        :param other_address: An :class:`.Address` instance from which to
         copy attributes.
        """
        assert isinstance(other_address, cls)
        return cls(other_address.addressee,
            other_address.street,
            other_address.city,
            other_address.state,
            other_address.postal_code)

    def __hash__(self):
        return hash(self.addressee + self.street + self.city +
                    self.postal_code)

    def __repr__(self):
        return 'Address<(%s, %s, %s, %s, %s)' % (self.addressee, self.street,
                self.city, self.state, self.postal_code)

    def __str__(self):
        return '%s, %s, %s' % (self.street, self.city, self.state)

    def column_dict(self):
        raise NotImplementedError

    # TODO: move UI-related code to views.py
    # TODO rename to column_dict
    def to_dict(self):
        return {
            #'id': self.id,
            'addressee': self.addressee,
            'street': self.street,
            'city': self.city,
            'state': self.state,
            'postal_code': self.postal_code,
        }

    @classmethod
    def from_other(cls, other_address):
        """Constructs a new :class:`.Address` instance whose attributes are
        copied from the given `other_address`.
        :param other_address: An :class:`.Address` instance from which to
         copy attributes.
        """
        assert isinstance(other_address, cls)
        return cls(other_address.addressee,
                   other_address.street,
                   other_address.city,
                   other_address.state,
                   other_address.postal_code)


class Utility(Base):
    '''A company that distributes energy and is responsible for the distribution
    charges on utility bills.
    '''
    __tablename__ = 'utility'

    id = Column(Integer, primary_key=True)
    address_id = Column(Integer, ForeignKey('address.id'))

    name = Column(String(1000), nullable=False)
    address = relationship("Address")

    def __init__(self, name, address):
        self.name = name
        self.address = address


class Supplier(Base):
    '''A company that supplies energy and is responsible for the supply
    charges on utility bills. This may be the same as the utility in the
    case of SOS.
    '''
    __tablename__ = 'supplier'
    id = Column(Integer, primary_key=True)
    name = Column(String(1000), nullable=False)

    address_id = Column(Integer, ForeignKey('address.id'))
    address = relationship("Address")

    def __init__(self, name, address):
        self.name = name
        self.address = address


class RateClass(Base):
    '''Represents a group of utility accounts that all have the same utility
    and the same pricing for distribution and SOS supply. The rate class also
    determines what supply contracts may be available to a customer for
    non-SOS supply.
    '''
    __tablename__ = 'rate_class'

    id = Column(Integer, primary_key=True)
    utility_id = Column(Integer, ForeignKey('utility.id'), nullable=False)
    name = Column(String(255), nullable=False)

    utility = relationship('Utility')

    def __init__(self, name, utility):
        self.name = name
        self.utility = utility


class UtilityAccount(Base):
    __tablename__ = 'utility_account'

    id = Column(Integer, primary_key = True)
    name = Column(String(45))

    # account number used by the utility, shown on utility bills and
    # the utility's website. (also used as an inter-database foreign key for
    # referring to UtilityAccounts from other databases, because it can be
    # reasonably be expected to be permanent and unique.)
    account_number = Column(String(1000), nullable=False)

    # Nextility account number, which is currently only used for ReeBill.
    # this is shown to customers on their solar energy bills from Nextility.
    account = Column(String(45), nullable=False)

    # "fb_" = to be assigned to the utility_account's first-created utility bill
    fb_utility_id = Column(Integer, ForeignKey('utility.id'))
    fb_rate_class_id = Column(Integer, ForeignKey('rate_class.id'),
        nullable=True)
    fb_billing_address_id = Column(Integer, ForeignKey('address.id'),
        nullable=False)
    fb_service_address_id = Column(Integer, ForeignKey('address.id'),
        nullable=False)
    fb_supplier_id = Column(Integer, ForeignKey('supplier.id'),
        nullable=True)

    fb_supplier = relationship('Supplier', uselist=False,
        primaryjoin='UtilityAccount.fb_supplier_id==Supplier.id')
    fb_rate_class = relationship('RateClass', uselist=False,
        primaryjoin='UtilityAccount.fb_rate_class_id==RateClass.id')
    fb_billing_address = relationship('Address', uselist=False, cascade='all',
        primaryjoin='UtilityAccount.fb_billing_address_id==Address.id')
    fb_service_address = relationship('Address', uselist=False, cascade='all',
        primaryjoin='UtilityAccount.fb_service_address_id==Address.id')
    fb_utility = relationship('Utility')

    def __init__(self, name, account, fb_utility, fb_supplier,
                fb_rate_class, fb_billing_address, fb_service_address,
                account_number=''):
        """Construct a new :class:`.Customer`.
        :param name: The name of the utility_account.
        :param account:
        :fb_utility: The :class:`.Utility` to be assigned to the the first
        `UtilityBill` associated with this utility_account.
        :fb_supplier: The :class: 'Supplier' to be assigned to the first
        'UtilityBill' associated with this utility_account
        :fb_rate_class": "first bill rate class" (see fb_utility_name)
        :fb_billing_address: (as previous)
        :fb_service address: (as previous)
        """
        self.name = name
        self.account_number = account_number
        self.account = account
        self.fb_utility = fb_utility
        self.fb_supplier = fb_supplier
        self.fb_rate_class = fb_rate_class
        self.fb_billing_address = fb_billing_address
        self.fb_service_address = fb_service_address


    def __repr__(self):
        return '<utility_account(name=%s, account=%s)>' \
               % (self.name, self.account)


class UtilBill(Base):
    __tablename__ = 'utilbill'

    id = Column(Integer, primary_key=True)

    utility_id = Column(Integer, ForeignKey('utility.id'), nullable=False)
    billing_address_id = Column(Integer, ForeignKey('address.id'),
        nullable=False)
    service_address_id = Column(Integer, ForeignKey('address.id'),
        nullable=False)
    supplier_id = Column(Integer, ForeignKey('supplier.id'),
        nullable=True)
    utility_account_id = Column(Integer, ForeignKey('utility_account.id'),
        nullable=False)
    rate_class_id = Column(Integer, ForeignKey('rate_class.id'),
        nullable=True)

    state = Column(Integer, nullable=False)
    service = Column(String(45), nullable=False)
    period_start = Column(Date)
    period_end = Column(Date)
    due_date = Column(Date)

    # optional, total of charges seen in PDF: user knows the bill was processed
    # correctly when the calculated total matches this number
    target_total = Column(Float)

    date_received = Column(DateTime)
    date_modified = Column(DateTime)
    account_number = Column(String(1000), nullable=False)
    sha256_hexdigest = Column(String(64), nullable=False)

    # whether this utility bill is considered "done" by the user--mainly
    # meaning that its rate structure and charges are supposed to be accurate
    # and can be relied upon for rate structure prediction
    processed = Column(Integer, nullable=False)

    # date when a process was run to extract data from the bill file to fill in
    # data automatically. (note this is different from data scraped from the
    # utility web site, because that can only be done while the bill is being
    # downloaded and can't take into account information from other sources.)
    # TODO: not being used at all
    date_scraped = Column(DateTime)

    # cascade for UtilityAccount relationship does NOT include "save-update"
    # to allow more control over when UtilBills get added--for example,
    # when uploading a new utility bill, the new UtilBill object should only
    # be added to the session after the file upload succeeded (because in a
    # test, there is no way to check that the UtilBill was not inserted into
    # the database because the transaction was rolled back).
    utility_account = relationship("UtilityAccount", backref=backref('utilbill',
            order_by=id, cascade='delete'))

    supplier = relationship('Supplier', uselist=False,
        primaryjoin='UtilBill.supplier_id==Supplier.id')
    rate_class = relationship('RateClass', uselist=False,
        primaryjoin='UtilBill.rate_class_id==RateClass.id')
    billing_address = relationship('Address', uselist=False, cascade='all',
        primaryjoin='UtilBill.billing_address_id==Address.id')
    service_address = relationship('Address', uselist=False, cascade='all',
        primaryjoin='UtilBill.service_address_id==Address.id')
    utility = relationship('Utility')

    @staticmethod
    def validate_utilbill_period(start, end):
        '''Raises an exception if the dates 'start' and 'end' are unreasonable
        as a utility bill period: "reasonable" means start < end and (end -
        start) < 1 year. Does nothing if either period date is None.
        '''
        if None in (start, end):
            return
        if start >= end:
            raise ValueError('Utility bill start date must precede end')
        if (end - start).days > 365:
            raise ValueError('Utility billing period lasts longer than a year')

    # utility bill states:
    # 0. Complete: actual non-estimated utility bill.
    # 1. Utility estimated: actual utility bill whose contents were estimated by
    # the utility (and which will be corrected later to become Complete).
    # 2. Estimated: a bill that is known to exist (and whose dates are
    # correct) but whose contents were estimated (not by the utility).
    # 3. Hypothetical: it is believed that there is probably a bill during a
    # certain time period and estimates what its contents would be if it
    # existed. Such a bill may not really exist (since we can't even know how
    # many bills there are in a given period of time), and if it does exist,
    # its actual dates will probably be different than the guessed ones.
    # TODO 38385969: not sure this strategy is a good idea
    Complete, UtilityEstimated, Estimated = range(3)

    # TODO remove uprs_id, doc_id
    def __init__(self, utility_account, state, service, utility, supplier, rate_class,
                 billing_address, service_address, period_start=None,
                 period_end=None, doc_id=None, uprs_id=None,
                 target_total=0, date_received=None, processed=False,
                 reebill=None, sha256_hexdigest='', due_date=None):
        '''State should be one of UtilBill.Complete, UtilBill.UtilityEstimated,
        UtilBill.Estimated, UtilBill.Hypothetical.'''
        # utility bill objects also have an 'id' property that SQLAlchemy
        # automatically adds from the database column
        self.utility_account = utility_account
        self.state = state
        self.service = service
        self.utility = utility
        self.rate_class = rate_class
        self.supplier = supplier
        self.billing_address = billing_address
        self.service_address = service_address
        self.period_start = period_start
        self.period_end = period_end
        self.target_total = target_total
        self.date_received = date_received
        self.account_number = utility_account.account_number
        self.processed = processed
        self.document_id = doc_id
        self.uprs_document_id = uprs_id
        self.due_date = due_date

        # TODO: empty string as default value for sha256_hexdigest is
        # probably a bad idea. if we are writing tests that involve puttint
        # UtilBills in an actual database then we should probably have actual
        # files for them.
        self.sha256_hexdigest = sha256_hexdigest

<<<<<<< HEAD
        self.date_modified = datetime.utcnow()

    def state_name(self):
        return self.__class__._state_descriptions[self.state]

    def get_utility(self):
        # the 'utility' attribute may move to UtilityAccount where it would
        # make more sense for it to be.
        return self.utility

    def get_supplier(self):
        # the 'supplier' attribute may move to UtilityAccount where it would
        # make more sense for it to be.
        return self.supplier

=======
>>>>>>> acbcf62f
    def get_utility_name(self):
        '''Return name of this bill's utility.
        '''
        return self.utility.name

    def get_rate_class_name(self):
        '''Return name of this bill's rate class or None if the rate class is
        None (unknown).
        '''
        if self.rate_class is None:
            return None
        return self.rate_class.name

    def get_supplier_name(self):
        '''Return name of this bill's supplier or None if the supplier is
        None (unknown).
        '''
        if self.supplier is None:
            return None
        return self.supplier.name

    def get_nextility_account_number(self):
        '''Return the "nextility account number" (e.g.  "10001") not to be
        confused with utility account number. This  may go away since it is
        only used for ReeBill but it was part of Kris' schema for CSV files
        of data exported to the  Altitude database.
        '''
        return self.utility_account.account

    def get_utility_account_number(self):
        return self.utility_account.account_number

    def __repr__(self):
        return ('<UtilBill(utility_account=<%s>, service=%s, period_start=%s, '
                'period_end=%s, state=%s)>') % (
            self.utility_account.account, self.service, self.period_start,
            self.period_end, self.state)

    def is_attached(self):
        return len(self._utilbill_reebills) > 0

    def add_charge(self, **charge_kwargs):
        session = Session.object_session(self)
        all_rsi_bindings = set([c.rsi_binding for c in self.charges])
        n = 1
        while ('New Charge %s' % n) in all_rsi_bindings:
            n += 1
        charge = Charge(utilbill=self,
                        rsi_binding=charge_kwargs.get(
                            'rsi_binding', "New Charge %s" % n),
                        rate=charge_kwargs.get('rate', 0.0),
                        quantity_formula=charge_kwargs.get(
                            'quantity_formula', ''),
                        description=charge_kwargs.get(
                            'description',
                            "New Charge - Insert description here"),
                        group=charge_kwargs.get("group", ''),
                        unit=charge_kwargs.get('unit', "dollars")
                        )
        session.add(charge)
        registers = self.registers
        charge.quantity_formula = '' if len(registers) == 0 else \
            'REG_TOTAL.quantity' if any([register.register_binding ==
                'REG_TOTAL' for register in registers]) else \
            registers[0].register_binding
        session.flush()
        return charge

    def ordered_charges(self):
        """Sorts the charges by their evaluation order. Any charge that is
        part part of a cycle is put at the start of the list so it will get
        an error when evaluated.
        """
        depends = {}
        for c in self.charges:
            try:
                depends[c.rsi_binding] = c.formula_variables()
            except SyntaxError:
                depends[c.rsi_binding] = set()
        dependency_graph = []
        independent_bindings = set(depends.keys())

        for binding, depended_bindings in depends.iteritems():
            for depended_binding in depended_bindings:
                #binding depends on depended_binding
                dependency_graph.append((depended_binding, binding))
                independent_bindings.discard(binding)
                independent_bindings.discard(depended_binding)

        while True:
            try:
                sortresult = tsort.topological_sort(dependency_graph)
            except tsort.GraphError as g:
                circular_bindings = set(g.args[1])
                independent_bindings.update(circular_bindings)
                dependency_graph = [(a, b) for a, b in dependency_graph
                                    if b not in circular_bindings]
            else:
                break
        order = list(independent_bindings) + [x for x in sortresult
                if x not in independent_bindings]
        return sorted(self.charges, key=lambda x: order.index(x.rsi_binding))

    def compute_charges(self, raise_exception=False):
        """Computes and updates the quantity, rate, and total attributes of
        all charges associated with `UtilBill`.
        :param raise_exception: Raises an exception if any charge could not be
        computed. Otherwise silently sets the error attribute of the charge
        to the exception message.
        """
        context = {r.register_binding: Evaluation(r.quantity) for r in
                   self.registers}
        sorted_charges = self.ordered_charges()
        exception = None
        for charge in sorted_charges:
            evaluation = charge.evaluate(context, update=True)
            # only charges that do not have errors get added to 'context'
            if evaluation.exception is None:
                context[charge.rsi_binding] = evaluation
            elif exception is None:
                exception = evaluation.exception

        # all charges should be computed before the exception is raised
        if raise_exception and exception:
            raise exception

    def editable(self):
        if self.processed:
            return False
        return True

    def check_editable(self):
        '''Raise ProcessedBillError if this bill should not be edited. Call
        this before modifying a UtilBill or its child objects.
        '''
        if not self.editable():
            raise ProcessedBillError('Utility bill is not editable')

    def get_charge_by_rsi_binding(self, binding):
        '''Returns the first Charge object found belonging to this
        ReeBill whose 'rsi_binding' matches 'binding'.
        '''
        return next(c for c in self.charges if c.rsi_binding == binding)

    def get_supply_charges(self):
        '''Return a list of Charges that are for supply (rather than
        distribution, or other), excluding charges that are "fake" (
        has_charge == False).
        '''
        return [c for c in self.charges if c.has_charge and c.type == 'supply']

    def get_total_charges(self):
        """Returns sum of all charges' totals, excluding charges that have
        errors.
        """
        return sum(charge.total for charge in self.charges
                if charge.total is not None)

<<<<<<< HEAD
    def get_supply_target_total(self):
        '''Return the sum of the 'target_total' of all supply
        charges (excluding any charge with has_charge == False).
        This is the total supply cost shown on the bill, not calculated from
        formula and rate.
        '''
        return sum(c.target_total for c in self.get_supply_charges()
                   if c.target_total is not None and c.has_charge)

    def get_total_energy_consumption(self):
        '''Return total energy consumption, i.e. value of the "REG_TOTAL"
        register, in whatever unit it uses. Return 0 if there is no
        "REG_TOTAL" (which is not supposed to happen).
        '''
        try:
            total_register = next(r for r in self.registers
                                  if r.register_binding == 'REG_TOTAL')
        except StopIteration:
            return 0
        return total_register.quantity

=======
    # TODO: move UI-related code to views.py
>>>>>>> acbcf62f
    def column_dict(self):
        # human-readable names for utilbill states (used in UI)
        state_name = {
            UtilBill.Complete: 'Final',
            UtilBill.UtilityEstimated: 'Utility Estimated',
            UtilBill.Estimated: 'Estimated',
        }[self.state]
        result = dict(super(UtilBill, self).column_dict().items() +
                    [('account', self.utility_account.account),
                     ('service', 'Unknown' if self.service is None
                                           else self.service.capitalize()),
                     ('total_charges', self.target_total),
                     ('computed_total', self.get_total_charges()),
                     ('reebills', [ur.reebill.column_dict() for ur
                                   in self._utilbill_reebills]),
                     ('utility', (self.utility.column_dict() if self.utility
                                  else None)),
                     ('supplier', (self.supplier.name if
                                   self.supplier else None)),
                     ('rate_class', self.get_rate_class_name()),
                     ('state', state_name)])
        return result

class Register(Base):
    """A register reading on a utility bill"""

    __tablename__ = 'register'

    # allowed units for register quantities
    PHYSICAL_UNITS = [
        'BTU',
        'MMBTU',
        'kWD',
        'kWh',
        'therms',
    ]

    id = Column(Integer, primary_key=True)
    utilbill_id = Column(Integer, ForeignKey('utilbill.id'), nullable=False)

    description = Column(String(255), nullable=False)
    quantity = Column(Float, nullable=False)
    unit = Column(Enum(*PHYSICAL_UNITS), nullable=False)
    identifier = Column(String(255), nullable=False)
    estimated = Column(Boolean, nullable=False)
    # "reg_type" field seems to be unused (though "type" values include
    # "total", "tou", "demand", and "")
    reg_type = Column(String(255), nullable=False)
    register_binding = Column(String(255), nullable=False)
    active_periods = Column(String(2048))
    meter_identifier = Column(String(255), nullable=False)

    utilbill = relationship("UtilBill", backref='registers')

    def __init__(self, utilbill, description, identifier, unit,
                estimated, reg_type, active_periods, meter_identifier,
                quantity=0.0, register_binding=''):
        """Construct a new :class:`.Register`.

        :param utilbill: The :class:`.UtilBill` on which the register appears
        :param description: A description of the register
        :param quantity: The register quantity
        :param unit: The units of the quantity (i.e. Therms/kWh)
        :param identifier: ??
        :param estimated: Boolean; whether the indicator is an estimation.
        :param reg_type:
        :param register_binding:
        :param active_periods:
        :param meter_identifier:
        """
        self.utilbill = utilbill
        self.description = description
        self.quantity = quantity
        self.unit = unit
        self.identifier = identifier
        self.estimated = estimated
        self.reg_type = reg_type
        self.register_binding = register_binding
        self.active_periods = active_periods
        self.meter_identifier = meter_identifier

    def get_active_periods(self):
        """Return a dictionary describing "active periods" of this register.
        For a time-of-use register, this dictionary should have the keys
        "active_periods_weekday" and "active_periods_weekend". A
        non-time-of-use register will have an empty dictionary.
        The value of each key is a list of (start, end) pairs of hours in [0,23]
        where the end hour is inclusive.
        """
        keys = ['active_periods_weekday', 'active_periods_weekend']
        # blank means active every hour of every day
        if self.active_periods in ('', None):
            return {key: [[0, 23]] for key in keys}
        # non-blank: parse JSON and make sure it contains all 3 keys
        result = json.loads(self.active_periods)
        assert all(key in result for key in keys)
        return result



class Charge(Base):
    """Represents a specific charge item on a utility bill.
    """
    __tablename__ = 'charge'

    # allowed units for "quantity" field of charges
    CHARGE_UNITS = Register.PHYSICAL_UNITS + ['dollars']

    # allowed values for "type" field of charges
    CHARGE_TYPES = ['supply', 'distribution', 'other']

    id = Column(Integer, primary_key=True)
    utilbill_id = Column(Integer, ForeignKey('utilbill.id'), nullable=False)

    description = Column(String(255), nullable=False)
    group = Column(String(255), nullable=False)
    quantity = Column(Float)
    unit = Column(Enum(*CHARGE_UNITS), nullable=False)
    rsi_binding = Column(String(255), nullable=False)

    quantity_formula = Column(String(1000), nullable=False)
    rate = Column(Float, nullable=False)

    # amount of the charge calculated from the quantity formula and rate
    total = Column(Float)

    # description of error in computing the quantity and/or rate formula.
    # either this or quantity and rate should be null at any given time,
    # never both or neither.
    error = Column(String(255))

    # actual charge amount shown on the bill, if known
    target_total = Column(Float)

    has_charge = Column(Boolean, nullable=False)
    shared = Column(Boolean, nullable=False)
    roundrule = Column(String(1000))
    type = Column(Enum(*CHARGE_TYPES), nullable=False)

    utilbill = relationship("UtilBill", backref=backref('charges', order_by=id))

    @staticmethod
    def is_builtin(var):
        """Checks whether the string `var` is a builtin variable or method
        :param var: the string to check being a builtin.
        """
        try:
            return eval('type(%s)' % var).__name__ == \
                   'builtin_function_or_method'
        except NameError:
            return False

    @staticmethod
    def get_variable_names(formula, filter_builtins=True):
        """Yields Python language variable names contained within the
        specified formula.
        :param formula: the Python formula parse
        :param filter_builtins: remove variables which are builtin identifiers
        """
        t = ast.parse(formula)
        var_names = (n.id for n in ast.walk(t) if isinstance(n, ast.Name))
        if filter_builtins:
            return [var for var in var_names if not Charge.is_builtin(var)]
        return list(var_names)

    def __init__(self, utilbill, rsi_binding, rate, quantity_formula,
                 target_total=None, description='', group='', unit='',
                 has_charge=True, shared=False, roundrule="", type='other'):
        """Construct a new :class:`.Charge`.

        :param utilbill: A :class:`.UtilBill` instance.
        :param description: A description of the charge.
        :param group: The charge group
        :param unit: The units of the quantity (i.e. Therms/kWh)
        :param rsi_binding: The rate structure item corresponding to the charge
        :param quantity_formula: The RSI quantity formula
        :param has_charge:
        :param shared:
        :param roundrule:
        """
        assert unit is not None
        self.utilbill = utilbill
        self.description = description
        self.group = group
        self.unit = unit
        self.rsi_binding = rsi_binding
        self.quantity_formula = quantity_formula
        self.target_total = target_total
        self.has_charge = has_charge
        self.shared = shared
        self.rate=rate
        self.roundrule = roundrule
        if not type in self.CHARGE_TYPES:
            raise ValueError('Invalid charge type "%s"' % type)
        self.type = type

    @classmethod
    def formulas_from_other(cls, other):
        """Constructs a charge copying the formulas and data
        from the other charge, but does not set the utilbill"""
        return cls(None,
                   other.rsi_binding,
                   other.rate,
                   other.quantity_formula,
                   description=other.description,
                   group=other.group,
                   unit=other.unit,
                   has_charge=other.has_charge,
                   shared=other.shared,
                   roundrule=other.roundrule)

    @staticmethod
    def _evaluate_formula(formula, context):
        """Evaluates the formula in the specified context
        :param formula: a `quantity_formula`
        :param context: map of binding name to `Evaluation`
        """
        if formula == '':
            return 0
        try:
            return eval(formula, {}, context)
        except SyntaxError:
            raise FormulaSyntaxError('Syntax error')
        except Exception as e:
            message = 'Error: '
            message += 'division by zero' if type(e) == ZeroDivisionError \
                else e.message
            raise FormulaError(message)

    def formula_variables(self):
        """Returns the full set of non built-in variable names referenced
         in `quantity_formula` as parsed by Python"""
        return set(Charge.get_variable_names(self.quantity_formula))

    def evaluate(self, context, update=False):
        """Evaluates the quantity and rate formulas and returns a
        `Evaluation` instance
        :param context: map of binding name to `Evaluation`
        :param update: if true, set charge attributes to formula evaluations
        :param raise_exception: Raises an exception if the charge could not be
        computed. Otherwise silently sets the error attribute of the charge
        to the exception message.
        :returns: a `Evaluation`
        """
        try:
            quantity = self._evaluate_formula(self.quantity_formula, context)
        except FormulaError as exception:
            evaluation = ChargeEvaluation(exception=exception)
        else:
            evaluation = ChargeEvaluation(quantity, self.rate)
        if update:
            self.quantity = evaluation.quantity
            self.total = evaluation.total
            self.error = None if evaluation.exception is None else \
                evaluation.exception.message
        return evaluation

    def __repr__(self):
        return '<Charge "%s">' % (self.rsi_binding)
    def get_create_utility(self, utility_name):
        session = Session()
        try:
            utility = session.query(Utility).filter_by(name=utility_name).one()
        except NoResultFound:
            utility = Utility(utility_name, Address('', '', '', '', ''))
        return utility
<|MERGE_RESOLUTION|>--- conflicted
+++ resolved
@@ -432,11 +432,7 @@
         # files for them.
         self.sha256_hexdigest = sha256_hexdigest
 
-<<<<<<< HEAD
         self.date_modified = datetime.utcnow()
-
-    def state_name(self):
-        return self.__class__._state_descriptions[self.state]
 
     def get_utility(self):
         # the 'utility' attribute may move to UtilityAccount where it would
@@ -448,8 +444,6 @@
         # make more sense for it to be.
         return self.supplier
 
-=======
->>>>>>> acbcf62f
     def get_utility_name(self):
         '''Return name of this bill's utility.
         '''
@@ -608,7 +602,6 @@
         return sum(charge.total for charge in self.charges
                 if charge.total is not None)
 
-<<<<<<< HEAD
     def get_supply_target_total(self):
         '''Return the sum of the 'target_total' of all supply
         charges (excluding any charge with has_charge == False).
@@ -630,9 +623,7 @@
             return 0
         return total_register.quantity
 
-=======
     # TODO: move UI-related code to views.py
->>>>>>> acbcf62f
     def column_dict(self):
         # human-readable names for utilbill states (used in UI)
         state_name = {
