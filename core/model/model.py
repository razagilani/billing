--- conflicted
+++ resolved
@@ -123,11 +123,7 @@
 Base = declarative_base(cls=Base)
 
 
-<<<<<<< HEAD
-_schema_revision = 'a583e412020'
-=======
 _schema_revision = '58383ed620d3'
->>>>>>> 60a8bb7b
 def check_schema_revision(schema_revision=None):
     """Checks to see whether the database schema revision matches the
     revision expected by the model metadata.
