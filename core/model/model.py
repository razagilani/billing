'''
SQLALchemy classes for all applications that use the utility bill database.
Also contains some related classes that do not correspond to database tables.
'''
import ast
from datetime import datetime, timedelta
import json

import sqlalchemy
from sqlalchemy import Column, ForeignKey
from sqlalchemy.orm import sessionmaker, scoped_session
from sqlalchemy.orm import relationship, backref
from sqlalchemy.orm.base import class_mapper
from sqlalchemy.orm.exc import NoResultFound
from sqlalchemy.types import Integer, String, Float, Date, DateTime, Boolean, \
    Enum
from sqlalchemy.ext.declarative import declarative_base
import tsort
from alembic.migration import MigrationContext

from exc import FormulaSyntaxError, FormulaError, DatabaseError, \
    ProcessedBillError


__all__ = [
    'Address',
    'Base',
    'Charge',
    'ChargeEvaluation',
    'Evaluation',
    'MYSQLDB_DATETIME_MIN',
    'Register',
    'Session',
    'Supplier',
    'RateClass',
    'Utility',
    'UtilBill',
    'UtilityAccount',
    'check_schema_revision',
]

# Python's datetime.min is too early for the MySQLdb module; including it in a
# query to mean "the beginning of time" causes a strptime failure, so this
# value should be used instead.
MYSQLDB_DATETIME_MIN = datetime(1900, 1, 1)

Session = scoped_session(sessionmaker())

class Base(object):
    '''Common methods for all SQLAlchemy model classes, for use both here
    and in consumers that define their own model classes.
    '''
    @classmethod
    def column_names(cls):
        '''Return list of attributes in the class that correspond to
        database columns.
        '''
        return [prop.key for prop in class_mapper(cls).iterate_properties
                if isinstance(prop, sqlalchemy.orm.ColumnProperty)]

    def __eq__(self, other):
        if not isinstance(other, Base):
            return False
        return all([getattr(self, x) == getattr(other, x) for x in
                    self.column_names()])

    def column_dict(self):
        '''Return dictionary of names and values for all attributes
        corresponding to database columns.
        '''
        return {c: getattr(self, c) for c in self.column_names()}
Base = declarative_base(cls=Base)


_schema_revision = '556352363426'
def check_schema_revision(schema_revision=None):
    """Checks to see whether the database schema revision matches the
    revision expected by the model metadata.
    """
    schema_revision = schema_revision or _schema_revision
    s = Session()
    conn = s.connection()
    context = MigrationContext.configure(conn)
    current_revision = context.get_current_revision()
    if current_revision != schema_revision:
        raise DatabaseError("Database schema revision mismatch."
                            " Require revision %s; current revision %s"
                            % (schema_revision, current_revision))

class Evaluation(object):
    """A data structure to hold inputs for calculating charges. It can hold
    the value of a `Register` or the result of evaluating a `Charge`.
    """
    def __init__(self, quantity):
        self.quantity = quantity

class ChargeEvaluation(Evaluation):
    """An `Evaluation to store the result of evaluating a `Charge`.
    """
    def __init__(self, quantity=None, rate=None, exception=None):
        super(ChargeEvaluation, self).__init__(quantity)
        assert quantity is None or isinstance(quantity, (float, int))
        assert rate is None or isinstance(rate, (float, int))

        # when there's an error, quantity and rate should both be None
        if None in (quantity, rate):
            assert exception is not None
            quantity = rate = None
            self.total = None
        else:
            assert exception is None
            self.total = quantity * rate

        self.quantity = quantity
        self.rate = rate
        self.exception = exception

class Address(Base):
    __tablename__ = 'address'

    id = Column(Integer, primary_key=True)
    addressee = Column(String(1000), nullable=False)
    street = Column(String(1000), nullable=False)
    city = Column(String(1000), nullable=False)
    state = Column(String(1000), nullable=False)
    postal_code = Column(String(1000), nullable=False)

    def __init__(self, addressee='', street='', city='', state='',
                 postal_code=''):
        self.addressee = addressee
        self.street = street
        self.city = city
        self.state = state
        self.postal_code = postal_code

    @classmethod
    def from_other(cls, other_address):
        """Constructs a new :class:`.Address` instance whose attributes are
        copied from the given `other_address`.
        :param other_address: An :class:`.Address` instance from which to
         copy attributes.
        """
        assert isinstance(other_address, cls)
        return cls(other_address.addressee,
            other_address.street,
            other_address.city,
            other_address.state,
            other_address.postal_code)

    def __hash__(self):
        return hash(self.addressee + self.street + self.city +
                    self.postal_code)

    def __repr__(self):
        return 'Address<(%s, %s, %s, %s, %s)' % (self.addressee, self.street,
                self.city, self.state, self.postal_code)

    def __str__(self):
        return '%s, %s, %s %s' % (self.street, self.city, self.state,
                               self.postal_code)

    def column_dict(self):
        raise NotImplementedError

    # TODO rename to column_dict
    def to_dict(self):
        return {
            #'id': self.id,
            'addressee': self.addressee,
            'street': self.street,
            'city': self.city,
            'state': self.state,
            'postal_code': self.postal_code,
        }

    @classmethod
    def from_other(cls, other_address):
        """Constructs a new :class:`.Address` instance whose attributes are
        copied from the given `other_address`.
        :param other_address: An :class:`.Address` instance from which to
         copy attributes.
        """
        assert isinstance(other_address, cls)
        return cls(other_address.addressee,
                   other_address.street,
                   other_address.city,
                   other_address.state,
                   other_address.postal_code)


class Utility(Base):
    '''A company that distributes energy and is responsible for the distribution
    charges on utility bills.
    '''
    __tablename__ = 'utility'

    id = Column(Integer, primary_key=True)
    address_id = Column(Integer, ForeignKey('address.id'))

    name = Column(String(1000), nullable=False)
    address = relationship("Address")

    def __init__(self, name, address):
        self.name = name
        self.address = address


class Supplier(Base):
    '''A company that supplies energy and is responsible for the supply
    charges on utility bills. This may be the same as the utility in the
    case of SOS.
    '''
    __tablename__ = 'supplier'
    id = Column(Integer, primary_key=True)
    name = Column(String(1000), nullable=False)

    address_id = Column(Integer, ForeignKey('address.id'))
    address = relationship("Address")

    def __init__(self, name, address):
        self.name = name
        self.address = address


class RateClass(Base):
    '''Represents a group of utility accounts that all have the same utility
    and the same pricing for distribution and SOS supply. The rate class also
    determines what supply contracts may be available to a customer for
    non-SOS supply.
    '''
    __tablename__ = 'rate_class'

    id = Column(Integer, primary_key=True)
    utility_id = Column(Integer, ForeignKey('utility.id'), nullable=False)
    name = Column(String(255), nullable=False)

    utility = relationship('Utility')

    def __init__(self, name, utility):
        self.name = name
        self.utility = utility


class UtilityAccount(Base):
    __tablename__ = 'utility_account'

    id = Column(Integer, primary_key = True)
    name = Column(String(45))

    # account number used by the utility, shown on utility bills and
    # the utility's website. (also used as an inter-database foreign key for
    # referring to UtilityAccounts from other databases, because it can be
    # reasonably be expected to be permanent and unique.)
    account_number = Column(String(1000), nullable=False)

    # Nextility account number, which is currently only used for ReeBill.
    # this is shown to customers on their solar energy bills from Nextility.
    account = Column(String(45), nullable=False)

    # "fb_" = to be assigned to the utility_account's first-created utility bill
    fb_utility_id = Column(Integer, ForeignKey('utility.id'))
    fb_rate_class_id = Column(Integer, ForeignKey('rate_class.id'),
        nullable=True)
    fb_billing_address_id = Column(Integer, ForeignKey('address.id'),
        nullable=False)
    fb_service_address_id = Column(Integer, ForeignKey('address.id'),
        nullable=False)
    fb_supplier_id = Column(Integer, ForeignKey('supplier.id'),
        nullable=True)

    fb_supplier = relationship('Supplier', uselist=False,
        primaryjoin='UtilityAccount.fb_supplier_id==Supplier.id')
    fb_rate_class = relationship('RateClass', uselist=False,
        primaryjoin='UtilityAccount.fb_rate_class_id==RateClass.id')
    fb_billing_address = relationship('Address', uselist=False, cascade='all',
        primaryjoin='UtilityAccount.fb_billing_address_id==Address.id')
    fb_service_address = relationship('Address', uselist=False, cascade='all',
        primaryjoin='UtilityAccount.fb_service_address_id==Address.id')
    fb_utility = relationship('Utility')

    def __init__(self, name, account, fb_utility, fb_supplier,
                fb_rate_class, fb_billing_address, fb_service_address,
                account_number=''):
        """Construct a new :class:`.Customer`.
        :param name: The name of the utility_account.
        :param account:
        :fb_utility: The :class:`.Utility` to be assigned to the the first
        `UtilityBill` associated with this utility_account.
        :fb_supplier: The :class: 'Supplier' to be assigned to the first
        'UtilityBill' associated with this utility_account
        :fb_rate_class": "first bill rate class" (see fb_utility_name)
        :fb_billing_address: (as previous)
        :fb_service address: (as previous)
        """
        self.name = name
        self.account_number = account_number
        self.account = account
        self.fb_utility = fb_utility
        self.fb_supplier = fb_supplier
        self.fb_rate_class = fb_rate_class
        self.fb_billing_address = fb_billing_address
        self.fb_service_address = fb_service_address


    def __repr__(self):
        return '<utility_account(name=%s, account=%s)>' \
               % (self.name, self.account)


class UtilBill(Base):
    __tablename__ = 'utilbill'

    id = Column(Integer, primary_key=True)

    utility_id = Column(Integer, ForeignKey('utility.id'), nullable=False)
    billing_address_id = Column(Integer, ForeignKey('address.id'),
        nullable=False)
    service_address_id = Column(Integer, ForeignKey('address.id'),
        nullable=False)
    supplier_id = Column(Integer, ForeignKey('supplier.id'),
        nullable=True)
    utility_account_id = Column(Integer, ForeignKey('utility_account.id'),
        nullable=False)
    rate_class_id = Column(Integer, ForeignKey('rate_class.id'),
        nullable=True)

    state = Column(Integer, nullable=False)
    service = Column(String(45), nullable=False)
    period_start = Column(Date)
    period_end = Column(Date)
    due_date = Column(Date)

    # optional, total of charges seen in PDF: user knows the bill was processed
    # correctly when the calculated total matches this number
    target_total = Column(Float)

    date_received = Column(DateTime)
    date_modified = Column(DateTime)
    account_number = Column(String(1000), nullable=False)
    sha256_hexdigest = Column(String(64), nullable=False)

    # whether this utility bill is considered "done" by the user--mainly
    # meaning that its rate structure and charges are supposed to be accurate
    # and can be relied upon for rate structure prediction
    processed = Column(Integer, nullable=False)

    # date when a process was run to extract data from the bill file to fill in
    # data automatically. (note this is different from data scraped from the
    # utility web site, because that can only be done while the bill is being
    # downloaded and can't take into account information from other sources.)
    # TODO: not being used at all
    date_scraped = Column(DateTime)

    # cascade for UtilityAccount relationship does NOT include "save-update"
    # to allow more control over when UtilBills get added--for example,
    # when uploading a new utility bill, the new UtilBill object should only
    # be added to the session after the file upload succeeded (because in a
    # test, there is no way to check that the UtilBill was not inserted into
    # the database because the transaction was rolled back).
    utility_account = relationship("UtilityAccount", backref=backref('utilbill',
            order_by=id, cascade='delete'))

    supplier = relationship('Supplier', uselist=False,
        primaryjoin='UtilBill.supplier_id==Supplier.id')
    rate_class = relationship('RateClass', uselist=False,
        primaryjoin='UtilBill.rate_class_id==RateClass.id')
    billing_address = relationship('Address', uselist=False, cascade='all',
        primaryjoin='UtilBill.billing_address_id==Address.id')
    service_address = relationship('Address', uselist=False, cascade='all',
        primaryjoin='UtilBill.service_address_id==Address.id')
    utility = relationship('Utility')

    @staticmethod
    def validate_utilbill_period(start, end):
        '''Raises an exception if the dates 'start' and 'end' are unreasonable
        as a utility bill period: "reasonable" means start < end and (end -
        start) < 1 year. Does nothing if either period date is None.
        '''
        if None in (start, end):
            return
        if start >= end:
            raise ValueError('Utility bill start date must precede end')
        if (end - start).days > 365:
            raise ValueError('Utility billing period lasts longer than a year')

    # utility bill states:
    # 0. Complete: actual non-estimated utility bill.
    # 1. Utility estimated: actual utility bill whose contents were estimated by
    # the utility (and which will be corrected later to become Complete).
    # 2. Estimated: a bill that is known to exist (and whose dates are
    # correct) but whose contents were estimated (not by the utility).
    # 3. Hypothetical: it is believed that there is probably a bill during a
    # certain time period and estimates what its contents would be if it
    # existed. Such a bill may not really exist (since we can't even know how
    # many bills there are in a given period of time), and if it does exist,
    # its actual dates will probably be different than the guessed ones.
    # TODO 38385969: not sure this strategy is a good idea
    Complete, UtilityEstimated, Estimated = range(3)

    # human-readable names for utilbill states (used in UI)
    _state_descriptions = {
        Complete: 'Final',
        UtilityEstimated: 'Utility Estimated',
        Estimated: 'Estimated',
    }

    # TODO remove uprs_id, doc_id
    def __init__(self, utility_account, state, service, utility, supplier, rate_class,
                 billing_address, service_address, period_start=None,
                 period_end=None, doc_id=None, uprs_id=None,
                 target_total=0, date_received=None, processed=False,
                 reebill=None, sha256_hexdigest='', due_date=None):
        '''State should be one of UtilBill.Complete, UtilBill.UtilityEstimated,
        UtilBill.Estimated, UtilBill.Hypothetical.'''
        # utility bill objects also have an 'id' property that SQLAlchemy
        # automatically adds from the database column
        self.utility_account = utility_account
        self.state = state
        self.service = service
        self.utility = utility
        self.rate_class = rate_class
        self.supplier = supplier
        self.billing_address = billing_address
        self.service_address = service_address
        self.period_start = period_start
        self.period_end = period_end
        self.target_total = target_total
        self.date_received = date_received
        self.account_number = utility_account.account_number
        self.processed = processed
        self.document_id = doc_id
        self.uprs_document_id = uprs_id
        self.due_date = due_date

        # TODO: empty string as default value for sha256_hexdigest is
        # probably a bad idea. if we are writing tests that involve puttint
        # UtilBills in an actual database then we should probably have actual
        # files for them.
        self.sha256_hexdigest = sha256_hexdigest

        self.date_modified = datetime.utcnow()

    def state_name(self):
        return self.__class__._state_descriptions[self.state]

    def get_utility(self):
        # the 'utility' attribute may move to UtilityAccount where it would
        # make more sense for it to be.
        return self.utility

    def get_supplier(self):
        # the 'supplier' attribute may move to UtilityAccount where it would
        # make more sense for it to be.
        return self.supplier

    def get_utility_name(self):
        '''Return name of this bill's utility.
        '''
        return self.utility.name

    def get_estimated_next_meter_read_date(self):
        '''Return approximate date of next meter read (which is usually the
        end date of the next utility bill after this one), or None if no
        estimate can be made.
        '''
        if self.period_end is None:
            return None
        return self.period_end + timedelta(days=30)

    def get_rate_class_name(self):
        '''Return name of this bill's rate class or None if the rate class is
        None (unknown).
        '''
        if self.rate_class is None:
            return None
        return self.rate_class.name

    def get_supplier_name(self):
        '''Return name of this bill's supplier or None if the supplier is
        None (unknown).
        '''
        if self.supplier is None:
            return None
        return self.supplier.name

    def get_utility_account_number(self):
        return self.utility_account.account_number

    def get_nextility_account_number(self):
        '''Return the "nextility account number" (e.g.  "10001") not to be
        confused with utility account number. This  may go away since it is
        only used for ReeBill but it was part of Kris' schema for CSV files
        of data exported to the  Altitude database.
        '''
        return self.utility_account.account

    def get_utility_account_number(self):
        return self.utility_account.account_number

    def __repr__(self):
        return ('<UtilBill(utility_account=<%s>, service=%s, period_start=%s, '
                'period_end=%s, state=%s)>') % (
            self.utility_account.account, self.service, self.period_start,
            self.period_end, self.state)

    def is_attached(self):
        return len(self._utilbill_reebills) > 0

    def add_charge(self, **charge_kwargs):
        session = Session.object_session(self)
        all_rsi_bindings = set([c.rsi_binding for c in self.charges])
        n = 1
        while ('New Charge %s' % n) in all_rsi_bindings:
            n += 1
        charge = Charge(utilbill=self,
                        rsi_binding=charge_kwargs.get(
                            'rsi_binding', "New Charge %s" % n),
                        rate=charge_kwargs.get('rate', 0.0),
                        quantity_formula=charge_kwargs.get(
                            'quantity_formula', ''),
                        description=charge_kwargs.get(
                            'description',
                            "New Charge - Insert description here"),
                        group=charge_kwargs.get("group", ''),
                        unit=charge_kwargs.get('unit', "dollars")
                        )
        session.add(charge)
        registers = self.registers
        charge.quantity_formula = '' if len(registers) == 0 else \
            'REG_TOTAL.quantity' if any([register.register_binding ==
                'REG_TOTAL' for register in registers]) else \
            registers[0].register_binding
        session.flush()
        return charge

    def ordered_charges(self):
        """Sorts the charges by their evaluation order. Any charge that is
        part part of a cycle is put at the start of the list so it will get
        an error when evaluated.
        """
        depends = {}
        for c in self.charges:
            try:
                depends[c.rsi_binding] = c.formula_variables()
            except SyntaxError:
                depends[c.rsi_binding] = set()
        dependency_graph = []
        independent_bindings = set(depends.keys())

        for binding, depended_bindings in depends.iteritems():
            for depended_binding in depended_bindings:
                #binding depends on depended_binding
                dependency_graph.append((depended_binding, binding))
                independent_bindings.discard(binding)
                independent_bindings.discard(depended_binding)

        while True:
            try:
                sortresult = tsort.topological_sort(dependency_graph)
            except tsort.GraphError as g:
                circular_bindings = set(g.args[1])
                independent_bindings.update(circular_bindings)
                dependency_graph = [(a, b) for a, b in dependency_graph
                                    if b not in circular_bindings]
            else:
                break
        order = list(independent_bindings) + [x for x in sortresult
                if x not in independent_bindings]
        return sorted(self.charges, key=lambda x: order.index(x.rsi_binding))

    def compute_charges(self, raise_exception=False):
        """Computes and updates the quantity, rate, and total attributes of
        all charges associated with `UtilBill`.
        :param raise_exception: Raises an exception if any charge could not be
        computed. Otherwise silently sets the error attribute of the charge
        to the exception message.
        """
        context = {r.register_binding: Evaluation(r.quantity) for r in
                   self.registers}
        sorted_charges = self.ordered_charges()
        exception = None
        for charge in sorted_charges:
            evaluation = charge.evaluate(context, update=True)
            # only charges that do not have errors get added to 'context'
            if evaluation.exception is None:
                context[charge.rsi_binding] = evaluation
            elif exception is None:
                exception = evaluation.exception

        # all charges should be computed before the exception is raised
        if raise_exception and exception:
            raise exception

    def editable(self):
        if self.processed:
            return False
        return True

    def check_editable(self):
        '''Raise ProcessedBillError if this bill should not be edited. Call
        this before modifying a UtilBill or its child objects.
        '''
        if not self.editable():
            raise ProcessedBillError('Utility bill is not editable')

    def get_charge_by_rsi_binding(self, binding):
        '''Returns the first Charge object found belonging to this
        ReeBill whose 'rsi_binding' matches 'binding'.
        '''
        return next(c for c in self.charges if c.rsi_binding == binding)

    def get_supply_charges(self):
        '''Return a list of Charges that are for supply (rather than
        distribution, or other), excluding charges that are "fake" (
        has_charge == False).
        '''
        return [c for c in self.charges if c.has_charge and c.type == 'supply']

    def get_total_charges(self):
        """Returns sum of all charges' totals, excluding charges that have
        errors.
        """
        return sum(charge.total for charge in self.charges
                if charge.total is not None)

<<<<<<< HEAD
    def get_total_energy(self):
        # NOTE: this may have been implemented already on another branch;
        # remove duplicate when merged
        try:
            total_register = next(r for r in self.registers if
                                  r.register_binding == 'REG_TOTAL')
        except StopIteration:
            return 0
        return total_register.quantity

    def set_total_energy(self, quantity):
        total_register = next(r for r in self.registers if
                              r.register_binding == 'REG_TOTAL')
        # TODO: maybe create REG_TOTAL register if it doesn't exist.
        # this is hard because the unit is not known.
        total_register.quantity = quantity

    def get_supply_total(self):
        '''Return the total amount of all supply charges, excluding any charge
        that has an error or has_charge=False.
=======
    def get_supply_target_total(self):
        '''Return the sum of the 'target_total' of all supply
        charges (excluding any charge with has_charge == False).
        This is the total supply cost shown on the bill, not calculated from
        formula and rate.
>>>>>>> 4a31c1b0
        '''
        return sum(c.target_total for c in self.get_supply_charges()
                   if c.target_total is not None and c.has_charge)

    def get_total_energy_consumption(self):
        '''Return total energy consumption, i.e. value of the "REG_TOTAL"
        register, in whatever unit it uses. Return 0 if there is no
        "REG_TOTAL" (which is not supposed to happen).
        '''
        try:
            total_register = next(r for r in self.registers
                                  if r.register_binding == 'REG_TOTAL')
        except StopIteration:
            return 0
        return total_register.quantity

    def column_dict(self):
        result = dict(super(UtilBill, self).column_dict().items() +
                    [('account', self.utility_account.account),
                     ('service', 'Unknown' if self.service is None
                                           else self.service.capitalize()),
                     ('total_charges', self.target_total),
                     ('computed_total', self.get_total_charges()),
                     ('reebills', [ur.reebill.column_dict() for ur
                                   in self._utilbill_reebills]),
                     ('utility', (self.utility.column_dict() if self.utility
                                  else None)),
                     ('supplier', (self.supplier.name if
                                   self.supplier else None)),
                     ('rate_class', self.get_rate_class_name()),
                     ('state', self.state_name())])
        return result

class Register(Base):
    """A register reading on a utility bill"""

    __tablename__ = 'register'

    # allowed units for register quantities
    PHYSICAL_UNITS = [
        'BTU',
        'MMBTU',
        'kWD',
        'kWh',
        'therms',
    ]

    id = Column(Integer, primary_key=True)
    utilbill_id = Column(Integer, ForeignKey('utilbill.id'), nullable=False)

    description = Column(String(255), nullable=False)
    quantity = Column(Float, nullable=False)
    unit = Column(Enum(*PHYSICAL_UNITS), nullable=False)
    identifier = Column(String(255), nullable=False)
    estimated = Column(Boolean, nullable=False)
    # "reg_type" field seems to be unused (though "type" values include
    # "total", "tou", "demand", and "")
    reg_type = Column(String(255), nullable=False)
    register_binding = Column(String(255), nullable=False)
    active_periods = Column(String(2048))
    meter_identifier = Column(String(255), nullable=False)

    utilbill = relationship("UtilBill", backref='registers')

    def __init__(self, utilbill, description, identifier, unit,
                estimated, reg_type, active_periods, meter_identifier,
                quantity=0.0, register_binding=''):
        """Construct a new :class:`.Register`.

        :param utilbill: The :class:`.UtilBill` on which the register appears
        :param description: A description of the register
        :param quantity: The register quantity
        :param unit: The units of the quantity (i.e. Therms/kWh)
        :param identifier: ??
        :param estimated: Boolean; whether the indicator is an estimation.
        :param reg_type:
        :param register_binding:
        :param active_periods:
        :param meter_identifier:
        """
        self.utilbill = utilbill
        self.description = description
        self.quantity = quantity
        self.unit = unit
        self.identifier = identifier
        self.estimated = estimated
        self.reg_type = reg_type
        self.register_binding = register_binding
        self.active_periods = active_periods
        self.meter_identifier = meter_identifier

    def get_active_periods(self):
        """Return a dictionary describing "active periods" of this register.
        For a time-of-use register, this dictionary should have the keys
        "active_periods_weekday" and "active_periods_weekend". A
        non-time-of-use register will have an empty dictionary.
        The value of each key is a list of (start, end) pairs of hours in [0,23]
        where the end hour is inclusive.
        """
        keys = ['active_periods_weekday', 'active_periods_weekend']
        # blank means active every hour of every day
        if self.active_periods in ('', None):
            return {key: [[0, 23]] for key in keys}
        # non-blank: parse JSON and make sure it contains all 3 keys
        result = json.loads(self.active_periods)
        assert all(key in result for key in keys)
        return result



class Charge(Base):
    """Represents a specific charge item on a utility bill.
    """
    __tablename__ = 'charge'

    # allowed units for "quantity" field of charges
    CHARGE_UNITS = Register.PHYSICAL_UNITS + ['dollars']

    # allowed values for "type" field of charges
    CHARGE_TYPES = ['supply', 'distribution', 'other']

    id = Column(Integer, primary_key=True)
    utilbill_id = Column(Integer, ForeignKey('utilbill.id'), nullable=False)

    description = Column(String(255), nullable=False)
    group = Column(String(255), nullable=False)
    quantity = Column(Float)
    unit = Column(Enum(*CHARGE_UNITS), nullable=False)
    rsi_binding = Column(String(255), nullable=False)

    quantity_formula = Column(String(1000), nullable=False)
    rate = Column(Float, nullable=False)

    # amount of the charge calculated from the quantity formula and rate
    total = Column(Float)

    # description of error in computing the quantity and/or rate formula.
    # either this or quantity and rate should be null at any given time,
    # never both or neither.
    error = Column(String(255))

    # actual charge amount shown on the bill, if known
    target_total = Column(Float)

    has_charge = Column(Boolean, nullable=False)
    shared = Column(Boolean, nullable=False)
    roundrule = Column(String(1000))
    type = Column(Enum(*CHARGE_TYPES), nullable=False)

    utilbill = relationship("UtilBill", backref=backref('charges', order_by=id))

    @staticmethod
    def is_builtin(var):
        """Checks whether the string `var` is a builtin variable or method
        :param var: the string to check being a builtin.
        """
        try:
            return eval('type(%s)' % var).__name__ == \
                   'builtin_function_or_method'
        except NameError:
            return False

    @staticmethod
    def get_variable_names(formula, filter_builtins=True):
        """Yields Python language variable names contained within the
        specified formula.
        :param formula: the Python formula parse
        :param filter_builtins: remove variables which are builtin identifiers
        """
        t = ast.parse(formula)
        var_names = (n.id for n in ast.walk(t) if isinstance(n, ast.Name))
        if filter_builtins:
            return [var for var in var_names if not Charge.is_builtin(var)]
        return list(var_names)

    def __init__(self, utilbill, rsi_binding, rate, quantity_formula,
                 target_total=None, description='', group='', unit='',
                 has_charge=True, shared=False, roundrule="", type='other'):
        """Construct a new :class:`.Charge`.

        :param utilbill: A :class:`.UtilBill` instance.
        :param description: A description of the charge.
        :param group: The charge group
        :param unit: The units of the quantity (i.e. Therms/kWh)
        :param rsi_binding: The rate structure item corresponding to the charge
        :param quantity_formula: The RSI quantity formula
        :param has_charge:
        :param shared:
        :param roundrule:
        """
        assert unit is not None
        self.utilbill = utilbill
        self.description = description
        self.group = group
        self.unit = unit
        self.rsi_binding = rsi_binding
        self.quantity_formula = quantity_formula
        self.target_total = target_total
        self.has_charge = has_charge
        self.shared = shared
        self.rate=rate
        self.roundrule = roundrule
        if not type in self.CHARGE_TYPES:
            raise ValueError('Invalid charge type "%s"' % type)
        self.type = type

    @classmethod
    def formulas_from_other(cls, other):
        """Constructs a charge copying the formulas and data
        from the other charge, but does not set the utilbill"""
        return cls(None,
                   other.rsi_binding,
                   other.rate,
                   other.quantity_formula,
                   other.description,
                   other.group,
                   other.unit,
                   has_charge=other.has_charge,
                   shared=other.shared,
                   roundrule=other.roundrule)

    @staticmethod
    def _evaluate_formula(formula, context):
        """Evaluates the formula in the specified context
        :param formula: a `quantity_formula`
        :param context: map of binding name to `Evaluation`
        """
        if formula == '':
            return 0
        try:
            return eval(formula, {}, context)
        except SyntaxError:
            raise FormulaSyntaxError('Syntax error')
        except Exception as e:
            message = 'Error: '
            message += 'division by zero' if type(e) == ZeroDivisionError \
                else e.message
            raise FormulaError(message)

    def formula_variables(self):
        """Returns the full set of non built-in variable names referenced
         in `quantity_formula` as parsed by Python"""
        return set(Charge.get_variable_names(self.quantity_formula))

    def evaluate(self, context, update=False):
        """Evaluates the quantity and rate formulas and returns a
        `Evaluation` instance
        :param context: map of binding name to `Evaluation`
        :param update: if true, set charge attributes to formula evaluations
        :param raise_exception: Raises an exception if the charge could not be
        computed. Otherwise silently sets the error attribute of the charge
        to the exception message.
        :returns: a `Evaluation`
        """
        try:
            quantity = self._evaluate_formula(self.quantity_formula, context)
        except FormulaError as exception:
            evaluation = ChargeEvaluation(exception=exception)
        else:
            evaluation = ChargeEvaluation(quantity, self.rate)
        if update:
            self.quantity = evaluation.quantity
            self.total = evaluation.total
            self.error = None if evaluation.exception is None else \
                evaluation.exception.message
        return evaluation

    def __repr__(self):
        return '<Charge "%s">' % (self.rsi_binding)
    def get_create_utility(self, utility_name):
        session = Session()
        try:
            utility = session.query(Utility).filter_by(name=utility_name).one()
        except NoResultFound:
            utility = Utility(utility_name, Address('', '', '', '', ''))
        return utility
<|MERGE_RESOLUTION|>--- conflicted
+++ resolved
@@ -623,7 +623,6 @@
         return sum(charge.total for charge in self.charges
                 if charge.total is not None)
 
-<<<<<<< HEAD
     def get_total_energy(self):
         # NOTE: this may have been implemented already on another branch;
         # remove duplicate when merged
@@ -641,16 +640,11 @@
         # this is hard because the unit is not known.
         total_register.quantity = quantity
 
-    def get_supply_total(self):
-        '''Return the total amount of all supply charges, excluding any charge
-        that has an error or has_charge=False.
-=======
     def get_supply_target_total(self):
         '''Return the sum of the 'target_total' of all supply
         charges (excluding any charge with has_charge == False).
         This is the total supply cost shown on the bill, not calculated from
         formula and rate.
->>>>>>> 4a31c1b0
         '''
         return sum(c.target_total for c in self.get_supply_charges()
                    if c.target_total is not None and c.has_charge)
