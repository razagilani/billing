--- conflicted
+++ resolved
@@ -16,14 +16,10 @@
 
 import sqlalchemy
 from sqlalchemy import Column, ForeignKey, ForeignKeyConstraint, \
-<<<<<<< HEAD
     UniqueConstraint, MetaData
 from sqlalchemy.dialects.postgresql import HSTORE
-=======
-    UniqueConstraint
 from sqlalchemy.orm.attributes import InstrumentedAttribute
 from sqlalchemy.orm.collections import InstrumentedList
->>>>>>> cc160489
 from sqlalchemy.orm.interfaces import MapperExtension
 from sqlalchemy.orm import sessionmaker, scoped_session, object_session
 from sqlalchemy.orm import relationship, backref
@@ -37,12 +33,8 @@
 from alembic.migration import MigrationContext
 
 from exc import FormulaSyntaxError, FormulaError, DatabaseError, \
-<<<<<<< HEAD
-    UnEditableBillError, NotProcessable, BillingError, NoSuchBillException, \
-    MissingFileError
-=======
-    UnEditableBillError, NotProcessable, BillingError, BillStateError
->>>>>>> cc160489
+    UnEditableBillError, NotProcessable, BillingError, BillStateError, \
+    NoSuchBillException, MissingFileError
 from util.units import unit_registry
 
 __all__ = ['Address', 'Base', 'AltitudeBase', 'Charge', 'ChargeEvaluation',
@@ -133,12 +125,8 @@
         foreign_keys = set(col.key for col in foreign_key_columns)
 
         relevant_attr_names = [x for x in self.column_names() if
-<<<<<<< HEAD
-            x not in pk_keys and x not in foreign_keys]
-=======
                                x not in self._get_primary_key_names() and
                                x not in foreign_keys]
->>>>>>> cc160489
 
         # NOTE it is necessary to use __new__ to avoid calling the
         # constructor here (because the constructor arguments are not known,
@@ -156,7 +144,6 @@
             setattr(new_obj, attr_name, getattr(self, attr_name))
         return new_obj
 
-<<<<<<< HEAD
     def raw_column_dict(self, exclude=set()):
         """
         :return: dictionary whose keys are column names in the database table
@@ -170,7 +157,7 @@
                   attr_name, column_property in mapper.column_attrs.items()
                   if column_property.columns[ 0] not in mapper.primary_key
                   and attr_name not in exclude}
-=======
+                  
     def _copy_data_from(self, other):
         """Copy all column values from 'other' (except primary key),  replacing
         existing values.
@@ -195,7 +182,7 @@
             elif isinstance(other_value, InstrumentedList):
                 other_value = [element.clone() for element in other_value]
             setattr(self, name, other_value)
->>>>>>> cc160489
+
 
 
 Base = declarative_base(cls=_Base)
@@ -1376,7 +1363,33 @@
             return self.rate_class.service
         return None
 
-<<<<<<< HEAD
+    def replace_estimated_with_complete(self, other, bill_file_handler):
+        """Convert an estimated bill, which has no file, into a real bill by
+        copying all data from another non-estimated bill to this one, and
+        deleting the other bill.
+        :param other: UtilBill
+        :param bill_file_handler: BillFileHandler
+        """
+        # validation
+        self.check_editable()
+        if self.state != self.Estimated:
+            raise BillStateError("Bill to replace must be estimated")
+        if other.state == self.Estimated:
+            raise BillStateError("Replacement bill must not be estimated")
+        assert self.sha256_hexdigest in ('', None)
+        bill_file_handler.check_file_exists(other)
+
+        # copy the data and update 'state'
+        self._copy_data_from(other)
+        assert self.sha256_hexdigest is not None
+        bill_file_handler.check_file_exists(self)
+        self.state = self.Complete
+
+        # delete the other bill
+        s = object_session(other)
+        if s is not None:
+            s.expunge(other)
+            
     def get_text(self, bill_file_handler, pdf_util):
         """Return text dump of the bill's PDF.
         :param bill_file_handler: used to get the PDF file (only if the text for
@@ -1427,32 +1440,4 @@
                 print e
             device.close()
 
-        return pages
-=======
-    def replace_estimated_with_complete(self, other, bill_file_handler):
-        """Convert an estimated bill, which has no file, into a real bill by
-        copying all data from another non-estimated bill to this one, and
-        deleting the other bill.
-        :param other: UtilBill
-        :param bill_file_handler: BillFileHandler
-        """
-        # validation
-        self.check_editable()
-        if self.state != self.Estimated:
-            raise BillStateError("Bill to replace must be estimated")
-        if other.state == self.Estimated:
-            raise BillStateError("Replacement bill must not be estimated")
-        assert self.sha256_hexdigest in ('', None)
-        bill_file_handler.check_file_exists(other)
-
-        # copy the data and update 'state'
-        self._copy_data_from(other)
-        assert self.sha256_hexdigest is not None
-        bill_file_handler.check_file_exists(self)
-        self.state = self.Complete
-
-        # delete the other bill
-        s = object_session(other)
-        if s is not None:
-            s.expunge(other)
->>>>>>> cc160489
+        return pages