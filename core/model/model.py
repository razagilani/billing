--- conflicted
+++ resolved
@@ -796,16 +796,6 @@
     # it can change from one bill to the next.
     supplier = relationship('Supplier', uselist=False,
                             primaryjoin='UtilBill.supplier_id==Supplier.id')
-<<<<<<< HEAD
-    rate_class = relationship('RateClass', uselist=False,
-        primaryjoin='UtilBill.rate_class_id==RateClass.id')
-    supply_group = relationship('SupplyGroup', uselist=False,
-                                primaryjoin='UtilBill.supply_group_id==SupplyGroup.id')
-    billing_address = relationship('Address', uselist=False, cascade='all',
-                                   primaryjoin='UtilBill.billing_address_id==Address.id')
-    service_address = relationship('Address', uselist=False, cascade='all',
-                                   primaryjoin='UtilBill.service_address_id==Address.id')
-=======
     rate_class = relationship(
         'RateClass', uselist=False,
         primaryjoin='UtilBill.rate_class_id==RateClass.id')
@@ -818,7 +808,6 @@
     service_address = relationship(
         'Address', uselist=False, cascade='all',
         primaryjoin='UtilBill.service_address_id==Address.id')
->>>>>>> 25f495b4
 
     # the 'utility' attribute may move to UtilityAccount where it would
     # make more sense for it to be.
