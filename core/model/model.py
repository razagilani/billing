'''
SQLALchemy classes for all applications that use the utility bill database.
Also contains some related classes that do not correspond to database tables.
'''
import ast
from datetime import date, datetime
from itertools import chain
import json

import sqlalchemy
from sqlalchemy import Column, ForeignKey, ForeignKeyConstraint
from sqlalchemy.orm.interfaces import MapperExtension
from sqlalchemy.orm import sessionmaker, scoped_session, object_session
from sqlalchemy.orm import relationship, backref
from sqlalchemy.orm.base import class_mapper
from sqlalchemy.orm.state import InstanceState
from sqlalchemy.types import Integer, String, Float, Date, DateTime, Boolean, \
    Enum
from sqlalchemy.ext.declarative import declarative_base
import tsort
from alembic.migration import MigrationContext


from exc import FormulaSyntaxError, FormulaError, DatabaseError, \
    UnEditableBillError, NotProcessable


__all__ = [
    'Address',
    'Base',
    'Charge',
    'ChargeEvaluation',
    'Evaluation',
    'MYSQLDB_DATETIME_MIN',
    'Register',
    'Session',
    'Supplier',
    'RateClass',
    'Utility',
    'UtilBill',
    'UtilityAccount',
    'check_schema_revision',
]

# Python's datetime.min is too early for the MySQLdb module; including it in a
# query to mean "the beginning of time" causes a strptime failure, so this
# value should be used instead.
MYSQLDB_DATETIME_MIN = datetime(1900, 1, 1)

Session = scoped_session(sessionmaker())

# allowed units for register quantities
PHYSICAL_UNITS = [
    'BTU',
    'MMBTU',
    'kWD',
    'kWh',
    'therms',
]
physical_unit_type = Enum(*PHYSICAL_UNITS, name='physical_unit')


class Base(object):
    '''Common methods for all SQLAlchemy model classes, for use both here
    and in consumers that define their own model classes.
    '''
    @classmethod
    def column_names(cls):
        '''Return list of attributes in the class that correspond to
        database columns.
        '''
        return [prop.key for prop in class_mapper(cls).iterate_properties
                if isinstance(prop, sqlalchemy.orm.ColumnProperty)]

    def __eq__(self, other):
        if type(self) is not type(other):
            return False
        return all([getattr(self, x) == getattr(other, x) for x in
                    self.column_names()])

    def __hash__(self):
        """Must be consistent with __eq__: if x == y, then hash(x) == hash(y)
        """
        # NOTE: do not assign non-hashable objects (such as lists) as
        # attributes!
        return hash((self.__class__.__name__,) + tuple(
            getattr(self, x) for x in self.column_names()))

    def clone(self):
        """Return an object identical to this one except for primary keys and
        foreign keys.
        """
        # recommended way to clone a SQLAlchemy mapped object according to
        # Michael Bayer, the author:
        # https://www.mail-archive.com/sqlalchemy@googlegroups.com/msg10895.html
        # (this code does not completely follow those instructions)
        cls = self.__class__
        pk_keys = set(c.key for c in class_mapper(cls).primary_key)
        foreign_key_columns = chain.from_iterable(
            c.columns for c in self.__table__.constraints if
            isinstance(c, ForeignKeyConstraint))
        foreign_keys = set(col.key for col in foreign_key_columns)

        relevant_attr_names = [x for x in self.column_names() if
                               x not in pk_keys and x not in foreign_keys]

        # NOTE it is necessary to use __new__ to avoid calling the
        # constructor here (because the constructor arguments are not known,
        # and are different for different classes).
        # MB says to create the object with __new__, but when i do that, i get
        # a "no attribute '_sa_instance_state'" AttributeError when assigning
        # the regular attributes below. creating an InstanceState like this
        # seems to fix the problem, but might not be right way.
        new_obj = cls.__new__(cls)
        class_manager = cls._sa_class_manager
        new_obj._sa_instance_state = InstanceState(new_obj, class_manager)

        # copy regular attributes from self to the new object
        for attr_name in relevant_attr_names:
            setattr(new_obj, attr_name, getattr(self, attr_name))
        return new_obj

Base = declarative_base(cls=Base)


<<<<<<< HEAD
_schema_revision = 'a583e412020'
=======
_schema_revision = '58383ed620d3'
>>>>>>> 962c46df
def check_schema_revision(schema_revision=None):
    """Checks to see whether the database schema revision matches the
    revision expected by the model metadata.
    """
    schema_revision = schema_revision or _schema_revision
    s = Session()
    conn = s.connection()
    context = MigrationContext.configure(conn)
    current_revision = context.get_current_revision()
    if current_revision != schema_revision:
        raise DatabaseError("Database schema revision mismatch."
                            " Require revision %s; current revision %s"
                            % (schema_revision, current_revision))

class UtilbillCallback(MapperExtension):
    '''This class is used to update the date_modified field of UtilBill Model,
    whenever any updates are made to UtilBills.
    See http://docs.sqlalchemy.org/en/rel_0_6/orm/interfaces.html.
    '''
    def before_update(self, mapper, connection, instance):
        if object_session(instance).is_modified(instance,
                                                include_collections=False):
            instance.date_modified = datetime.utcnow()

class Evaluation(object):
    """A data structure to hold inputs for calculating charges. It can hold
    the value of a `Register` or the result of evaluating a `Charge`.
    """
    def __init__(self, quantity):
        self.quantity = quantity

class ChargeEvaluation(Evaluation):
    """An `Evaluation to store the result of evaluating a `Charge`.
    """
    def __init__(self, quantity=None, rate=None, exception=None):
        super(ChargeEvaluation, self).__init__(quantity)
        assert quantity is None or isinstance(quantity, (float, int))
        assert rate is None or isinstance(rate, (float, int))

        # when there's an error, quantity and rate should both be None
        if None in (quantity, rate):
            assert exception is not None
            quantity = rate = None
            self.total = None
        else:
            assert exception is None
            # round to nearest cent
            self.total = round(quantity * rate, 2)

        self.quantity = quantity
        self.rate = rate
        self.exception = exception

class Address(Base):
    __tablename__ = 'address'

    id = Column(Integer, primary_key=True)
    addressee = Column(String(1000), nullable=False, default='')
    street = Column(String(1000), nullable=False, default='')
    city = Column(String(1000), nullable=False, default='')
    state = Column(String(1000), nullable=False, default='')
    postal_code = Column(String(1000), nullable=False, default='')

    def __hash__(self):
        return hash(self.addressee + self.street + self.city +
                    self.postal_code)

    def __repr__(self):
        return 'Address<(%s, %s, %s, %s, %s)' % (self.addressee, self.street,
                self.city, self.state, self.postal_code)

    def __str__(self):
        return '%s, %s, %s %s' % (
            self.street, self.city, self.state, self.postal_code)

class Utility(Base):
    '''A company that distributes energy and is responsible for the distribution
    charges on utility bills.
    '''
    __tablename__ = 'utility'

    id = Column(Integer, primary_key=True)
    address_id = Column(Integer, ForeignKey('address.id'))

    name = Column(String(1000), nullable=False)
    address = relationship("Address")

    def __repr__(self):
        return '<Utility(%s)>' % self.name

    def __str__(self):
        return self.name


class Supplier(Base):
    '''A company that supplies energy and is responsible for the supply
    charges on utility bills. This may be the same as the utility in the
    case of SOS.
    '''
    __tablename__ = 'supplier'
    id = Column(Integer, primary_key=True)
    name = Column(String(1000), nullable=False)

    address_id = Column(Integer, ForeignKey('address.id'))
    address = relationship("Address")

    def __repr__(self):
        return '<Supplier(%s)>' % self.name

    def __str__(self):
        return self.name


class Register(Base):
    """A register reading on a utility bill"""

    __tablename__ = 'register'

    # commonly used register_binding values--there aren't any known bills
    # showing meter readings for things other than these
    TOTAL = 'REG_TOTAL'
    DEMAND = 'REG_DEMAND'
    PEAK = 'REG_PEAK'
    OFFPEAK = 'REG_OFFPEAK'
    INTERMEDIATE = 'REG_INTERMEDIATE'

    # complete set of allowed register binding values (should match the
    # definition of enum columns in the database)
    REGISTER_BINDINGS = [
        TOTAL,
        DEMAND,
        PEAK,
        INTERMEDIATE,
        OFFPEAK,
        'REG_TOTAL_SECONDARY',
        'REG_TOTAL_TERTIARY',
        'REG_POWERFACTOR',

        # related to "sub-bills": these are regular meter readings but belong
        # to a sub-period so there is more than one per bill. using special
        # register names is not a good way to implement this.
        'REG_PEAK_RATE_INCREASE',
        'REG_INTERMEDIATE_RATE_INCREASE',
        'REG_OFFPEAK_RATE_INCREASE',
        'FIRST_MONTH_THERMS',
        'SECOND_MONTH_THERMS',

        # related to gas supply contracts. BEGIN/END_INVENTORY might be
        # considered real meter reads, but CONTRACT_VOLUME is one of the
        # terms of the supply contract and should not be a register.
        'BEGIN_INVENTORY',
        'END_INVENTORY',
        'CONTRACT_VOLUME',
    ]
    register_binding_type = Enum(*REGISTER_BINDINGS, name='register_binding')

    id = Column(Integer, primary_key=True)
    utilbill_id = Column(Integer, ForeignKey('utilbill.id'), nullable=False)

    description = Column(String(255), nullable=False, default='')
    quantity = Column(Float, nullable=False)
    unit = Column(physical_unit_type, nullable=False)
    identifier = Column(String(255), nullable=False)
    estimated = Column(Boolean, nullable=False)
    # "reg_type" field seems to be unused (though "type" values include
    # "total", "tou", "demand", and "")
    reg_type = Column(String(255), nullable=False)
    register_binding = Column(register_binding_type, nullable=False)
    active_periods = Column(String(2048))
    meter_identifier = Column(String(255), nullable=False)

    utilbill = relationship(
        "UtilBill", backref=backref('registers', cascade='all, delete-orphan'))

    @classmethod
    def create_from_template(cls, register_template):
        """Return a new Register created based on the given RegisterTemplate.
        :param register_template: RegisterTemplate instance.
        """
        return cls(register_template.register_binding, register_template.unit,
                   description=register_template.description,
                   active_periods=register_template.active_periods)

    def __init__(self, register_binding, unit, quantity=0.0, description='',
                 identifier='', estimated=False, active_periods=None,
                 meter_identifier='', reg_type=''):
        """Construct a new :class:`.Register`.

        :param description: A description of the register
        :param quantity: The register quantity
        :param unit: The units of the quantity (i.e. Therms/kWh)
        :param identifier: ??
        :param estimated: Boolean; whether the indicator is an estimation.
        :param reg_type:
        :param register_binding:
        :param active_periods:
        :param meter_identifier:
        """
        self.description = description
        self.quantity = quantity
        self.unit = unit
        self.identifier = identifier
        self.estimated = estimated
        self.reg_type = reg_type
        self.register_binding = register_binding
        self.active_periods = active_periods
        self.meter_identifier = meter_identifier

    def get_active_periods(self):
        """Return a dictionary describing "active periods" of this register.
        For a time-of-use register, this dictionary should have the keys
        "active_periods_weekday" and "active_periods_weekend". A
        non-time-of-use register will have an empty dictionary.
        The value of each key is a list of (start, end) pairs of hours in [0,23]
        where the end hour is inclusive.
        """
        keys = ['active_periods_weekday', 'active_periods_weekend']
        # blank means active every hour of every day
        if self.active_periods in ('', None):
            return {key: [[0, 23]] for key in keys}
        # non-blank: parse JSON and make sure it contains all 3 keys
        result = json.loads(self.active_periods)
        assert all(key in result for key in keys)
        return result


class RegisterTemplate(Base):
    """Used by RateClass to determine the set of Registers in UtilBills
    belonging to each rate class. This should not be used outside of RateClass.
    """
    __tablename__ = 'register_template'

    register_template_id = Column(Integer, primary_key=True)
    rate_class_id = Column(Integer, ForeignKey('rate_class.id'), nullable=False)

    register_binding = Column( Register.register_binding_type, nullable=False)
    unit = Column(Enum(*PHYSICAL_UNITS, name='physical_units'), nullable=False)
    active_periods = Column(String(2048))
    description = Column(String(255), nullable=False, default='')

    @classmethod
    def get_total_register_template(cls, unit):
        return cls(register_binding=Register.TOTAL, unit=unit)

class RateClass(Base):
    """Represents a group of utility accounts that all have the same utility
    and the same pricing for distribution.

    Every bill in a rate class gets billed according to the same kinds of
    meter values (like total energy, demand, etc.) so the rate class also
    determines which registers exist in each bill.

    The rate class also determines what supply contracts may be available to
    a customer.
    """
    __tablename__ = 'rate_class'

    GAS, ELECTRIC = 'gas', 'electric'
    SERVICES = (GAS, ELECTRIC)

    id = Column(Integer, primary_key=True)
    utility_id = Column(Integer, ForeignKey('utility.id'), nullable=False)
    service = Column(Enum(*SERVICES, name='services'), nullable=False)
    name = Column(String(255), nullable=False)

    utility = relationship('Utility')
    register_templates = relationship('RegisterTemplate')

    def __init__(self, name='', utility=None, service='gas'):
        self.name = name
        self.utility = utility
        self.service = service

        # TODO: a newly-created rate class should have one "REG_TOTAL"
        # register by default (the unit can be picked according to
        # "service"). but for now, all UtilBills initially have no registers
        # when they are created.
        unit = 'therms' if service == 'gas' else 'kWh'
        self.register_templates = [
            RegisterTemplate.get_total_register_template(unit)]

    def __repr__(self):
        return '<RateClass(%s)>' % self.name

    def __str__(self):
        return self.name

    def get_register_list(self):
        """Return a list of Registers for a bill belonging to this rate class.
        """
        return [Register.create_from_template(tr) for tr in
                self.register_templates]

class UtilityAccount(Base):
    __tablename__ = 'utility_account'

    id = Column(Integer, primary_key = True)
    name = Column(String(45))

    # account number used by the utility, shown on utility bills and
    # the utility's website. (also used as an inter-database foreign key for
    # referring to UtilityAccounts from other databases, because it can be
    # reasonably be expected to be permanent and unique.)
    account_number = Column(String(1000), nullable=False)

    # Nextility account number, which is currently only used for ReeBill.
    # this is shown to customers on their solar energy bills from Nextility.
    account = Column(String(45), nullable=False)

    # "fb_" = to be assigned to the utility_account's first-created utility bill
    fb_utility_id = Column(Integer, ForeignKey('utility.id'))
    fb_rate_class_id = Column(Integer, ForeignKey('rate_class.id'),
        nullable=True)
    fb_billing_address_id = Column(Integer, ForeignKey('address.id'),
        nullable=False)
    fb_service_address_id = Column(Integer, ForeignKey('address.id'),
        nullable=False)
    fb_supplier_id = Column(Integer, ForeignKey('supplier.id'),
        nullable=True)

    fb_supplier = relationship('Supplier', uselist=False,
        primaryjoin='UtilityAccount.fb_supplier_id==Supplier.id')
    fb_rate_class = relationship('RateClass', uselist=False,
        primaryjoin='UtilityAccount.fb_rate_class_id==RateClass.id')
    fb_billing_address = relationship('Address', uselist=False, cascade='all',
        primaryjoin='UtilityAccount.fb_billing_address_id==Address.id')
    fb_service_address = relationship('Address', uselist=False, cascade='all',
        primaryjoin='UtilityAccount.fb_service_address_id==Address.id')
    fb_utility = relationship('Utility')

    def __init__(self, name, account, fb_utility, fb_supplier,
                fb_rate_class, fb_billing_address, fb_service_address,
                account_number=''):
        """Construct a new :class:`.Customer`.
        :param name: The name of the utility_account.
        :param account:
        :fb_utility: The :class:`.Utility` to be assigned to the the first
        `UtilityBill` associated with this utility_account.
        :fb_supplier: The :class: 'Supplier' to be assigned to the first
        'UtilityBill' associated with this utility_account
        :fb_rate_class": "first bill rate class" (see fb_utility_name)
        :fb_billing_address: (as previous)
        :fb_service address: (as previous)
        """
        self.name = name
        self.account_number = account_number
        self.account = account
        self.fb_utility = fb_utility
        self.fb_supplier = fb_supplier
        self.fb_rate_class = fb_rate_class
        self.fb_billing_address = fb_billing_address
        self.fb_service_address = fb_service_address

    def __repr__(self):
        return '<utility_account(name=%s, account=%s)>' \
               % (self.name, self.account)

    def get_service_address(self):
        """Return the service address (Address object) of any bill for this
        account, or the value of 'fb_service_address' if there are no bills.
        """
        if len(self.utilbills) > 0:
            return self.utilbills[0].service_address
        return self.fb_service_address

class Charge(Base):
    """Represents a specific charge item on a utility bill.
    """
    __tablename__ = 'charge'

    # allowed units for "quantity" field of charges
    CHARGE_UNITS = PHYSICAL_UNITS + ['dollars']

    # allowed values for "type" field of charges
    SUPPLY, DISTRIBUTION = 'supply', 'distribution'
    CHARGE_TYPES = [SUPPLY, DISTRIBUTION]

    id = Column(Integer, primary_key=True)
    utilbill_id = Column(Integer, ForeignKey('utilbill.id'), nullable=False)

    description = Column(String(255), nullable=False)
    quantity = Column(Float)
    unit = Column(Enum(*CHARGE_UNITS), nullable=False)
    rsi_binding = Column(String(255), nullable=False)

    quantity_formula = Column(String(1000), nullable=False)
    rate = Column(Float, nullable=False)

    # amount of the charge calculated from the quantity formula and rate
    total = Column(Float)

    # description of error in computing the quantity and/or rate formula.
    # either this or quantity and rate should be null at any given time,
    # never both or neither.
    error = Column(String(255))

    # actual charge amount shown on the bill, if known
    target_total = Column(Float)

    has_charge = Column(Boolean, nullable=False)
    shared = Column(Boolean, nullable=False)
    roundrule = Column(String(1000))
    type = Column(Enum(*CHARGE_TYPES), nullable=False)

    @staticmethod
    def is_builtin(var):
        """Checks whether the string `var` is a builtin variable or method
        :param var: the string to check being a builtin.
        """
        try:
            return eval('type(%s)' % var).__name__ == \
                   'builtin_function_or_method'
        except NameError:
            return False

    @staticmethod
    def get_variable_names(formula, filter_builtins=True):
        """Yields Python language variable names contained within the
        specified formula.
        :param formula: the Python formula parse
        :param filter_builtins: remove variables which are builtin identifiers
        """
        t = ast.parse(formula)
        var_names = (n.id for n in ast.walk(t) if isinstance(n, ast.Name))
        if filter_builtins:
            return [var for var in var_names if not Charge.is_builtin(var)]
        return list(var_names)

    @staticmethod
    def get_simple_formula(register_binding):
        """
        :param register_binding: one of the register binding values in
        Register.REGISTER_BINDINGS.
        :return: a formula for a charge that is directly proportional to the
        value of the register, such as "REG_TOTAL.quantity". Most charge
        formulas are like this.
        """
        assert register_binding in Register.REGISTER_BINDINGS
        return register_binding + '.quantity'

    def __init__(self, rsi_binding, formula='', rate=0, target_total=None,
                 description='', unit='kWh', has_charge=True, shared=False,
                 roundrule="", type=DISTRIBUTION):
        """Construct a new :class:`.Charge`.

        :param utilbill: A :class:`.UtilBill` instance.
        :param description: A description of the charge.
        :param unit: The units of the quantity (i.e. Therms/kWh)
        :param rsi_binding: The rate structure item corresponding to the charge
        :param quantity_formula: The RSI quantity formula
        :param has_charge:
        :param shared:
        :param roundrule:
        """
        assert unit is not None
        self.description = description
        self.unit = unit
        self.rsi_binding = rsi_binding
        self.quantity_formula = formula
        self.target_total = target_total
        self.has_charge = has_charge
        self.shared = shared
        self.rate = rate
        self.roundrule = roundrule
        if type not in self.CHARGE_TYPES:
            raise ValueError('Invalid charge type "%s"' % type)
        self.type = type

    @staticmethod
    def _evaluate_formula(formula, context):
        """Evaluates the formula in the specified context
        :param formula: a `quantity_formula`
        :param context: map of binding name to `Evaluation`
        """
        if formula == '':
            return 0
        try:
            return eval(formula, {}, context)
        except SyntaxError:
            raise FormulaSyntaxError('Syntax error')
        except Exception as e:
            message = 'Error: '
            message += 'division by zero' if type(e) == ZeroDivisionError \
                else e.message
            raise FormulaError(message)

    def __repr__(self):
        return 'Charge<(%s, "%s" * %s = %s, %s)>' % (
            self.rsi_binding, self.quantity_formula, self.rate, self.total,
            self.target_total)

    def formula_variables(self):
        """Returns the full set of non built-in variable names referenced
         in `quantity_formula` as parsed by Python"""
        return set(Charge.get_variable_names(self.quantity_formula))

    def evaluate(self, context, update=False):
        """Evaluates the quantity and rate formulas and returns a
        `Evaluation` instance
        :param context: map of binding name to `Evaluation`
        :param update: if true, set charge attributes to formula evaluations
        :returns: a `Evaluation`
        """
        try:
            quantity = self._evaluate_formula(self.quantity_formula, context)
        except FormulaError as exception:
            evaluation = ChargeEvaluation(exception=exception)
        else:
            evaluation = ChargeEvaluation(quantity, self.rate)
        if update:
            self.quantity = evaluation.quantity
            self.total = evaluation.total
            self.error = None if evaluation.exception is None else \
                evaluation.exception.message
        return evaluation


class Charge(Base):
    """Represents a specific charge item on a utility bill.
    """
    __tablename__ = 'charge'

    # allowed units for "quantity" field of charges
    CHARGE_UNITS = PHYSICAL_UNITS + ['dollars']
    charge_unit_type = Enum(*CHARGE_UNITS, name='charge_unit')

    # allowed values for "type" field of charges
    SUPPLY, DISTRIBUTION = 'supply', 'distribution'
    CHARGE_TYPES = [SUPPLY, DISTRIBUTION]
    charge_type_type = Enum(*CHARGE_TYPES, name='charge_type')

    id = Column(Integer, primary_key=True)
    utilbill_id = Column(Integer, ForeignKey('utilbill.id'), nullable=False)

    description = Column(String(255), nullable=False)
    quantity = Column(Float)

    unit = Column(charge_unit_type, nullable=False)
    rsi_binding = Column(String(255), nullable=False)

    quantity_formula = Column(String(1000), nullable=False)
    rate = Column(Float, nullable=False)

    # amount of the charge calculated from the quantity formula and rate
    total = Column(Float)

    # description of error in computing the quantity and/or rate formula.
    # either this or quantity and rate should be null at any given time,
    # never both or neither.
    error = Column(String(255))

    # actual charge amount shown on the bill, if known
    target_total = Column(Float)

    has_charge = Column(Boolean, nullable=False)
    shared = Column(Boolean, nullable=False)
    roundrule = Column(String(1000))
    type = Column(charge_type_type, nullable=False)

    @staticmethod
    def is_builtin(var):
        """Checks whether the string `var` is a builtin variable or method
        :param var: the string to check being a builtin.
        """
        try:
            return eval('type(%s)' % var).__name__ == \
                   'builtin_function_or_method'
        except NameError:
            return False

    @staticmethod
    def get_variable_names(formula, filter_builtins=True):
        """Yields Python language variable names contained within the
        specified formula.
        :param formula: the Python formula parse
        :param filter_builtins: remove variables which are builtin identifiers
        """
        t = ast.parse(formula)
        var_names = (n.id for n in ast.walk(t) if isinstance(n, ast.Name))
        if filter_builtins:
            return [var for var in var_names if not Charge.is_builtin(var)]
        return list(var_names)

    @staticmethod
    def get_simple_formula(register_binding):
        """
        :param register_binding: one of the register binding values in
        Register.REGISTER_BINDINGS.
        :return: a formula for a charge that is directly proportional to the
        value of the register, such as "REG_TOTAL.quantity". Most charge
        formulas are like this.
        """
        assert register_binding in Register.REGISTER_BINDINGS
        return register_binding + '.quantity'

    def __init__(self, rsi_binding, formula='', rate=0, target_total=None,
                 description='', unit='kWh', has_charge=True, shared=False,
                 roundrule="", type=DISTRIBUTION):
        """Construct a new :class:`.Charge`.

        :param utilbill: A :class:`.UtilBill` instance.
        :param description: A description of the charge.
        :param unit: The units of the quantity (i.e. Therms/kWh)
        :param rsi_binding: The rate structure item corresponding to the charge
        :param quantity_formula: The RSI quantity formula
        :param has_charge:
        :param shared:
        :param roundrule:
        """
        assert unit is not None
        self.description = description
        self.unit = unit
        self.rsi_binding = rsi_binding
        self.quantity_formula = formula
        self.target_total = target_total
        self.has_charge = has_charge
        self.shared = shared
        self.rate = rate
        self.roundrule = roundrule
        if type not in self.CHARGE_TYPES:
            raise ValueError('Invalid charge type "%s"' % type)
        self.type = type

    @staticmethod
    def _evaluate_formula(formula, context):
        """Evaluates the formula in the specified context
        :param formula: a `quantity_formula`
        :param context: map of binding name to `Evaluation`
        """
        if formula == '':
            return 0
        try:
            return eval(formula, {}, context)
        except SyntaxError:
            raise FormulaSyntaxError('Syntax error')
        except Exception as e:
            message = 'Error: '
            message += 'division by zero' if type(e) == ZeroDivisionError \
                else e.message
            raise FormulaError(message)

    def __repr__(self):
        return 'Charge<(%s, "%s" * %s = %s, %s)>' % (
            self.rsi_binding, self.quantity_formula, self.rate, self.total,
            self.target_total)

    def formula_variables(self):
        """Returns the full set of non built-in variable names referenced
         in `quantity_formula` as parsed by Python"""
        return set(Charge.get_variable_names(self.quantity_formula))

    def evaluate(self, context, update=False):
        """Evaluates the quantity and rate formulas and returns a
        `Evaluation` instance
        :param context: map of binding name to `Evaluation`
        :param update: if true, set charge attributes to formula evaluations
        :returns: a `Evaluation`
        """
        try:
            quantity = self._evaluate_formula(self.quantity_formula, context)
        except FormulaError as exception:
            evaluation = ChargeEvaluation(exception=exception)
        else:
            evaluation = ChargeEvaluation(quantity, self.rate)
        if update:
            self.quantity = evaluation.quantity
            self.total = evaluation.total
            self.error = None if evaluation.exception is None else \
                evaluation.exception.message
        return evaluation


class UtilBill(Base):
    POLYMORPHIC_IDENTITY = 'utilbill'

    __tablename__ = 'utilbill'

    __mapper_args__ = {
        'extension': UtilbillCallback(),

        # single-table inheritance
        'polymorphic_identity': POLYMORPHIC_IDENTITY,
        'polymorphic_on': 'discriminator',
    }

    discriminator = Column(String(1000), nullable=False)

    id = Column(Integer, primary_key=True)

    utility_id = Column(Integer, ForeignKey('utility.id'), nullable=False)
    billing_address_id = Column(Integer, ForeignKey('address.id'),
        nullable=False)
    service_address_id = Column(Integer, ForeignKey('address.id'),
        nullable=False)
    supplier_id = Column(Integer, ForeignKey('supplier.id'),
        nullable=True)
    utility_account_id = Column(Integer, ForeignKey('utility_account.id'),
        nullable=False)
    rate_class_id = Column(Integer, ForeignKey('rate_class.id'),
        nullable=True)

    state = Column(Integer, nullable=False)
    period_start = Column(Date)
    period_end = Column(Date)
    due_date = Column(Date)

    # this is created for letting bill entry user's marking/un marking a
    # bill for Time Of Use. The value of the column has nothing to do with
    # whether there are time-of-use registers or whether the energy is
    # actually priced according to time of use
    tou = Column(Boolean, nullable=False)

    # optional, total of charges seen in PDF: user knows the bill was processed
    # correctly when the calculated total matches this number
    target_total = Column(Float)

    # date when this bill was added to the database
    date_received = Column(DateTime)

    # date when the bill was last updated in the database, initially None.
    date_modified = Column(DateTime)

    account_number = Column(String(1000), nullable=False)
    sha256_hexdigest = Column(String(64), nullable=False)

    # whether this utility bill is considered "done" by the user--mainly
    # meaning that its charges and other data are supposed to be accurate.
    processed = Column(Boolean, nullable=False)

    # date when a process was run to extract data from the bill file to fill in
    # data automatically. (note this is different from data scraped from the
    # utility web site, because that can only be done while the bill is being
    # downloaded and can't take into account information from other sources.)
    # TODO: not being used at all
    date_scraped = Column(DateTime)

    # a number seen on some bills, also known as "secondary account number". the
    # only example of it we have seen is on BGE bills where it is called
    # "Electric Choice ID" or "Gas Choice ID" (there is one for each service
    # shown on electric bills and gas bills). this is not a foreign key
    # despite the name.
    supply_choice_id = Column(String(1000))

    next_meter_read_date = Column(Date)

    # cascade for UtilityAccount relationship does NOT include "save-update"
    # to allow more control over when UtilBills get added--for example,
    # when uploading a new utility bill, the new UtilBill object should only
    # be added to the session after the file upload succeeded (because in a
    # test, there is no way to check that the UtilBill was not inserted into
    # the database because the transaction was rolled back).
    utility_account = relationship("UtilityAccount", backref=backref(
        'utilbills', order_by=id, cascade='delete'))

    # the 'supplier' attribute should not move to UtilityAccount because
    # it can change from one bill to the next.
    supplier = relationship('Supplier', uselist=False,
        primaryjoin='UtilBill.supplier_id==Supplier.id')
    rate_class = relationship('RateClass', uselist=False,
        primaryjoin='UtilBill.rate_class_id==RateClass.id')
    billing_address = relationship('Address', uselist=False, cascade='all',
        primaryjoin='UtilBill.billing_address_id==Address.id')
    service_address = relationship('Address', uselist=False, cascade='all',
        primaryjoin='UtilBill.service_address_id==Address.id')

    # the 'utility' attribute may move to UtilityAccount where it would
    # make more sense for it to be.
    utility = relationship('Utility')

    charges = relationship("Charge", backref='utilbill', order_by='Charge.id',
                           cascade='all, delete, delete-orphan')

    @staticmethod
    def validate_utilbill_period(start, end):
        '''Raises an exception if the dates 'start' and 'end' are unreasonable
        as a utility bill period: "reasonable" means start < end and (end -
        start) < 1 year. Does nothing if either period date is None.
        '''
        if None in (start, end):
            return
        if start >= end:
            raise ValueError('Utility bill start date must precede end')
        if (end - start).days > 365:
            raise ValueError('Utility billing period lasts longer than a year')

    # utility bill states:
    # 0. Complete: actual non-estimated utility bill.
    # 1. UtilityEstimated: actual utility bill whose contents were estimated by
    # the utility, and will be corrected in a later bill.
    # 2. Estimated: a bill that is estimated by us, not the utility.
    Complete, UtilityEstimated, Estimated = range(3)

    def __init__(self, utility_account, utility, rate_class, supplier=None,
                 period_start=None, period_end=None, billing_address=None,
                 service_address=None, target_total=0, date_received=None,
                 processed=False, sha256_hexdigest='', due_date=None,
                 next_meter_read_date=None, state=Complete, tou=False):
        """
        :param state: Complete, UtilityEstimated, or Estimated.
        """
        # utility bill objects also have an 'id' property that SQLAlchemy
        # automatically adds from the database column
        self.utility_account = utility_account
        self.state = state
        self.utility = utility
        self.rate_class = rate_class
        self.supplier = supplier
        if billing_address is None:
            billing_address = Address()
        self.billing_address = billing_address
        if service_address is None:
            service_address = Address()
        self.service_address = service_address
        self.period_start = period_start
        self.period_end = period_end
        self.target_total = target_total
        self.date_received = date_received
        self.processed = processed
        self.due_date = due_date
        self.account_number = utility_account.account_number
        self.next_meter_read_date = next_meter_read_date
        self.tou = tou

        # TODO: empty string as default value for sha256_hexdigest is
        # probably a bad idea. if we are writing tests that involve putting
        # UtilBills in an actual database then we should probably have actual
        # files for them.
        self.sha256_hexdigest = sha256_hexdigest

        # set registers according to the rate class
        if rate_class is not None:
            self.registers = rate_class.get_register_list()

        self.charges = []
        self.date_modified = datetime.utcnow()

    def get_utility(self):
        return self.utility

    def get_supplier(self):
        return self.supplier

    def get_utility_name(self):
        '''Return name of this bill's utility.
        '''
        if self.utility is None:
            return None
        return self.utility.name

    def get_next_meter_read_date(self):
        '''Return date of next meter read (usually equal to the end of the next
        bill's period), or None of unknown. This may or may not be reported by
        the utility and is not necessarily accurate.
        '''
        return self.next_meter_read_date

    def set_next_meter_read_date(self, next_meter_read_date):
        assert isinstance(next_meter_read_date, date)
        self.next_meter_read_date = next_meter_read_date

    def get_rate_class_name(self):
        '''Return name of this bill's rate class or None if the rate class is
        None (unknown).
        '''
        if self.rate_class is None:
            return None
        return self.rate_class.name

    def get_rate_class(self):
        return self.rate_class

    def set_utility(self, utility):
        """Set the utility, and set the rate class to None if the utility is
        different from the current one.
        :param utility: Utility or None
        """
        if utility != self.utility:
            self.set_rate_class(None)
        self.utility = utility

    def set_rate_class(self, rate_class):
        """Set the rate class and also update the set of registers to match
        the new rate class (no registers of rate_class is None).
        :param rate_class: RateClass or None
        """
        if rate_class is None:
            self.registers = []
        else:
            self.registers = rate_class.get_register_list()
        self.rate_class = rate_class

    def get_supplier_name(self):
        '''Return name of this bill's supplier or None if the supplier is
        None (unknown).
        '''
        if self.supplier is None:
            return None
        return self.supplier.name

    def get_utility_account_number(self):
        return self.utility_account.account_number

    def get_nextility_account_number(self):
        '''Return the "nextility account number" (e.g.  "10001") not to be
        confused with utility account number. This  may go away since it is
        only used for ReeBill but it was part of Kris' schema for CSV files
        of data exported to the  Altitude database.
        '''
        return self.utility_account.account

    def get_utility_account_number(self):
        return self.utility_account.account_number

    def __repr__(self):
        return ('<UtilBill(utility_account=<%s>, service=%s, period_start=%s, '
                'period_end=%s, state=%s)>') % (
            self.utility_account.account, self.get_service(), self.period_start,
            self.period_end, self.state)

    def add_charge(self, **charge_kwargs):
        self.check_editable()
        session = Session.object_session(self)
        all_rsi_bindings = set([c.rsi_binding for c in self.charges])
        n = 1
        while ('New Charge %s' % n) in all_rsi_bindings:
            n += 1
        charge = Charge(
            rsi_binding=charge_kwargs.get('rsi_binding', "New Charge %s" % n),
            rate=charge_kwargs.get('rate', 0.0),
            formula=charge_kwargs.get('quantity_formula', ''),
            description=charge_kwargs.get(
                'description', "New Charge - Insert description here"),
            unit=charge_kwargs.get('unit', "dollars"),
            type=charge_kwargs.get('type', Charge.DISTRIBUTION))
        self.charges.append(charge)
        session.add(charge)
        registers = self.registers
        charge.quantity_formula = '' if len(registers) == 0 else \
            '%s.quantity' % Register.TOTAL if any([register.register_binding ==
                Register.TOTAL for register in registers]) else \
            registers[0].register_binding
        session.flush()
        return charge

    def ordered_charges(self):
        """Sorts the charges by their evaluation order. Any charge that is
        part part of a cycle is put at the start of the list so it will get
        an error when evaluated.
        """
        depends = {}
        for c in self.charges:
            try:
                depends[c.rsi_binding] = c.formula_variables()
            except SyntaxError:
                depends[c.rsi_binding] = set()
        dependency_graph = []
        independent_bindings = set(depends.keys())

        for binding, depended_bindings in depends.iteritems():
            for depended_binding in depended_bindings:
                #binding depends on depended_binding
                dependency_graph.append((depended_binding, binding))
                independent_bindings.discard(binding)
                independent_bindings.discard(depended_binding)

        while True:
            try:
                sortresult = tsort.topological_sort(dependency_graph)
            except tsort.GraphError as g:
                circular_bindings = set(g.args[1])
                independent_bindings.update(circular_bindings)
                dependency_graph = [(a, b) for a, b in dependency_graph
                                    if b not in circular_bindings]
            except KeyError as e:
                # tsort sometimes gets a KeyError when generating its error
                # message about a cycle. in that case there's only one
                # binding to move into 'independent bindings'
                binding = e.args[0]
                independent_bindings.add(binding)
                dependency_graph = [(a, b) for a, b in dependency_graph
                                    if b != binding]
            else:
                break
        order = list(independent_bindings) + [x for x in sortresult
                if x not in independent_bindings]
        return sorted(self.charges, key=lambda x: order.index(x.rsi_binding))

    def compute_charges(self, raise_exception=False):
        """Computes and updates the quantity, rate, and total attributes of
        all charges associated with `UtilBill`.
        :param raise_exception: Raises an exception if any charge could not be
        computed. Otherwise silently sets the error attribute of the charge
        to the exception message.
        """
        self.check_editable()
        context = {r.register_binding: Evaluation(r.quantity) for r in
                   self.registers}
        sorted_charges = self.ordered_charges()
        exception = None
        for charge in sorted_charges:
            evaluation = charge.evaluate(context, update=True)
            # only charges that do not have errors get added to 'context'
            if evaluation.exception is None:
                context[charge.rsi_binding] = evaluation
            elif exception is None:
                exception = evaluation.exception

        # all charges should be computed before the exception is raised
        if raise_exception and exception:
            raise exception

    def regenerate_charges(self, pricing_model):
        """Replace this bill's charges with new ones generated by
        'pricing_model'.
        """
        self.check_editable()
        self.charges = pricing_model.get_predicted_charges(self)
        self.compute_charges()

    def set_processed(self, value):
        """Make this bill "processed" or not.
        :param value: boolean
        """
        assert isinstance(value, bool)
        if value:
            self.check_processable()
        self.processed = value

    def is_processable(self):
        '''Returns False if a bill is missing any of the required fields
        '''
        return None not in (self.utility, self.rate_class, self.supplier,
                            self.period_start, self.period_end)

    def check_processable(self):
        '''Raises NotProcessable if this bill cannot be marked as processed.'''
        if not self.is_processable():
            attrs = ['utility', 'rate_class', 'supplier',
                     'period_start', 'period_end']
            missing_attrs = ', '.join(
                [attr for attr in attrs if getattr(self, attr) is None])
            raise NotProcessable("The following fields have to be entered "
                                 "before this utility bill can be marked as "
                                 "processed: " + missing_attrs)

    def editable(self):
        if self.processed:
            return False
        return True

    def check_editable(self):
        '''Raise ProcessedBillError if this bill should not be edited. Call
        this before modifying a UtilBill or its child objects.
        '''
        if not self.editable():
            raise UnEditableBillError('Utility bill is not editable')

    def get_charge_by_rsi_binding(self, binding):
        '''Returns the first Charge object found belonging to this
        ReeBill whose 'rsi_binding' matches 'binding'.
        '''
        return next(c for c in self.charges if c.rsi_binding == binding)

    def get_supply_charges(self):
        '''Return a list of Charges that are for supply (rather than
        distribution, or other), excluding charges that are "fake" (
        has_charge == False).
        '''
        return [c for c in self.charges if c.has_charge and c.type == 'supply']

    def get_distribution_charges(self):
        '''Return a list of Charges that are for distribution (rather than
        supply, or other), excluding charges that are "fake" (
        has_charge == False).
        '''
        return [c for c in self.charges
                if c.has_charge and c.type == 'distribution']

    def get_total_charges(self):
        """Returns sum of all charges' totals, excluding charges that have
        errors.
        """
        return sum(charge.total for charge in self.charges
                if charge.total is not None)

    def get_total_energy(self):
        # NOTE: this may have been implemented already on another branch;
        # remove duplicate when merged
        try:
            total_register = next(r for r in self.registers if
                                  r.register_binding == Register.TOTAL)
        except StopIteration:
            return 0
        return total_register.quantity

    def set_total_energy(self, quantity):
        self.check_editable()
        total_register = next(r for r in self.registers if
                              r.register_binding == Register.TOTAL)
        total_register.quantity = quantity

    def get_supply_target_total(self):
        '''Return the sum of the 'target_total' of all supply
        charges (excluding any charge with has_charge == False).
        This is the total supply cost shown on the bill, not calculated from
        formula and rate.
        '''
        return sum(c.target_total for c in self.get_supply_charges()
                   if c.target_total is not None and c.has_charge)

    def set_total_meter_identifier(self, meter_identifier):
        '''sets the value of meter_identifier field of the register with
        register_binding of REG_TOTAL'''
        #TODO: make this more generic once implementation of Regiter is changed
        self.check_editable()
        register = next(r for r in self.registers if r.register_binding
                                                     == Register.TOTAL)
        register.meter_identifier = meter_identifier

    def get_total_meter_identifier(self):
        '''returns the value of meter_identifier field of the register with
        register_binding of REG_TOTAL.'''
        try:
            register = next(r for r in self.registers if r.register_binding
                                                         == Register.TOTAL)
        except StopIteration:
            return None
        return register.meter_identifier

    def get_total_energy_consumption(self):
        '''Return total energy consumption, i.e. value of the total
        register, in whatever unit it uses. Return 0 if there is no
        total register (which is not supposed to happen).
        '''
        try:
            total_register = next(r for r in self.registers
                                  if r.register_binding == Register.TOTAL)
        except StopIteration:
            return 0
        return total_register.quantity

    def get_service(self):
        if self.rate_class is not None:
            return self.rate_class.service
<<<<<<< HEAD
        return None
=======
        return None
>>>>>>> 962c46df
<|MERGE_RESOLUTION|>--- conflicted
+++ resolved
@@ -123,11 +123,7 @@
 Base = declarative_base(cls=Base)
 
 
-<<<<<<< HEAD
-_schema_revision = 'a583e412020'
-=======
 _schema_revision = '58383ed620d3'
->>>>>>> 962c46df
 def check_schema_revision(schema_revision=None):
     """Checks to see whether the database schema revision matches the
     revision expected by the model metadata.
@@ -492,157 +488,6 @@
         if len(self.utilbills) > 0:
             return self.utilbills[0].service_address
         return self.fb_service_address
-
-class Charge(Base):
-    """Represents a specific charge item on a utility bill.
-    """
-    __tablename__ = 'charge'
-
-    # allowed units for "quantity" field of charges
-    CHARGE_UNITS = PHYSICAL_UNITS + ['dollars']
-
-    # allowed values for "type" field of charges
-    SUPPLY, DISTRIBUTION = 'supply', 'distribution'
-    CHARGE_TYPES = [SUPPLY, DISTRIBUTION]
-
-    id = Column(Integer, primary_key=True)
-    utilbill_id = Column(Integer, ForeignKey('utilbill.id'), nullable=False)
-
-    description = Column(String(255), nullable=False)
-    quantity = Column(Float)
-    unit = Column(Enum(*CHARGE_UNITS), nullable=False)
-    rsi_binding = Column(String(255), nullable=False)
-
-    quantity_formula = Column(String(1000), nullable=False)
-    rate = Column(Float, nullable=False)
-
-    # amount of the charge calculated from the quantity formula and rate
-    total = Column(Float)
-
-    # description of error in computing the quantity and/or rate formula.
-    # either this or quantity and rate should be null at any given time,
-    # never both or neither.
-    error = Column(String(255))
-
-    # actual charge amount shown on the bill, if known
-    target_total = Column(Float)
-
-    has_charge = Column(Boolean, nullable=False)
-    shared = Column(Boolean, nullable=False)
-    roundrule = Column(String(1000))
-    type = Column(Enum(*CHARGE_TYPES), nullable=False)
-
-    @staticmethod
-    def is_builtin(var):
-        """Checks whether the string `var` is a builtin variable or method
-        :param var: the string to check being a builtin.
-        """
-        try:
-            return eval('type(%s)' % var).__name__ == \
-                   'builtin_function_or_method'
-        except NameError:
-            return False
-
-    @staticmethod
-    def get_variable_names(formula, filter_builtins=True):
-        """Yields Python language variable names contained within the
-        specified formula.
-        :param formula: the Python formula parse
-        :param filter_builtins: remove variables which are builtin identifiers
-        """
-        t = ast.parse(formula)
-        var_names = (n.id for n in ast.walk(t) if isinstance(n, ast.Name))
-        if filter_builtins:
-            return [var for var in var_names if not Charge.is_builtin(var)]
-        return list(var_names)
-
-    @staticmethod
-    def get_simple_formula(register_binding):
-        """
-        :param register_binding: one of the register binding values in
-        Register.REGISTER_BINDINGS.
-        :return: a formula for a charge that is directly proportional to the
-        value of the register, such as "REG_TOTAL.quantity". Most charge
-        formulas are like this.
-        """
-        assert register_binding in Register.REGISTER_BINDINGS
-        return register_binding + '.quantity'
-
-    def __init__(self, rsi_binding, formula='', rate=0, target_total=None,
-                 description='', unit='kWh', has_charge=True, shared=False,
-                 roundrule="", type=DISTRIBUTION):
-        """Construct a new :class:`.Charge`.
-
-        :param utilbill: A :class:`.UtilBill` instance.
-        :param description: A description of the charge.
-        :param unit: The units of the quantity (i.e. Therms/kWh)
-        :param rsi_binding: The rate structure item corresponding to the charge
-        :param quantity_formula: The RSI quantity formula
-        :param has_charge:
-        :param shared:
-        :param roundrule:
-        """
-        assert unit is not None
-        self.description = description
-        self.unit = unit
-        self.rsi_binding = rsi_binding
-        self.quantity_formula = formula
-        self.target_total = target_total
-        self.has_charge = has_charge
-        self.shared = shared
-        self.rate = rate
-        self.roundrule = roundrule
-        if type not in self.CHARGE_TYPES:
-            raise ValueError('Invalid charge type "%s"' % type)
-        self.type = type
-
-    @staticmethod
-    def _evaluate_formula(formula, context):
-        """Evaluates the formula in the specified context
-        :param formula: a `quantity_formula`
-        :param context: map of binding name to `Evaluation`
-        """
-        if formula == '':
-            return 0
-        try:
-            return eval(formula, {}, context)
-        except SyntaxError:
-            raise FormulaSyntaxError('Syntax error')
-        except Exception as e:
-            message = 'Error: '
-            message += 'division by zero' if type(e) == ZeroDivisionError \
-                else e.message
-            raise FormulaError(message)
-
-    def __repr__(self):
-        return 'Charge<(%s, "%s" * %s = %s, %s)>' % (
-            self.rsi_binding, self.quantity_formula, self.rate, self.total,
-            self.target_total)
-
-    def formula_variables(self):
-        """Returns the full set of non built-in variable names referenced
-         in `quantity_formula` as parsed by Python"""
-        return set(Charge.get_variable_names(self.quantity_formula))
-
-    def evaluate(self, context, update=False):
-        """Evaluates the quantity and rate formulas and returns a
-        `Evaluation` instance
-        :param context: map of binding name to `Evaluation`
-        :param update: if true, set charge attributes to formula evaluations
-        :returns: a `Evaluation`
-        """
-        try:
-            quantity = self._evaluate_formula(self.quantity_formula, context)
-        except FormulaError as exception:
-            evaluation = ChargeEvaluation(exception=exception)
-        else:
-            evaluation = ChargeEvaluation(quantity, self.rate)
-        if update:
-            self.quantity = evaluation.quantity
-            self.total = evaluation.total
-            self.error = None if evaluation.exception is None else \
-                evaluation.exception.message
-        return evaluation
 
 
 class Charge(Base):
@@ -1272,8 +1117,4 @@
     def get_service(self):
         if self.rate_class is not None:
             return self.rate_class.service
-<<<<<<< HEAD
-        return None
-=======
-        return None
->>>>>>> 962c46df
+        return None