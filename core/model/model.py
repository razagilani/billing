--- conflicted
+++ resolved
@@ -270,7 +270,6 @@
         return self.name
 
 
-<<<<<<< HEAD
 class Register(Base):
     """A register reading on a utility bill"""
 
@@ -376,19 +375,13 @@
         return result
 
 
-=======
->>>>>>> 26ee78f8
 class RegisterTemplate(Base):
     __tablename__ = 'register_template'
 
     register_template_id = Column(Integer, primary_key=True)
     rate_class_id = Column(Integer, ForeignKey('rate_class.id'), nullable=False)
 
-<<<<<<< HEAD
     register_binding = Column(Enum(*Register.REGISTER_BINDINGS), nullable=False)
-=======
-    register_binding = Column(String(255), nullable=False)
->>>>>>> 26ee78f8
     unit = Column(Enum(*PHYSICAL_UNITS), nullable=False)
     active_periods = Column(String(2048))
     description = Column(String(255), nullable=False, default='')
@@ -429,11 +422,7 @@
         # register by default (the unit can be picked according to
         # "service"). but for now, all UtilBills initially have no registers
         # when they are created.
-<<<<<<< HEAD
-        unit = 'therms' if service == 'gas' else 'electric'
-=======
         unit = 'therms' if service == 'gas' else 'kWh'
->>>>>>> 26ee78f8
         self.register_templates = [
             RegisterTemplate.get_total_register_template(unit)]
 
@@ -963,87 +952,6 @@
             return self.rate_class.service
         return None
 
-<<<<<<< HEAD
-=======
-class Register(Base):
-    """A register reading on a utility bill"""
-
-    __tablename__ = 'register'
-
-    id = Column(Integer, primary_key=True)
-    utilbill_id = Column(Integer, ForeignKey('utilbill.id'), nullable=False)
-
-    description = Column(String(255), nullable=False, default='')
-    quantity = Column(Float, nullable=False)
-    unit = Column(Enum(*PHYSICAL_UNITS), nullable=False)
-    identifier = Column(String(255), nullable=False)
-    estimated = Column(Boolean, nullable=False)
-    # "reg_type" field seems to be unused (though "type" values include
-    # "total", "tou", "demand", and "")
-    reg_type = Column(String(255), nullable=False)
-    register_binding = Column(String(255), nullable=False)
-    active_periods = Column(String(2048))
-    meter_identifier = Column(String(255), nullable=False)
-
-    utilbill = relationship(
-        "UtilBill", backref=backref('registers', cascade='all, delete-orphan'))
-
-    @classmethod
-    def create_from_template(cls, register_template):
-        """Return a new Register created based on the given RegisterTemplate.
-        :param register_template: RegisterTemplate instance.
-        """
-        return cls(None, register_template.description, '',
-                   register_template.unit, False, '',
-                   register_template.active_periods, '',
-                   register_binding=register_template.register_binding)
-
-    def __init__(self, utilbill, description, identifier, unit,
-                estimated, reg_type, active_periods, meter_identifier,
-                quantity=0.0, register_binding=''):
-        """Construct a new :class:`.Register`.
-
-        :param utilbill: The :class:`.UtilBill` on which the register appears
-        :param description: A description of the register
-        :param quantity: The register quantity
-        :param unit: The units of the quantity (i.e. Therms/kWh)
-        :param identifier: ??
-        :param estimated: Boolean; whether the indicator is an estimation.
-        :param reg_type:
-        :param register_binding:
-        :param active_periods:
-        :param meter_identifier:
-        """
-        self.utilbill = utilbill
-        self.description = description
-        self.quantity = quantity
-        self.unit = unit
-        self.identifier = identifier
-        self.estimated = estimated
-        self.reg_type = reg_type
-        self.register_binding = register_binding
-        self.active_periods = active_periods
-        self.meter_identifier = meter_identifier
-
-    def get_active_periods(self):
-        """Return a dictionary describing "active periods" of this register.
-        For a time-of-use register, this dictionary should have the keys
-        "active_periods_weekday" and "active_periods_weekend". A
-        non-time-of-use register will have an empty dictionary.
-        The value of each key is a list of (start, end) pairs of hours in [0,23]
-        where the end hour is inclusive.
-        """
-        keys = ['active_periods_weekday', 'active_periods_weekend']
-        # blank means active every hour of every day
-        if self.active_periods in ('', None):
-            return {key: [[0, 23]] for key in keys}
-        # non-blank: parse JSON and make sure it contains all 3 keys
-        result = json.loads(self.active_periods)
-        assert all(key in result for key in keys)
-        return result
-
-
->>>>>>> 26ee78f8
 class Charge(Base):
     """Represents a specific charge item on a utility bill.
     """
