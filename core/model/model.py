--- conflicted
+++ resolved
@@ -481,10 +481,6 @@
         # files for them.
         self.sha256_hexdigest = sha256_hexdigest
 
-<<<<<<< HEAD
-    def state_name(self):
-        return self.__class__._state_descriptions[self.state]
-
     def get_utility_name(self):
         '''Return name of this bill's utility.
         '''
@@ -504,8 +500,6 @@
         '''
         return self.supplier.name
 
-=======
->>>>>>> 54a169bc
     def __repr__(self):
         return ('<UtilBill(utility_account=<%s>, service=%s, period_start=%s, '
                 'period_end=%s, state=%s)>') % (
@@ -646,14 +640,8 @@
                                   else None)),
                      ('supplier', (self.supplier.name if
                                    self.supplier else None)),
-<<<<<<< HEAD
                      ('rate_class', self.get_rate_class_name()),
-                     ('state', self.state_name())])
-=======
-                     ('rate_class', (self.rate_class.name if
-                                     self.rate_class else None)),
                      ('state', state_name)])
->>>>>>> 54a169bc
         return result
 
 class Register(Base):
