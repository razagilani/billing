--- conflicted
+++ resolved
@@ -522,11 +522,7 @@
 
     def editable(self):
         if self.processed:
-<<<<<<< HEAD
-            raise ProcessedBillError('Processed utilbill cannot be edited')
-=======
             return False
->>>>>>> 48aae425
         return True
 
     def get_charge_by_rsi_binding(self, binding):
