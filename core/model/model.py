--- conflicted
+++ resolved
@@ -409,12 +409,8 @@
     """
     __tablename__ = 'rate_class'
 
-<<<<<<< HEAD
     GAS, ELECTRIC = 'gas', 'electric'
     SERVICES = (GAS, ELECTRIC)
-
-=======
->>>>>>> ec66e79a
     id = Column(Integer, primary_key=True)
     utility_id = Column(Integer, ForeignKey('utility.id'), nullable=False)
     service = Column(Enum(*SERVICES), nullable=False)
@@ -808,17 +804,10 @@
                  period_start=None, period_end=None, billing_address=None,
                  service_address=None, target_total=0, date_received=None,
                  processed=False, sha256_hexdigest='', due_date=None,
-<<<<<<< HEAD
-                 next_meter_read_date=None, state=Complete, tou=False):
-        """
-        :param state: Complete, UtilityEstimated, or Estimated.
-        """
-=======
                  next_meter_read_date=None, state=Complete, tou=False,
                  supply_group=None):
-        '''State should be one of UtilBill.Complete, UtilBill.UtilityEstimated,
-        UtilBill.Estimated, UtilBill.Hypothetical.'''
->>>>>>> ec66e79a
+        :param state: Complete, UtilityEstimated, or Estimated.
+        """
         # utility bill objects also have an 'id' property that SQLAlchemy
         # automatically adds from the database column
         self.utility_account = utility_account
