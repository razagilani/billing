--- conflicted
+++ resolved
@@ -114,11 +114,7 @@
 Base = declarative_base(cls=Base)
 
 
-<<<<<<< HEAD
 _schema_revision = '100f25ab057f'
-=======
-_schema_revision = '44b3d2dcc1d3'
->>>>>>> 600224ac
 def check_schema_revision(schema_revision=None):
     """Checks to see whether the database schema revision matches the
     revision expected by the model metadata.
