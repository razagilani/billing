'''
SQLALchemy classes for all applications that use the utility bill database.
Also contains some related classes that do not correspond to database tables.
'''
import ast
<<<<<<< HEAD
from datetime import date, datetime, timedelta
=======
from datetime import datetime, timedelta
from itertools import chain
>>>>>>> d738ae63
import json
from math import floor

import sqlalchemy
from sqlalchemy import Column, ForeignKey, ForeignKeyConstraint
from sqlalchemy.orm.interfaces import MapperExtension
from sqlalchemy.orm import sessionmaker, scoped_session, object_session
from sqlalchemy.orm import relationship, backref
from sqlalchemy.orm.base import class_mapper
from sqlalchemy.orm.exc import NoResultFound
from sqlalchemy.orm.state import InstanceState
from sqlalchemy.types import Integer, String, Float, Date, DateTime, Boolean, \
    Enum
from sqlalchemy.ext.declarative import declarative_base
import tsort
from alembic.migration import MigrationContext

from exc import FormulaSyntaxError, FormulaError, DatabaseError, \
    ProcessedBillError, NotProcessable


__all__ = [
    'Address',
    'Base',
    'Charge',
    'ChargeEvaluation',
    'Evaluation',
    'MYSQLDB_DATETIME_MIN',
    'Register',
    'Session',
    'Supplier',
    'RateClass',
    'Utility',
    'UtilBill',
    'UtilityAccount',
    'check_schema_revision',
]

# Python's datetime.min is too early for the MySQLdb module; including it in a
# query to mean "the beginning of time" causes a strptime failure, so this
# value should be used instead.
MYSQLDB_DATETIME_MIN = datetime(1900, 1, 1)

Session = scoped_session(sessionmaker())

class Base(object):
    '''Common methods for all SQLAlchemy model classes, for use both here
    and in consumers that define their own model classes.
    '''
    @classmethod
    def column_names(cls):
        '''Return list of attributes in the class that correspond to
        database columns.
        '''
        return [prop.key for prop in class_mapper(cls).iterate_properties
                if isinstance(prop, sqlalchemy.orm.ColumnProperty)]

    def __eq__(self, other):
        if type(self) is not type(other):
            return False
        return all([getattr(self, x) == getattr(other, x) for x in
                    self.column_names()])

    def __hash__(self):
        """Must be consistent with __eq__: if x == y, then hash(x) == hash(y)
        """
        # NOTE: do not assign non-hashable objects (such as lists) as
        # attributes!
        return hash((self.__class__.__name__,) + tuple(
            getattr(self, x) for x in self.column_names()))

    # TODO: move UI-related code to views.py
    def column_dict(self):
        '''Return dictionary of names and values for all attributes
        corresponding to database columns.
        '''
        return {c: getattr(self, c) for c in self.column_names()}

    def clone(self):
        """Return an object identical to this one except for primary keys and
        foreign keys.
        """
        # recommended way to clone a SQLAlchemy mapped object according to
        # Michael Bayer, the author:
        # https://www.mail-archive.com/sqlalchemy@googlegroups.com/msg10895.html
        # (this code does not completely follow those instructions)
        cls = self.__class__
        pk_keys = set(c.key for c in class_mapper(cls).primary_key)
        foreign_key_columns = chain.from_iterable(
            c.columns for c in self.__table__.constraints if
            isinstance(c, ForeignKeyConstraint))
        foreign_keys = set(col.key for col in foreign_key_columns)

        relevant_attr_names = [x for x in self.column_names() if
                               x not in pk_keys and x not in foreign_keys]

        # NOTE it is necessary to use __new__ to avoid calling the
        # constructor here (because the constructor arguments are not known,
        # and are different for different classes).
        # MB says to create the object with __new__, but when i do that, i get
        # a "no attribute '_sa_instance_state'" AttributeError when assigning
        # the regular attributes below. creating an InstanceState like this
        # seems to fix the problem, but might not be right way.
        new_obj = cls.__new__(cls)
        class_manager = cls._sa_class_manager
        new_obj._sa_instance_state = InstanceState(new_obj, class_manager)

        # copy regular attributes from self to the new object
        for attr_name in relevant_attr_names:
            setattr(new_obj, attr_name, getattr(self, attr_name))
        return new_obj

Base = declarative_base(cls=Base)


_schema_revision = '150d8bb1183c'
def check_schema_revision(schema_revision=None):
    """Checks to see whether the database schema revision matches the
    revision expected by the model metadata.
    """
    schema_revision = schema_revision or _schema_revision
    s = Session()
    conn = s.connection()
    context = MigrationContext.configure(conn)
    current_revision = context.get_current_revision()
    if current_revision != schema_revision:
        raise DatabaseError("Database schema revision mismatch."
                            " Require revision %s; current revision %s"
                            % (schema_revision, current_revision))

class UtilbillCallback(MapperExtension):
    '''This class is used to update the date_modified field of UtilBill Model,
    whenever any updates are made to UtilBills.
    See http://docs.sqlalchemy.org/en/rel_0_6/orm/interfaces.html.
    '''
    def before_update(self, mapper, connection, instance):
        if object_session(instance).is_modified(instance,
                                                include_collections=False):
            instance.date_modified = datetime.utcnow()

class Evaluation(object):
    """A data structure to hold inputs for calculating charges. It can hold
    the value of a `Register` or the result of evaluating a `Charge`.
    """
    def __init__(self, quantity):
        self.quantity = quantity

class ChargeEvaluation(Evaluation):
    """An `Evaluation to store the result of evaluating a `Charge`.
    """
    def __init__(self, quantity=None, rate=None, exception=None):
        super(ChargeEvaluation, self).__init__(quantity)
        assert quantity is None or isinstance(quantity, (float, int))
        assert rate is None or isinstance(rate, (float, int))

        # when there's an error, quantity and rate should both be None
        if None in (quantity, rate):
            assert exception is not None
            quantity = rate = None
            self.total = None
        else:
            assert exception is None
            # round to nearest cent
            self.total = round(quantity * rate, 2)

        self.quantity = quantity
        self.rate = rate
        self.exception = exception

class Address(Base):
    __tablename__ = 'address'

    id = Column(Integer, primary_key=True)
    addressee = Column(String(1000), nullable=False)
    street = Column(String(1000), nullable=False)
    city = Column(String(1000), nullable=False)
    state = Column(String(1000), nullable=False)
    postal_code = Column(String(1000), nullable=False)

    def __init__(self, addressee='', street='', city='', state='',
                 postal_code=''):
        self.addressee = addressee
        self.street = street
        self.city = city
        self.state = state
        self.postal_code = postal_code

    @classmethod
    def from_other(cls, other_address):
        """Constructs a new :class:`.Address` instance whose attributes are
        copied from the given `other_address`.
        :param other_address: An :class:`.Address` instance from which to
         copy attributes.
        """
        assert isinstance(other_address, cls)
        return cls(other_address.addressee,
            other_address.street,
            other_address.city,
            other_address.state,
            other_address.postal_code)

    def __hash__(self):
        return hash(self.addressee + self.street + self.city +
                    self.postal_code)

    def __repr__(self):
        return 'Address<(%s, %s, %s, %s, %s)' % (self.addressee, self.street,
                self.city, self.state, self.postal_code)

    def __str__(self):
        return '%s, %s, %s %s' % (self.street, self.city, self.state,
                               self.postal_code)

    def column_dict(self):
        raise NotImplementedError

    # TODO: move UI-related code to views.py
    # TODO rename to column_dict
    def to_dict(self):
        return {
            #'id': self.id,
            'addressee': self.addressee,
            'street': self.street,
            'city': self.city,
            'state': self.state,
            'postal_code': self.postal_code,
        }

    @classmethod
    def from_other(cls, other_address):
        """Constructs a new :class:`.Address` instance whose attributes are
        copied from the given `other_address`.
        :param other_address: An :class:`.Address` instance from which to
         copy attributes.
        """
        assert isinstance(other_address, cls)
        return cls(other_address.addressee,
                   other_address.street,
                   other_address.city,
                   other_address.state,
                   other_address.postal_code)


class Utility(Base):
    '''A company that distributes energy and is responsible for the distribution
    charges on utility bills.
    '''
    __tablename__ = 'utility'

    id = Column(Integer, primary_key=True)
    address_id = Column(Integer, ForeignKey('address.id'))

    name = Column(String(1000), nullable=False)
    address = relationship("Address")

    def __init__(self, name='', address=None):
        self.name = name
        self.address = address

    def __repr__(self):
        return '<Utility(%s)>' % self.name

    def __str__(self):
        return self.name


class Supplier(Base):
    '''A company that supplies energy and is responsible for the supply
    charges on utility bills. This may be the same as the utility in the
    case of SOS.
    '''
    __tablename__ = 'supplier'
    id = Column(Integer, primary_key=True)
    name = Column(String(1000), nullable=False)

    address_id = Column(Integer, ForeignKey('address.id'))
    address = relationship("Address")

    def __init__(self, name='', address=None):
        self.name = name
        self.address = address

    def __repr__(self):
        return '<Supplier(%s)>' % self.name

    def __str__(self):
        return self.name


class RateClass(Base):
    '''Represents a group of utility accounts that all have the same utility
    and the same pricing for distribution and SOS supply. The rate class also
    determines what supply contracts may be available to a customer for
    non-SOS supply.
    '''
    __tablename__ = 'rate_class'

    SERVICES = ('gas', 'electric')

    id = Column(Integer, primary_key=True)
    utility_id = Column(Integer, ForeignKey('utility.id'), nullable=False)
    service = Column(Enum(*SERVICES), nullable=False)
    name = Column(String(255), nullable=False)

    utility = relationship('Utility')

    def __init__(self, name='', utility=None, service='gas'):
        self.name = name
        self.utility = utility
        self.service = service

    def __repr__(self):
        return '<RateClass(%s)>' % self.name

    def __str__(self):
        return self.name


class UtilityAccount(Base):
    __tablename__ = 'utility_account'

    id = Column(Integer, primary_key = True)
    name = Column(String(45))

    # account number used by the utility, shown on utility bills and
    # the utility's website. (also used as an inter-database foreign key for
    # referring to UtilityAccounts from other databases, because it can be
    # reasonably be expected to be permanent and unique.)
    account_number = Column(String(1000), nullable=False)

    # Nextility account number, which is currently only used for ReeBill.
    # this is shown to customers on their solar energy bills from Nextility.
    account = Column(String(45), nullable=False)

    # "fb_" = to be assigned to the utility_account's first-created utility bill
    fb_utility_id = Column(Integer, ForeignKey('utility.id'))
    fb_rate_class_id = Column(Integer, ForeignKey('rate_class.id'),
        nullable=True)
    fb_billing_address_id = Column(Integer, ForeignKey('address.id'),
        nullable=False)
    fb_service_address_id = Column(Integer, ForeignKey('address.id'),
        nullable=False)
    fb_supplier_id = Column(Integer, ForeignKey('supplier.id'),
        nullable=True)

    fb_supplier = relationship('Supplier', uselist=False,
        primaryjoin='UtilityAccount.fb_supplier_id==Supplier.id')
    fb_rate_class = relationship('RateClass', uselist=False,
        primaryjoin='UtilityAccount.fb_rate_class_id==RateClass.id')
    fb_billing_address = relationship('Address', uselist=False, cascade='all',
        primaryjoin='UtilityAccount.fb_billing_address_id==Address.id')
    fb_service_address = relationship('Address', uselist=False, cascade='all',
        primaryjoin='UtilityAccount.fb_service_address_id==Address.id')
    fb_utility = relationship('Utility')

    def __init__(self, name, account, fb_utility, fb_supplier,
                fb_rate_class, fb_billing_address, fb_service_address,
                account_number=''):
        """Construct a new :class:`.Customer`.
        :param name: The name of the utility_account.
        :param account:
        :fb_utility: The :class:`.Utility` to be assigned to the the first
        `UtilityBill` associated with this utility_account.
        :fb_supplier: The :class: 'Supplier' to be assigned to the first
        'UtilityBill' associated with this utility_account
        :fb_rate_class": "first bill rate class" (see fb_utility_name)
        :fb_billing_address: (as previous)
        :fb_service address: (as previous)
        """
        self.name = name
        self.account_number = account_number
        self.account = account
        self.fb_utility = fb_utility
        self.fb_supplier = fb_supplier
        self.fb_rate_class = fb_rate_class
        self.fb_billing_address = fb_billing_address
        self.fb_service_address = fb_service_address


    def __repr__(self):
        return '<utility_account(name=%s, account=%s)>' \
               % (self.name, self.account)

    def get_service_address(self):
        '''
        Gets the service address of the first bill that was added to
        the account. If the account doesn't have any bills it return
        self.fb_service_address. A better way might be to pick the most
        recently modified bill since service addresses don't change, however we
        decided agaist it for the sake of simplicity and speed.
        '''
        session = Session.object_session(self)
        ub = session.query(UtilBill)\
            .filter(UtilBill.utility_account_id == self.id).first()
        return self.fb_service_address if ub is None else ub.service_address


class UtilBill(Base):
    POLYMORPHIC_IDENTITY = 'utilbill'

    __tablename__ = 'utilbill'

    __mapper_args__ = {
        'extension': UtilbillCallback(),

        # single-table inheritance
        'polymorphic_identity': POLYMORPHIC_IDENTITY,
        'polymorphic_on': 'discriminator',
    }

    discriminator = Column(String(1000), nullable=False)

    id = Column(Integer, primary_key=True)

    utility_id = Column(Integer, ForeignKey('utility.id'), nullable=False)
    billing_address_id = Column(Integer, ForeignKey('address.id'),
        nullable=False)
    service_address_id = Column(Integer, ForeignKey('address.id'),
        nullable=False)
    supplier_id = Column(Integer, ForeignKey('supplier.id'),
        nullable=True)
    utility_account_id = Column(Integer, ForeignKey('utility_account.id'),
        nullable=False)
    rate_class_id = Column(Integer, ForeignKey('rate_class.id'),
        nullable=True)

    state = Column(Integer, nullable=False)
    period_start = Column(Date)
    period_end = Column(Date)
    due_date = Column(Date)

    # optional, total of charges seen in PDF: user knows the bill was processed
    # correctly when the calculated total matches this number
    target_total = Column(Float)

    # date when this bill was added to the database
    date_received = Column(DateTime)

    # date when the bill was last updated in the database, initially None.
    date_modified = Column(DateTime)

    account_number = Column(String(1000), nullable=False)
    sha256_hexdigest = Column(String(64), nullable=False)

    # whether this utility bill is considered "done" by the user--mainly
    # meaning that its charges and other data are supposed to be accurate.
    processed = Column(Integer, nullable=False)

    # date when a process was run to extract data from the bill file to fill in
    # data automatically. (note this is different from data scraped from the
    # utility web site, because that can only be done while the bill is being
    # downloaded and can't take into account information from other sources.)
    # TODO: not being used at all
    date_scraped = Column(DateTime)

    # a number seen on some bills, also known as "secondary account number". the
    # only example of it we have seen is on BGE bills where it is called
    # "Electric Choice ID" or "Gas Choice ID" (there is one for each service
    # shown on electric bills and gas bills). this is not a foreign key
    # despite the name.
    supply_choice_id = Column(String)

    next_meter_read_date = Column(Date)

    # cascade for UtilityAccount relationship does NOT include "save-update"
    # to allow more control over when UtilBills get added--for example,
    # when uploading a new utility bill, the new UtilBill object should only
    # be added to the session after the file upload succeeded (because in a
    # test, there is no way to check that the UtilBill was not inserted into
    # the database because the transaction was rolled back).
    utility_account = relationship("UtilityAccount", backref=backref('utilbill',
            order_by=id, cascade='delete'))

    # the 'supplier' attribute should not move to UtilityAccount because
    # it can change from one bill to the next.
    supplier = relationship('Supplier', uselist=False,
        primaryjoin='UtilBill.supplier_id==Supplier.id')
    rate_class = relationship('RateClass', uselist=False,
        primaryjoin='UtilBill.rate_class_id==RateClass.id')
    billing_address = relationship('Address', uselist=False, cascade='all',
        primaryjoin='UtilBill.billing_address_id==Address.id')
    service_address = relationship('Address', uselist=False, cascade='all',
        primaryjoin='UtilBill.service_address_id==Address.id')

    # the 'utility' attribute may move to UtilityAccount where it would
    # make more sense for it to be.
    utility = relationship('Utility')

    @staticmethod
    def validate_utilbill_period(start, end):
        '''Raises an exception if the dates 'start' and 'end' are unreasonable
        as a utility bill period: "reasonable" means start < end and (end -
        start) < 1 year. Does nothing if either period date is None.
        '''
        if None in (start, end):
            return
        if start >= end:
            raise ValueError('Utility bill start date must precede end')
        if (end - start).days > 365:
            raise ValueError('Utility billing period lasts longer than a year')

    # utility bill states:
    # 0. Complete: actual non-estimated utility bill.
    # 1. Utility estimated: actual utility bill whose contents were estimated by
    # the utility (and which will be corrected later to become Complete).
    # 2. Estimated: a bill that is known to exist (and whose dates are
    # correct) but whose contents were estimated (not by the utility).
    # 3. Hypothetical: it is believed that there is probably a bill during a
    # certain time period and estimates what its contents would be if it
    # existed. Such a bill may not really exist (since we can't even know how
    # many bills there are in a given period of time), and if it does exist,
    # its actual dates will probably be different than the guessed ones.
    # TODO 38385969: not sure this strategy is a good idea
    Complete, UtilityEstimated, Estimated = range(3)

    def __init__(self, utility_account, utility, rate_class, supplier=None,
                 period_start=None, period_end=None, billing_address=None,
                 service_address=None, target_total=0, date_received=None,
                 processed=False, sha256_hexdigest='', due_date=None,
                 next_meter_read_date=None, state=Complete):
        '''State should be one of UtilBill.Complete, UtilBill.UtilityEstimated,
        UtilBill.Estimated, UtilBill.Hypothetical.'''
        # utility bill objects also have an 'id' property that SQLAlchemy
        # automatically adds from the database column
        self.utility_account = utility_account
        self.state = state
        self.utility = utility
        self.rate_class = rate_class
        self.supplier = supplier
        if billing_address is None:
            billing_address = Address()
        self.billing_address = billing_address
        if service_address is None:
            service_address = Address()
        self.service_address = service_address
        self.period_start = period_start
        self.period_end = period_end
        self.target_total = target_total
        self.date_received = date_received
        self.processed = processed
        self.due_date = due_date
        self.account_number = utility_account.account_number
        self.next_meter_read_date = next_meter_read_date

        # TODO: empty string as default value for sha256_hexdigest is
        # probably a bad idea. if we are writing tests that involve putting
        # UtilBills in an actual database then we should probably have actual
        # files for them.
        self.sha256_hexdigest = sha256_hexdigest

        self.date_modified = datetime.utcnow()

    def get_utility(self):
        return self.utility

    def get_supplier(self):
        return self.supplier

    def get_utility_name(self):
        '''Return name of this bill's utility.
        '''
        return self.utility.name

    def get_next_meter_read_date(self):
        '''Return date of next meter read (usually equal to the end of the next
        bill's period), or None of unknown. This may or may not be reported by
        the utility and is not necessarily accurate.
        '''
        return self.next_meter_read_date

    def set_next_meter_read_date(self, next_meter_read_date):
        assert isinstance(next_meter_read_date, date)
        self.next_meter_read_date = next_meter_read_date

    def get_rate_class_name(self):
        '''Return name of this bill's rate class or None if the rate class is
        None (unknown).
        '''
        if self.rate_class is None:
            return None
        return self.rate_class.name

    def get_supplier_name(self):
        '''Return name of this bill's supplier or None if the supplier is
        None (unknown).
        '''
        if self.supplier is None:
            return None
        return self.supplier.name

    def get_utility_account_number(self):
        return self.utility_account.account_number

    def get_nextility_account_number(self):
        '''Return the "nextility account number" (e.g.  "10001") not to be
        confused with utility account number. This  may go away since it is
        only used for ReeBill but it was part of Kris' schema for CSV files
        of data exported to the  Altitude database.
        '''
        return self.utility_account.account

    def get_utility_account_number(self):
        return self.utility_account.account_number

    def __repr__(self):
        return ('<UtilBill(utility_account=<%s>, service=%s, period_start=%s, '
                'period_end=%s, state=%s)>') % (
            self.utility_account.account, self.get_service(), self.period_start,
            self.period_end, self.state)

    def is_attached(self):
        return len(self._utilbill_reebills) > 0

    def add_charge(self, **charge_kwargs):
        self.check_editable()
        session = Session.object_session(self)
        all_rsi_bindings = set([c.rsi_binding for c in self.charges])
        n = 1
        while ('New Charge %s' % n) in all_rsi_bindings:
            n += 1
        charge = Charge(
            utilbill=self,
            rsi_binding=charge_kwargs.get('rsi_binding', "New Charge %s" % n),
            rate=charge_kwargs.get('rate', 0.0),
            quantity_formula=charge_kwargs.get('quantity_formula', ''),
            description=charge_kwargs.get(
                'description', "New Charge - Insert description here"),
            unit=charge_kwargs.get('unit', "dollars"),
            type=charge_kwargs.get('type', "supply"))
        session.add(charge)
        registers = self.registers
        charge.quantity_formula = '' if len(registers) == 0 else \
            'REG_TOTAL.quantity' if any([register.register_binding ==
                'REG_TOTAL' for register in registers]) else \
            registers[0].register_binding
        session.flush()
        return charge

    def ordered_charges(self):
        """Sorts the charges by their evaluation order. Any charge that is
        part part of a cycle is put at the start of the list so it will get
        an error when evaluated.
        """
        depends = {}
        for c in self.charges:
            try:
                depends[c.rsi_binding] = c.formula_variables()
            except SyntaxError:
                depends[c.rsi_binding] = set()
        dependency_graph = []
        independent_bindings = set(depends.keys())

        for binding, depended_bindings in depends.iteritems():
            for depended_binding in depended_bindings:
                #binding depends on depended_binding
                dependency_graph.append((depended_binding, binding))
                independent_bindings.discard(binding)
                independent_bindings.discard(depended_binding)

        while True:
            try:
                sortresult = tsort.topological_sort(dependency_graph)
            except tsort.GraphError as g:
                circular_bindings = set(g.args[1])
                independent_bindings.update(circular_bindings)
                dependency_graph = [(a, b) for a, b in dependency_graph
                                    if b not in circular_bindings]
            else:
                break
        order = list(independent_bindings) + [x for x in sortresult
                if x not in independent_bindings]
        return sorted(self.charges, key=lambda x: order.index(x.rsi_binding))

    def compute_charges(self, raise_exception=False):
        """Computes and updates the quantity, rate, and total attributes of
        all charges associated with `UtilBill`.
        :param raise_exception: Raises an exception if any charge could not be
        computed. Otherwise silently sets the error attribute of the charge
        to the exception message.
        """
        self.check_editable()
        context = {r.register_binding: Evaluation(r.quantity) for r in
                   self.registers}
        sorted_charges = self.ordered_charges()
        exception = None
        for charge in sorted_charges:
            evaluation = charge.evaluate(context, update=True)
            # only charges that do not have errors get added to 'context'
            if evaluation.exception is None:
                context[charge.rsi_binding] = evaluation
            elif exception is None:
                exception = evaluation.exception

        # all charges should be computed before the exception is raised
        if raise_exception and exception:
            raise exception

    def processable(self):
        '''Returns False if a bill is missing any of the required fields
        '''
        return None not in (self.utility, self.rate_class, self.supplier,
                            self.period_start, self.period_end)

    def check_processable(self):
        '''Raises NotProcessable if this bill cannot be marked as processed.'''
        if not self.processable():
            attrs = ['utility', 'rate_class', 'supplier',
                     'period_start', 'period_end']
            missing_attrs = ', '.join(
                [attr for attr in attrs if getattr(self, attr) is None])
            raise NotProcessable("The following fields have to be entered "
                                 "before this utility bill can be marked as "
                                 "processed: " + missing_attrs)

    def editable(self):
        if self.processed:
            return False
        return True

    def check_editable(self):
        '''Raise ProcessedBillError if this bill should not be edited. Call
        this before modifying a UtilBill or its child objects.
        '''
        if not self.editable():
            raise ProcessedBillError('Utility bill is not editable')

    def get_charge_by_rsi_binding(self, binding):
        '''Returns the first Charge object found belonging to this
        ReeBill whose 'rsi_binding' matches 'binding'.
        '''
        return next(c for c in self.charges if c.rsi_binding == binding)

    def get_supply_charges(self):
        '''Return a list of Charges that are for supply (rather than
        distribution, or other), excluding charges that are "fake" (
        has_charge == False).
        '''
        return [c for c in self.charges if c.has_charge and c.type == 'supply']

    def get_distribution_charges(self):
        '''Return a list of Charges that are for distribution (rather than
        supply, or other), excluding charges that are "fake" (
        has_charge == False).
        '''
        return [c for c in self.charges
                if c.has_charge and c.type == 'distribution']

    def get_total_charges(self):
        """Returns sum of all charges' totals, excluding charges that have
        errors.
        """
        return sum(charge.total for charge in self.charges
                if charge.total is not None)

    def get_total_energy(self):
        # NOTE: this may have been implemented already on another branch;
        # remove duplicate when merged
        try:
            total_register = next(r for r in self.registers if
                                  r.register_binding == 'REG_TOTAL')
        except StopIteration:
            return 0
        return total_register.quantity

    def set_total_energy(self, quantity):
        self.check_editable()
        total_register = next(r for r in self.registers if
                              r.register_binding == 'REG_TOTAL')
        total_register.quantity = quantity

    def get_supply_target_total(self):
        '''Return the sum of the 'target_total' of all supply
        charges (excluding any charge with has_charge == False).
        This is the total supply cost shown on the bill, not calculated from
        formula and rate.
        '''
        return sum(c.target_total for c in self.get_supply_charges()
                   if c.target_total is not None and c.has_charge)

    def get_total_energy_consumption(self):
        '''Return total energy consumption, i.e. value of the "REG_TOTAL"
        register, in whatever unit it uses. Return 0 if there is no
        "REG_TOTAL" (which is not supposed to happen).
        '''
        try:
            total_register = next(r for r in self.registers
                                  if r.register_binding == 'REG_TOTAL')
        except StopIteration:
            return 0
        return total_register.quantity

    def get_service(self):
        if self.rate_class is not None:
            return self.rate_class.service
        return None

    # TODO: move UI-related code to views.py
    def column_dict(self):
        # human-readable names for utilbill states (used in UI)
        state_name = {
            UtilBill.Complete: 'Final',
            UtilBill.UtilityEstimated: 'Utility Estimated',
            UtilBill.Estimated: 'Estimated',
        }[self.state]
        result = dict(super(UtilBill, self).column_dict().items() +
                    [('account', self.utility_account.account),
                     ('service', 'Unknown' if self.get_service() is None
                                           else self.get_service().capitalize()),
                     ('total_charges', self.target_total),
                     ('computed_total', self.get_total_charges()),
                     ('reebills', [ur.reebill.column_dict() for ur
                                   in self._utilbill_reebills]),
                     ('utility', (self.utility.column_dict() if self.utility
                                  else None)),
                     ('supplier', (self.supplier.name if
                                   self.supplier else None)),
                     ('rate_class', self.get_rate_class_name()),
                     ('state', state_name)])
        return result

class Register(Base):
    """A register reading on a utility bill"""

    __tablename__ = 'register'

    # allowed units for register quantities
    PHYSICAL_UNITS = [
        'BTU',
        'MMBTU',
        'kWD',
        'kWh',
        'therms',
    ]

    id = Column(Integer, primary_key=True)
    utilbill_id = Column(Integer, ForeignKey('utilbill.id'), nullable=False)

    description = Column(String(255), nullable=False)
    quantity = Column(Float, nullable=False)
    unit = Column(Enum(*PHYSICAL_UNITS), nullable=False)
    identifier = Column(String(255), nullable=False)
    estimated = Column(Boolean, nullable=False)
    # "reg_type" field seems to be unused (though "type" values include
    # "total", "tou", "demand", and "")
    reg_type = Column(String(255), nullable=False)
    register_binding = Column(String(255), nullable=False)
    active_periods = Column(String(2048))
    meter_identifier = Column(String(255), nullable=False)

    utilbill = relationship(
        "UtilBill", backref=backref('registers', cascade='all, delete-orphan'))

    def __init__(self, utilbill, description, identifier, unit,
                estimated, reg_type, active_periods, meter_identifier,
                quantity=0.0, register_binding=''):
        """Construct a new :class:`.Register`.

        :param utilbill: The :class:`.UtilBill` on which the register appears
        :param description: A description of the register
        :param quantity: The register quantity
        :param unit: The units of the quantity (i.e. Therms/kWh)
        :param identifier: ??
        :param estimated: Boolean; whether the indicator is an estimation.
        :param reg_type:
        :param register_binding:
        :param active_periods:
        :param meter_identifier:
        """
        self.utilbill = utilbill
        self.description = description
        self.quantity = quantity
        self.unit = unit
        self.identifier = identifier
        self.estimated = estimated
        self.reg_type = reg_type
        self.register_binding = register_binding
        self.active_periods = active_periods
        self.meter_identifier = meter_identifier

    def get_active_periods(self):
        """Return a dictionary describing "active periods" of this register.
        For a time-of-use register, this dictionary should have the keys
        "active_periods_weekday" and "active_periods_weekend". A
        non-time-of-use register will have an empty dictionary.
        The value of each key is a list of (start, end) pairs of hours in [0,23]
        where the end hour is inclusive.
        """
        keys = ['active_periods_weekday', 'active_periods_weekend']
        # blank means active every hour of every day
        if self.active_periods in ('', None):
            return {key: [[0, 23]] for key in keys}
        # non-blank: parse JSON and make sure it contains all 3 keys
        result = json.loads(self.active_periods)
        assert all(key in result for key in keys)
        return result


class Charge(Base):
    """Represents a specific charge item on a utility bill.
    """
    __tablename__ = 'charge'

    # allowed units for "quantity" field of charges
    CHARGE_UNITS = Register.PHYSICAL_UNITS + ['dollars']

    # allowed values for "type" field of charges
    SUPPLY, DISTRIBUTION = 'supply', 'distribution'
    CHARGE_TYPES = [SUPPLY, DISTRIBUTION]

    id = Column(Integer, primary_key=True)
    utilbill_id = Column(Integer, ForeignKey('utilbill.id'), nullable=False)

    description = Column(String(255), nullable=False)
    quantity = Column(Float)
    unit = Column(Enum(*CHARGE_UNITS), nullable=False)
    rsi_binding = Column(String(255), nullable=False)

    quantity_formula = Column(String(1000), nullable=False)
    rate = Column(Float, nullable=False)

    # amount of the charge calculated from the quantity formula and rate
    total = Column(Float)

    # description of error in computing the quantity and/or rate formula.
    # either this or quantity and rate should be null at any given time,
    # never both or neither.
    error = Column(String(255))

    # actual charge amount shown on the bill, if known
    target_total = Column(Float)

    has_charge = Column(Boolean, nullable=False)
    shared = Column(Boolean, nullable=False)
    roundrule = Column(String(1000))
    type = Column(Enum(*CHARGE_TYPES), nullable=False)

    utilbill = relationship("UtilBill", backref=backref('charges', order_by=id))

    @staticmethod
    def is_builtin(var):
        """Checks whether the string `var` is a builtin variable or method
        :param var: the string to check being a builtin.
        """
        try:
            return eval('type(%s)' % var).__name__ == \
                   'builtin_function_or_method'
        except NameError:
            return False

    @staticmethod
    def get_variable_names(formula, filter_builtins=True):
        """Yields Python language variable names contained within the
        specified formula.
        :param formula: the Python formula parse
        :param filter_builtins: remove variables which are builtin identifiers
        """
        t = ast.parse(formula)
        var_names = (n.id for n in ast.walk(t) if isinstance(n, ast.Name))
        if filter_builtins:
            return [var for var in var_names if not Charge.is_builtin(var)]
        return list(var_names)

    def __init__(self, utilbill, rsi_binding, rate, quantity_formula,
                 target_total=None, description='', unit='',
                 has_charge=True, shared=False, roundrule="", type='supply'):
        """Construct a new :class:`.Charge`.

        :param utilbill: A :class:`.UtilBill` instance.
        :param description: A description of the charge.
        :param unit: The units of the quantity (i.e. Therms/kWh)
        :param rsi_binding: The rate structure item corresponding to the charge
        :param quantity_formula: The RSI quantity formula
        :param has_charge:
        :param shared:
        :param roundrule:
        """
        assert unit is not None
        self.utilbill = utilbill
        self.description = description
        self.unit = unit
        self.rsi_binding = rsi_binding
        self.quantity_formula = quantity_formula
        self.target_total = target_total
        self.has_charge = has_charge
        self.shared = shared
        self.rate=rate
        self.roundrule = roundrule
        if not type in self.CHARGE_TYPES:
            raise ValueError('Invalid charge type "%s"' % type)
        self.type = type

    # TODO rename this
    @classmethod
    def formulas_from_other(cls, other):
        """Constructs a charge copying the formulas and data
        from the other charge, but does not set the utilbill"""
<<<<<<< HEAD
        return cls(None,
                   other.rsi_binding,
                   other.rate,
                   other.quantity_formula,
                   description=other.description,
                   unit=other.unit,
                   has_charge=other.has_charge,
                   shared=other.shared,
                   roundrule=other.roundrule,
                   type=other.type)
=======
        return other.clone()
>>>>>>> d738ae63

    @staticmethod
    def _evaluate_formula(formula, context):
        """Evaluates the formula in the specified context
        :param formula: a `quantity_formula`
        :param context: map of binding name to `Evaluation`
        """
        if formula == '':
            return 0
        try:
            return eval(formula, {}, context)
        except SyntaxError:
            raise FormulaSyntaxError('Syntax error')
        except Exception as e:
            message = 'Error: '
            message += 'division by zero' if type(e) == ZeroDivisionError \
                else e.message
            raise FormulaError(message)

    def __repr__(self):
        return 'Charge<(%s, "%s" * %s = %s, %s)>' % (
            self.rsi_binding, self.quantity_formula, self.rate, self.total,
            self.target_total)

    def formula_variables(self):
        """Returns the full set of non built-in variable names referenced
         in `quantity_formula` as parsed by Python"""
        return set(Charge.get_variable_names(self.quantity_formula))

    def evaluate(self, context, update=False):
        """Evaluates the quantity and rate formulas and returns a
        `Evaluation` instance
        :param context: map of binding name to `Evaluation`
        :param update: if true, set charge attributes to formula evaluations
        :param raise_exception: Raises an exception if the charge could not be
        computed. Otherwise silently sets the error attribute of the charge
        to the exception message.
        :returns: a `Evaluation`
        """
        try:
            quantity = self._evaluate_formula(self.quantity_formula, context)
        except FormulaError as exception:
            evaluation = ChargeEvaluation(exception=exception)
        else:
            evaluation = ChargeEvaluation(quantity, self.rate)
        if update:
            self.quantity = evaluation.quantity
            self.total = evaluation.total
            self.error = None if evaluation.exception is None else \
                evaluation.exception.message
        return evaluation
<|MERGE_RESOLUTION|>--- conflicted
+++ resolved
@@ -3,12 +3,8 @@
 Also contains some related classes that do not correspond to database tables.
 '''
 import ast
-<<<<<<< HEAD
 from datetime import date, datetime, timedelta
-=======
-from datetime import datetime, timedelta
 from itertools import chain
->>>>>>> d738ae63
 import json
 from math import floor
 
@@ -1005,20 +1001,7 @@
     def formulas_from_other(cls, other):
         """Constructs a charge copying the formulas and data
         from the other charge, but does not set the utilbill"""
-<<<<<<< HEAD
-        return cls(None,
-                   other.rsi_binding,
-                   other.rate,
-                   other.quantity_formula,
-                   description=other.description,
-                   unit=other.unit,
-                   has_charge=other.has_charge,
-                   shared=other.shared,
-                   roundrule=other.roundrule,
-                   type=other.type)
-=======
         return other.clone()
->>>>>>> d738ae63
 
     @staticmethod
     def _evaluate_formula(formula, context):
