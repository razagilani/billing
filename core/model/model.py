--- conflicted
+++ resolved
@@ -834,17 +834,6 @@
 
     __tablename__ = 'register'
 
-<<<<<<< HEAD
-=======
-    # allowed units for register quantities
-    PHYSICAL_UNITS = [
-        'BTU',
-        'MMBTU',
-        'kWD',
-        'kWh',
-        'therms',
-    ]
-
     REGISTER_BINDINGS = [
         'REG_TOTAL',
         'REG_TOTAL_SECONDARY',
@@ -872,7 +861,6 @@
         'CONTRACT_VOLUME',
     ]
 
->>>>>>> ddcac7aa
     id = Column(Integer, primary_key=True)
     utilbill_id = Column(Integer, ForeignKey('utilbill.id'), nullable=False)
 
