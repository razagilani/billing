--- conflicted
+++ resolved
@@ -791,13 +791,8 @@
         return list(var_names)
 
     def __init__(self, utilbill, rsi_binding, rate, quantity_formula,
-<<<<<<< HEAD
                  target_total=None, description='', group='', unit='',
                  has_charge=True, shared=False, roundrule="", type='other'):
-=======
-                 description='', group='', unit='', has_charge=True,
-                 shared=False, roundrule="", type='other'):
->>>>>>> c87395bf
         """Construct a new :class:`.Charge`.
 
         :param utilbill: A :class:`.UtilBill` instance.
