'''
SQLALchemy classes for all applications that use the utility bill database.
Also contains some related classes that do not correspond to database tables.
'''
import ast
from datetime import date, datetime
from itertools import chain
import json
from StringIO import StringIO
from pdfminer.converter import TextConverter
from pdfminer.pdfinterp import PDFPageInterpreter, PDFResourceManager
from pdfminer.pdfpage import PDFPage
from pdfminer.pdfparser import PDFSyntaxError

import sqlalchemy
from sqlalchemy import Column, ForeignKey, ForeignKeyConstraint
from sqlalchemy.dialects.postgresql import HSTORE
from sqlalchemy.orm.interfaces import MapperExtension
from sqlalchemy.orm import sessionmaker, scoped_session, object_session
from sqlalchemy.orm import relationship, backref
from sqlalchemy.orm.base import class_mapper
from sqlalchemy.orm.state import InstanceState
from sqlalchemy.types import Integer, String, Float, Date, DateTime, Boolean, \
    Enum
from sqlalchemy.ext.declarative import declarative_base
import tsort
from alembic.migration import MigrationContext

from exc import FormulaSyntaxError, FormulaError, DatabaseError, \
<<<<<<< HEAD
    UnEditableBillError, NotProcessable, BillingError
=======
    UnEditableBillError, NotProcessable, MissingFileError
>>>>>>> 86df8fc2


__all__ = [
    'Address',
    'Base',
    'Charge',
    'ChargeEvaluation',
    'Evaluation',
    'MYSQLDB_DATETIME_MIN',
    'Register',
    'Session',
    'Supplier',
    'RateClass',
    'Utility',
    'UtilBill',
    'UtilityAccount',
    'check_schema_revision',
]

# Python's datetime.min is too early for the MySQLdb module; including it in a
# query to mean "the beginning of time" causes a strptime failure, so this
# value should be used instead.
MYSQLDB_DATETIME_MIN = datetime(1900, 1, 1)

Session = scoped_session(sessionmaker())

# allowed units for register quantities
PHYSICAL_UNITS = [
    'BTU',
    'MMBTU',
    'kWD',
    'kWh',
    'therms',
]
physical_unit_type = Enum(*PHYSICAL_UNITS, name='physical_unit')


class Base(object):
    '''Common methods for all SQLAlchemy model classes, for use both here
    and in consumers that define their own model classes.
    '''
    @classmethod
    def column_names(cls):
        '''Return list of attributes in the class that correspond to
        database columns.
        '''
        return [prop.key for prop in class_mapper(cls).iterate_properties
                if isinstance(prop, sqlalchemy.orm.ColumnProperty)]

    def __eq__(self, other):
        if type(self) is not type(other):
            return False
        return all([getattr(self, x) == getattr(other, x) for x in
                    self.column_names()])

    def __hash__(self):
        """Must be consistent with __eq__: if x == y, then hash(x) == hash(y)
        """
        # NOTE: do not assign non-hashable objects (such as lists) as
        # attributes!
        return hash((self.__class__.__name__,) + tuple(
            getattr(self, x) for x in self.column_names()))

    def clone(self):
        """Return an object identical to this one except for primary keys and
        foreign keys.
        """
        # recommended way to clone a SQLAlchemy mapped object according to
        # Michael Bayer, the author:
        # https://www.mail-archive.com/sqlalchemy@googlegroups.com/msg10895.html
        # (this code does not completely follow those instructions)
        cls = self.__class__
        pk_keys = set(c.key for c in class_mapper(cls).primary_key)
        foreign_key_columns = chain.from_iterable(
            c.columns for c in self.__table__.constraints if
            isinstance(c, ForeignKeyConstraint))
        foreign_keys = set(col.key for col in foreign_key_columns)

        relevant_attr_names = [x for x in self.column_names() if
                               x not in pk_keys and x not in foreign_keys]

        # NOTE it is necessary to use __new__ to avoid calling the
        # constructor here (because the constructor arguments are not known,
        # and are different for different classes).
        # MB says to create the object with __new__, but when i do that, i get
        # a "no attribute '_sa_instance_state'" AttributeError when assigning
        # the regular attributes below. creating an InstanceState like this
        # seems to fix the problem, but might not be right way.
        new_obj = cls.__new__(cls)
        class_manager = cls._sa_class_manager
        new_obj._sa_instance_state = InstanceState(new_obj, class_manager)

        # copy regular attributes from self to the new object
        for attr_name in relevant_attr_names:
            setattr(new_obj, attr_name, getattr(self, attr_name))
        return new_obj

Base = declarative_base(cls=Base)


_schema_revision = '58383ed620d3'
def check_schema_revision(schema_revision=None):
    """Checks to see whether the database schema revision matches the
    revision expected by the model metadata.
    """
    schema_revision = schema_revision or _schema_revision
    s = Session()
    conn = s.connection()
    context = MigrationContext.configure(conn)
    current_revision = context.get_current_revision()
    if current_revision != schema_revision:
        raise DatabaseError("Database schema revision mismatch."
                            " Require revision %s; current revision %s"
                            % (schema_revision, current_revision))

class UtilbillCallback(MapperExtension):
    '''This class is used to update the date_modified field of UtilBill Model,
    whenever any updates are made to UtilBills.
    See http://docs.sqlalchemy.org/en/rel_0_6/orm/interfaces.html.
    '''
    def before_update(self, mapper, connection, instance):
        if object_session(instance).is_modified(instance,
                                                include_collections=False):
            instance.date_modified = datetime.utcnow()

class Evaluation(object):
    """A data structure to hold inputs for calculating charges. It can hold
    the value of a `Register` or the result of evaluating a `Charge`.
    """
    def __init__(self, quantity):
        self.quantity = quantity

class ChargeEvaluation(Evaluation):
    """An `Evaluation to store the result of evaluating a `Charge`.
    """
    def __init__(self, quantity=None, rate=None, exception=None):
        super(ChargeEvaluation, self).__init__(quantity)
        assert quantity is None or isinstance(quantity, (float, int))
        assert rate is None or isinstance(rate, (float, int))

        # when there's an error, quantity and rate should both be None
        if None in (quantity, rate):
            assert exception is not None
            quantity = rate = None
            self.total = None
        else:
            assert exception is None
            # round to nearest cent
            self.total = round(quantity * rate, 2)

        self.quantity = quantity
        self.rate = rate
        self.exception = exception

class Address(Base):
    __tablename__ = 'address'

    id = Column(Integer, primary_key=True)
    addressee = Column(String(1000), nullable=False, default='')
    street = Column(String(1000), nullable=False, default='')
    city = Column(String(1000), nullable=False, default='')
    state = Column(String(1000), nullable=False, default='')
    postal_code = Column(String(1000), nullable=False, default='')

    def __hash__(self):
        return hash(self.addressee + self.street + self.city +
                    self.postal_code)

    def __repr__(self):
        return 'Address<(%s, %s, %s, %s, %s)' % (self.addressee, self.street,
                self.city, self.state, self.postal_code)

    def __str__(self):
        return '%s, %s, %s %s' % (
            self.street, self.city, self.state, self.postal_code)

class Utility(Base):
    '''A company that distributes energy and is responsible for the distribution
    charges on utility bills.
    '''
    __tablename__ = 'utility'

    id = Column(Integer, primary_key=True)
    address_id = Column(Integer, ForeignKey('address.id'))

    name = Column(String(1000), nullable=False)
    address = relationship("Address")

    # association of names of charges as displayed on bills with the
    # standardized names used in Charge.rsi_binding. this might be better
    # associated with each rate class (which defines the distribution charges)
    # and/or bill layout (which determines the display names of charges)
    charge_name_map = Column(HSTORE, nullable=False)

    def __repr__(self):
        return '<Utility(%s)>' % self.name

    def __str__(self):
        return self.name


class Supplier(Base):
    '''A company that supplies energy and is responsible for the supply
    charges on utility bills. This may be the same as the utility in the
    case of SOS.
    '''
    __tablename__ = 'supplier'
    id = Column(Integer, primary_key=True)
    name = Column(String(1000), nullable=False)

    address_id = Column(Integer, ForeignKey('address.id'))
    address = relationship("Address")

    def __repr__(self):
        return '<Supplier(%s)>' % self.name

    def __str__(self):
        return self.name


class Register(Base):
    """A register reading on a utility bill"""

    __tablename__ = 'register'

    # commonly used register_binding values--there aren't any known bills
    # showing meter readings for things other than these
    TOTAL = 'REG_TOTAL'
    DEMAND = 'REG_DEMAND'
    PEAK = 'REG_PEAK'
    OFFPEAK = 'REG_OFFPEAK'
    INTERMEDIATE = 'REG_INTERMEDIATE'

    # complete set of allowed register binding values (should match the
    # definition of enum columns in the database)
    REGISTER_BINDINGS = [
        TOTAL,
        DEMAND,
        PEAK,
        INTERMEDIATE,
        OFFPEAK,
        'REG_TOTAL_SECONDARY',
        'REG_TOTAL_TERTIARY',
        'REG_POWERFACTOR',

        # related to "sub-bills": these are regular meter readings but belong
        # to a sub-period so there is more than one per bill. using special
        # register names is not a good way to implement this.
        'REG_PEAK_RATE_INCREASE',
        'REG_INTERMEDIATE_RATE_INCREASE',
        'REG_OFFPEAK_RATE_INCREASE',
        'FIRST_MONTH_THERMS',
        'SECOND_MONTH_THERMS',

        # related to gas supply contracts. BEGIN/END_INVENTORY might be
        # considered real meter reads, but CONTRACT_VOLUME is one of the
        # terms of the supply contract and should not be a register.
        'BEGIN_INVENTORY',
        'END_INVENTORY',
        'CONTRACT_VOLUME',
    ]
    register_binding_type = Enum(*REGISTER_BINDINGS, name='register_binding')

    id = Column(Integer, primary_key=True)
    utilbill_id = Column(Integer, ForeignKey('utilbill.id'), nullable=False)

    description = Column(String(255), nullable=False, default='')
    quantity = Column(Float, nullable=False)
    unit = Column(physical_unit_type, nullable=False)
    identifier = Column(String(255), nullable=False)
    estimated = Column(Boolean, nullable=False)
    # "reg_type" field seems to be unused (though "type" values include
    # "total", "tou", "demand", and "")
    reg_type = Column(String(255), nullable=False)
    register_binding = Column(register_binding_type, nullable=False)
    active_periods = Column(String(2048))
    meter_identifier = Column(String(255), nullable=False)

    utilbill = relationship(
        "UtilBill", backref=backref('registers', cascade='all, delete-orphan'))

    @classmethod
    def create_from_template(cls, register_template):
        """Return a new Register created based on the given RegisterTemplate.
        :param register_template: RegisterTemplate instance.
        """
        return cls(register_template.register_binding, register_template.unit,
                   description=register_template.description,
                   active_periods=register_template.active_periods)

    def __init__(self, register_binding, unit, quantity=0.0, description='',
                 identifier='', estimated=False, active_periods=None,
                 meter_identifier='', reg_type=''):
        """Construct a new :class:`.Register`.

        :param description: A description of the register
        :param quantity: The register quantity
        :param unit: The units of the quantity (i.e. Therms/kWh)
        :param identifier: ??
        :param estimated: Boolean; whether the indicator is an estimation.
        :param reg_type:
        :param register_binding:
        :param active_periods:
        :param meter_identifier:
        """
        self.description = description
        self.quantity = quantity
        self.unit = unit
        self.identifier = identifier
        self.estimated = estimated
        self.reg_type = reg_type
        self.register_binding = register_binding
        self.active_periods = active_periods
        self.meter_identifier = meter_identifier

    def get_active_periods(self):
        """Return a dictionary describing "active periods" of this register.
        For a time-of-use register, this dictionary should have the keys
        "active_periods_weekday" and "active_periods_weekend". A
        non-time-of-use register will have an empty dictionary.
        The value of each key is a list of (start, end) pairs of hours in [0,23]
        where the end hour is inclusive.
        """
        keys = ['active_periods_weekday', 'active_periods_weekend']
        # blank means active every hour of every day
        if self.active_periods in ('', None):
            return {key: [[0, 23]] for key in keys}
        # non-blank: parse JSON and make sure it contains all 3 keys
        result = json.loads(self.active_periods)
        assert all(key in result for key in keys)
        return result


class RegisterTemplate(Base):
    """Used by RateClass to determine the set of Registers in UtilBills
    belonging to each rate class. This should not be used outside of RateClass.
    """
    __tablename__ = 'register_template'

    register_template_id = Column(Integer, primary_key=True)
    rate_class_id = Column(Integer, ForeignKey('rate_class.id'), nullable=False)

    register_binding = Column( Register.register_binding_type, nullable=False)
    unit = Column(Enum(*PHYSICAL_UNITS, name='physical_units'), nullable=False)
    active_periods = Column(String(2048))
    description = Column(String(255), nullable=False, default='')

    @classmethod
    def get_total_register_template(cls, unit):
        return cls(register_binding=Register.TOTAL, unit=unit)

class RateClass(Base):
    """Represents a group of utility accounts that all have the same utility
    and the same pricing for distribution.

    Every bill in a rate class gets billed according to the same kinds of
    meter values (like total energy, demand, etc.) so the rate class also
    determines which registers exist in each bill.

    The rate class also determines what supply contracts may be available to
    a customer.
    """
    __tablename__ = 'rate_class'

    GAS, ELECTRIC = 'gas', 'electric'
    SERVICES = (GAS, ELECTRIC)

    id = Column(Integer, primary_key=True)
    utility_id = Column(Integer, ForeignKey('utility.id'), nullable=False)
    service = Column(Enum(*SERVICES, name='services'), nullable=False)
    name = Column(String(255), nullable=False)

    utility = relationship('Utility')
    register_templates = relationship('RegisterTemplate')

    def __init__(self, name='', utility=None, service='gas'):
        self.name = name
        self.utility = utility
        self.service = service

        # TODO: a newly-created rate class should have one "REG_TOTAL"
        # register by default (the unit can be picked according to
        # "service"). but for now, all UtilBills initially have no registers
        # when they are created.
        unit = 'therms' if service == 'gas' else 'kWh'
        self.register_templates = [
            RegisterTemplate.get_total_register_template(unit)]

    def __repr__(self):
        return '<RateClass(%s)>' % self.name

    def __str__(self):
        return self.name

    def get_register_list(self):
        """Return a list of Registers for a bill belonging to this rate class.
        """
        return [Register.create_from_template(tr) for tr in
                self.register_templates]

class UtilityAccount(Base):
    __tablename__ = 'utility_account'

    id = Column(Integer, primary_key = True)
    name = Column(String(45))

    # account number used by the utility, shown on utility bills and
    # the utility's website. (also used as an inter-database foreign key for
    # referring to UtilityAccounts from other databases, because it can be
    # reasonably be expected to be permanent and unique.)
    account_number = Column(String(1000), nullable=False)

    # Nextility account number, which is currently only used for ReeBill.
    # this is shown to customers on their solar energy bills from Nextility.
    account = Column(String(45), nullable=False)

    # "fb_" = to be assigned to the utility_account's first-created utility bill
    fb_utility_id = Column(Integer, ForeignKey('utility.id'))
    fb_rate_class_id = Column(Integer, ForeignKey('rate_class.id'),
        nullable=True)
    fb_billing_address_id = Column(Integer, ForeignKey('address.id'),
        nullable=False)
    fb_service_address_id = Column(Integer, ForeignKey('address.id'),
        nullable=False)
    fb_supplier_id = Column(Integer, ForeignKey('supplier.id'),
        nullable=True)

    fb_supplier = relationship('Supplier', uselist=False,
        primaryjoin='UtilityAccount.fb_supplier_id==Supplier.id')
    fb_rate_class = relationship('RateClass', uselist=False,
        primaryjoin='UtilityAccount.fb_rate_class_id==RateClass.id')
    fb_billing_address = relationship('Address', uselist=False, cascade='all',
        primaryjoin='UtilityAccount.fb_billing_address_id==Address.id')
    fb_service_address = relationship('Address', uselist=False, cascade='all',
        primaryjoin='UtilityAccount.fb_service_address_id==Address.id')
    fb_utility = relationship('Utility')

    def __init__(self, name, account, fb_utility, fb_supplier,
                fb_rate_class, fb_billing_address, fb_service_address,
                account_number=''):
        """Construct a new :class:`.Customer`.
        :param name: The name of the utility_account.
        :param account:
        :fb_utility: The :class:`.Utility` to be assigned to the the first
        `UtilityBill` associated with this utility_account.
        :fb_supplier: The :class: 'Supplier' to be assigned to the first
        'UtilityBill' associated with this utility_account
        :fb_rate_class": "first bill rate class" (see fb_utility_name)
        :fb_billing_address: (as previous)
        :fb_service address: (as previous)
        """
        self.name = name
        self.account_number = account_number
        self.account = account
        self.fb_utility = fb_utility
        self.fb_supplier = fb_supplier
        self.fb_rate_class = fb_rate_class
        self.fb_billing_address = fb_billing_address
        self.fb_service_address = fb_service_address

    def __repr__(self):
        return '<utility_account(name=%s, account=%s)>' \
               % (self.name, self.account)

    def get_service_address(self):
        """Return the service address (Address object) of any bill for this
        account, or the value of 'fb_service_address' if there are no bills.
        """
        if len(self.utilbills) > 0:
            return self.utilbills[0].service_address
        return self.fb_service_address


class Charge(Base):
    """Represents a specific charge item on a utility bill.
    """
    __tablename__ = 'charge'

    # allowed units for "quantity" field of charges
    CHARGE_UNITS = PHYSICAL_UNITS + ['dollars']
    charge_unit_type = Enum(*CHARGE_UNITS, name='charge_unit')

    # allowed values for "type" field of charges
    SUPPLY, DISTRIBUTION = 'supply', 'distribution'
    CHARGE_TYPES = [SUPPLY, DISTRIBUTION]
    charge_type_type = Enum(*CHARGE_TYPES, name='charge_type')

    id = Column(Integer, primary_key=True)
    utilbill_id = Column(Integer, ForeignKey('utilbill.id'), nullable=False)

    description = Column(String(255), nullable=False)
    quantity = Column(Float)

    unit = Column(charge_unit_type, nullable=False)
    rsi_binding = Column(String(255), nullable=False)

    # optional human-readable name of the charge as displayed on the bill
    name = Column(String(1000))

    quantity_formula = Column(String(1000), nullable=False)
    rate = Column(Float, nullable=False)

    # amount of the charge calculated from the quantity formula and rate
    total = Column(Float)

    # description of error in computing the quantity and/or rate formula.
    # either this or quantity and rate should be null at any given time,
    # never both or neither.
    error = Column(String(255))

    # actual charge amount shown on the bill, if known
    target_total = Column(Float)

    has_charge = Column(Boolean, nullable=False)
    shared = Column(Boolean, nullable=False)
    roundrule = Column(String(1000))
    type = Column(charge_type_type, nullable=False)

    @staticmethod
    def _is_builtin(var):
        """Checks whether the string `var` is a builtin variable or method
        :param var: the string to check being a builtin.
        """
        try:
            return eval('type(%s)' % var).__name__ == \
                   'builtin_function_or_method'
        except NameError:
            return False

    @staticmethod
    def _get_variable_names(formula, filter_builtins=True):
        """Yields Python language variable names contained within the
        specified formula.
        :param formula: the Python formula parse
        :param filter_builtins: remove variables which are builtin identifiers
        """
        t = ast.parse(formula)
        var_names = (n.id for n in ast.walk(t) if isinstance(n, ast.Name))
        if filter_builtins:
            return [var for var in var_names if not Charge._is_builtin(var)]
        return list(var_names)

    @staticmethod
    def get_simple_formula(register_binding):
        """
        :param register_binding: one of the register binding values in
        Register.REGISTER_BINDINGS.
        :return: a formula for a charge that is directly proportional to the
        value of the register, such as "REG_TOTAL.quantity". Most charge
        formulas are like this.
        """
        assert register_binding in Register.REGISTER_BINDINGS
        return register_binding + '.quantity'

<<<<<<< HEAD
    def __init__(self, rsi_binding, formula='', rate=0, target_total=None,
                 description='', unit='kWh', has_charge=True, shared=False,
                 roundrule="", type=DISTRIBUTION):
=======
    def __init__(self, rsi_binding, name=None, formula='', rate=0,
                 target_total=None, description='', unit='', has_charge=True,
                 shared=False, roundrule="", type='supply'):
>>>>>>> 86df8fc2
        """Construct a new :class:`.Charge`.

        :param utilbill: A :class:`.UtilBill` instance.
        :param description: A description of the charge.
        :param unit: The units of the quantity (i.e. Therms/kWh)
        :param rsi_binding: The rate structure item corresponding to the charge
        :param quantity_formula: The RSI quantity formula
        :param has_charge:
        :param shared:
        :param roundrule:
        """
        assert unit is not None
        self.description = description
        self.unit = unit
        self.rsi_binding = rsi_binding
        self.name = name
        self.quantity_formula = formula
        self.target_total = target_total
        self.has_charge = has_charge
        self.shared = shared
        self.rate = rate
        self.roundrule = roundrule
        if type not in self.CHARGE_TYPES:
            raise ValueError('Invalid charge type "%s"' % type)
        self.type = type

    @staticmethod
    def _evaluate_formula(formula, context):
        """Evaluates the formula in the specified context
        :param formula: a `quantity_formula`
        :param context: map of binding name to `Evaluation`
        """
        if formula == '':
            return 0
        try:
            return eval(formula, {}, context)
        except SyntaxError:
            raise FormulaSyntaxError('Syntax error')
        except Exception as e:
            message = 'Error: '
            message += 'division by zero' if type(e) == ZeroDivisionError \
                else e.message
            raise FormulaError(message)

    def __repr__(self):
        return 'Charge<(%s, "%s" * %s = %s, %s)>' % (
            self.rsi_binding, self.quantity_formula, self.rate, self.total,
            self.target_total)

    def formula_variables(self):
        """Returns the full set of non built-in variable names referenced
         in `quantity_formula` as parsed by Python"""
        return set(Charge._get_variable_names(self.quantity_formula))

    def evaluate(self, context, update=False):
        """Evaluates the quantity and rate formulas and returns a
        `Evaluation` instance
        :param context: map of binding name to `Evaluation`
        :param update: if true, set charge attributes to formula evaluations
        :returns: a `Evaluation`
        """
        try:
            quantity = self._evaluate_formula(self.quantity_formula, context)
        except FormulaError as exception:
            evaluation = ChargeEvaluation(exception=exception)
        else:
            evaluation = ChargeEvaluation(quantity, self.rate)
        if update:
            self.quantity = evaluation.quantity
            self.total = evaluation.total
            self.error = None if evaluation.exception is None else \
                evaluation.exception.message
        return evaluation


class UtilBill(Base):
    POLYMORPHIC_IDENTITY = 'utilbill'

    __tablename__ = 'utilbill'

    __mapper_args__ = {
        'extension': UtilbillCallback(),

        # single-table inheritance
        'polymorphic_identity': POLYMORPHIC_IDENTITY,
        'polymorphic_on': 'discriminator',
    }

    discriminator = Column(String(1000), nullable=False)

    id = Column(Integer, primary_key=True)

    utility_id = Column(Integer, ForeignKey('utility.id'), nullable=False)
    billing_address_id = Column(Integer, ForeignKey('address.id'),
        nullable=False)
    service_address_id = Column(Integer, ForeignKey('address.id'),
        nullable=False)
    supplier_id = Column(Integer, ForeignKey('supplier.id'),
        nullable=True)
    utility_account_id = Column(Integer, ForeignKey('utility_account.id'),
        nullable=False)
    rate_class_id = Column(Integer, ForeignKey('rate_class.id'),
        nullable=True)

    state = Column(Integer, nullable=False)
    period_start = Column(Date)
    period_end = Column(Date)
    due_date = Column(Date)

    # this is created for letting bill entry user's marking/un marking a
    # bill for Time Of Use. The value of the column has nothing to do with
    # whether there are time-of-use registers or whether the energy is
    # actually priced according to time of use
    tou = Column(Boolean, nullable=False)

    # optional, total of charges seen in PDF: user knows the bill was processed
    # correctly when the calculated total matches this number
    target_total = Column(Float)

    # date when this bill was added to the database
    date_received = Column(DateTime)

    # date when the bill was last updated in the database, initially None.
    date_modified = Column(DateTime)

    account_number = Column(String(1000), nullable=False)
    sha256_hexdigest = Column(String(64), nullable=False)

    # whether this utility bill is considered "done" by the user--mainly
    # meaning that its charges and other data are supposed to be accurate.
    processed = Column(Boolean, nullable=False)

    # which Extractor was used to get data out of the bill file, and when
    date_extracted = Column('date_scraped', DateTime,)

    # cached text taken from a PDF for use with TextExtractor
    _text = Column('text', String)

    # a number seen on some bills, also known as "secondary account number". the
    # only example of it we have seen is on BGE bills where it is called
    # "Electric Choice ID" or "Gas Choice ID" (there is one for each service
    # shown on electric bills and gas bills). this is not a foreign key
    # despite the name.
    supply_choice_id = Column(String(1000))

    next_meter_read_date = Column(Date)

    # cascade for UtilityAccount relationship does NOT include "save-update"
    # to allow more control over when UtilBills get added--for example,
    # when uploading a new utility bill, the new UtilBill object should only
    # be added to the session after the file upload succeeded (because in a
    # test, there is no way to check that the UtilBill was not inserted into
    # the database because the transaction was rolled back).
    utility_account = relationship("UtilityAccount", backref=backref(
        'utilbills', order_by=id, cascade='delete'))

    # the 'supplier' attribute should not move to UtilityAccount because
    # it can change from one bill to the next.
    supplier = relationship('Supplier', uselist=False,
        primaryjoin='UtilBill.supplier_id==Supplier.id')
    rate_class = relationship('RateClass', uselist=False,
        primaryjoin='UtilBill.rate_class_id==RateClass.id')
    billing_address = relationship('Address', uselist=False, cascade='all',
        primaryjoin='UtilBill.billing_address_id==Address.id')
    service_address = relationship('Address', uselist=False, cascade='all',
        primaryjoin='UtilBill.service_address_id==Address.id')

    # the 'utility' attribute may move to UtilityAccount where it would
    # make more sense for it to be.
    utility = relationship('Utility')

    charges = relationship("Charge", backref='utilbill', order_by='Charge.id',
                           cascade='all, delete, delete-orphan')

    @staticmethod
    def validate_utilbill_period(start, end):
        '''Raises an exception if the dates 'start' and 'end' are unreasonable
        as a utility bill period: "reasonable" means start < end and (end -
        start) < 1 year. Does nothing if either period date is None.
        '''
        if None in (start, end):
            return
        if start >= end:
            raise ValueError('Utility bill start date must precede end')
        if (end - start).days > 365:
            raise ValueError('Utility billing period lasts longer than a year')

    # utility bill states:
    # 0. Complete: actual non-estimated utility bill.
    # 1. UtilityEstimated: actual utility bill whose contents were estimated by
    # the utility, and will be corrected in a later bill.
    # 2. Estimated: a bill that is estimated by us, not the utility.
    Complete, UtilityEstimated, Estimated = range(3)

    def __init__(self, utility_account, utility, rate_class, supplier=None,
                 period_start=None, period_end=None, billing_address=None,
                 service_address=None, target_total=0, date_received=None,
                 processed=False, sha256_hexdigest='', due_date=None,
                 next_meter_read_date=None, state=Complete, tou=False):
        """
        :param state: Complete, UtilityEstimated, or Estimated.
        """
        # utility bill objects also have an 'id' property that SQLAlchemy
        # automatically adds from the database column
        self.utility_account = utility_account
        self.state = state
        self.utility = utility
        self.rate_class = rate_class
        self.supplier = supplier
        if billing_address is None:
            billing_address = Address()
        self.billing_address = billing_address
        if service_address is None:
            service_address = Address()
        self.service_address = service_address
        self.period_start = period_start
        self.period_end = period_end
        self.target_total = target_total
        self.date_received = date_received
        self.processed = processed
        self.due_date = due_date
        self.account_number = utility_account.account_number
        self.next_meter_read_date = next_meter_read_date
        self.tou = tou

        # TODO: empty string as default value for sha256_hexdigest is
        # probably a bad idea. if we are writing tests that involve putting
        # UtilBills in an actual database then we should probably have actual
        # files for them.
        self.sha256_hexdigest = sha256_hexdigest

        # set registers according to the rate class
        if rate_class is not None:
            self.registers = rate_class.get_register_list()

        self.charges = []
        self.date_modified = datetime.utcnow()

    def get_utility(self):
        return self.utility

    def get_supplier(self):
        return self.supplier

    def get_utility_name(self):
        '''Return name of this bill's utility.
        '''
        if self.utility is None:
            return None
        return self.utility.name

    def get_next_meter_read_date(self):
        '''Return date of next meter read (usually equal to the end of the next
        bill's period), or None of unknown. This may or may not be reported by
        the utility and is not necessarily accurate.
        '''
        return self.next_meter_read_date

    def set_next_meter_read_date(self, next_meter_read_date):
        assert isinstance(next_meter_read_date, date)
        self.next_meter_read_date = next_meter_read_date

    def get_rate_class_name(self):
        '''Return name of this bill's rate class or None if the rate class is
        None (unknown).
        '''
        if self.rate_class is None:
            return None
        return self.rate_class.name

    def get_rate_class(self):
        return self.rate_class

    def set_utility(self, utility):
        """Set the utility, and set the rate class to None if the utility is
        different from the current one.
        :param utility: Utility or None
        """
        if utility != self.utility:
            self.set_rate_class(None)
        self.utility = utility

    def set_rate_class(self, rate_class):
        """Set the rate class and also update the set of registers to match
        the new rate class (no registers of rate_class is None).
        :param rate_class: RateClass or None
        """
        if rate_class is None:
            self.registers = []
        else:
            self.registers = rate_class.get_register_list()
        self.rate_class = rate_class

    def get_supplier_name(self):
        '''Return name of this bill's supplier or None if the supplier is
        None (unknown).
        '''
        if self.supplier is None:
            return None
        return self.supplier.name

    def get_utility_account_number(self):
        return self.utility_account.account_number

    def get_nextility_account_number(self):
        '''Return the "nextility account number" (e.g.  "10001") not to be
        confused with utility account number. This  may go away since it is
        only used for ReeBill but it was part of Kris' schema for CSV files
        of data exported to the  Altitude database.
        '''
        return self.utility_account.account

    def get_utility_account_number(self):
        return self.utility_account.account_number

    def __repr__(self):
        return ('<UtilBill(utility_account=<%s>, service=%s, period_start=%s, '
                'period_end=%s, state=%s)>') % (
            self.utility_account.account, self.get_service(), self.period_start,
            self.period_end, self.state)

    def add_charge(self, **charge_kwargs):
        self.check_editable()
        session = Session.object_session(self)
        all_rsi_bindings = set([c.rsi_binding for c in self.charges])
        n = 1
        while ('New Charge %s' % n) in all_rsi_bindings:
            n += 1
        charge = Charge(
            rsi_binding=charge_kwargs.get('rsi_binding', "New Charge %s" % n),
            rate=charge_kwargs.get('rate', 0.0),
            formula=charge_kwargs.get('quantity_formula', ''),
            description=charge_kwargs.get(
                'description', "New Charge - Insert description here"),
            unit=charge_kwargs.get('unit', "dollars"),
            type=charge_kwargs.get('type', Charge.DISTRIBUTION))
        self.charges.append(charge)
        session.add(charge)
        registers = self.registers
        charge.quantity_formula = '' if len(registers) == 0 else \
            '%s.quantity' % Register.TOTAL if any([register.register_binding ==
                Register.TOTAL for register in registers]) else \
            registers[0].register_binding
        session.flush()
        return charge

    def ordered_charges(self):
        """Sorts the charges by their evaluation order. Any charge that is
        part part of a cycle is put at the start of the list so it will get
        an error when evaluated.
        """
        depends = {}
        for c in self.charges:
            try:
                depends[c.rsi_binding] = c.formula_variables()
            except SyntaxError:
                depends[c.rsi_binding] = set()
        dependency_graph = []
        independent_bindings = set(depends.keys())

        for binding, depended_bindings in depends.iteritems():
            for depended_binding in depended_bindings:
                #binding depends on depended_binding
                dependency_graph.append((depended_binding, binding))
                independent_bindings.discard(binding)
                independent_bindings.discard(depended_binding)

        while True:
            try:
                sortresult = tsort.topological_sort(dependency_graph)
            except tsort.GraphError as g:
                circular_bindings = set(g.args[1])
                independent_bindings.update(circular_bindings)
                dependency_graph = [(a, b) for a, b in dependency_graph
                                    if b not in circular_bindings]
            except KeyError as e:
                # tsort sometimes gets a KeyError when generating its error
                # message about a cycle. in that case there's only one
                # binding to move into 'independent bindings'
                binding = e.args[0]
                independent_bindings.add(binding)
                dependency_graph = [(a, b) for a, b in dependency_graph
                                    if b != binding]
            else:
                break
        order = list(independent_bindings) + [x for x in sortresult
                if x not in independent_bindings]
        return sorted(self.charges, key=lambda x: order.index(x.rsi_binding))

    def compute_charges(self, raise_exception=False):
        """Computes and updates the quantity, rate, and total attributes of
        all charges associated with `UtilBill`.
        :param raise_exception: Raises an exception if any charge could not be
        computed. Otherwise silently sets the error attribute of the charge
        to the exception message.
        """
        self.check_editable()
        context = {r.register_binding: Evaluation(r.quantity) for r in
                   self.registers}
        sorted_charges = self.ordered_charges()
        exception = None
        for charge in sorted_charges:
            evaluation = charge.evaluate(context, update=True)
            # only charges that do not have errors get added to 'context'
            if evaluation.exception is None:
                context[charge.rsi_binding] = evaluation
            elif exception is None:
                exception = evaluation.exception

        # all charges should be computed before the exception is raised
        if raise_exception and exception:
            raise exception

    def regenerate_charges(self, pricing_model):
        """Replace this bill's charges with new ones generated by
        'pricing_model'.
        """
        self.check_editable()
        self.charges = pricing_model.get_predicted_charges(self)
        self.compute_charges()

    def set_processed(self, value):
        """Make this bill "processed" or not.
        :param value: boolean
        """
        assert isinstance(value, bool)
        if value:
            self.check_processable()
        self.processed = value

    def is_processable(self):
        '''Returns False if a bill is missing any of the required fields
        '''
        return None not in (self.utility, self.rate_class, self.supplier,
                            self.period_start, self.period_end)

    def check_processable(self):
        '''Raises NotProcessable if this bill cannot be marked as processed.'''
        if not self.is_processable():
            attrs = ['utility', 'rate_class', 'supplier',
                     'period_start', 'period_end']
            missing_attrs = ', '.join(
                [attr for attr in attrs if getattr(self, attr) is None])
            raise NotProcessable("The following fields have to be entered "
                                 "before this utility bill can be marked as "
                                 "processed: " + missing_attrs)

    def editable(self):
        if self.processed:
            return False
        return True

    def check_editable(self):
        '''Raise ProcessedBillError if this bill should not be edited. Call
        this before modifying a UtilBill or its child objects.
        '''
        if not self.editable():
            raise UnEditableBillError('Utility bill is not editable')

    def get_charge_by_rsi_binding(self, binding):
        '''Returns the first Charge object found belonging to this
        ReeBill whose 'rsi_binding' matches 'binding'.
        '''
        return next(c for c in self.charges if c.rsi_binding == binding)

    def get_supply_charges(self):
        '''Return a list of Charges that are for supply (rather than
        distribution, or other), excluding charges that are "fake" (
        has_charge == False).
        '''
        return [c for c in self.charges if c.has_charge and c.type == 'supply']

    def get_distribution_charges(self):
        '''Return a list of Charges that are for distribution (rather than
        supply, or other), excluding charges that are "fake" (
        has_charge == False).
        '''
        return [c for c in self.charges
                if c.has_charge and c.type == 'distribution']

    def get_total_charges(self):
        """Returns sum of all charges' totals, excluding charges that have
        errors.
        """
        return sum(charge.total for charge in self.charges
                if charge.total is not None)

    def get_total_energy(self):
        # NOTE: this may have been implemented already on another branch;
        # remove duplicate when merged
        try:
            total_register = next(r for r in self.registers if
                                  r.register_binding == Register.TOTAL)
        except StopIteration:
            return 0
        return total_register.quantity

    def set_total_energy(self, quantity):
        self.check_editable()
        total_register = next(r for r in self.registers if
                              r.register_binding == Register.TOTAL)
        total_register.quantity = quantity

    def get_register_by_binding(self, register_binding):
        """Return the register whose register_binding is 'register_binding'.
        This should only be called by consumers that need to know about
        registers--not to get total energy, demand, etc. (Maybe there
        shouldn't be any consumers that know about registers, but currently
        reebill.fetch_bill_data.RenewableEnergyGetter does.)
        :param register_binding: register binding string
        """
        try:
            register = next(r for r in self.registers if
                              r.register_binding == register_binding)
        except StopIteration:
            raise BillingError('No register "%s"' % register_binding)
        return register

    def get_supply_target_total(self):
        '''Return the sum of the 'target_total' of all supply
        charges (excluding any charge with has_charge == False).
        This is the total supply cost shown on the bill, not calculated from
        formula and rate.
        '''
        return sum(c.target_total for c in self.get_supply_charges()
                   if c.target_total is not None and c.has_charge)

    def set_total_meter_identifier(self, meter_identifier):
        '''sets the value of meter_identifier field of the register with
        register_binding of REG_TOTAL'''
        #TODO: make this more generic once implementation of Regiter is changed
        self.check_editable()
        register = next(r for r in self.registers if r.register_binding
                                                     == Register.TOTAL)
        register.meter_identifier = meter_identifier

    def get_total_meter_identifier(self):
        '''returns the value of meter_identifier field of the register with
        register_binding of REG_TOTAL.'''
        try:
            register = next(r for r in self.registers if r.register_binding
                                                         == Register.TOTAL)
        except StopIteration:
            return None
        return register.meter_identifier

    def get_total_energy_consumption(self):
        '''Return total energy consumption, i.e. value of the total
        register, in whatever unit it uses. Return 0 if there is no
        total register (which is not supposed to happen).
        '''
        try:
            total_register = next(r for r in self.registers
                                  if r.register_binding == Register.TOTAL)
        except StopIteration:
            return 0
        return total_register.quantity

    def get_service(self):
        if self.rate_class is not None:
            return self.rate_class.service
        return None

    def get_text(self, bill_file_handler):
        """Return text dump of the bill's PDF.
        :param bill_file_handler: used to get the PDF file (only if the text for
        this bill is not already cached).
        """
        if self._text in (None, ''):
            infile = StringIO()
            try:
                bill_file_handler.write_copy_to_file(self, infile)
            except MissingFileError:
                text = ''
            else:
                infile.seek(0)
                rsrcmgr = PDFResourceManager()
                outfile = StringIO()
                device = TextConverter(rsrcmgr, outfile, codec='utf-8')
                interpreter = PDFPageInterpreter(rsrcmgr, device)
                try:
                    for page in PDFPage.get_pages(infile, set(),
                                                  check_extractable=True):
                        interpreter.process_page(page)
                except PDFSyntaxError:
                    text = ''
                else:
                    outfile.seek(0)
                    text = outfile.read()
                device.close()
            self._text = text
        print self._text[:100]
        return self._text<|MERGE_RESOLUTION|>--- conflicted
+++ resolved
@@ -27,11 +27,7 @@
 from alembic.migration import MigrationContext
 
 from exc import FormulaSyntaxError, FormulaError, DatabaseError, \
-<<<<<<< HEAD
-    UnEditableBillError, NotProcessable, BillingError
-=======
-    UnEditableBillError, NotProcessable, MissingFileError
->>>>>>> 86df8fc2
+    UnEditableBillError, NotProcessable, BillingError, MissingFileError
 
 
 __all__ = [
@@ -586,15 +582,9 @@
         assert register_binding in Register.REGISTER_BINDINGS
         return register_binding + '.quantity'
 
-<<<<<<< HEAD
-    def __init__(self, rsi_binding, formula='', rate=0, target_total=None,
-                 description='', unit='kWh', has_charge=True, shared=False,
-                 roundrule="", type=DISTRIBUTION):
-=======
     def __init__(self, rsi_binding, name=None, formula='', rate=0,
                  target_total=None, description='', unit='', has_charge=True,
-                 shared=False, roundrule="", type='supply'):
->>>>>>> 86df8fc2
+                 shared=False, roundrule="", type=DISTRIBUTION):
         """Construct a new :class:`.Charge`.
 
         :param utilbill: A :class:`.UtilBill` instance.
