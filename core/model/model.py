'''
SQLALchemy classes for all applications that use the utility bill database.
Also contains some related classes that do not correspond to database tables.
'''
import ast
from datetime import datetime
import json
import sqlalchemy
from sqlalchemy import Column, ForeignKey
from sqlalchemy.orm import sessionmaker, scoped_session
from sqlalchemy.orm import relationship, backref
from sqlalchemy.orm.base import class_mapper
from sqlalchemy.orm.exc import NoResultFound
from sqlalchemy.sql.expression import desc
from sqlalchemy.types import Integer, String, Float, Date, DateTime, Boolean, \
    Enum
from sqlalchemy.ext.declarative import declarative_base
import tsort
from alembic.migration import MigrationContext

import traceback
from billing.exc import NoSuchBillException, FormulaSyntaxError, ProcessedBillError

from billing.exc import FormulaError
from exc import DatabaseError

__all__ = [
    'Address',
    'Base',
    'Charge',
    'ChargeEvaluation',
    'Customer',
    'Evaluation',
    'MYSQLDB_DATETIME_MIN',
    'Register',
    'Session',
    'Supplier',
    'RateClass',
    'Utility',
    'UtilBill',
    'UtilBillLoader',
    'check_schema_revision',
]

# Python's datetime.min is too early for the MySQLdb module; including it in a
# query to mean "the beginning of time" causes a strptime failure, so this
# value should be used instead.
MYSQLDB_DATETIME_MIN = datetime(1900, 1, 1)

Session = scoped_session(sessionmaker())

class Base(object):
    '''Common methods for all SQLAlchemy model classes, for use both here
    and in consumers that define their own model classes.
    '''

    @classmethod
    def column_names(cls):
        '''Return list of attributes in the class that correspond to
        database columns.
        '''
        return [prop.key for prop in class_mapper(cls).iterate_properties
                if isinstance(prop, sqlalchemy.orm.ColumnProperty)]

    def __eq__(self, other):
        return all([getattr(self, x) == getattr(other, x) for x in
                    self.column_names()])

    def column_dict(self):
        '''Return dictionary of names and values for all attributes
        corresponding to database columns.
        '''
        return {c: getattr(self, c) for c in self.column_names()}
Base = declarative_base(cls=Base)


_schema_revision = '4bc721447593'
def check_schema_revision(schema_revision=None):
    """Checks to see whether the database schema revision matches the
    revision expected by the model metadata.
    """
    schema_revision = schema_revision or _schema_revision
    s = Session()
    conn = s.connection()
    context = MigrationContext.configure(conn)
    current_revision = context.get_current_revision()
    if current_revision != schema_revision:
        raise DatabaseError("Database schema revision mismatch."
                            " Require revision %s; current revision %s"
                            % (schema_revision, current_revision))

class Evaluation(object):
    """A data structure to hold inputs for calculating charges. It can hold
    the value of a `Register` or the result of evaluating a `Charge`.
    """
    def __init__(self, quantity):
        self.quantity = quantity

class ChargeEvaluation(Evaluation):
    """An `Evaluation to store the result of evaluating a `Charge`.
    """
    def __init__(self, quantity=None, rate=None, exception=None):
        super(ChargeEvaluation, self).__init__(quantity)
        assert quantity is None or isinstance(quantity, (float, int))
        assert rate is None or isinstance(rate, (float, int))

        # when there's an error, quantity and rate should both be None
        if None in (quantity, rate):
            assert exception is not None
            quantity = rate = None
            self.total = None
        else:
            assert exception is None
            self.total = quantity * rate

        self.quantity = quantity
        self.rate = rate
        self.exception = exception

class Address(Base):
    """Table representing both "billing addresses" and "service addresses" in
    reebills.
    """
    __tablename__ = 'address'

    id = Column(Integer, primary_key=True)
    addressee = Column(String(1000), nullable=False)
    street = Column(String(1000), nullable=False)
    city = Column(String(1000), nullable=False)
    state = Column(String(1000), nullable=False)
    postal_code = Column(String(1000), nullable=False)

    def __init__(self, addressee='', street='', city='', state='',
                 postal_code=''):
        self.addressee = addressee
        self.street = street
        self.city = city
        self.state = state
        self.postal_code = postal_code

    @classmethod
    def from_other(cls, other_address):
        """Constructs a new :class:`.Address` instance whose attributes are
        copied from the given `other_address`.
        :param other_address: An :class:`.Address` instance from which to
         copy attributes.
        """
        assert isinstance(other_address, cls)
        return cls(other_address.addressee,
            other_address.street,
            other_address.city,
            other_address.state,
            other_address.postal_code)

    def __hash__(self):
        return hash(self.addressee + self.street + self.city +
                    self.postal_code)

    def __repr__(self):
        return 'Address<(%s, %s, %s, %s, %s)' % (self.addressee, self.street,
                self.city, self.state, self.postal_code)

    def __str__(self):
        return '%s, %s, %s' % (self.street, self.city, self.state)

    def column_dict(self):
        raise NotImplementedError

    # TODO rename to column_dict
    def to_dict(self):
        return {
            #'id': self.id,
            'addressee': self.addressee,
            'street': self.street,
            'city': self.city,
            'state': self.state,
            'postal_code': self.postal_code,
        }

    @classmethod
    def from_other(cls, other_address):
        """Constructs a new :class:`.Address` instance whose attributes are
        copied from the given `other_address`.
        :param other_address: An :class:`.Address` instance from which to
         copy attributes.
        """
        assert isinstance(other_address, cls)
        return cls(other_address.addressee,
                   other_address.street,
                   other_address.city,
                   other_address.state,
                   other_address.postal_code)


class Company(Base):
    __tablename__ = 'company'

    id = Column(Integer, primary_key=True)
    address_id = Column(Integer, ForeignKey('address.id'))

    name = Column(String(1000))
    guid = Column(String(36))
    discriminator = Column(String(50))
    address = relationship("Address")

    def __init__(self, name, address, guid):
        self.name = name
        self.address = address
        self.guid = guid

    __mapper_args__ = {'polymorphic_on': discriminator}


class Supplier(Company):
    __tablename__ = 'supplier'
    __mapper_args__ = {'polymorphic_identity': 'supplier'}
    id = Column(Integer, primary_key=True)
    company_id = Column(Integer, ForeignKey('company.id'))
    name = Column(String(1000), nullable=False)

    def __init__(self, name, address, guid):
        super(Supplier, self).__init__(name, address, guid)
        self.name = name


class Utility(Company):
    __mapper_args__ = {'polymorphic_identity': 'utility'}

    #TODO: rate_class = add SQLAlchemy class for RateClass and form relationship

    def __init__(self, name, address, guid, rate_classes=[]):
        """Construct a :class:`Utility` instance"""
        assert rate_classes == []
        super(Utility, self).__init__(name, address, guid)


class RateClass(Base):
    __tablename__ = 'rate_class'

    id = Column(Integer, primary_key=True)
    utility_id = Column(Integer, ForeignKey('company.id'))
    name = Column(String(255), nullable=False)

    utility = relationship('Utility')

    def __init__(self, name, utility):
        self.name = name
        self.utility = utility


class Customer(Base):
    __tablename__ = 'customer'

    # this is here because there doesn't seem to be a way to get a list of
    # possible values from a SQLAlchemy.types.Enum
    SERVICE_TYPES = ('thermal', 'pv')

    id = Column(Integer, primary_key=True)
    fb_utility_id = Column(Integer, ForeignKey('company.id'))

    account = Column(String(45), nullable=False)
    name = Column(String(45))
    discountrate = Column(Float(asdecimal=False), nullable=False)
    latechargerate = Column(Float(asdecimal=False), nullable=False)
    bill_email_recipient = Column(String(1000), nullable=False)

    # null means brokerage-only customer
    service = Column(Enum(*SERVICE_TYPES))

    # "fb_" = to be assigned to the customer's first-created utility bill
    fb_rate_class_id = Column(Integer, ForeignKey('rate_class.id'),
        nullable=False)
    fb_billing_address_id = Column(Integer, ForeignKey('address.id'),
        nullable=False)
    fb_service_address_id = Column(Integer, ForeignKey('address.id'),
        nullable=False)
    fb_supplier_id = Column(Integer, ForeignKey('supplier.id'),
        nullable=False)

    fb_supplier = relationship('Supplier', uselist=False,
        primaryjoin='Customer.fb_supplier_id==Supplier.id')
    fb_rate_class = relationship('RateClass', uselist=False,
        primaryjoin='Customer.fb_rate_class_id==RateClass.id')
    fb_billing_address = relationship('Address', uselist=False, cascade='all',
        primaryjoin='Customer.fb_billing_address_id==Address.id')
    fb_service_address = relationship('Address', uselist=False, cascade='all',
    primaryjoin='Customer.fb_service_address_id==Address.id')

    fb_utility = relationship('Utility')

    def get_discount_rate(self):
        return self.discountrate

    def set_discountrate(self, value):
        self.discountrate = value

    def get_late_charge_rate(self):
        return self.latechargerate

    def set_late_charge_rate(self, value):
        self.latechargerate = value

    def __init__(self, name, account, discount_rate, late_charge_rate,
                bill_email_recipient, fb_utility, fb_supplier,
                fb_rate_class, fb_billing_address, fb_service_address):
        """Construct a new :class:`.Customer`.
        :param name: The name of the customer.
        :param account:
        :param discount_rate:
        :param late_charge_rate:
        :param bill_email_recipient: The customer receiving email
        address for skyline-generated bills
        :fb_utility: The :class:`.Utility` to be assigned to the the first
        `UtilityBill` associated with this customer.
        :fb_supplier: The :class: 'Supplier' to be assigned to the first
        'UtilityBill' associated with this customer
        :fb_rate_class": "first bill rate class" (see fb_utility_name)
        :fb_billing_address: (as previous)
        :fb_service address: (as previous)
        """
        self.name = name
        self.account = account
        self.discountrate = discount_rate
        self.latechargerate = late_charge_rate
        self.bill_email_recipient = bill_email_recipient
        self.fb_utility = fb_utility
        self.fb_supplier = fb_supplier
        self.fb_rate_class = fb_rate_class
        self.fb_billing_address = fb_billing_address
        self.fb_service_address = fb_service_address

    def __repr__(self):
        return '<Customer(name=%s, account=%s, discountrate=%s)>' \
               % (self.name, self.account, self.discountrate)


class UtilBill(Base):
    __tablename__ = 'utilbill'

    id = Column(Integer, primary_key=True)
    customer_id = Column(Integer, ForeignKey('customer.id'), nullable=False)
    billing_address_id = Column(Integer, ForeignKey('address.id'),
        nullable=False)
    service_address_id = Column(Integer, ForeignKey('address.id'),
        nullable=False)
    supplier_id = Column(Integer, ForeignKey('supplier.id'),
        nullable=False)
    utility_id = Column(Integer, ForeignKey('company.id'))
    rate_class_id = Column(Integer, ForeignKey('rate_class.id'),
        nullable=False)

    state = Column(Integer, nullable=False)
    service = Column(String(45), nullable=False)
    period_start = Column(Date)
    period_end = Column(Date)

    # optional, total of charges seen in PDF: user knows the bill was processed
    # correctly when the calculated total matches this number
    target_total = Column(Float)

    date_received = Column(DateTime)
    account_number = Column(String(1000), nullable=False)
    sha256_hexdigest = Column(String(64))

    # whether this utility bill is considered "done" by the user--mainly
    # meaning that its rate structure and charges are supposed to be accurate
    # and can be relied upon for rate structure prediction
    processed = Column(Integer, nullable=False)

    # date when a process was run to extract data from the bill file to fill in
    # data automatically. (note this is different from data scraped from the
    # utility web site, because that can only be done while the bill is being
    # downloaded and can't take into account information from other sources.)
    date_scraped = Column(DateTime)

    customer = relationship("Customer", backref=backref('utilbill',
            order_by=id))
    supplier = relationship('Supplier', uselist=False,
        primaryjoin='UtilBill.supplier_id==Supplier.id')
    rate_class = relationship('RateClass', uselist=False,
        primaryjoin='UtilBill.rate_class_id==RateClass.id')
    billing_address = relationship('Address', uselist=False, cascade='all',
        primaryjoin='UtilBill.billing_address_id==Address.id')
    service_address = relationship('Address', uselist=False, cascade='all',
        primaryjoin='UtilBill.service_address_id==Address.id')
    utility = relationship('Utility')

    @staticmethod
    def validate_utilbill_period(start, end):
        '''Raises an exception if the dates 'start' and 'end' are unreasonable
        as a utility bill period: "reasonable" means start < end and (end -
        start) < 1 year.'''
        if start >= end:
            raise ValueError('Utility bill start date must precede end')
        if (end - start).days > 365:
            raise ValueError('Utility billing period lasts longer than a year')

    # utility bill states:
    # 0. Complete: actual non-estimated utility bill.
    # 1. Utility estimated: actual utility bill whose contents were estimated by
    # the utility (and which will be corrected later to become Complete).
    # 2. Estimated: a bill that is known to exist (and whose dates are
    # correct) but whose contents were estimated (not by the utility).
    # 3. Hypothetical: it is believed that there is probably a bill during a
    # certain time period and estimates what its contents would be if it
    # existed. Such a bill may not really exist (since we can't even know how
    # many bills there are in a given period of time), and if it does exist,
    # its actual dates will probably be different than the guessed ones.
    # TODO 38385969: not sure this strategy is a good idea
    Complete, UtilityEstimated, Estimated, Hypothetical = range(4)

    # human-readable names for utilbill states (used in UI)
    _state_descriptions = {
        Complete: 'Final',
        UtilityEstimated: 'Utility Estimated',
        Estimated: 'Estimated',
        Hypothetical: 'Missing'
    }

    # TODO remove uprs_id, doc_id
    def __init__(self, customer, state, service, utility, supplier, rate_class,
                 billing_address, service_address, account_number='',
                 period_start=None, period_end=None, doc_id=None, uprs_id=None,
                 target_total=0, date_received=None, processed=False,
                 reebill=None, sha256_hexdigest=None):
        '''State should be one of UtilBill.Complete, UtilBill.UtilityEstimated,
        UtilBill.Estimated, UtilBill.Hypothetical.'''
        # utility bill objects also have an 'id' property that SQLAlchemy
        # automatically adds from the database column
        self.customer = customer
        self.state = state
        self.service = service
        self.utility = utility
        self.rate_class = rate_class
        self.billing_address = billing_address
        self.service_address = service_address
        self.period_start = period_start
        self.period_end = period_end
        self.target_total = target_total
        self.date_received = date_received
        self.account_number = account_number
        self.processed = processed
        self.document_id = doc_id
        self.uprs_document_id = uprs_id
        self.sha256_hexdigest = sha256_hexdigest
        self.supplier = supplier

    def state_name(self):
        return self.__class__._state_descriptions[self.state]

    def __repr__(self):
        return ('<UtilBill(customer=<%s>, service=%s, period_start=%s, '
                'period_end=%s, state=%s, %s reebills)>') % (
            self.customer.account, self.service, self.period_start,
            self.period_end, self.state, len(self._utilbill_reebills))

    def is_attached(self):
        return len(self._utilbill_reebills) > 0

    def add_charge(self):
        session = Session.object_session(self)
        all_rsi_bindings = set([c.rsi_binding for c in self.charges])
        n = 1
        while ('New Charge %s' % n) in all_rsi_bindings:
            n += 1
        charge = Charge(utilbill=self,
                        rsi_binding="New Charge %s" % n,
                        rate=0.0,
                        quantity_formula='',
                        description="New Charge - Insert description here",
                        group="",
                        unit="dollars",
                        )
        session.add(charge)
        registers = self.registers
        charge.quantity_formula = '' if len(registers) == 0 else \
            'REG_TOTAL.quantity' if any([register.register_binding ==
                'REG_TOTAL' for register in registers]) else \
            registers[0].register_binding
        session.flush()
        return charge


    def ordered_charges(self):
        """Sorts the charges by their evaluation order. Any charge that is
        part part of a cycle is put at the start of the list so it will get
        an error when evaluated.
        """
        depends = {}
        for c in self.charges:
            try:
                depends[c.rsi_binding] = c.formula_variables()
            except SyntaxError:
                depends[c.rsi_binding] = set()
        dependency_graph = []
        independent_bindings = set(depends.keys())

        for binding, depended_bindings in depends.iteritems():
            for depended_binding in depended_bindings:
                #binding depends on depended_binding
                dependency_graph.append((depended_binding, binding))
                independent_bindings.discard(binding)
                independent_bindings.discard(depended_binding)

        while True:
            try:
                sortresult = tsort.topological_sort(dependency_graph)
            except tsort.GraphError as g:
                circular_bindings = set(g.args[1])
                independent_bindings.update(circular_bindings)
                dependency_graph = [(a, b) for a, b in dependency_graph
                                    if b not in circular_bindings]
            else:
                break
        order = list(independent_bindings) + [x for x in sortresult
                if x not in independent_bindings]
        return sorted(self.charges, key=lambda x: order.index(x.rsi_binding))

    def compute_charges(self, raise_exception=False):
        """Computes and updates the quantity, rate, and total attributes of
        all charges associated with `UtilBill`.
        :param raise_exception: Raises an exception if any charge could not be
        computed. Otherwise silently sets the error attribute of the charge
        to the exception message.
        """
        context = {r.register_binding: Evaluation(r.quantity) for r in
                   self.registers}
        sorted_charges = self.ordered_charges()
        exception = None
        for charge in sorted_charges:
            evaluation = charge.evaluate(context, update=True)
            # only charges that do not have errors get added to 'context'
            if evaluation.exception is None:
                context[charge.rsi_binding] = evaluation
            elif exception is None:
                exception = evaluation.exception

        # all charges should be computed before the exception is raised
        if raise_exception and exception:
            raise exception

    def editable(self):
        if self.processed:
            return False
        return True

    def get_charge_by_rsi_binding(self, binding):
        '''Returns the first Charge object found belonging to this
        ReeBill whose 'rsi_binding' matches 'binding'.
        '''
        return next(c for c in self.charges if c.rsi_binding == binding)

    def get_total_charges(self):
        """Returns sum of all charges' totals, excluding charges that have
        errors.
        """
        return sum(charge.total for charge in self.charges
                if charge.total is not None)

    def column_dict(self):
        return dict(super(UtilBill, self).column_dict().items() +
                    [('account', self.customer.account),
                     ('service', 'Unknown' if self.service is None
                                           else self.service.capitalize()),
                     ('total_charges', self.target_total),
                     ('computed_total', self.get_total_charges() if self.state <
                                        UtilBill.Hypothetical else None),
                     ('reebills', [ur.reebill.column_dict() for ur
                                   in self._utilbill_reebills]),
<<<<<<< HEAD
                     ('utility', self.utility.name),
                     ('supplier', self.supplier.name),
                     ('rate_class', self.rate_class.name),
                     ('state', self.state_name())])
=======
                     ('utility', self.utility.column_dict()),
                     ('supplier', self.supplier.column_dict()),
                     ('rate_class', self.rate_class.column_dict()),
                     ('state', self.state_name()),
                     ('pdf_url', self.pdf_url)])
>>>>>>> 54a96fa9

class Register(Base):
    """A register reading on a utility bill"""

    __tablename__ = 'register'

    # allowed units for register quantities
    PHYSICAL_UNITS = [
        'BTU',
        'MMBTU',
        'kWD',
        'kWh',
        'therms',
    ]

    id = Column(Integer, primary_key=True)
    utilbill_id = Column(Integer, ForeignKey('utilbill.id'), nullable=False)

    description = Column(String(255), nullable=False)
    quantity = Column(Float, nullable=False)
    unit = Column(Enum(*PHYSICAL_UNITS), nullable=False)
    identifier = Column(String(255), nullable=False)
    estimated = Column(Boolean, nullable=False)
    # "reg_type" field seems to be unused (though "type" values include
    # "total", "tou", "demand", and "")
    reg_type = Column(String(255), nullable=False)
    register_binding = Column(String(255), nullable=False)
    active_periods = Column(String(2048))
    meter_identifier = Column(String(255), nullable=False)

    utilbill = relationship("UtilBill", backref='registers')

    def __init__(self, utilbill, description, identifier, unit,
                estimated, reg_type, active_periods, meter_identifier,
                quantity=0.0, register_binding=''):
        """Construct a new :class:`.Register`.

        :param utilbill: The :class:`.UtilBill` on which the register appears
        :param description: A description of the register
        :param quantity: The register quantity
        :param unit: The units of the quantity (i.e. Therms/kWh)
        :param identifier: ??
        :param estimated: Boolean; whether the indicator is an estimation.
        :param reg_type:
        :param register_binding:
        :param active_periods:
        :param meter_identifier:
        """
        self.utilbill = utilbill
        self.description = description
        self.quantity = quantity
        self.unit = unit
        self.identifier = identifier
        self.estimated = estimated
        self.reg_type = reg_type
        self.register_binding = register_binding
        self.active_periods = active_periods
        self.meter_identifier = meter_identifier

    def get_active_periods(self):
        """Return a dictionary describing "active periods" of this register.
        For a time-of-use register, this dictionary should have the keys
        "active_periods_weekday" and "active_periods_weekend". A
        non-time-of-use register will have an empty dictionary.
        The value of each key is a list of (start, end) pairs of hours in [0,23]
        where the end hour is inclusive.
        """
        keys = ['active_periods_weekday', 'active_periods_weekend']
        # blank means active every hour of every day
        if self.active_periods in ('', None):
            return {key: [[0, 23]] for key in keys}
        # non-blank: parse JSON and make sure it contains all 3 keys
        result = json.loads(self.active_periods)
        assert all(key in result for key in keys)
        return result


class Charge(Base):
    """Represents a specific charge item on a utility bill.
    """
    __tablename__ = 'charge'

    # allowed units for "quantity" field of charges
    CHARGE_UNITS = Register.PHYSICAL_UNITS + ['dollars']

    id = Column(Integer, primary_key=True)
    utilbill_id = Column(Integer, ForeignKey('utilbill.id'), nullable=False)

    description = Column(String(255), nullable=False)
    group = Column(String(255), nullable=False)
    quantity = Column(Float, nullable=False)
    unit = Column(Enum(*CHARGE_UNITS), nullable=False)
    rate = Column(Float, nullable=False)
    rsi_binding = Column(String(255), nullable=False)
    total = Column(Float, nullable=False)
    error = Column(String(255))
    # description of error in computing the quantity and/or rate formula.
    # either this or quantity and rate should be null at any given time,
    # never both or neither.

    quantity_formula = Column(String(1000), nullable=False)
    has_charge = Column(Boolean, nullable=False)
    shared = Column(Boolean, nullable=False)
    roundrule = Column(String(1000))

    utilbill = relationship("UtilBill", backref=backref('charges', order_by=id))

    @staticmethod
    def is_builtin(var):
        """Checks whether the string `var` is a builtin variable or method
        :param var: the string to check being a builtin.
        """
        try:
            return eval('type(%s)' % var).__name__ == \
                   'builtin_function_or_method'
        except NameError:
            return False

    @staticmethod
    def get_variable_names(formula, filter_builtins=True):
        """Yields Python language variable names contained within the
        specified formula.
        :param formula: the Python formula parse
        :param filter_builtins: remove variables which are builtin identifiers
        """
        t = ast.parse(formula)
        var_names = (n.id for n in ast.walk(t) if isinstance(n, ast.Name))
        if filter_builtins:
            return [var for var in var_names if not Charge.is_builtin(var)]
        return list(var_names)

    def __init__(self, utilbill, rsi_binding, rate, quantity_formula, description='', group='', unit='',
            has_charge=True, shared=False, roundrule=""):
        """Construct a new :class:`.Charge`.

        :param utilbill: A :class:`.UtilBill` instance.
        :param description: A description of the charge.
        :param group: The charge group
        :param unit: The units of the quantity (i.e. Therms/kWh)
        :param rsi_binding: The rate structure item corresponding to the charge

        :param quantity_formula: The RSI quantity formula
        :param has_charge:
        :param shared:
        :param roundrule:
        """
        assert unit is not None
        self.utilbill = utilbill
        self.description = description
        self.group = group
        self.unit = unit
        self.rsi_binding = rsi_binding

        self.quantity_formula = quantity_formula
        self.has_charge = has_charge
        self.shared = shared
        self.rate=rate
        self.roundrule = roundrule

    @classmethod
    def formulas_from_other(cls, other):
        """Constructs a charge copying the formulas and data
        from the other charge, but does not set the utilbill"""
        return cls(None,
                   other.rsi_binding,
                   other.rate,
                   other.quantity_formula,
                   other.description,
                   other.group,
                   other.unit,
                   has_charge=other.has_charge,
                   shared=other.shared,
                   roundrule=other.roundrule)

    @staticmethod
    def _evaluate_formula(formula, context):
        """Evaluates the formula in the specified context
        :param formula: a `quantity_formula`
        :param context: map of binding name to `Evaluation`
        """
        if formula == '':
            return 0
        try:
            return eval(formula, {}, context)
        except SyntaxError:
            raise FormulaSyntaxError('Syntax error')
        except Exception as e:
            message = 'Error: '
            message += 'division by zero' if type(e) == ZeroDivisionError \
                else e.message
            raise FormulaError(message)

    def formula_variables(self):
        """Returns the full set of non built-in variable names referenced
         in `quantity_formula` as parsed by Python"""
        return set(Charge.get_variable_names(self.quantity_formula))

    def evaluate(self, context, update=False):
        """Evaluates the quantity and rate formulas and returns a
        `Evaluation` instance
        :param context: map of binding name to `Evaluation`
        :param update: if true, set charge attributes to formula evaluations
        :param raise_exception: Raises an exception if the charge could not be
        computed. Otherwise silently sets the error attribute of the charge
        to the exception message.
        :returns: a `Evaluation`
        """
        try:
            quantity = self._evaluate_formula(self.quantity_formula, context)
        except FormulaError as exception:
            evaluation = ChargeEvaluation(exception=exception)
        else:
            evaluation = ChargeEvaluation(quantity, self.rate)
        if update:
            self.quantity = evaluation.quantity
            self.total = evaluation.total
            self.error = None if evaluation.exception is None else \
                evaluation.exception.message
        return evaluation

    def get_create_utility(self, utility_name):
        session = Session()
        try:
            utility = session.query(Utility).filter_by(name=utility_name).one()
        except NoResultFound:
            utility = Utility(utility_name, Address('', '', '', '', ''))
        return utility

class UtilBillLoader(object):
    '''Data access object for utility bills, used to hide database details
    from other classes so they can be more easily tested.
    '''
    def __init__(self, session):
        ''''session': SQLAlchemy session object to be used for database
        queries.
        '''
        self._session = session

    def get_utilbill_by_id(self, utilbill_id):
        '''Return utilbill with the given id.'''
        return self._session.query(UtilBill).filter_by(id=utilbill_id).one()

    def load_real_utilbills(self, **kwargs):
        '''Returns a cursor of UtilBill objects matching the criteria given
        by **kwargs. Only "real" utility bills (i.e. UtilBill objects with
        state Estimated or lower) are included.
        '''
        cursor = self._session.query(UtilBill).filter(
                UtilBill.state <= UtilBill.Estimated)
        for key, value in kwargs.iteritems():
            cursor = cursor.filter(getattr(UtilBill, key) == value)
        return cursor

    def get_last_real_utilbill(self, account, end, service=None, utility=None,
                rate_class=None, processed=None):
        '''Returns the latest-ending non-Hypothetical UtilBill whose
        end date is before/on 'end', optionally with the given service,
        utility, rate class, and 'processed' status.
        '''
        customer = self._session.query(Customer).filter_by(account=account) \
            .one()
        cursor = self._session.query(UtilBill) \
            .filter(UtilBill.customer == customer) \
            .filter(UtilBill.state != UtilBill.Hypothetical) \
            .filter(UtilBill.period_end <= end)
        if service is not None:
            cursor = cursor.filter(UtilBill.service == service)
        if utility is not None:
            cursor = cursor.filter(UtilBill.utility == utility)
        if rate_class is not None:
            cursor = cursor.filter(UtilBill.rate_class == rate_class)
        if processed is not None:
            assert isinstance(processed, bool)
            cursor = cursor.filter(UtilBill.processed == processed)
        result = cursor.order_by(desc(UtilBill.period_end)).first()
        if result is None:
            raise NoSuchBillException
        return result

    def count_utilbills_with_hash(self, hash):
        '''Return the number of utility bills having the given SHA-265 hash.
        '''
        return self._session.query(UtilBill).filter_by(
                sha256_hexdigest=hash).count()<|MERGE_RESOLUTION|>--- conflicted
+++ resolved
@@ -384,6 +384,14 @@
     service_address = relationship('Address', uselist=False, cascade='all',
         primaryjoin='UtilBill.service_address_id==Address.id')
     utility = relationship('Utility')
+
+    @property
+    def pdf_url(self):
+        # TODO fix this by moving the method to another class which can be
+        # initialized with the bucket name (and S3 URL)
+        from billing import config
+        return 'https://s3.amazonaws.com/%s/utilbill/%s' % \
+               (config.get('bill', 'bucket'), self.sha256_hexdigest)
 
     @staticmethod
     def validate_utilbill_period(start, end):
@@ -567,18 +575,12 @@
                                         UtilBill.Hypothetical else None),
                      ('reebills', [ur.reebill.column_dict() for ur
                                    in self._utilbill_reebills]),
-<<<<<<< HEAD
-                     ('utility', self.utility.name),
-                     ('supplier', self.supplier.name),
-                     ('rate_class', self.rate_class.name),
-                     ('state', self.state_name())])
-=======
                      ('utility', self.utility.column_dict()),
                      ('supplier', self.supplier.column_dict()),
                      ('rate_class', self.rate_class.column_dict()),
+                     ('state', self.state_name())])
                      ('state', self.state_name()),
                      ('pdf_url', self.pdf_url)])
->>>>>>> 54a96fa9
 
 class Register(Base):
     """A register reading on a utility bill"""
