'''
SQLALchemy classes for all applications that use the utility bill database.
Also contains some related classes that do not correspond to database tables.
'''
import ast
from datetime import date, datetime
from itertools import chain
import json
from StringIO import StringIO
from pdfminer.converter import TextConverter
from pdfminer.pdfinterp import PDFPageInterpreter, PDFResourceManager
from pdfminer.pdfpage import PDFPage
from pdfminer.pdfparser import PDFSyntaxError
from pymongo import Connection

import sqlalchemy
from sqlalchemy import Column, ForeignKey, ForeignKeyConstraint
from sqlalchemy.dialects.postgresql import HSTORE
from sqlalchemy.orm.interfaces import MapperExtension
from sqlalchemy.orm import sessionmaker, scoped_session, object_session
from sqlalchemy.orm import relationship, backref
from sqlalchemy.orm.base import class_mapper
from sqlalchemy.orm.state import InstanceState
from sqlalchemy.types import Integer, String, Float, Date, DateTime, Boolean, \
    Enum
from sqlalchemy.ext.declarative import declarative_base
import tsort
from alembic.migration import MigrationContext

from exc import FormulaSyntaxError, FormulaError, DatabaseError, \
    UnEditableBillError, NotProcessable, MissingFileError


__all__ = [
    'Address',
    'Base',
    'Charge',
    'ChargeEvaluation',
    'Evaluation',
    'MYSQLDB_DATETIME_MIN',
    'Register',
    'Session',
    'Supplier',
    'RateClass',
    'Utility',
    'UtilBill',
    'UtilityAccount',
    'check_schema_revision',
]

# Python's datetime.min is too early for the MySQLdb module; including it in a
# query to mean "the beginning of time" causes a strptime failure, so this
# value should be used instead.
MYSQLDB_DATETIME_MIN = datetime(1900, 1, 1)

Session = scoped_session(sessionmaker())

# allowed units for register quantities
PHYSICAL_UNITS = [
    'BTU',
    'MMBTU',
    'kWD',
    'kWh',
    'therms',
]
physical_unit_type = Enum(*PHYSICAL_UNITS, name='physical_unit')


class Base(object):
    '''Common methods for all SQLAlchemy model classes, for use both here
    and in consumers that define their own model classes.
    '''
    @classmethod
    def column_names(cls):
        '''Return list of attributes in the class that correspond to
        database columns.
        '''
        return [prop.key for prop in class_mapper(cls).iterate_properties
                if isinstance(prop, sqlalchemy.orm.ColumnProperty)]

    def __eq__(self, other):
        if type(self) is not type(other):
            return False
        return all([getattr(self, x) == getattr(other, x) for x in
                    self.column_names()])

    def __hash__(self):
        """Must be consistent with __eq__: if x == y, then hash(x) == hash(y)
        """
        # NOTE: do not assign non-hashable objects (such as lists) as
        # attributes!
        return hash((self.__class__.__name__,) + tuple(
            getattr(self, x) for x in self.column_names()))

    def clone(self):
        """Return an object identical to this one except for primary keys and
        foreign keys.
        """
        # recommended way to clone a SQLAlchemy mapped object according to
        # Michael Bayer, the author:
        # https://www.mail-archive.com/sqlalchemy@googlegroups.com/msg10895.html
        # (this code does not completely follow those instructions)
        cls = self.__class__
        pk_keys = set(c.key for c in class_mapper(cls).primary_key)
        foreign_key_columns = chain.from_iterable(
            c.columns for c in self.__table__.constraints if
            isinstance(c, ForeignKeyConstraint))
        foreign_keys = set(col.key for col in foreign_key_columns)

        relevant_attr_names = [x for x in self.column_names() if
                               x not in pk_keys and x not in foreign_keys]

        # NOTE it is necessary to use __new__ to avoid calling the
        # constructor here (because the constructor arguments are not known,
        # and are different for different classes).
        # MB says to create the object with __new__, but when i do that, i get
        # a "no attribute '_sa_instance_state'" AttributeError when assigning
        # the regular attributes below. creating an InstanceState like this
        # seems to fix the problem, but might not be right way.
        new_obj = cls.__new__(cls)
        class_manager = cls._sa_class_manager
        new_obj._sa_instance_state = InstanceState(new_obj, class_manager)

        # copy regular attributes from self to the new object
        for attr_name in relevant_attr_names:
            setattr(new_obj, attr_name, getattr(self, attr_name))
        return new_obj

Base = declarative_base(cls=Base)


_schema_revision = '58383ed620d3'
def check_schema_revision(schema_revision=None):
    """Checks to see whether the database schema revision matches the
    revision expected by the model metadata.
    """
    schema_revision = schema_revision or _schema_revision
    s = Session()
    conn = s.connection()
    context = MigrationContext.configure(conn)
    current_revision = context.get_current_revision()
    if current_revision != schema_revision:
        raise DatabaseError("Database schema revision mismatch."
                            " Require revision %s; current revision %s"
                            % (schema_revision, current_revision))

class UtilbillCallback(MapperExtension):
    '''This class is used to update the date_modified field of UtilBill Model,
    whenever any updates are made to UtilBills.
    See http://docs.sqlalchemy.org/en/rel_0_6/orm/interfaces.html.
    '''
    def before_update(self, mapper, connection, instance):
        if object_session(instance).is_modified(instance,
                                                include_collections=False):
            instance.date_modified = datetime.utcnow()

class Evaluation(object):
    """A data structure to hold inputs for calculating charges. It can hold
    the value of a `Register` or the result of evaluating a `Charge`.
    """
    def __init__(self, quantity):
        self.quantity = quantity

class ChargeEvaluation(Evaluation):
    """An `Evaluation to store the result of evaluating a `Charge`.
    """
    def __init__(self, quantity=None, rate=None, exception=None):
        super(ChargeEvaluation, self).__init__(quantity)
        assert quantity is None or isinstance(quantity, (float, int))
        assert rate is None or isinstance(rate, (float, int))

        # when there's an error, quantity and rate should both be None
        if None in (quantity, rate):
            assert exception is not None
            quantity = rate = None
            self.total = None
        else:
            assert exception is None
            # round to nearest cent
            self.total = round(quantity * rate, 2)

        self.quantity = quantity
        self.rate = rate
        self.exception = exception

class Address(Base):
    __tablename__ = 'address'

    id = Column(Integer, primary_key=True)
    addressee = Column(String(1000), nullable=False, default='')
    street = Column(String(1000), nullable=False, default='')
    city = Column(String(1000), nullable=False, default='')
    state = Column(String(1000), nullable=False, default='')
    postal_code = Column(String(1000), nullable=False, default='')

    def __hash__(self):
        return hash(self.addressee + self.street + self.city +
                    self.postal_code)

    def __repr__(self):
        return 'Address<(%s, %s, %s, %s, %s)' % (self.addressee, self.street,
                self.city, self.state, self.postal_code)

    def __str__(self):
        return '%s, %s, %s %s' % (
            self.street, self.city, self.state, self.postal_code)

class Utility(Base):
    '''A company that distributes energy and is responsible for the distribution
    charges on utility bills.
    '''
    __tablename__ = 'utility'

    id = Column(Integer, primary_key=True)
    address_id = Column(Integer, ForeignKey('address.id'))

    name = Column(String(1000), nullable=False)
    address = relationship("Address")

    # association of names of charges as displayed on bills with the
    # standardized names used in Charge.rsi_binding. this might be better
    # associated with each rate class (which defines the distribution charges)
    # and/or bill layout (which determines the display names of charges)
    charge_name_map = Column(HSTORE, nullable=False)

    def __repr__(self):
        return '<Utility(%s)>' % self.name

    def __str__(self):
        return self.name


class Supplier(Base):
    '''A company that supplies energy and is responsible for the supply
    charges on utility bills. This may be the same as the utility in the
    case of SOS.
    '''
    __tablename__ = 'supplier'
    id = Column(Integer, primary_key=True)
    name = Column(String(1000), nullable=False)

    address_id = Column(Integer, ForeignKey('address.id'))
    address = relationship("Address")

    def __repr__(self):
        return '<Supplier(%s)>' % self.name

    def __str__(self):
        return self.name


class Register(Base):
    """A register reading on a utility bill"""

    __tablename__ = 'register'

    # commonly used register_binding values--there aren't any known bills
    # showing meter readings for things other than these
    TOTAL = 'REG_TOTAL'
    DEMAND = 'REG_DEMAND'
    PEAK = 'REG_PEAK'
    OFFPEAK = 'REG_OFFPEAK'
    INTERMEDIATE = 'REG_INTERMEDIATE'

    # complete set of allowed register binding values (should match the
    # definition of enum columns in the database)
    REGISTER_BINDINGS = [
        TOTAL,
        DEMAND,
        PEAK,
        INTERMEDIATE,
        OFFPEAK,
        'REG_TOTAL_SECONDARY',
        'REG_TOTAL_TERTIARY',
        'REG_POWERFACTOR',

        # related to "sub-bills": these are regular meter readings but belong
        # to a sub-period so there is more than one per bill. using special
        # register names is not a good way to implement this.
        'REG_PEAK_RATE_INCREASE',
        'REG_INTERMEDIATE_RATE_INCREASE',
        'REG_OFFPEAK_RATE_INCREASE',
        'FIRST_MONTH_THERMS',
        'SECOND_MONTH_THERMS',

        # related to gas supply contracts. BEGIN/END_INVENTORY might be
        # considered real meter reads, but CONTRACT_VOLUME is one of the
        # terms of the supply contract and should not be a register.
        'BEGIN_INVENTORY',
        'END_INVENTORY',
        'CONTRACT_VOLUME',
    ]
    register_binding_type = Enum(*REGISTER_BINDINGS, name='register_binding')

    id = Column(Integer, primary_key=True)
    utilbill_id = Column(Integer, ForeignKey('utilbill.id'), nullable=False)

    description = Column(String(255), nullable=False, default='')
    quantity = Column(Float, nullable=False)
    unit = Column(physical_unit_type, nullable=False)
    identifier = Column(String(255), nullable=False)
    estimated = Column(Boolean, nullable=False)
    # "reg_type" field seems to be unused (though "type" values include
    # "total", "tou", "demand", and "")
    reg_type = Column(String(255), nullable=False)
    register_binding = Column(register_binding_type, nullable=False)
    active_periods = Column(String(2048))
    meter_identifier = Column(String(255), nullable=False)

    utilbill = relationship(
        "UtilBill", backref=backref('registers', cascade='all, delete-orphan'))

    @classmethod
    def create_from_template(cls, register_template):
        """Return a new Register created based on the given RegisterTemplate.
        :param register_template: RegisterTemplate instance.
        """
        return cls(register_template.register_binding, register_template.unit,
                   description=register_template.description,
                   active_periods=register_template.active_periods)

    def __init__(self, register_binding, unit, quantity=0.0, description='',
                 identifier='', estimated=False, active_periods=None,
                 meter_identifier='', reg_type=''):
        """Construct a new :class:`.Register`.

        :param description: A description of the register
        :param quantity: The register quantity
        :param unit: The units of the quantity (i.e. Therms/kWh)
        :param identifier: ??
        :param estimated: Boolean; whether the indicator is an estimation.
        :param reg_type:
        :param register_binding:
        :param active_periods:
        :param meter_identifier:
        """
        self.description = description
        self.quantity = quantity
        self.unit = unit
        self.identifier = identifier
        self.estimated = estimated
        self.reg_type = reg_type
        self.register_binding = register_binding
        self.active_periods = active_periods
        self.meter_identifier = meter_identifier

    def get_active_periods(self):
        """Return a dictionary describing "active periods" of this register.
        For a time-of-use register, this dictionary should have the keys
        "active_periods_weekday" and "active_periods_weekend". A
        non-time-of-use register will have an empty dictionary.
        The value of each key is a list of (start, end) pairs of hours in [0,23]
        where the end hour is inclusive.
        """
        keys = ['active_periods_weekday', 'active_periods_weekend']
        # blank means active every hour of every day
        if self.active_periods in ('', None):
            return {key: [[0, 23]] for key in keys}
        # non-blank: parse JSON and make sure it contains all 3 keys
        result = json.loads(self.active_periods)
        assert all(key in result for key in keys)
        return result


class RegisterTemplate(Base):
    """Used by RateClass to determine the set of Registers in UtilBills
    belonging to each rate class. This should not be used outside of RateClass.
    """
    __tablename__ = 'register_template'

    register_template_id = Column(Integer, primary_key=True)
    rate_class_id = Column(Integer, ForeignKey('rate_class.id'), nullable=False)

    register_binding = Column( Register.register_binding_type, nullable=False)
    unit = Column(Enum(*PHYSICAL_UNITS, name='physical_units'), nullable=False)
    active_periods = Column(String(2048))
    description = Column(String(255), nullable=False, default='')

    @classmethod
    def get_total_register_template(cls, unit):
        return cls(register_binding=Register.TOTAL, unit=unit)

class RateClass(Base):
    """Represents a group of utility accounts that all have the same utility
    and the same pricing for distribution.

    Every bill in a rate class gets billed according to the same kinds of
    meter values (like total energy, demand, etc.) so the rate class also
    determines which registers exist in each bill.

    The rate class also determines what supply contracts may be available to
    a customer.
    """
    __tablename__ = 'rate_class'

    SERVICES = ('gas', 'electric')

    id = Column(Integer, primary_key=True)
    utility_id = Column(Integer, ForeignKey('utility.id'), nullable=False)
    service = Column(Enum(*SERVICES, name='services'), nullable=False)
    name = Column(String(255), nullable=False)

    utility = relationship('Utility')
    register_templates = relationship('RegisterTemplate')

    def __init__(self, name='', utility=None, service='gas'):
        self.name = name
        self.utility = utility
        self.service = service

        # TODO: a newly-created rate class should have one "REG_TOTAL"
        # register by default (the unit can be picked according to
        # "service"). but for now, all UtilBills initially have no registers
        # when they are created.
        unit = 'therms' if service == 'gas' else 'kWh'
        self.register_templates = [
            RegisterTemplate.get_total_register_template(unit)]

    def __repr__(self):
        return '<RateClass(%s)>' % self.name

    def __str__(self):
        return self.name

    def get_register_list(self):
        """Return a list of Registers for a bill belonging to this rate class.
        """
        return [Register.create_from_template(tr) for tr in
                self.register_templates]

class UtilityAccount(Base):
    __tablename__ = 'utility_account'

    id = Column(Integer, primary_key = True)
    name = Column(String(45))

    # account number used by the utility, shown on utility bills and
    # the utility's website. (also used as an inter-database foreign key for
    # referring to UtilityAccounts from other databases, because it can be
    # reasonably be expected to be permanent and unique.)
    account_number = Column(String(1000), nullable=False)

    # Nextility account number, which is currently only used for ReeBill.
    # this is shown to customers on their solar energy bills from Nextility.
    account = Column(String(45), nullable=False)

    # "fb_" = to be assigned to the utility_account's first-created utility bill
    fb_utility_id = Column(Integer, ForeignKey('utility.id'))
    fb_rate_class_id = Column(Integer, ForeignKey('rate_class.id'),
        nullable=True)
    fb_billing_address_id = Column(Integer, ForeignKey('address.id'),
        nullable=False)
    fb_service_address_id = Column(Integer, ForeignKey('address.id'),
        nullable=False)
    fb_supplier_id = Column(Integer, ForeignKey('supplier.id'),
        nullable=True)

    fb_supplier = relationship('Supplier', uselist=False,
        primaryjoin='UtilityAccount.fb_supplier_id==Supplier.id')
    fb_rate_class = relationship('RateClass', uselist=False,
        primaryjoin='UtilityAccount.fb_rate_class_id==RateClass.id')
    fb_billing_address = relationship('Address', uselist=False, cascade='all',
        primaryjoin='UtilityAccount.fb_billing_address_id==Address.id')
    fb_service_address = relationship('Address', uselist=False, cascade='all',
        primaryjoin='UtilityAccount.fb_service_address_id==Address.id')
    fb_utility = relationship('Utility')

    def __init__(self, name, account, fb_utility, fb_supplier,
                fb_rate_class, fb_billing_address, fb_service_address,
                account_number=''):
        """Construct a new :class:`.Customer`.
        :param name: The name of the utility_account.
        :param account:
        :fb_utility: The :class:`.Utility` to be assigned to the the first
        `UtilityBill` associated with this utility_account.
        :fb_supplier: The :class: 'Supplier' to be assigned to the first
        'UtilityBill' associated with this utility_account
        :fb_rate_class": "first bill rate class" (see fb_utility_name)
        :fb_billing_address: (as previous)
        :fb_service address: (as previous)
        """
        self.name = name
        self.account_number = account_number
        self.account = account
        self.fb_utility = fb_utility
        self.fb_supplier = fb_supplier
        self.fb_rate_class = fb_rate_class
        self.fb_billing_address = fb_billing_address
        self.fb_service_address = fb_service_address

    def __repr__(self):
        return '<utility_account(name=%s, account=%s)>' \
               % (self.name, self.account)

    def get_service_address(self):
        """Return the service address (Address object) of any bill for this
        account, or the value of 'fb_service_address' if there are no bills.
        """
        if len(self.utilbills) > 0:
            return self.utilbills[0].service_address
        return self.fb_service_address


class Charge(Base):
    """Represents a specific charge item on a utility bill.
    """
    __tablename__ = 'charge'

    # allowed units for "quantity" field of charges
    CHARGE_UNITS = PHYSICAL_UNITS + ['dollars']
    charge_unit_type = Enum(*CHARGE_UNITS, name='charge_unit')

    # allowed values for "type" field of charges
    SUPPLY, DISTRIBUTION = 'supply', 'distribution'
    CHARGE_TYPES = [SUPPLY, DISTRIBUTION]
    charge_type_type = Enum(*CHARGE_TYPES, name='charge_type')

    id = Column(Integer, primary_key=True)
    utilbill_id = Column(Integer, ForeignKey('utilbill.id'), nullable=False)

    description = Column(String(255), nullable=False)
    quantity = Column(Float)

    unit = Column(charge_unit_type, nullable=False)
    rsi_binding = Column(String(255), nullable=False)

    quantity_formula = Column(String(1000), nullable=False)
    rate = Column(Float, nullable=False)

    # amount of the charge calculated from the quantity formula and rate
    total = Column(Float)

    # description of error in computing the quantity and/or rate formula.
    # either this or quantity and rate should be null at any given time,
    # never both or neither.
    error = Column(String(255))

    # actual charge amount shown on the bill, if known
    target_total = Column(Float)

    has_charge = Column(Boolean, nullable=False)
    shared = Column(Boolean, nullable=False)
    roundrule = Column(String(1000))
    type = Column(charge_type_type, nullable=False)

    @staticmethod
    def is_builtin(var):
        """Checks whether the string `var` is a builtin variable or method
        :param var: the string to check being a builtin.
        """
        try:
            return eval('type(%s)' % var).__name__ == \
                   'builtin_function_or_method'
        except NameError:
            return False

    @staticmethod
    def get_variable_names(formula, filter_builtins=True):
        """Yields Python language variable names contained within the
        specified formula.
        :param formula: the Python formula parse
        :param filter_builtins: remove variables which are builtin identifiers
        """
        t = ast.parse(formula)
        var_names = (n.id for n in ast.walk(t) if isinstance(n, ast.Name))
        if filter_builtins:
            return [var for var in var_names if not Charge.is_builtin(var)]
        return list(var_names)

    @staticmethod
    def get_simple_formula(register_binding):
        """
        :param register_binding: one of the register binding values in
        Register.REGISTER_BINDINGS.
        :return: a formula for a charge that is directly proportional to the
        value of the register, such as "REG_TOTAL.quantity". Most charge
        formulas are like this.
        """
        assert register_binding in Register.REGISTER_BINDINGS
        return register_binding + '.quantity'

    def __init__(self, rsi_binding, formula='', rate=0, target_total=None,
                 description='', unit='', has_charge=True, shared=False,
                 roundrule="", type='supply'):
        """Construct a new :class:`.Charge`.

        :param utilbill: A :class:`.UtilBill` instance.
        :param description: A description of the charge.
        :param unit: The units of the quantity (i.e. Therms/kWh)
        :param rsi_binding: The rate structure item corresponding to the charge
        :param quantity_formula: The RSI quantity formula
        :param has_charge:
        :param shared:
        :param roundrule:
        """
        assert unit is not None
        self.description = description
        self.unit = unit
        self.rsi_binding = rsi_binding
        self.quantity_formula = formula
        self.target_total = target_total
        self.has_charge = has_charge
        self.shared = shared
        self.rate = rate
        self.roundrule = roundrule
        if type not in self.CHARGE_TYPES:
            raise ValueError('Invalid charge type "%s"' % type)
        self.type = type

    @staticmethod
    def _evaluate_formula(formula, context):
        """Evaluates the formula in the specified context
        :param formula: a `quantity_formula`
        :param context: map of binding name to `Evaluation`
        """
        if formula == '':
            return 0
        try:
            return eval(formula, {}, context)
        except SyntaxError:
            raise FormulaSyntaxError('Syntax error')
        except Exception as e:
            message = 'Error: '
            message += 'division by zero' if type(e) == ZeroDivisionError \
                else e.message
            raise FormulaError(message)

    def __repr__(self):
        return 'Charge<(%s, "%s" * %s = %s, %s)>' % (
            self.rsi_binding, self.quantity_formula, self.rate, self.total,
            self.target_total)

    def formula_variables(self):
        """Returns the full set of non built-in variable names referenced
         in `quantity_formula` as parsed by Python"""
        return set(Charge.get_variable_names(self.quantity_formula))

    def evaluate(self, context, update=False):
        """Evaluates the quantity and rate formulas and returns a
        `Evaluation` instance
        :param context: map of binding name to `Evaluation`
        :param update: if true, set charge attributes to formula evaluations
        :returns: a `Evaluation`
        """
        try:
            quantity = self._evaluate_formula(self.quantity_formula, context)
        except FormulaError as exception:
            evaluation = ChargeEvaluation(exception=exception)
        else:
            evaluation = ChargeEvaluation(quantity, self.rate)
        if update:
            self.quantity = evaluation.quantity
            self.total = evaluation.total
            self.error = None if evaluation.exception is None else \
                evaluation.exception.message
        return evaluation


class UtilBill(Base):
    POLYMORPHIC_IDENTITY = 'utilbill'

    __tablename__ = 'utilbill'

    __mapper_args__ = {
        'extension': UtilbillCallback(),

        # single-table inheritance
        'polymorphic_identity': POLYMORPHIC_IDENTITY,
        'polymorphic_on': 'discriminator',
    }

    discriminator = Column(String(1000), nullable=False)

    id = Column(Integer, primary_key=True)

    utility_id = Column(Integer, ForeignKey('utility.id'), nullable=False)
    billing_address_id = Column(Integer, ForeignKey('address.id'),
        nullable=False)
    service_address_id = Column(Integer, ForeignKey('address.id'),
        nullable=False)
    supplier_id = Column(Integer, ForeignKey('supplier.id'),
        nullable=True)
    utility_account_id = Column(Integer, ForeignKey('utility_account.id'),
        nullable=False)
    rate_class_id = Column(Integer, ForeignKey('rate_class.id'),
        nullable=True)

    state = Column(Integer, nullable=False)
    period_start = Column(Date)
    period_end = Column(Date)
    due_date = Column(Date)

    # this is created for letting bill entry user's marking/un marking a
    # bill for Time Of Use. The value of the column has nothing to do with
    # whether there are time-of-use registers or whether the energy is
    # actually priced according to time of use
    tou = Column(Boolean, nullable=False)

    # optional, total of charges seen in PDF: user knows the bill was processed
    # correctly when the calculated total matches this number
    target_total = Column(Float)

    # date when this bill was added to the database
    date_received = Column(DateTime)

    # date when the bill was last updated in the database, initially None.
    date_modified = Column(DateTime)

    account_number = Column(String(1000), nullable=False)
    sha256_hexdigest = Column(String(64), nullable=False)

    # whether this utility bill is considered "done" by the user--mainly
    # meaning that its charges and other data are supposed to be accurate.
    processed = Column(Boolean, nullable=False)

    # which Extractor was used to get data out of the bill file, and when
    date_extracted = Column('date_scraped', DateTime,)

    # a number seen on some bills, also known as "secondary account number". the
    # only example of it we have seen is on BGE bills where it is called
    # "Electric Choice ID" or "Gas Choice ID" (there is one for each service
    # shown on electric bills and gas bills). this is not a foreign key
    # despite the name.
    supply_choice_id = Column(String(1000))

    next_meter_read_date = Column(Date)

    # cascade for UtilityAccount relationship does NOT include "save-update"
    # to allow more control over when UtilBills get added--for example,
    # when uploading a new utility bill, the new UtilBill object should only
    # be added to the session after the file upload succeeded (because in a
    # test, there is no way to check that the UtilBill was not inserted into
    # the database because the transaction was rolled back).
    utility_account = relationship("UtilityAccount", backref=backref(
        'utilbills', order_by=id, cascade='delete'))

    # the 'supplier' attribute should not move to UtilityAccount because
    # it can change from one bill to the next.
    supplier = relationship('Supplier', uselist=False,
        primaryjoin='UtilBill.supplier_id==Supplier.id')
    rate_class = relationship('RateClass', uselist=False,
        primaryjoin='UtilBill.rate_class_id==RateClass.id')
    billing_address = relationship('Address', uselist=False, cascade='all',
        primaryjoin='UtilBill.billing_address_id==Address.id')
    service_address = relationship('Address', uselist=False, cascade='all',
        primaryjoin='UtilBill.service_address_id==Address.id')

    # the 'utility' attribute may move to UtilityAccount where it would
    # make more sense for it to be.
    utility = relationship('Utility')

    charges = relationship("Charge", backref='utilbill', order_by='Charge.id')

    @staticmethod
    def validate_utilbill_period(start, end):
        '''Raises an exception if the dates 'start' and 'end' are unreasonable
        as a utility bill period: "reasonable" means start < end and (end -
        start) < 1 year. Does nothing if either period date is None.
        '''
        if None in (start, end):
            return
        if start >= end:
            raise ValueError('Utility bill start date must precede end')
        if (end - start).days > 365:
            raise ValueError('Utility billing period lasts longer than a year')

    # utility bill states:
    # 0. Complete: actual non-estimated utility bill.
    # 1. UtilityEstimated: actual utility bill whose contents were estimated by
    # the utility, and will be corrected in a later bill.
    # 2. Estimated: a bill that is estimated by us, not the utility.
    Complete, UtilityEstimated, Estimated = range(3)

    def __init__(self, utility_account, utility, rate_class, supplier=None,
                 period_start=None, period_end=None, billing_address=None,
                 service_address=None, target_total=0, date_received=None,
                 processed=False, sha256_hexdigest='', due_date=None,
                 next_meter_read_date=None, state=Complete, tou=False):
        """
        :param state: Complete, UtilityEstimated, or Estimated.
        """
        # utility bill objects also have an 'id' property that SQLAlchemy
        # automatically adds from the database column
        self.utility_account = utility_account
        self.state = state
        self.utility = utility
        self.rate_class = rate_class
        self.supplier = supplier
        if billing_address is None:
            billing_address = Address()
        self.billing_address = billing_address
        if service_address is None:
            service_address = Address()
        self.service_address = service_address
        self.period_start = period_start
        self.period_end = period_end
        self.target_total = target_total
        self.date_received = date_received
        self.processed = processed
        self.due_date = due_date
        self.account_number = utility_account.account_number
        self.next_meter_read_date = next_meter_read_date
        self.tou = tou

        # TODO: empty string as default value for sha256_hexdigest is
        # probably a bad idea. if we are writing tests that involve putting
        # UtilBills in an actual database then we should probably have actual
        # files for them.
        self.sha256_hexdigest = sha256_hexdigest

        # set registers according to the rate class
        if rate_class is not None:
            self.registers = rate_class.get_register_list()

        self.charges = []
        self.date_modified = datetime.utcnow()

    def get_utility(self):
        return self.utility

    def get_supplier(self):
        return self.supplier

    def get_utility_name(self):
        '''Return name of this bill's utility.
        '''
        return self.utility.name

    def get_next_meter_read_date(self):
        '''Return date of next meter read (usually equal to the end of the next
        bill's period), or None of unknown. This may or may not be reported by
        the utility and is not necessarily accurate.
        '''
        return self.next_meter_read_date

    def set_next_meter_read_date(self, next_meter_read_date):
        assert isinstance(next_meter_read_date, date)
        self.next_meter_read_date = next_meter_read_date

    def get_rate_class_name(self):
        '''Return name of this bill's rate class or None if the rate class is
        None (unknown).
        '''
        if self.rate_class is None:
            return None
        return self.rate_class.name

    def get_rate_class(self):
        return self.rate_class

    def set_rate_class(self, rate_class):
        """Set the rate class and also update the set of registers to match
        the new rate class.
        """
        self.rate_class = rate_class
        if rate_class is not None:
            self.registers = rate_class.get_register_list()

    def get_supplier_name(self):
        '''Return name of this bill's supplier or None if the supplier is
        None (unknown).
        '''
        if self.supplier is None:
            return None
        return self.supplier.name

    def get_utility_account_number(self):
        return self.utility_account.account_number

    def get_nextility_account_number(self):
        '''Return the "nextility account number" (e.g.  "10001") not to be
        confused with utility account number. This  may go away since it is
        only used for ReeBill but it was part of Kris' schema for CSV files
        of data exported to the  Altitude database.
        '''
        return self.utility_account.account

    def get_utility_account_number(self):
        return self.utility_account.account_number

    def __repr__(self):
        return ('<UtilBill(utility_account=<%s>, service=%s, period_start=%s, '
                'period_end=%s, state=%s)>') % (
            self.utility_account.account, self.get_service(), self.period_start,
            self.period_end, self.state)

    def add_charge(self, **charge_kwargs):
        self.check_editable()
        session = Session.object_session(self)
        all_rsi_bindings = set([c.rsi_binding for c in self.charges])
        n = 1
        while ('New Charge %s' % n) in all_rsi_bindings:
            n += 1
        charge = Charge(
            rsi_binding=charge_kwargs.get('rsi_binding', "New Charge %s" % n),
            rate=charge_kwargs.get('rate', 0.0),
            formula=charge_kwargs.get('quantity_formula', ''),
            description=charge_kwargs.get(
                'description', "New Charge - Insert description here"),
            unit=charge_kwargs.get('unit', "dollars"),
            type=charge_kwargs.get('type', "supply"))
        self.charges.append(charge)
        session.add(charge)
        registers = self.registers
        charge.quantity_formula = '' if len(registers) == 0 else \
            '%s.quantity' % Register.TOTAL if any([register.register_binding ==
                Register.TOTAL for register in registers]) else \
            registers[0].register_binding
        session.flush()
        return charge

    def ordered_charges(self):
        """Sorts the charges by their evaluation order. Any charge that is
        part part of a cycle is put at the start of the list so it will get
        an error when evaluated.
        """
        depends = {}
        for c in self.charges:
            try:
                depends[c.rsi_binding] = c.formula_variables()
            except SyntaxError:
                depends[c.rsi_binding] = set()
        dependency_graph = []
        independent_bindings = set(depends.keys())

        for binding, depended_bindings in depends.iteritems():
            for depended_binding in depended_bindings:
                #binding depends on depended_binding
                dependency_graph.append((depended_binding, binding))
                independent_bindings.discard(binding)
                independent_bindings.discard(depended_binding)

        while True:
            try:
                sortresult = tsort.topological_sort(dependency_graph)
            except tsort.GraphError as g:
                circular_bindings = set(g.args[1])
                independent_bindings.update(circular_bindings)
                dependency_graph = [(a, b) for a, b in dependency_graph
                                    if b not in circular_bindings]
            else:
                break
        order = list(independent_bindings) + [x for x in sortresult
                if x not in independent_bindings]
        return sorted(self.charges, key=lambda x: order.index(x.rsi_binding))

    def compute_charges(self, raise_exception=False):
        """Computes and updates the quantity, rate, and total attributes of
        all charges associated with `UtilBill`.
        :param raise_exception: Raises an exception if any charge could not be
        computed. Otherwise silently sets the error attribute of the charge
        to the exception message.
        """
        self.check_editable()
        context = {r.register_binding: Evaluation(r.quantity) for r in
                   self.registers}
        sorted_charges = self.ordered_charges()
        exception = None
        for charge in sorted_charges:
            evaluation = charge.evaluate(context, update=True)
            # only charges that do not have errors get added to 'context'
            if evaluation.exception is None:
                context[charge.rsi_binding] = evaluation
            elif exception is None:
                exception = evaluation.exception

        # all charges should be computed before the exception is raised
        if raise_exception and exception:
            raise exception

    def regenerate_charges(self, pricing_model):
        """Replace this bill's charges with new ones generated by
        'pricing_model'.
        """
        self.check_editable()
        self.charges = pricing_model.get_predicted_charges(self)
        self.compute_charges()

    def processable(self):
        '''Returns False if a bill is missing any of the required fields
        '''
        return None not in (self.utility, self.rate_class, self.supplier,
                            self.period_start, self.period_end)

    def check_processable(self):
        '''Raises NotProcessable if this bill cannot be marked as processed.'''
        if not self.processable():
            attrs = ['utility', 'rate_class', 'supplier',
                     'period_start', 'period_end']
            missing_attrs = ', '.join(
                [attr for attr in attrs if getattr(self, attr) is None])
            raise NotProcessable("The following fields have to be entered "
                                 "before this utility bill can be marked as "
                                 "processed: " + missing_attrs)

    def editable(self):
        if self.processed:
            return False
        return True

    def check_editable(self):
        '''Raise ProcessedBillError if this bill should not be edited. Call
        this before modifying a UtilBill or its child objects.
        '''
        if not self.editable():
            raise UnEditableBillError('Utility bill is not editable')

    def get_charge_by_rsi_binding(self, binding):
        '''Returns the first Charge object found belonging to this
        ReeBill whose 'rsi_binding' matches 'binding'.
        '''
        return next(c for c in self.charges if c.rsi_binding == binding)

    def get_supply_charges(self):
        '''Return a list of Charges that are for supply (rather than
        distribution, or other), excluding charges that are "fake" (
        has_charge == False).
        '''
        return [c for c in self.charges if c.has_charge and c.type == 'supply']

    def get_distribution_charges(self):
        '''Return a list of Charges that are for distribution (rather than
        supply, or other), excluding charges that are "fake" (
        has_charge == False).
        '''
        return [c for c in self.charges
                if c.has_charge and c.type == 'distribution']

    def get_total_charges(self):
        """Returns sum of all charges' totals, excluding charges that have
        errors.
        """
        return sum(charge.total for charge in self.charges
                if charge.total is not None)

    def get_total_energy(self):
        # NOTE: this may have been implemented already on another branch;
        # remove duplicate when merged
        try:
            total_register = next(r for r in self.registers if
                                  r.register_binding == Register.TOTAL)
        except StopIteration:
            return 0
        return total_register.quantity

    def set_total_energy(self, quantity):
        self.check_editable()
        total_register = next(r for r in self.registers if
                              r.register_binding == Register.TOTAL)
        total_register.quantity = quantity

    def get_supply_target_total(self):
        '''Return the sum of the 'target_total' of all supply
        charges (excluding any charge with has_charge == False).
        This is the total supply cost shown on the bill, not calculated from
        formula and rate.
        '''
        return sum(c.target_total for c in self.get_supply_charges()
                   if c.target_total is not None and c.has_charge)

    def set_total_meter_identifier(self, meter_identifier):
        '''sets the value of meter_identifier field of the register with
        register_binding of REG_TOTAL'''
        #TODO: make this more generic once implementation of Regiter is changed
        self.check_editable()
        register = next(r for r in self.registers if r.register_binding
                                                     == Register.TOTAL)
        register.meter_identifier = meter_identifier

    def get_total_meter_identifier(self):
        '''returns the value of meter_identifier field of the register with
        register_binding of REG_TOTAL.'''
        register = next(r for r in self.registers if r.register_binding
                                                     == Register.TOTAL)
        return register.meter_identifier

    def get_total_energy_consumption(self):
        '''Return total energy consumption, i.e. value of the total
        register, in whatever unit it uses. Return 0 if there is no
        total register (which is not supposed to happen).
        '''
        try:
            total_register = next(r for r in self.registers
                                  if r.register_binding == Register.TOTAL)
        except StopIteration:
            return 0
        return total_register.quantity

    def get_service(self):
        if self.rate_class is not None:
            return self.rate_class.service
<<<<<<< HEAD
        return None
=======
        return None

    def get_text(self, bill_file_handler):
        """Return text dump of the bill's PDF, currently cached in MongoDB.
        :param bill_file_handler: used to get the PDF file (only if the text for
        this bill is not already cached).
        """
        from core.model import Session
        db = Connection()['skyline-dev']

        if self.id is None:
            Session().flush()
            assert self.id is not None

        doc = db.text.find_one({'_id': self.id})
        if doc is None or doc.get('text', '') == '':
            infile = StringIO()
            try:
                bill_file_handler.write_copy_to_file(self, infile)
            except MissingFileError:
                text = ''
            else:
                infile.seek(0)
                rsrcmgr = PDFResourceManager()
                outfile = StringIO()
                device = TextConverter(rsrcmgr, outfile, codec='utf-8')
                interpreter = PDFPageInterpreter(rsrcmgr, device)
                try:
                    for page in PDFPage.get_pages(infile, set(),
                                                  check_extractable=True):
                        interpreter.process_page(page)
                except PDFSyntaxError:
                    text = ''
                else:
                    outfile.seek(0)
                    text = outfile.read()
                device.close()
            doc = {'_id': self.id, 'text': text}
        if len(doc['text']) > 0:
            db.text.save(doc)
        return doc['text']
>>>>>>> 974626c3
<|MERGE_RESOLUTION|>--- conflicted
+++ resolved
@@ -1089,9 +1089,6 @@
     def get_service(self):
         if self.rate_class is not None:
             return self.rate_class.service
-<<<<<<< HEAD
-        return None
-=======
         return None
 
     def get_text(self, bill_file_handler):
@@ -1132,5 +1129,4 @@
             doc = {'_id': self.id, 'text': text}
         if len(doc['text']) > 0:
             db.text.save(doc)
-        return doc['text']
->>>>>>> 974626c3
+        return doc['text']