--- conflicted
+++ resolved
@@ -33,29 +33,9 @@
     UnEditableBillError, NotProcessable, BillingError, MissingFileError
 from util.units import unit_registry
 
-<<<<<<< HEAD
-__all__ = [
-    'Address',
-    'Base',
-    'Charge',
-    'ChargeEvaluation',
-    'Evaluation',
-    'MYSQLDB_DATETIME_MIN',
-    'Register',
-    'Session',
-    'Supplier',
-    'RateClass',
-    'Utility',
-    'UtilBill',
-    'UtilityAccount',
-    'check_schema_revision',
-]
-=======
-__all__ = ['Address', 'Base', 'Charge', 'ChargeEvaluation', 'Evaluation',
     'MYSQLDB_DATETIME_MIN', 'Register', 'Session', 'Supplier', 'SupplyGroup',
     'RateClass', 'Utility', 'UtilBill', 'UtilityAccount',
     'check_schema_revision', ]
->>>>>>> dbe8c18c
 
 # Python's datetime.min is too early for the MySQLdb module; including it in a
 # query to mean "the beginning of time" causes a strptime failure, so this
@@ -93,18 +73,14 @@
     and in consumers that define their own model classes.
     '''
 
+
     @classmethod
     def column_names(cls):
         '''Return list of attributes in the class that correspond to
         database columns.
         '''
-<<<<<<< HEAD
-        return [prop.key for prop in class_mapper(cls).iterate_properties
-            if isinstance(prop, sqlalchemy.orm.ColumnProperty)]
-=======
         return [prop.key for prop in class_mapper(cls).iterate_properties if
                 isinstance(prop, sqlalchemy.orm.ColumnProperty)]
->>>>>>> dbe8c18c
 
     def __eq__(self, other):
         if type(self) is not type(other):
@@ -235,13 +211,8 @@
         return hash(self.addressee + self.street + self.city + self.postal_code)
 
     def __repr__(self):
-<<<<<<< HEAD
-        return 'Address<(%s, %s, %s, %s, %s)' % (self.addressee, self.street,
-        self.city, self.state, self.postal_code)
-=======
         return 'Address<(%s, %s, %s, %s, %s)' % (
         self.addressee, self.street, self.city, self.state, self.postal_code)
->>>>>>> dbe8c18c
 
     def __str__(self):
         return '%s, %s, %s %s' % (
@@ -419,11 +390,7 @@
     rate_class_id = Column(Integer, ForeignKey('rate_class.id'), nullable=False)
 
     register_binding = Column(Register.register_binding_type, nullable=False)
-<<<<<<< HEAD
-    unit = Column(Enum(*PHYSICAL_UNITS, name='physical_units'), nullable=False)
-=======
     unit = Column(physical_unit_type, nullable=False)
->>>>>>> dbe8c18c
     active_periods = Column(String(2048))
     description = Column(String(255), nullable=False, default='')
 
@@ -432,8 +399,6 @@
         return cls(register_binding=Register.TOTAL, unit=unit)
 
 
-<<<<<<< HEAD
-=======
 class SupplyGroup(Base):
     """Represents a supply contract associated with one or more customers,
     or in other words a group of customers that all have the same supply
@@ -471,7 +436,6 @@
         return self.service
 
 
->>>>>>> dbe8c18c
 class RateClass(Base):
     """Represents a group of utility accounts that all have the same utility
     and the same pricing for distribution.
@@ -479,9 +443,16 @@
     Every bill in a rate class gets billed according to the same kinds of
     meter values (like total energy, demand, etc.) so the rate class also
     determines which _registers exist in each bill.
+    determines which registers exist in each bill.
+
+    The rate class also determines what supply contracts may be available to
+    a customer.
     """
     __tablename__ = 'rate_class'
     __table_args__ = (UniqueConstraint('utility_id', 'name'),)
+
+    GAS, ELECTRIC = 'gas', 'electric'
+    SERVICES = (GAS, ELECTRIC)
 
     id = Column(Integer, primary_key=True)
     utility_id = Column(Integer, ForeignKey('utility.id'), nullable=False)
@@ -531,8 +502,7 @@
         """Return a list of Registers for a bill belonging to this rate class.
         """
         return [Register.create_from_template(tr) for tr in
-            self.register_templates]
-
+                self.register_templates]
 
     def get_sos_supply_group(self):
         return self.sos_supply_group
@@ -581,15 +551,9 @@
         primaryjoin='UtilityAccount.fb_service_address_id==Address.id')
     fb_utility = relationship('Utility')
 
-<<<<<<< HEAD
-    def __init__(self, name, account, fb_utility, fb_supplier,
-                 fb_rate_class, fb_billing_address, fb_service_address,
-                 account_number=''):
-=======
     def __init__(self, name, account, fb_utility, fb_supplier, fb_rate_class,
                  fb_billing_address, fb_service_address, account_number='',
                  fb_supply_group=None):
->>>>>>> dbe8c18c
         """Construct a new :class:`.Customer`.
         :param name: The name of the utility_account.
         :param account:
@@ -1075,12 +1039,7 @@
         return ('<UtilBill(utility_account=<%s>, service=%s, period_start=%s, '
                 'period_end=%s, state=%s)>') % (
                    self.utility_account.account, self.get_service(),
-<<<<<<< HEAD
-                   self.period_start,
-                   self.period_end, self.state)
-=======
                    self.period_start, self.period_end, self.state)
->>>>>>> dbe8c18c
 
     def add_charge(self, **charge_kwargs):
         self.check_editable()
@@ -1101,15 +1060,9 @@
         session.add(charge)
         registers = self._registers
         charge.quantity_formula = '' if len(registers) == 0 else \
-<<<<<<< HEAD
-            '%s.quantity' % Register.TOTAL if any([register.register_binding ==
-                                                   Register.TOTAL for register
-                in registers]) else \
-=======
             '%s.quantity' % Register.TOTAL if any(
                 [register.register_binding == Register.TOTAL for register in
                  registers]) else \
->>>>>>> dbe8c18c
                 registers[0].register_binding
         session.flush()
         return charge
@@ -1141,34 +1094,20 @@
             except tsort.GraphError as g:
                 circular_bindings = set(g.args[1])
                 independent_bindings.update(circular_bindings)
-<<<<<<< HEAD
-                dependency_graph = [(a, b) for a, b in dependency_graph
-                    if b not in circular_bindings]
-=======
                 dependency_graph = [(a, b) for a, b in dependency_graph if
                                     b not in circular_bindings]
->>>>>>> dbe8c18c
             except KeyError as e:
                 # tsort sometimes gets a KeyError when generating its error
                 # message about a cycle. in that case there's only one
                 # binding to move into 'independent bindings'
                 binding = e.args[0]
                 independent_bindings.add(binding)
-<<<<<<< HEAD
-                dependency_graph = [(a, b) for a, b in dependency_graph
-                    if b != binding]
-            else:
-                break
-        order = list(independent_bindings) + [x for x in sortresult
-            if x not in independent_bindings]
-=======
                 dependency_graph = [(a, b) for a, b in dependency_graph if
                                     b != binding]
             else:
                 break
         order = list(independent_bindings) + [x for x in sortresult if
                                               x not in independent_bindings]
->>>>>>> dbe8c18c
         return sorted(self.charges, key=lambda x: order.index(x.rsi_binding))
 
     def compute_charges(self, raise_exception=False):
@@ -1180,11 +1119,7 @@
         """
         self.check_editable()
         context = {r.register_binding: Evaluation(r.quantity) for r in
-<<<<<<< HEAD
-            self.registers}
-=======
                    self._registers}
->>>>>>> dbe8c18c
         sorted_charges = self.ordered_charges()
         exception = None
         for charge in sorted_charges:
@@ -1219,25 +1154,15 @@
     def is_processable(self):
         '''Returns False if a bill is missing any of the required fields
         '''
-<<<<<<< HEAD
-        return None not in (self.utility, self.rate_class, self.supplier,
-        self.period_start, self.period_end)
-=======
         return None not in (
         self.utility, self.rate_class, self.supplier, self.period_start,
         self.period_end)
->>>>>>> dbe8c18c
 
     def check_processable(self):
         '''Raises NotProcessable if this bill cannot be marked as processed.'''
         if not self.is_processable():
-<<<<<<< HEAD
-            attrs = ['utility', 'rate_class', 'supplier',
-                'period_start', 'period_end']
-=======
             attrs = ['utility', 'rate_class', 'supplier', 'period_start',
                      'period_end']
->>>>>>> dbe8c18c
             missing_attrs = ', '.join(
                 [attr for attr in attrs if getattr(self, attr) is None])
             raise NotProcessable("The following fields have to be entered "
@@ -1274,50 +1199,30 @@
         supply, or other), excluding charges that are "fake" (
         has_charge == False).
         '''
-<<<<<<< HEAD
-        return [c for c in self.charges
-            if c.has_charge and c.type == 'distribution']
-=======
         return [c for c in self.charges if
                 c.has_charge and c.type == 'distribution']
->>>>>>> dbe8c18c
 
     def get_total_charges(self):
         """Returns sum of all charges' totals, excluding charges that have
         errors.
         """
-<<<<<<< HEAD
-        return sum(charge.total for charge in self.charges
-            if charge.total is not None)
-=======
         return sum(
             charge.total for charge in self.charges if charge.total is not None)
->>>>>>> dbe8c18c
 
     def get_total_energy(self):
         # NOTE: this may have been implemented already on another branch;
         # remove duplicate when merged
         try:
-<<<<<<< HEAD
-            total_register = next(r for r in self.registers if
-                r.register_binding == Register.TOTAL)
-=======
             total_register = next(r for r in self._registers if
                                   r.register_binding == Register.TOTAL)
->>>>>>> dbe8c18c
         except StopIteration:
             return 0
         return total_register.quantity
 
     def set_total_energy(self, quantity):
         self.check_editable()
-<<<<<<< HEAD
-        total_register = next(r for r in self.registers if
-            r.register_binding == Register.TOTAL)
-=======
         total_register = next(
             r for r in self._registers if r.register_binding == Register.TOTAL)
->>>>>>> dbe8c18c
         total_register.quantity = quantity
 
     def get_register_by_binding(self, register_binding):
@@ -1329,13 +1234,8 @@
         :param register_binding: register binding string
         """
         try:
-<<<<<<< HEAD
-            register = next(r for r in self.registers if
-                r.register_binding == register_binding)
-=======
             register = next(r for r in self._registers if
                             r.register_binding == register_binding)
->>>>>>> dbe8c18c
         except StopIteration:
             raise BillingError('No register "%s"' % register_binding)
         return register
@@ -1346,13 +1246,8 @@
         This is the total supply cost shown on the bill, not calculated from
         formula and rate.
         '''
-<<<<<<< HEAD
-        return sum(c.target_total for c in self.get_supply_charges()
-            if c.target_total is not None and c.has_charge)
-=======
         return sum(c.target_total for c in self.get_supply_charges() if
                    c.target_total is not None and c.has_charge)
->>>>>>> dbe8c18c
 
     def set_total_meter_identifier(self, meter_identifier):
         '''sets the value of meter_identifier field of the register with
@@ -1379,13 +1274,8 @@
         total register (which is not supposed to happen).
         '''
         try:
-<<<<<<< HEAD
-            total_register = next(r for r in self.registers
-                if r.register_binding == Register.TOTAL)
-=======
             total_register = next(r for r in self._registers if
                                   r.register_binding == Register.TOTAL)
->>>>>>> dbe8c18c
         except StopIteration:
             return 0
         return total_register.quantity
