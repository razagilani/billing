'''
SQLALchemy classes for all applications that use the utility bill database.
Also contains some related classes that do not correspond to database tables.
'''
import ast
from datetime import date, datetime, timedelta
from itertools import chain
import json
from math import floor

import sqlalchemy
from sqlalchemy import Column, ForeignKey, ForeignKeyConstraint
from sqlalchemy.orm.interfaces import MapperExtension
from sqlalchemy.orm import sessionmaker, scoped_session, object_session
from sqlalchemy.orm import relationship, backref
from sqlalchemy.orm.base import class_mapper
from sqlalchemy.orm.exc import NoResultFound
from sqlalchemy.orm.state import InstanceState
from sqlalchemy.types import Integer, String, Float, Date, DateTime, Boolean, \
    Enum
from sqlalchemy.ext.declarative import declarative_base
import tsort
from alembic.migration import MigrationContext


from exc import FormulaSyntaxError, FormulaError, DatabaseError, \
    ProcessedBillError, NotProcessable


__all__ = [
    'Address',
    'Base',
    'Charge',
    'ChargeEvaluation',
    'Evaluation',
    'MYSQLDB_DATETIME_MIN',
    'Register',
    'Session',
    'Supplier',
    'RateClass',
    'Utility',
    'UtilBill',
    'UtilityAccount',
    'check_schema_revision',
]

# Python's datetime.min is too early for the MySQLdb module; including it in a
# query to mean "the beginning of time" causes a strptime failure, so this
# value should be used instead.
MYSQLDB_DATETIME_MIN = datetime(1900, 1, 1)

Session = scoped_session(sessionmaker())

# allowed units for register quantities
PHYSICAL_UNITS = [
    'BTU',
    'MMBTU',
    'kWD',
    'kWh',
    'therms',
]


class Base(object):
    '''Common methods for all SQLAlchemy model classes, for use both here
    and in consumers that define their own model classes.
    '''
    @classmethod
    def column_names(cls):
        '''Return list of attributes in the class that correspond to
        database columns.
        '''
        return [prop.key for prop in class_mapper(cls).iterate_properties
                if isinstance(prop, sqlalchemy.orm.ColumnProperty)]

    def __eq__(self, other):
        if type(self) is not type(other):
            return False
        return all([getattr(self, x) == getattr(other, x) for x in
                    self.column_names()])

    def __hash__(self):
        """Must be consistent with __eq__: if x == y, then hash(x) == hash(y)
        """
        # NOTE: do not assign non-hashable objects (such as lists) as
        # attributes!
        return hash((self.__class__.__name__,) + tuple(
            getattr(self, x) for x in self.column_names()))

    def clone(self):
        """Return an object identical to this one except for primary keys and
        foreign keys.
        """
        # recommended way to clone a SQLAlchemy mapped object according to
        # Michael Bayer, the author:
        # https://www.mail-archive.com/sqlalchemy@googlegroups.com/msg10895.html
        # (this code does not completely follow those instructions)
        cls = self.__class__
        pk_keys = set(c.key for c in class_mapper(cls).primary_key)
        foreign_key_columns = chain.from_iterable(
            c.columns for c in self.__table__.constraints if
            isinstance(c, ForeignKeyConstraint))
        foreign_keys = set(col.key for col in foreign_key_columns)

        relevant_attr_names = [x for x in self.column_names() if
                               x not in pk_keys and x not in foreign_keys]

        # NOTE it is necessary to use __new__ to avoid calling the
        # constructor here (because the constructor arguments are not known,
        # and are different for different classes).
        # MB says to create the object with __new__, but when i do that, i get
        # a "no attribute '_sa_instance_state'" AttributeError when assigning
        # the regular attributes below. creating an InstanceState like this
        # seems to fix the problem, but might not be right way.
        new_obj = cls.__new__(cls)
        class_manager = cls._sa_class_manager
        new_obj._sa_instance_state = InstanceState(new_obj, class_manager)

        # copy regular attributes from self to the new object
        for attr_name in relevant_attr_names:
            setattr(new_obj, attr_name, getattr(self, attr_name))
        return new_obj

Base = declarative_base(cls=Base)


_schema_revision = '100f25ab057f'
def check_schema_revision(schema_revision=None):
    """Checks to see whether the database schema revision matches the
    revision expected by the model metadata.
    """
    schema_revision = schema_revision or _schema_revision
    s = Session()
    conn = s.connection()
    context = MigrationContext.configure(conn)
    current_revision = context.get_current_revision()
    if current_revision != schema_revision:
        raise DatabaseError("Database schema revision mismatch."
                            " Require revision %s; current revision %s"
                            % (schema_revision, current_revision))

class UtilbillCallback(MapperExtension):
    '''This class is used to update the date_modified field of UtilBill Model,
    whenever any updates are made to UtilBills.
    See http://docs.sqlalchemy.org/en/rel_0_6/orm/interfaces.html.
    '''
    def before_update(self, mapper, connection, instance):
        if object_session(instance).is_modified(instance,
                                                include_collections=False):
            instance.date_modified = datetime.utcnow()

class Evaluation(object):
    """A data structure to hold inputs for calculating charges. It can hold
    the value of a `Register` or the result of evaluating a `Charge`.
    """
    def __init__(self, quantity):
        self.quantity = quantity

class ChargeEvaluation(Evaluation):
    """An `Evaluation to store the result of evaluating a `Charge`.
    """
    def __init__(self, quantity=None, rate=None, exception=None):
        super(ChargeEvaluation, self).__init__(quantity)
        assert quantity is None or isinstance(quantity, (float, int))
        assert rate is None or isinstance(rate, (float, int))

        # when there's an error, quantity and rate should both be None
        if None in (quantity, rate):
            assert exception is not None
            quantity = rate = None
            self.total = None
        else:
            assert exception is None
            # round to nearest cent
            self.total = round(quantity * rate, 2)

        self.quantity = quantity
        self.rate = rate
        self.exception = exception

class Address(Base):
    __tablename__ = 'address'

    id = Column(Integer, primary_key=True)
    addressee = Column(String(1000), nullable=False)
    street = Column(String(1000), nullable=False)
    city = Column(String(1000), nullable=False)
    state = Column(String(1000), nullable=False)
    postal_code = Column(String(1000), nullable=False)

    def __init__(self, addressee='', street='', city='', state='',
                 postal_code=''):
        self.addressee = addressee
        self.street = street
        self.city = city
        self.state = state
        self.postal_code = postal_code

    def __hash__(self):
        return hash(self.addressee + self.street + self.city +
                    self.postal_code)

    def __repr__(self):
        return 'Address<(%s, %s, %s, %s, %s)' % (self.addressee, self.street,
                self.city, self.state, self.postal_code)

    def __str__(self):
        return '%s, %s, %s %s' % (self.street, self.city, self.state,
                               self.postal_code)

    @classmethod
    def from_other(cls, other_address):
        """Constructs a new :class:`.Address` instance whose attributes are
        copied from the given `other_address`.
        :param other_address: An :class:`.Address` instance from which to
         copy attributes.
        """
        assert isinstance(other_address, cls)
        return cls(other_address.addressee,
                   other_address.street,
                   other_address.city,
                   other_address.state,
                   other_address.postal_code)


class Utility(Base):
    '''A company that distributes energy and is responsible for the distribution
    charges on utility bills.
    '''
    __tablename__ = 'utility'

    id = Column(Integer, primary_key=True)
    address_id = Column(Integer, ForeignKey('address.id'))

    name = Column(String(1000), nullable=False)
    address = relationship("Address")

    def __init__(self, name='', address=None):
        self.name = name
        self.address = address

    def __repr__(self):
        return '<Utility(%s)>' % self.name

    def __str__(self):
        return self.name


class Supplier(Base):
    '''A company that supplies energy and is responsible for the supply
    charges on utility bills. This may be the same as the utility in the
    case of SOS.
    '''
    __tablename__ = 'supplier'
    id = Column(Integer, primary_key=True)
    name = Column(String(1000), nullable=False)

    address_id = Column(Integer, ForeignKey('address.id'))
    address = relationship("Address")

    def __init__(self, name='', address=None):
        self.name = name
        self.address = address

    def __repr__(self):
        return '<Supplier(%s)>' % self.name

    def __str__(self):
        return self.name


class RegisterTemplate(Base):
    __tablename__ = 'register_template'

    id = Column(Integer, primary_key=True)
    rate_class_id = Column(Integer, ForeignKey('rate_class.id'), nullable=False)

    register_binding = Column(String(255), nullable=False)
    unit = Column(Enum(*PHYSICAL_UNITS), nullable=False)
    active_periods = Column(String(2048))
    description = Column(String(255), nullable=False, default='')

class RateClass(Base):
    """Represents a group of utility accounts that all have the same utility
    and the same pricing for distribution.

    Every bill in a rate class gets billed according to the same kinds of
    meter values (like total energy, demand, etc.) so the rate class also
    determines which registers exist in each bill.

    The rate class also determines what supply contracts may be available to
    a customer.
    """
    __tablename__ = 'rate_class'

    SERVICES = ('gas', 'electric')

    id = Column(Integer, primary_key=True)
    utility_id = Column(Integer, ForeignKey('utility.id'), nullable=False)
    service = Column(Enum(*SERVICES), nullable=False)
    name = Column(String(255), nullable=False)

    utility = relationship('Utility')
    register_templates = relationship('RegisterTemplate')

    def __init__(self, name='', utility=None, service='gas'):
        self.name = name
        self.utility = utility
        self.service = service

        # TODO: a newly-created rate class should have one "REG_TOTAL"
        # register by default (the unit can be picked according to
        # "service"). but for now, all UtilBills initially have no registers
        # when they are created.
        self.register_templates = []

    def __repr__(self):
        return '<RateClass(%s)>' % self.name

    def __str__(self):
        return self.name

    def get_register_list(self):
        """Return a list of Registers for a bill belonging to this rate class.
        """
        return [Register.create_from_template(tr) for tr in
                self.register_templates]

class UtilityAccount(Base):
    __tablename__ = 'utility_account'

    id = Column(Integer, primary_key = True)
    name = Column(String(45))

    # account number used by the utility, shown on utility bills and
    # the utility's website. (also used as an inter-database foreign key for
    # referring to UtilityAccounts from other databases, because it can be
    # reasonably be expected to be permanent and unique.)
    account_number = Column(String(1000), nullable=False)

    # Nextility account number, which is currently only used for ReeBill.
    # this is shown to customers on their solar energy bills from Nextility.
    account = Column(String(45), nullable=False)

    # "fb_" = to be assigned to the utility_account's first-created utility bill
    fb_utility_id = Column(Integer, ForeignKey('utility.id'))
    fb_rate_class_id = Column(Integer, ForeignKey('rate_class.id'),
        nullable=True)
    fb_billing_address_id = Column(Integer, ForeignKey('address.id'),
        nullable=False)
    fb_service_address_id = Column(Integer, ForeignKey('address.id'),
        nullable=False)
    fb_supplier_id = Column(Integer, ForeignKey('supplier.id'),
        nullable=True)

    fb_supplier = relationship('Supplier', uselist=False,
        primaryjoin='UtilityAccount.fb_supplier_id==Supplier.id')
    fb_rate_class = relationship('RateClass', uselist=False,
        primaryjoin='UtilityAccount.fb_rate_class_id==RateClass.id')
    fb_billing_address = relationship('Address', uselist=False, cascade='all',
        primaryjoin='UtilityAccount.fb_billing_address_id==Address.id')
    fb_service_address = relationship('Address', uselist=False, cascade='all',
        primaryjoin='UtilityAccount.fb_service_address_id==Address.id')
    fb_utility = relationship('Utility')

    def __init__(self, name, account, fb_utility, fb_supplier,
                fb_rate_class, fb_billing_address, fb_service_address,
                account_number=''):
        """Construct a new :class:`.Customer`.
        :param name: The name of the utility_account.
        :param account:
        :fb_utility: The :class:`.Utility` to be assigned to the the first
        `UtilityBill` associated with this utility_account.
        :fb_supplier: The :class: 'Supplier' to be assigned to the first
        'UtilityBill' associated with this utility_account
        :fb_rate_class": "first bill rate class" (see fb_utility_name)
        :fb_billing_address: (as previous)
        :fb_service address: (as previous)
        """
        self.name = name
        self.account_number = account_number
        self.account = account
        self.fb_utility = fb_utility
        self.fb_supplier = fb_supplier
        self.fb_rate_class = fb_rate_class
        self.fb_billing_address = fb_billing_address
        self.fb_service_address = fb_service_address

    def __repr__(self):
        return '<utility_account(name=%s, account=%s)>' \
               % (self.name, self.account)

    def get_service_address(self):
        """Return the service address (Address object) of any bill for this
        account, or the value of 'fb_service_address' if there are no bills.
        """
        if len(self.utilbills) > 0:
            return self.utilbills[0].service_address
        return self.fb_service_address
class UtilBill(Base):
    POLYMORPHIC_IDENTITY = 'utilbill'

    __tablename__ = 'utilbill'

    __mapper_args__ = {
        'extension': UtilbillCallback(),

        # single-table inheritance
        'polymorphic_identity': POLYMORPHIC_IDENTITY,
        'polymorphic_on': 'discriminator',
    }

    discriminator = Column(String(1000), nullable=False)

    id = Column(Integer, primary_key=True)

    utility_id = Column(Integer, ForeignKey('utility.id'), nullable=False)
    billing_address_id = Column(Integer, ForeignKey('address.id'),
        nullable=False)
    service_address_id = Column(Integer, ForeignKey('address.id'),
        nullable=False)
    supplier_id = Column(Integer, ForeignKey('supplier.id'),
        nullable=True)
    utility_account_id = Column(Integer, ForeignKey('utility_account.id'),
        nullable=False)
    rate_class_id = Column(Integer, ForeignKey('rate_class.id'),
        nullable=True)

    state = Column(Integer, nullable=False)
    period_start = Column(Date)
    period_end = Column(Date)
    due_date = Column(Date)

    # optional, total of charges seen in PDF: user knows the bill was processed
    # correctly when the calculated total matches this number
    target_total = Column(Float)

    # date when this bill was added to the database
    date_received = Column(DateTime)

    # date when the bill was last updated in the database, initially None.
    date_modified = Column(DateTime)

    account_number = Column(String(1000), nullable=False)
    sha256_hexdigest = Column(String(64), nullable=False)

    # whether this utility bill is considered "done" by the user--mainly
    # meaning that its charges and other data are supposed to be accurate.
    processed = Column(Integer, nullable=False)

    # date when a process was run to extract data from the bill file to fill in
    # data automatically. (note this is different from data scraped from the
    # utility web site, because that can only be done while the bill is being
    # downloaded and can't take into account information from other sources.)
    # TODO: not being used at all
    date_scraped = Column(DateTime)

    # a number seen on some bills, also known as "secondary account number". the
    # only example of it we have seen is on BGE bills where it is called
    # "Electric Choice ID" or "Gas Choice ID" (there is one for each service
    # shown on electric bills and gas bills). this is not a foreign key
    # despite the name.
    supply_choice_id = Column(String)

    next_meter_read_date = Column(Date)

    # cascade for UtilityAccount relationship does NOT include "save-update"
    # to allow more control over when UtilBills get added--for example,
    # when uploading a new utility bill, the new UtilBill object should only
    # be added to the session after the file upload succeeded (because in a
    # test, there is no way to check that the UtilBill was not inserted into
    # the database because the transaction was rolled back).
    utility_account = relationship("UtilityAccount", backref=backref(
        'utilbills', order_by=id, cascade='delete'))

    # the 'supplier' attribute should not move to UtilityAccount because
    # it can change from one bill to the next.
    supplier = relationship('Supplier', uselist=False,
        primaryjoin='UtilBill.supplier_id==Supplier.id')
    rate_class = relationship('RateClass', uselist=False,
        primaryjoin='UtilBill.rate_class_id==RateClass.id')
    billing_address = relationship('Address', uselist=False, cascade='all',
        primaryjoin='UtilBill.billing_address_id==Address.id')
    service_address = relationship('Address', uselist=False, cascade='all',
        primaryjoin='UtilBill.service_address_id==Address.id')

    # the 'utility' attribute may move to UtilityAccount where it would
    # make more sense for it to be.
    utility = relationship('Utility')

    @staticmethod
    def validate_utilbill_period(start, end):
        '''Raises an exception if the dates 'start' and 'end' are unreasonable
        as a utility bill period: "reasonable" means start < end and (end -
        start) < 1 year. Does nothing if either period date is None.
        '''
        if None in (start, end):
            return
        if start >= end:
            raise ValueError('Utility bill start date must precede end')
        if (end - start).days > 365:
            raise ValueError('Utility billing period lasts longer than a year')

    # utility bill states:
    # 0. Complete: actual non-estimated utility bill.
    # 1. Utility estimated: actual utility bill whose contents were estimated by
    # the utility (and which will be corrected later to become Complete).
    # 2. Estimated: a bill that is known to exist (and whose dates are
    # correct) but whose contents were estimated (not by the utility).
    # 3. Hypothetical: it is believed that there is probably a bill during a
    # certain time period and estimates what its contents would be if it
    # existed. Such a bill may not really exist (since we can't even know how
    # many bills there are in a given period of time), and if it does exist,
    # its actual dates will probably be different than the guessed ones.
    # TODO 38385969: not sure this strategy is a good idea
    Complete, UtilityEstimated, Estimated = range(3)

    def __init__(self, utility_account, utility, rate_class, supplier=None,
                 period_start=None, period_end=None, billing_address=None,
                 service_address=None, target_total=0, date_received=None,
                 processed=False, sha256_hexdigest='', due_date=None,
                 next_meter_read_date=None, state=Complete):
        '''State should be one of UtilBill.Complete, UtilBill.UtilityEstimated,
        UtilBill.Estimated, UtilBill.Hypothetical.'''
        # utility bill objects also have an 'id' property that SQLAlchemy
        # automatically adds from the database column
        self.utility_account = utility_account
        self.state = state
        self.utility = utility
        self.rate_class = rate_class
        self.supplier = supplier
        if billing_address is None:
            billing_address = Address()
        self.billing_address = billing_address
        if service_address is None:
            service_address = Address()
        self.service_address = service_address
        self.period_start = period_start
        self.period_end = period_end
        self.target_total = target_total
        self.date_received = date_received
        self.processed = processed
        self.due_date = due_date
        self.account_number = utility_account.account_number
        self.next_meter_read_date = next_meter_read_date

        # TODO: empty string as default value for sha256_hexdigest is
        # probably a bad idea. if we are writing tests that involve putting
        # UtilBills in an actual database then we should probably have actual
        # files for them.
        self.sha256_hexdigest = sha256_hexdigest

        # set registers according to the rate class
        if rate_class is not None:
            self.registers = rate_class.get_register_list()

        self.date_modified = datetime.utcnow()

    def get_utility(self):
        return self.utility

    def get_supplier(self):
        return self.supplier

    def get_utility_name(self):
        '''Return name of this bill's utility.
        '''
        return self.utility.name

    def get_next_meter_read_date(self):
        '''Return date of next meter read (usually equal to the end of the next
        bill's period), or None of unknown. This may or may not be reported by
        the utility and is not necessarily accurate.
        '''
        return self.next_meter_read_date

    def set_next_meter_read_date(self, next_meter_read_date):
        assert isinstance(next_meter_read_date, date)
        self.next_meter_read_date = next_meter_read_date

    def get_rate_class_name(self):
        '''Return name of this bill's rate class or None if the rate class is
        None (unknown).
        '''
        if self.rate_class is None:
            return None
        return self.rate_class.name

<<<<<<< HEAD
    def get_rate_class(self):
        self.rate_class

    def set_rate_class(self, rate_class):
        self.rate_class = rate_class

=======
        """Set the rate class and also update the set of registers to match
        the new rate class.
        """
        if rate_class is not None:
            self.registers = rate_class.get_register_list()
>>>>>>> c32172f3
    def get_supplier_name(self):
        '''Return name of this bill's supplier or None if the supplier is
        None (unknown).
        '''
        if self.supplier is None:
            return None
        return self.supplier.name

    def get_nextility_account_number(self):
        '''Return the "nextility account number" (e.g.  "10001") not to be
        confused with utility account number. This  may go away since it is
        only used for ReeBill but it was part of Kris' schema for CSV files
        of data exported to the  Altitude database.
        '''
        return self.utility_account.account

    def get_utility_account_number(self):
        return self.utility_account.account_number

    def __repr__(self):
        return ('<UtilBill(utility_account=<%s>, service=%s, period_start=%s, '
                'period_end=%s, state=%s)>') % (
            self.utility_account.account, self.get_service(), self.period_start,
            self.period_end, self.state)

    def add_charge(self, **charge_kwargs):
        self.check_editable()
        session = Session.object_session(self)
        all_rsi_bindings = set([c.rsi_binding for c in self.charges])
        n = 1
        while ('New Charge %s' % n) in all_rsi_bindings:
            n += 1
        charge = Charge(
            utilbill=self,
            rsi_binding=charge_kwargs.get('rsi_binding', "New Charge %s" % n),
            rate=charge_kwargs.get('rate', 0.0),
            quantity_formula=charge_kwargs.get('quantity_formula', ''),
            description=charge_kwargs.get(
                'description', "New Charge - Insert description here"),
            unit=charge_kwargs.get('unit', "dollars"),
            type=charge_kwargs.get('type', "supply"))
        session.add(charge)
        registers = self.registers
        charge.quantity_formula = '' if len(registers) == 0 else \
            'REG_TOTAL.quantity' if any([register.register_binding ==
                'REG_TOTAL' for register in registers]) else \
            registers[0].register_binding
        session.flush()
        return charge

    def ordered_charges(self):
        """Sorts the charges by their evaluation order. Any charge that is
        part part of a cycle is put at the start of the list so it will get
        an error when evaluated.
        """
        depends = {}
        for c in self.charges:
            try:
                depends[c.rsi_binding] = c.formula_variables()
            except SyntaxError:
                depends[c.rsi_binding] = set()
        dependency_graph = []
        independent_bindings = set(depends.keys())

        for binding, depended_bindings in depends.iteritems():
            for depended_binding in depended_bindings:
                #binding depends on depended_binding
                dependency_graph.append((depended_binding, binding))
                independent_bindings.discard(binding)
                independent_bindings.discard(depended_binding)

        while True:
            try:
                sortresult = tsort.topological_sort(dependency_graph)
            except tsort.GraphError as g:
                circular_bindings = set(g.args[1])
                independent_bindings.update(circular_bindings)
                dependency_graph = [(a, b) for a, b in dependency_graph
                                    if b not in circular_bindings]
            else:
                break
        order = list(independent_bindings) + [x for x in sortresult
                if x not in independent_bindings]
        return sorted(self.charges, key=lambda x: order.index(x.rsi_binding))

    def compute_charges(self, raise_exception=False):
        """Computes and updates the quantity, rate, and total attributes of
        all charges associated with `UtilBill`.
        :param raise_exception: Raises an exception if any charge could not be
        computed. Otherwise silently sets the error attribute of the charge
        to the exception message.
        """
        self.check_editable()
        context = {r.register_binding: Evaluation(r.quantity) for r in
                   self.registers}
        sorted_charges = self.ordered_charges()
        exception = None
        for charge in sorted_charges:
            evaluation = charge.evaluate(context, update=True)
            # only charges that do not have errors get added to 'context'
            if evaluation.exception is None:
                context[charge.rsi_binding] = evaluation
            elif exception is None:
                exception = evaluation.exception

        # all charges should be computed before the exception is raised
        if raise_exception and exception:
            raise exception

    def regenerate_charges(self, pricing_model):
        """Replace this bill's charges with new ones generated by
        'pricing_model'.
        """
        self.check_editable()
        self.charges = []
        self.charges = pricing_model.get_predicted_charges(self)
        return self.compute_charges()

    def processable(self):
        '''Returns False if a bill is missing any of the required fields
        '''
        return None not in (self.utility, self.rate_class, self.supplier,
                            self.period_start, self.period_end)

    def check_processable(self):
        '''Raises NotProcessable if this bill cannot be marked as processed.'''
        if not self.processable():
            attrs = ['utility', 'rate_class', 'supplier',
                     'period_start', 'period_end']
            missing_attrs = ', '.join(
                [attr for attr in attrs if getattr(self, attr) is None])
            raise NotProcessable("The following fields have to be entered "
                                 "before this utility bill can be marked as "
                                 "processed: " + missing_attrs)

    def editable(self):
        if self.processed:
            return False
        return True

    def check_editable(self):
        '''Raise ProcessedBillError if this bill should not be edited. Call
        this before modifying a UtilBill or its child objects.
        '''
        if not self.editable():
            raise ProcessedBillError('Utility bill is not editable')

    def get_charge_by_rsi_binding(self, binding):
        '''Returns the first Charge object found belonging to this
        ReeBill whose 'rsi_binding' matches 'binding'.
        '''
        return next(c for c in self.charges if c.rsi_binding == binding)

    def get_supply_charges(self):
        '''Return a list of Charges that are for supply (rather than
        distribution, or other), excluding charges that are "fake" (
        has_charge == False).
        '''
        return [c for c in self.charges if c.has_charge and c.type == 'supply']

    def get_distribution_charges(self):
        '''Return a list of Charges that are for distribution (rather than
        supply, or other), excluding charges that are "fake" (
        has_charge == False).
        '''
        return [c for c in self.charges
                if c.has_charge and c.type == 'distribution']

    def get_total_charges(self):
        """Returns sum of all charges' totals, excluding charges that have
        errors.
        """
        return sum(charge.total for charge in self.charges
                if charge.total is not None)

    def get_total_energy(self):
        # NOTE: this may have been implemented already on another branch;
        # remove duplicate when merged
        try:
            total_register = next(r for r in self.registers if
                                  r.register_binding == 'REG_TOTAL')
        except StopIteration:
            return 0
        return total_register.quantity

    def set_total_energy(self, quantity):
        self.check_editable()
        total_register = next(r for r in self.registers if
                              r.register_binding == 'REG_TOTAL')
        total_register.quantity = quantity

    def get_supply_target_total(self):
        '''Return the sum of the 'target_total' of all supply
        charges (excluding any charge with has_charge == False).
        This is the total supply cost shown on the bill, not calculated from
        formula and rate.
        '''
        return sum(c.target_total for c in self.get_supply_charges()
                   if c.target_total is not None and c.has_charge)

    def get_total_energy_consumption(self):
        '''Return total energy consumption, i.e. value of the "REG_TOTAL"
        register, in whatever unit it uses. Return 0 if there is no
        "REG_TOTAL" (which is not supposed to happen).
        '''
        try:
            total_register = next(r for r in self.registers
                                  if r.register_binding == 'REG_TOTAL')
        except StopIteration:
            return 0
        return total_register.quantity

    def get_service(self):
        if self.rate_class is not None:
            return self.rate_class.service
        return None

class Register(Base):
    """A register reading on a utility bill"""

    __tablename__ = 'register'

    id = Column(Integer, primary_key=True)
    utilbill_id = Column(Integer, ForeignKey('utilbill.id'), nullable=False)

    description = Column(String(255), nullable=False, default='')
    quantity = Column(Float, nullable=False)
    unit = Column(Enum(*PHYSICAL_UNITS), nullable=False)
    identifier = Column(String(255), nullable=False)
    estimated = Column(Boolean, nullable=False)
    # "reg_type" field seems to be unused (though "type" values include
    # "total", "tou", "demand", and "")
    reg_type = Column(String(255), nullable=False)
    register_binding = Column(String(255), nullable=False)
    active_periods = Column(String(2048))
    meter_identifier = Column(String(255), nullable=False)

    utilbill = relationship(
        "UtilBill", backref=backref('registers', cascade='all, delete-orphan'))

    @classmethod
    def create_from_template(cls, register_template):
        """Return a new Register created based on the given RegisterTemplate.
        :param register_template: RegisterTemplate instance.
        """
        return cls(None, register_template.description, '',
                   register_template.unit, False, '',
                   register_template.active_periods, '',
                   register_binding=register_template.register_binding)

    def __init__(self, utilbill, description, identifier, unit,
                estimated, reg_type, active_periods, meter_identifier,
                quantity=0.0, register_binding=''):
        """Construct a new :class:`.Register`.

        :param utilbill: The :class:`.UtilBill` on which the register appears
        :param description: A description of the register
        :param quantity: The register quantity
        :param unit: The units of the quantity (i.e. Therms/kWh)
        :param identifier: ??
        :param estimated: Boolean; whether the indicator is an estimation.
        :param reg_type:
        :param register_binding:
        :param active_periods:
        :param meter_identifier:
        """
        self.utilbill = utilbill
        self.description = description
        self.quantity = quantity
        self.unit = unit
        self.identifier = identifier
        self.estimated = estimated
        self.reg_type = reg_type
        self.register_binding = register_binding
        self.active_periods = active_periods
        self.meter_identifier = meter_identifier

    def get_active_periods(self):
        """Return a dictionary describing "active periods" of this register.
        For a time-of-use register, this dictionary should have the keys
        "active_periods_weekday" and "active_periods_weekend". A
        non-time-of-use register will have an empty dictionary.
        The value of each key is a list of (start, end) pairs of hours in [0,23]
        where the end hour is inclusive.
        """
        keys = ['active_periods_weekday', 'active_periods_weekend']
        # blank means active every hour of every day
        if self.active_periods in ('', None):
            return {key: [[0, 23]] for key in keys}
        # non-blank: parse JSON and make sure it contains all 3 keys
        result = json.loads(self.active_periods)
        assert all(key in result for key in keys)
        return result


class Charge(Base):
    """Represents a specific charge item on a utility bill.
    """
    __tablename__ = 'charge'

    # allowed units for "quantity" field of charges
    CHARGE_UNITS = PHYSICAL_UNITS + ['dollars']

    # allowed values for "type" field of charges
    SUPPLY, DISTRIBUTION = 'supply', 'distribution'
    CHARGE_TYPES = [SUPPLY, DISTRIBUTION]

    id = Column(Integer, primary_key=True)
    utilbill_id = Column(Integer, ForeignKey('utilbill.id'), nullable=False)

    description = Column(String(255), nullable=False)
    quantity = Column(Float)
    unit = Column(Enum(*CHARGE_UNITS), nullable=False)
    rsi_binding = Column(String(255), nullable=False)

    quantity_formula = Column(String(1000), nullable=False)
    rate = Column(Float, nullable=False)

    # amount of the charge calculated from the quantity formula and rate
    total = Column(Float)

    # description of error in computing the quantity and/or rate formula.
    # either this or quantity and rate should be null at any given time,
    # never both or neither.
    error = Column(String(255))

    # actual charge amount shown on the bill, if known
    target_total = Column(Float)

    has_charge = Column(Boolean, nullable=False)
    shared = Column(Boolean, nullable=False)
    roundrule = Column(String(1000))
    type = Column(Enum(*CHARGE_TYPES), nullable=False)

    utilbill = relationship("UtilBill", backref=backref('charges', order_by=id))

    @staticmethod
    def is_builtin(var):
        """Checks whether the string `var` is a builtin variable or method
        :param var: the string to check being a builtin.
        """
        try:
            return eval('type(%s)' % var).__name__ == \
                   'builtin_function_or_method'
        except NameError:
            return False

    @staticmethod
    def get_variable_names(formula, filter_builtins=True):
        """Yields Python language variable names contained within the
        specified formula.
        :param formula: the Python formula parse
        :param filter_builtins: remove variables which are builtin identifiers
        """
        t = ast.parse(formula)
        var_names = (n.id for n in ast.walk(t) if isinstance(n, ast.Name))
        if filter_builtins:
            return [var for var in var_names if not Charge.is_builtin(var)]
        return list(var_names)

    def __init__(self, utilbill, rsi_binding, rate, quantity_formula,
                 target_total=None, description='', unit='',
                 has_charge=True, shared=False, roundrule="", type='supply'):
        """Construct a new :class:`.Charge`.

        :param utilbill: A :class:`.UtilBill` instance.
        :param description: A description of the charge.
        :param unit: The units of the quantity (i.e. Therms/kWh)
        :param rsi_binding: The rate structure item corresponding to the charge
        :param quantity_formula: The RSI quantity formula
        :param has_charge:
        :param shared:
        :param roundrule:
        """
        assert unit is not None
        self.utilbill = utilbill
        self.description = description
        self.unit = unit
        self.rsi_binding = rsi_binding
        self.quantity_formula = quantity_formula
        self.target_total = target_total
        self.has_charge = has_charge
        self.shared = shared
        self.rate = rate
        self.roundrule = roundrule
        if type not in self.CHARGE_TYPES:
            raise ValueError('Invalid charge type "%s"' % type)
        self.type = type

    @staticmethod
    def _evaluate_formula(formula, context):
        """Evaluates the formula in the specified context
        :param formula: a `quantity_formula`
        :param context: map of binding name to `Evaluation`
        """
        if formula == '':
            return 0
        try:
            return eval(formula, {}, context)
        except SyntaxError:
            raise FormulaSyntaxError('Syntax error')
        except Exception as e:
            message = 'Error: '
            message += 'division by zero' if type(e) == ZeroDivisionError \
                else e.message
            raise FormulaError(message)

    def __repr__(self):
        return 'Charge<(%s, "%s" * %s = %s, %s)>' % (
            self.rsi_binding, self.quantity_formula, self.rate, self.total,
            self.target_total)

    def formula_variables(self):
        """Returns the full set of non built-in variable names referenced
         in `quantity_formula` as parsed by Python"""
        return set(Charge.get_variable_names(self.quantity_formula))

    def evaluate(self, context, update=False):
        """Evaluates the quantity and rate formulas and returns a
        `Evaluation` instance
        :param context: map of binding name to `Evaluation`
        :param update: if true, set charge attributes to formula evaluations
        :param raise_exception: Raises an exception if the charge could not be
        computed. Otherwise silently sets the error attribute of the charge
        to the exception message.
        :returns: a `Evaluation`
        """
        try:
            quantity = self._evaluate_formula(self.quantity_formula, context)
        except FormulaError as exception:
            evaluation = ChargeEvaluation(exception=exception)
        else:
            evaluation = ChargeEvaluation(quantity, self.rate)
        if update:
            self.quantity = evaluation.quantity
            self.total = evaluation.total
            self.error = None if evaluation.exception is None else \
                evaluation.exception.message
        return evaluation
<|MERGE_RESOLUTION|>--- conflicted
+++ resolved
@@ -586,20 +586,17 @@
             return None
         return self.rate_class.name
 
-<<<<<<< HEAD
     def get_rate_class(self):
         self.rate_class
 
     def set_rate_class(self, rate_class):
-        self.rate_class = rate_class
-
-=======
         """Set the rate class and also update the set of registers to match
         the new rate class.
         """
+        self.rate_class = rate_class
         if rate_class is not None:
             self.registers = rate_class.get_register_list()
->>>>>>> c32172f3
+
     def get_supplier_name(self):
         '''Return name of this bill's supplier or None if the supplier is
         None (unknown).
