--- conflicted
+++ resolved
@@ -470,7 +470,9 @@
         '''
         return self.supplier.name
 
-<<<<<<< HEAD
+    def get_utility_account_number(self):
+        return self.utility_account.account_number
+
     def get_nextility_account_number(self):
         '''Return the "nextility account number" (e.g.  "10001") not to be
         confused with utility account number. This  may go away since it is
@@ -479,8 +481,6 @@
         '''
         return self.utility_account.account
 
-=======
->>>>>>> 7a538fef
     def get_utility_account_number(self):
         return self.utility_account.account_number
 
@@ -610,30 +610,31 @@
         return sum(charge.total for charge in self.charges
                 if charge.total is not None)
 
-<<<<<<< HEAD
-    def get_supply_total(self):
-        '''Return the total amount of all supply charges, excluding any charge
-        that has an error or has_charge=False.
-        '''
-        return sum(c.total for c in self.get_supply_charges()
-                   if c.total is not None and c.has_charge)
-
-    def get_total_energy_consumption(self):
-        '''Return total energy consumption, i.e. value of the "REG_TOTAL"
-        register, in whatever unit it uses. Return 0 if there is no
-        "REG_TOTAL" (which is not supposed to happen).
-        '''
-        try:
-            total_register = next(r for r in self.registers
-                                  if r.register_binding == 'REG_TOTAL')
-=======
     def get_total_energy(self):
         # NOTE: this may have been implemented already on another branch;
         # remove duplicate when merged
         try:
             total_register = next(r for r in self.registers if
                                   r.register_binding == 'REG_TOTAL')
->>>>>>> 7a538fef
+        except StopIteration:
+            return 0
+        return total_register.quantity
+
+    def get_supply_total(self):
+        '''Return the total amount of all supply charges, excluding any charge
+        that has an error or has_charge=False.
+        '''
+        return sum(c.total for c in self.get_supply_charges()
+                   if c.total is not None and c.has_charge)
+
+    def get_total_energy_consumption(self):
+        '''Return total energy consumption, i.e. value of the "REG_TOTAL"
+        register, in whatever unit it uses. Return 0 if there is no
+        "REG_TOTAL" (which is not supposed to happen).
+        '''
+        try:
+            total_register = next(r for r in self.registers
+                                  if r.register_binding == 'REG_TOTAL')
         except StopIteration:
             return 0
         return total_register.quantity
