'''
SQLALchemy classes for all applications that use the utility bill database.
Also contains some related classes that do not correspond to database tables.
'''
import ast
from datetime import datetime
import json
import sqlalchemy
from sqlalchemy import Column, ForeignKey
from sqlalchemy.orm import sessionmaker, scoped_session
from sqlalchemy.orm import relationship, backref
from sqlalchemy.orm.base import class_mapper
from sqlalchemy.orm.exc import NoResultFound
from sqlalchemy.sql.expression import desc
from sqlalchemy.types import Integer, String, Float, Date, DateTime, Boolean, \
    Enum
from sqlalchemy.ext.declarative import declarative_base
import tsort
from alembic.migration import MigrationContext

from billing.exc import NoSuchBillException, FormulaSyntaxError, ProcessedBillError

from billing.exc import FormulaError
from exc import DatabaseError

__all__ = [
    'Address',
    'Base',
    'Charge',
    'ChargeEvaluation',
    'Customer',
    'Evaluation',
    'MYSQLDB_DATETIME_MIN',
    'Register',
    'Session',
    'Supplier',
    'RateClass',
    'Utility',
    'UtilBill',
    'UtilBillLoader',
    'UtilityAccount',
    'ReeBillCustomer',
    'check_schema_revision',
]

# Python's datetime.min is too early for the MySQLdb module; including it in a
# query to mean "the beginning of time" causes a strptime failure, so this
# value should be used instead.
MYSQLDB_DATETIME_MIN = datetime(1900, 1, 1)

Session = scoped_session(sessionmaker())

class Base(object):
    '''Common methods for all SQLAlchemy model classes, for use both here
    and in consumers that define their own model classes.
    '''

    @classmethod
    def column_names(cls):
        '''Return list of attributes in the class that correspond to
        database columns.
        '''
        return [prop.key for prop in class_mapper(cls).iterate_properties
                if isinstance(prop, sqlalchemy.orm.ColumnProperty)]

    def __eq__(self, other):
        return all([getattr(self, x) == getattr(other, x) for x in
                    self.column_names()])

    def column_dict(self):
        '''Return dictionary of names and values for all attributes
        corresponding to database columns.
        '''
        return {c: getattr(self, c) for c in self.column_names()}
Base = declarative_base(cls=Base)


_schema_revision = '32b0a5fe5074'
def check_schema_revision(schema_revision=None):
    """Checks to see whether the database schema revision matches the
    revision expected by the model metadata.
    """
    schema_revision = schema_revision or _schema_revision
    s = Session()
    conn = s.connection()
    context = MigrationContext.configure(conn)
    current_revision = context.get_current_revision()
    if current_revision != schema_revision:
        raise DatabaseError("Database schema revision mismatch."
                            " Require revision %s; current revision %s"
                            % (schema_revision, current_revision))

class Evaluation(object):
    """A data structure to hold inputs for calculating charges. It can hold
    the value of a `Register` or the result of evaluating a `Charge`.
    """
    def __init__(self, quantity):
        self.quantity = quantity

class ChargeEvaluation(Evaluation):
    """An `Evaluation to store the result of evaluating a `Charge`.
    """
    def __init__(self, quantity=None, rate=None, exception=None):
        super(ChargeEvaluation, self).__init__(quantity)
        assert quantity is None or isinstance(quantity, (float, int))
        assert rate is None or isinstance(rate, (float, int))

        # when there's an error, quantity and rate should both be None
        if None in (quantity, rate):
            assert exception is not None
            quantity = rate = None
            self.total = None
        else:
            assert exception is None
            self.total = quantity * rate

        self.quantity = quantity
        self.rate = rate
        self.exception = exception

class Address(Base):
    """Table representing both "billing addresses" and "service addresses" in
    reebills.
    """
    __tablename__ = 'address'

    id = Column(Integer, primary_key=True)
    addressee = Column(String(1000), nullable=False)
    street = Column(String(1000), nullable=False)
    city = Column(String(1000), nullable=False)
    state = Column(String(1000), nullable=False)
    postal_code = Column(String(1000), nullable=False)

    def __init__(self, addressee='', street='', city='', state='',
                 postal_code=''):
        self.addressee = addressee
        self.street = street
        self.city = city
        self.state = state
        self.postal_code = postal_code

    @classmethod
    def from_other(cls, other_address):
        """Constructs a new :class:`.Address` instance whose attributes are
        copied from the given `other_address`.
        :param other_address: An :class:`.Address` instance from which to
         copy attributes.
        """
        assert isinstance(other_address, cls)
        return cls(other_address.addressee,
            other_address.street,
            other_address.city,
            other_address.state,
            other_address.postal_code)

    def __hash__(self):
        return hash(self.addressee + self.street + self.city +
                    self.postal_code)

    def __repr__(self):
        return 'Address<(%s, %s, %s, %s, %s)' % (self.addressee, self.street,
                self.city, self.state, self.postal_code)

    def __str__(self):
        return '%s, %s, %s' % (self.street, self.city, self.state)

    def column_dict(self):
        raise NotImplementedError

    # TODO rename to column_dict
    def to_dict(self):
        return {
            #'id': self.id,
            'addressee': self.addressee,
            'street': self.street,
            'city': self.city,
            'state': self.state,
            'postal_code': self.postal_code,
        }

    @classmethod
    def from_other(cls, other_address):
        """Constructs a new :class:`.Address` instance whose attributes are
        copied from the given `other_address`.
        :param other_address: An :class:`.Address` instance from which to
         copy attributes.
        """
        assert isinstance(other_address, cls)
        return cls(other_address.addressee,
                   other_address.street,
                   other_address.city,
                   other_address.state,
                   other_address.postal_code)


class Company(Base):
    __tablename__ = 'company'

    id = Column(Integer, primary_key=True)
    address_id = Column(Integer, ForeignKey('address.id'))

    name = Column(String(1000))
    guid = Column(String(36))
    discriminator = Column(String(50))
    address = relationship("Address")

    def __init__(self, name, address, guid):
        self.name = name
        self.address = address
        self.guid = guid

    __mapper_args__ = {'polymorphic_on': discriminator}


class Supplier(Company):
    __tablename__ = 'supplier'
    __mapper_args__ = {'polymorphic_identity': 'supplier'}
    id = Column(Integer, primary_key=True)
    company_id = Column(Integer, ForeignKey('company.id'))
    name = Column(String(1000), nullable=False)

    def __init__(self, name, address, guid):
        super(Supplier, self).__init__(name, address, guid)
        self.name = name


class Utility(Company):
    __mapper_args__ = {'polymorphic_identity': 'utility'}

    #TODO: rate_class = add SQLAlchemy class for RateClass and form relationship

    def __init__(self, name, address, guid, rate_classes=[]):
        """Construct a :class:`Utility` instance"""
        assert rate_classes == []
        super(Utility, self).__init__(name, address, guid)


class RateClass(Base):
    __tablename__ = 'rate_class'

    id = Column(Integer, primary_key=True)
    utility_id = Column(Integer, ForeignKey('company.id'))
    name = Column(String(255), nullable=False)

    utility = relationship('Utility')

    def __init__(self, name, utility):
        self.name = name
        self.utility = utility


class ReeBillCustomer(Base):
    __tablename__ = 'reebill_customer'

    SERVICE_TYPES = ('thermal', 'pv')
    # this is here because there doesn't seem to be a way to get a list of
    # possible values from a SQLAlchemy.types.Enum


    id = Column(Integer, primary_key=True)
    name = Column(String(45))
    discountrate = Column(Float(asdecimal=False), nullable=False)
    latechargerate = Column(Float(asdecimal=False), nullable=False)
    bill_email_recipient = Column(String(1000), nullable=False)
    service = Column(Enum(*SERVICE_TYPES), nullable=False)
    utility_account_id = Column(Integer, ForeignKey('utility_account.id'))

    utility_account = relationship('UtilityAccount', uselist=False, cascade='all',
        primaryjoin='ReeBillCustomer.utility_account_id==UtilityAccount.id')


    def get_discount_rate(self):
        return self.discountrate

    def set_discountrate(self, value):
        self.discountrate = value

    def get_late_charge_rate(self):
        return self.latechargerate

    def set_late_charge_rate(self, value):
        self.latechargerate = value

    def __init__(self, name, discount_rate, late_charge_rate,
                service, bill_email_recipient, utility_account):
        """Construct a new :class:`.Customer`.
        :param name: The name of the utility_account.
        :param account:
        :param discount_rate:
        :param late_charge_rate:
        :param bill_email_recipient: The utility_account receiving email
        address for skyline-generated bills
        :fb_utility: The :class:`.Utility` to be assigned to the the first
        `UtilityBill` associated with this utility_account.
        :fb_supplier: The :class: 'Supplier' to be assigned to the first
        'UtilityBill' associated with this utility_account
        :fb_rate_class": "first bill rate class" (see fb_utility_name)
        :fb_billing_address: (as previous)
        :fb_service address: (as previous)
        """
        self.name = name
        self.discountrate = discount_rate
        self.latechargerate = late_charge_rate
        self.bill_email_recipient = bill_email_recipient
        self.service = service
        self.utility_account = utility_account

    def __repr__(self):
        return '<ReeBillCustomer(name=%s, discountrate=%s)>' \
               % (self.name, self.discountrate)


class Customer(Base):
    __tablename__ = 'customer'

    # this is here because there doesn't seem to be a way to get a list of
    # possible values from a SQLAlchemy.types.Enum
    SERVICE_TYPES = ('thermal', 'pv')

    id = Column(Integer, primary_key=True)
    fb_utility_id = Column(Integer, ForeignKey('company.id'))

    account = Column(String(45), nullable=False)
    name = Column(String(45))
    discountrate = Column(Float(asdecimal=False), nullable=False)
    latechargerate = Column(Float(asdecimal=False), nullable=False)
    bill_email_recipient = Column(String(1000), nullable=False)

    # null means brokerage-only customer
    service = Column(Enum(*SERVICE_TYPES))

    # "fb_" = to be assigned to the customer's first-created utility bill
    fb_rate_class_id = Column(Integer, ForeignKey('rate_class.id'),
        nullable=False)
    fb_billing_address_id = Column(Integer, ForeignKey('address.id'),
        nullable=False)
    fb_service_address_id = Column(Integer, ForeignKey('address.id'),
        nullable=False)
    fb_supplier_id = Column(Integer, ForeignKey('supplier.id'),
        nullable=False)

    fb_supplier = relationship('Supplier', uselist=False,
        primaryjoin='Customer.fb_supplier_id==Supplier.id')
    fb_rate_class = relationship('RateClass', uselist=False,
        primaryjoin='Customer.fb_rate_class_id==RateClass.id')
    fb_billing_address = relationship('Address', uselist=False, cascade='all',
        primaryjoin='Customer.fb_billing_address_id==Address.id')
    fb_service_address = relationship('Address', uselist=False, cascade='all',
        primaryjoin='Customer.fb_service_address_id==Address.id')

    fb_utility = relationship('Utility')

    def get_discount_rate(self):
        return self.discountrate

    def set_discountrate(self, value):
        self.discountrate = value

    def get_late_charge_rate(self):
        return self.latechargerate

    def set_late_charge_rate(self, value):
        self.latechargerate = value

    def __init__(self, name, account, discount_rate, late_charge_rate,
                bill_email_recipient, fb_utility, fb_supplier,
                fb_rate_class, fb_billing_address, fb_service_address):
        """Construct a new :class:`.Customer`.
        :param name: The name of the customer.
        :param account:
        :param discount_rate:
        :param late_charge_rate:
        :param bill_email_recipient: The customer receiving email
        address for skyline-generated bills
        :fb_utility: The :class:`.Utility` to be assigned to the the first
        `UtilityBill` associated with this customer.
        :fb_supplier: The :class: 'Supplier' to be assigned to the first
        'UtilityBill' associated with this customer
        :fb_rate_class": "first bill rate class" (see fb_utility_name)
        :fb_billing_address: (as previous)
        :fb_service address: (as previous)
        """
        self.name = name
        self.account = account
        self.discountrate = discount_rate
        self.latechargerate = late_charge_rate
        self.bill_email_recipient = bill_email_recipient
        self.fb_utility = fb_utility
        self.fb_supplier = fb_supplier
        self.fb_rate_class = fb_rate_class
        self.fb_billing_address = fb_billing_address
        self.fb_service_address = fb_service_address

    def __repr__(self):
        return '<Customer(name=%s, account=%s, discountrate=%s)>' \
               % (self.name, self.account, self.discountrate)


class UtilityAccount(Base):
    __tablename__ = 'utility_account'


    id = Column(Integer, primary_key = True)
    name = Column(String(45))
    account = Column(String(45), nullable=False)

    # "fb_" = to be assigned to the utility_account's first-created utility bill
    fb_utility_id = Column(Integer, ForeignKey('company.id'))
    fb_rate_class_id = Column(Integer, ForeignKey('rate_class.id'),
        nullable=False)
    fb_billing_address_id = Column(Integer, ForeignKey('address.id'),
        nullable=False)
    fb_service_address_id = Column(Integer, ForeignKey('address.id'),
        nullable=False)
    fb_supplier_id = Column(Integer, ForeignKey('supplier.id'),
        nullable=False)
    fb_utility_id = Column(Integer, ForeignKey('company.id'))

    fb_supplier = relationship('Supplier', uselist=False,
        primaryjoin='UtilityAccount.fb_supplier_id==Supplier.id')
    fb_rate_class = relationship('RateClass', uselist=False,
        primaryjoin='UtilityAccount.fb_rate_class_id==RateClass.id')
    fb_billing_address = relationship('Address', uselist=False, cascade='all',
        primaryjoin='UtilityAccount.fb_billing_address_id==Address.id')
    fb_service_address = relationship('Address', uselist=False, cascade='all',
        primaryjoin='UtilityAccount.fb_service_address_id==Address.id')
    fb_utility = relationship('Utility')

    def __init__(self, name, account, fb_utility, fb_supplier,
                fb_rate_class, fb_billing_address, fb_service_address):
        """Construct a new :class:`.Customer`.
        :param name: The name of the utility_account.
        :param account:
        :fb_utility: The :class:`.Utility` to be assigned to the the first
        `UtilityBill` associated with this utility_account.
        :fb_supplier: The :class: 'Supplier' to be assigned to the first
        'UtilityBill' associated with this utility_account
        :fb_rate_class": "first bill rate class" (see fb_utility_name)
        :fb_billing_address: (as previous)
        :fb_service address: (as previous)
        """
        self.name = name
        self.account = account
        self.fb_utility = fb_utility
        self.fb_supplier = fb_supplier
        self.fb_rate_class = fb_rate_class
        self.fb_billing_address = fb_billing_address
        self.fb_service_address = fb_service_address


    def __repr__(self):
        return '<utility_account(name=%s, account=%s)>' \
               % (self.name, self.account)


class UtilBill(Base):
    __tablename__ = 'utilbill'

    id = Column(Integer, primary_key=True)

    # deprecated: do not use
    customer_id = Column(Integer, ForeignKey('customer.id'))

    utility_id = Column(Integer, ForeignKey('company.id'), nullable=False)
    billing_address_id = Column(Integer, ForeignKey('address.id'),
        nullable=False)
    service_address_id = Column(Integer, ForeignKey('address.id'),
        nullable=False)
    supplier_id = Column(Integer, ForeignKey('supplier.id'),
        nullable=False)
    utility_account_id = Column(Integer, ForeignKey('utility_account.id'),
        nullable=False)
    rate_class_id = Column(Integer, ForeignKey('rate_class.id'),
        nullable=False)

    state = Column(Integer, nullable=False)
    service = Column(String(45), nullable=False)
    period_start = Column(Date)
    period_end = Column(Date)

    # optional, total of charges seen in PDF: user knows the bill was processed
    # correctly when the calculated total matches this number
    target_total = Column(Float)

    date_received = Column(DateTime)
    account_number = Column(String(1000), nullable=False)
    sha256_hexdigest = Column(String(64), nullable=False)

    # whether this utility bill is considered "done" by the user--mainly
    # meaning that its rate structure and charges are supposed to be accurate
    # and can be relied upon for rate structure prediction
    processed = Column(Integer, nullable=False)

    # date when a process was run to extract data from the bill file to fill in
    # data automatically. (note this is different from data scraped from the
    # utility web site, because that can only be done while the bill is being
    # downloaded and can't take into account information from other sources.)
    date_scraped = Column(DateTime)

<<<<<<< HEAD
    # cascade for customer relationship does NOT include "save-update" to allow
    # more control over when UtilBills get added--for example, when uploading
    # a new utility bill, the new UtilBill object should only be added to the
    # session after the file upload succeeded (because in a test, there is no
    # way to check that the UtilBill was not inserted into the database because
    # the transaction was rolled back).
    customer = relationship("Customer", backref=backref('utilbill',
            order_by=id, cascade='delete'))

=======
    # deprecated: do not use
    customer = relationship("Customer", backref=backref('utilbill',
            order_by=id))
    utility_account = relationship("UtilityAccount", backref=backref('utilbill',
            order_by=id))
>>>>>>> 5feb3746
    supplier = relationship('Supplier', uselist=False,
        primaryjoin='UtilBill.supplier_id==Supplier.id')
    rate_class = relationship('RateClass', uselist=False,
        primaryjoin='UtilBill.rate_class_id==RateClass.id')
    billing_address = relationship('Address', uselist=False, cascade='all',
        primaryjoin='UtilBill.billing_address_id==Address.id')
    service_address = relationship('Address', uselist=False, cascade='all',
        primaryjoin='UtilBill.service_address_id==Address.id')
    utility = relationship('Utility')

    @property
    def pdf_url(self):
        # TODO fix this by moving the method to another class which can be
        # initialized with the bucket name (and S3 URL)
        from billing import config
        return 'https://s3.amazonaws.com/%s/utilbill/%s' % \
               (config.get('bill', 'bucket'), self.sha256_hexdigest)

    @staticmethod
    def validate_utilbill_period(start, end):
        '''Raises an exception if the dates 'start' and 'end' are unreasonable
        as a utility bill period: "reasonable" means start < end and (end -
        start) < 1 year. Does nothing if either period date is None.
        '''
        if None in (start, end):
            return
        if start >= end:
            raise ValueError('Utility bill start date must precede end')
        if (end - start).days > 365:
            raise ValueError('Utility billing period lasts longer than a year')

    # utility bill states:
    # 0. Complete: actual non-estimated utility bill.
    # 1. Utility estimated: actual utility bill whose contents were estimated by
    # the utility (and which will be corrected later to become Complete).
    # 2. Estimated: a bill that is known to exist (and whose dates are
    # correct) but whose contents were estimated (not by the utility).
    # 3. Hypothetical: it is believed that there is probably a bill during a
    # certain time period and estimates what its contents would be if it
    # existed. Such a bill may not really exist (since we can't even know how
    # many bills there are in a given period of time), and if it does exist,
    # its actual dates will probably be different than the guessed ones.
    # TODO 38385969: not sure this strategy is a good idea
    Complete, UtilityEstimated, Estimated = range(3)

    # human-readable names for utilbill states (used in UI)
    _state_descriptions = {
        Complete: 'Final',
        UtilityEstimated: 'Utility Estimated',
        Estimated: 'Estimated',
    }

    # TODO remove uprs_id, doc_id
    def __init__(self, utility_account, state, service, utility, supplier, rate_class,
                 billing_address, service_address, account_number='',
                 period_start=None, period_end=None, doc_id=None, uprs_id=None,
                 target_total=0, date_received=None, processed=False,
                 reebill=None, sha256_hexdigest=''):
        '''State should be one of UtilBill.Complete, UtilBill.UtilityEstimated,
        UtilBill.Estimated, UtilBill.Hypothetical.'''
        # utility bill objects also have an 'id' property that SQLAlchemy
        # automatically adds from the database column
        self.utility_account = utility_account
        self.state = state
        self.service = service
        self.utility = utility
        self.rate_class = rate_class
        self.supplier = supplier
        self.billing_address = billing_address
        self.service_address = service_address
        self.period_start = period_start
        self.period_end = period_end
        self.target_total = target_total
        self.date_received = date_received
        self.account_number = account_number
        self.processed = processed
        self.document_id = doc_id
        self.uprs_document_id = uprs_id

        # TODO: empty string as default value for sha256_hexdigest is
        # probably a bad idea. if we are writing tests that involve puttint
        # UtilBills in an actual database then we should probably have actual
        # files for them.
        self.sha256_hexdigest = sha256_hexdigest

    def state_name(self):
        return self.__class__._state_descriptions[self.state]

    def __repr__(self):
<<<<<<< HEAD
        return ('<UtilBill(customer=<%s>, service=%s, period_start=%s, '
                'period_end=%s, state=%s)>') % (
            self.customer.account, self.service, self.period_start,
            self.period_end, self.state)
=======
        return ('<UtilBill(utility_account=<%s>, service=%s, period_start=%s, '
                'period_end=%s, state=%s, %s reebills)>') % (
            self.utility_account.account, self.service, self.period_start,
            self.period_end, self.state, len(self._utilbill_reebills))
>>>>>>> 5feb3746

    def is_attached(self):
        return len(self._utilbill_reebills) > 0

    def add_charge(self, **charge_kwargs):
        session = Session.object_session(self)
        all_rsi_bindings = set([c.rsi_binding for c in self.charges])
        n = 1
        while ('New Charge %s' % n) in all_rsi_bindings:
            n += 1
        charge = Charge(utilbill=self,
                        rsi_binding=charge_kwargs.get(
                            'rsi_binding', "New Charge %s" % n),
                        rate=charge_kwargs.get('rate', 0.0),
                        quantity_formula=charge_kwargs.get(
                            'quantity_formula', ''),
                        description=charge_kwargs.get(
                            'description',
                            "New Charge - Insert description here"),
                        group=charge_kwargs.get("group", ''),
                        unit=charge_kwargs.get('unit', "dollars")
                        )
        session.add(charge)
        registers = self.registers
        charge.quantity_formula = '' if len(registers) == 0 else \
            'REG_TOTAL.quantity' if any([register.register_binding ==
                'REG_TOTAL' for register in registers]) else \
            registers[0].register_binding
        session.flush()
        return charge


    def ordered_charges(self):
        """Sorts the charges by their evaluation order. Any charge that is
        part part of a cycle is put at the start of the list so it will get
        an error when evaluated.
        """
        depends = {}
        for c in self.charges:
            try:
                depends[c.rsi_binding] = c.formula_variables()
            except SyntaxError:
                depends[c.rsi_binding] = set()
        dependency_graph = []
        independent_bindings = set(depends.keys())

        for binding, depended_bindings in depends.iteritems():
            for depended_binding in depended_bindings:
                #binding depends on depended_binding
                dependency_graph.append((depended_binding, binding))
                independent_bindings.discard(binding)
                independent_bindings.discard(depended_binding)

        while True:
            try:
                sortresult = tsort.topological_sort(dependency_graph)
            except tsort.GraphError as g:
                circular_bindings = set(g.args[1])
                independent_bindings.update(circular_bindings)
                dependency_graph = [(a, b) for a, b in dependency_graph
                                    if b not in circular_bindings]
            else:
                break
        order = list(independent_bindings) + [x for x in sortresult
                if x not in independent_bindings]
        return sorted(self.charges, key=lambda x: order.index(x.rsi_binding))

    def compute_charges(self, raise_exception=False):
        """Computes and updates the quantity, rate, and total attributes of
        all charges associated with `UtilBill`.
        :param raise_exception: Raises an exception if any charge could not be
        computed. Otherwise silently sets the error attribute of the charge
        to the exception message.
        """
        context = {r.register_binding: Evaluation(r.quantity) for r in
                   self.registers}
        sorted_charges = self.ordered_charges()
        exception = None
        for charge in sorted_charges:
            evaluation = charge.evaluate(context, update=True)
            # only charges that do not have errors get added to 'context'
            if evaluation.exception is None:
                context[charge.rsi_binding] = evaluation
            elif exception is None:
                exception = evaluation.exception

        # all charges should be computed before the exception is raised
        if raise_exception and exception:
            raise exception

    def editable(self):
        if self.processed:
            return False
        return True

    def get_charge_by_rsi_binding(self, binding):
        '''Returns the first Charge object found belonging to this
        ReeBill whose 'rsi_binding' matches 'binding'.
        '''
        return next(c for c in self.charges if c.rsi_binding == binding)

    def get_total_charges(self):
        """Returns sum of all charges' totals, excluding charges that have
        errors.
        """
        return sum(charge.total for charge in self.charges
                if charge.total is not None)

    def column_dict(self):
<<<<<<< HEAD
        result = dict(super(UtilBill, self).column_dict().items() +
                    [('account', self.customer.account),
=======
        return dict(super(UtilBill, self).column_dict().items() +
                    [('account', self.utility_account.account),
>>>>>>> 5feb3746
                     ('service', 'Unknown' if self.service is None
                                           else self.service.capitalize()),
                     ('total_charges', self.target_total),
                     ('computed_total', self.get_total_charges()),
                     ('reebills', [ur.reebill.column_dict() for ur
                                   in self._utilbill_reebills]),
                     ('utility', (self.utility.column_dict() if self.utility
                                  else None)),
                     ('supplier', (self.supplier.column_dict() if
                                   self.supplier else None)),
                     ('rate_class', (self.rate_class.column_dict() if
                                     self.rate_class else None)),
                     ('state', self.state_name())])
        return result

class Register(Base):
    """A register reading on a utility bill"""

    __tablename__ = 'register'

    # allowed units for register quantities
    PHYSICAL_UNITS = [
        'BTU',
        'MMBTU',
        'kWD',
        'kWh',
        'therms',
    ]

    id = Column(Integer, primary_key=True)
    utilbill_id = Column(Integer, ForeignKey('utilbill.id'), nullable=False)

    description = Column(String(255), nullable=False)
    quantity = Column(Float, nullable=False)
    unit = Column(Enum(*PHYSICAL_UNITS), nullable=False)
    identifier = Column(String(255), nullable=False)
    estimated = Column(Boolean, nullable=False)
    # "reg_type" field seems to be unused (though "type" values include
    # "total", "tou", "demand", and "")
    reg_type = Column(String(255), nullable=False)
    register_binding = Column(String(255), nullable=False)
    active_periods = Column(String(2048))
    meter_identifier = Column(String(255), nullable=False)

    utilbill = relationship("UtilBill", backref='registers')

    def __init__(self, utilbill, description, identifier, unit,
                estimated, reg_type, active_periods, meter_identifier,
                quantity=0.0, register_binding=''):
        """Construct a new :class:`.Register`.

        :param utilbill: The :class:`.UtilBill` on which the register appears
        :param description: A description of the register
        :param quantity: The register quantity
        :param unit: The units of the quantity (i.e. Therms/kWh)
        :param identifier: ??
        :param estimated: Boolean; whether the indicator is an estimation.
        :param reg_type:
        :param register_binding:
        :param active_periods:
        :param meter_identifier:
        """
        self.utilbill = utilbill
        self.description = description
        self.quantity = quantity
        self.unit = unit
        self.identifier = identifier
        self.estimated = estimated
        self.reg_type = reg_type
        self.register_binding = register_binding
        self.active_periods = active_periods
        self.meter_identifier = meter_identifier

    def get_active_periods(self):
        """Return a dictionary describing "active periods" of this register.
        For a time-of-use register, this dictionary should have the keys
        "active_periods_weekday" and "active_periods_weekend". A
        non-time-of-use register will have an empty dictionary.
        The value of each key is a list of (start, end) pairs of hours in [0,23]
        where the end hour is inclusive.
        """
        keys = ['active_periods_weekday', 'active_periods_weekend']
        # blank means active every hour of every day
        if self.active_periods in ('', None):
            return {key: [[0, 23]] for key in keys}
        # non-blank: parse JSON and make sure it contains all 3 keys
        result = json.loads(self.active_periods)
        assert all(key in result for key in keys)
        return result


class Charge(Base):
    """Represents a specific charge item on a utility bill.
    """
    __tablename__ = 'charge'

    # allowed units for "quantity" field of charges
    CHARGE_UNITS = Register.PHYSICAL_UNITS + ['dollars']

    id = Column(Integer, primary_key=True)
    utilbill_id = Column(Integer, ForeignKey('utilbill.id'), nullable=False)

    description = Column(String(255), nullable=False)
    group = Column(String(255), nullable=False)
    quantity = Column(Float)
    unit = Column(Enum(*CHARGE_UNITS), nullable=False)
    rate = Column(Float, nullable=False)
    rsi_binding = Column(String(255), nullable=False)
    total = Column(Float)
    error = Column(String(255))
    # description of error in computing the quantity and/or rate formula.
    # either this or quantity and rate should be null at any given time,
    # never both or neither.

    quantity_formula = Column(String(1000), nullable=False)
    has_charge = Column(Boolean, nullable=False)
    shared = Column(Boolean, nullable=False)
    roundrule = Column(String(1000))

    utilbill = relationship("UtilBill", backref=backref('charges', order_by=id))

    @staticmethod
    def is_builtin(var):
        """Checks whether the string `var` is a builtin variable or method
        :param var: the string to check being a builtin.
        """
        try:
            return eval('type(%s)' % var).__name__ == \
                   'builtin_function_or_method'
        except NameError:
            return False

    @staticmethod
    def get_variable_names(formula, filter_builtins=True):
        """Yields Python language variable names contained within the
        specified formula.
        :param formula: the Python formula parse
        :param filter_builtins: remove variables which are builtin identifiers
        """
        t = ast.parse(formula)
        var_names = (n.id for n in ast.walk(t) if isinstance(n, ast.Name))
        if filter_builtins:
            return [var for var in var_names if not Charge.is_builtin(var)]
        return list(var_names)

    def __init__(self, utilbill, rsi_binding, rate, quantity_formula, description='', group='', unit='',
            has_charge=True, shared=False, roundrule=""):
        """Construct a new :class:`.Charge`.

        :param utilbill: A :class:`.UtilBill` instance.
        :param description: A description of the charge.
        :param group: The charge group
        :param unit: The units of the quantity (i.e. Therms/kWh)
        :param rsi_binding: The rate structure item corresponding to the charge

        :param quantity_formula: The RSI quantity formula
        :param has_charge:
        :param shared:
        :param roundrule:
        """
        assert unit is not None
        self.utilbill = utilbill
        self.description = description
        self.group = group
        self.unit = unit
        self.rsi_binding = rsi_binding

        self.quantity_formula = quantity_formula
        self.has_charge = has_charge
        self.shared = shared
        self.rate=rate
        self.roundrule = roundrule

    @classmethod
    def formulas_from_other(cls, other):
        """Constructs a charge copying the formulas and data
        from the other charge, but does not set the utilbill"""
        return cls(None,
                   other.rsi_binding,
                   other.rate,
                   other.quantity_formula,
                   other.description,
                   other.group,
                   other.unit,
                   has_charge=other.has_charge,
                   shared=other.shared,
                   roundrule=other.roundrule)

    @staticmethod
    def _evaluate_formula(formula, context):
        """Evaluates the formula in the specified context
        :param formula: a `quantity_formula`
        :param context: map of binding name to `Evaluation`
        """
        if formula == '':
            return 0
        try:
            return eval(formula, {}, context)
        except SyntaxError:
            raise FormulaSyntaxError('Syntax error')
        except Exception as e:
            message = 'Error: '
            message += 'division by zero' if type(e) == ZeroDivisionError \
                else e.message
            raise FormulaError(message)

    def formula_variables(self):
        """Returns the full set of non built-in variable names referenced
         in `quantity_formula` as parsed by Python"""
        return set(Charge.get_variable_names(self.quantity_formula))

    def evaluate(self, context, update=False):
        """Evaluates the quantity and rate formulas and returns a
        `Evaluation` instance
        :param context: map of binding name to `Evaluation`
        :param update: if true, set charge attributes to formula evaluations
        :param raise_exception: Raises an exception if the charge could not be
        computed. Otherwise silently sets the error attribute of the charge
        to the exception message.
        :returns: a `Evaluation`
        """
        try:
            quantity = self._evaluate_formula(self.quantity_formula, context)
        except FormulaError as exception:
            evaluation = ChargeEvaluation(exception=exception)
        else:
            evaluation = ChargeEvaluation(quantity, self.rate)
        if update:
            self.quantity = evaluation.quantity
            self.total = evaluation.total
            self.error = None if evaluation.exception is None else \
                evaluation.exception.message
        return evaluation

    def get_create_utility(self, utility_name):
        session = Session()
        try:
            utility = session.query(Utility).filter_by(name=utility_name).one()
        except NoResultFound:
            utility = Utility(utility_name, Address('', '', '', '', ''))
        return utility

class UtilBillLoader(object):
    '''Data access object for utility bills, used to hide database details
    from other classes so they can be more easily tested.
    '''
    def __init__(self, session):
        ''''session': SQLAlchemy session object to be used for database
        queries.
        '''
        self._session = session

    def get_utilbill_by_id(self, utilbill_id):
        '''Return utilbill with the given id.'''
        return self._session.query(UtilBill).filter_by(id=utilbill_id).one()

    def load_real_utilbills(self, **kwargs):
        '''Returns a cursor of UtilBill objects matching the criteria given
        by **kwargs. Only "real" utility bills (i.e. UtilBill objects with
        state Estimated or lower) are included.
        '''
        cursor = self._session.query(UtilBill).filter(
                UtilBill.state <= UtilBill.Estimated)
        for key, value in kwargs.iteritems():
            cursor = cursor.filter(getattr(UtilBill, key) == value)
        return cursor

    def get_last_real_utilbill(self, account, end=None, service=None,
                               utility=None, rate_class=None, processed=None):
        '''Returns the latest-ending UtilBill, optionally limited to those
        whose end date is before/on 'end', and optionally with
        the given service, utility, rate class, and 'processed' status.
        '''
        utility_account = self._session.query(UtilityAccount).filter_by(account=account) \
            .one()
        cursor = self._session.query(UtilBill) \
<<<<<<< HEAD
            .filter(UtilBill.customer == customer)
        if end is not None:
            cursor = cursor.filter(UtilBill.period_end <= end)
=======
            .filter(UtilBill.utility_account == utility_account) \
            .filter(UtilBill.state != UtilBill.Hypothetical) \
            .filter(UtilBill.period_end <= end)
>>>>>>> 5feb3746
        if service is not None:
            cursor = cursor.filter(UtilBill.service == service)
        if utility is not None:
            cursor = cursor.filter(UtilBill.utility == utility)
        if rate_class is not None:
            cursor = cursor.filter(UtilBill.rate_class == rate_class)
        if processed is not None:
            assert isinstance(processed, bool)
            cursor = cursor.filter(UtilBill.processed == processed)
        result = cursor.order_by(desc(UtilBill.period_end)).first()
        if result is None:
            raise NoSuchBillException
        return result

    def count_utilbills_with_hash(self, hash):
        '''Return the number of utility bills having the given SHA-256 hash.
        '''
        return self._session.query(UtilBill).filter_by(
                sha256_hexdigest=hash).count()<|MERGE_RESOLUTION|>--- conflicted
+++ resolved
@@ -497,23 +497,19 @@
     # downloaded and can't take into account information from other sources.)
     date_scraped = Column(DateTime)
 
-<<<<<<< HEAD
-    # cascade for customer relationship does NOT include "save-update" to allow
-    # more control over when UtilBills get added--for example, when uploading
-    # a new utility bill, the new UtilBill object should only be added to the
-    # session after the file upload succeeded (because in a test, there is no
-    # way to check that the UtilBill was not inserted into the database because
-    # the transaction was rolled back).
-    customer = relationship("Customer", backref=backref('utilbill',
-            order_by=id, cascade='delete'))
-
-=======
     # deprecated: do not use
     customer = relationship("Customer", backref=backref('utilbill',
             order_by=id))
+
+    # cascade for UtilityAccount relationship does NOT include "save-update"
+    # to allow more control over when UtilBills get added--for example,
+    # when uploading a new utility bill, the new UtilBill object should only
+    # be added to the session after the file upload succeeded (because in a
+    # test, there is no way to check that the UtilBill was not inserted into
+    # the database because the transaction was rolled back).
     utility_account = relationship("UtilityAccount", backref=backref('utilbill',
-            order_by=id))
->>>>>>> 5feb3746
+            order_by=id, cascade='delete'))
+
     supplier = relationship('Supplier', uselist=False,
         primaryjoin='UtilBill.supplier_id==Supplier.id')
     rate_class = relationship('RateClass', uselist=False,
@@ -603,17 +599,10 @@
         return self.__class__._state_descriptions[self.state]
 
     def __repr__(self):
-<<<<<<< HEAD
-        return ('<UtilBill(customer=<%s>, service=%s, period_start=%s, '
+        return ('<UtilBill(utility_account=<%s>, service=%s, period_start=%s, '
                 'period_end=%s, state=%s)>') % (
-            self.customer.account, self.service, self.period_start,
+            self.utility_account.account, self.service, self.period_start,
             self.period_end, self.state)
-=======
-        return ('<UtilBill(utility_account=<%s>, service=%s, period_start=%s, '
-                'period_end=%s, state=%s, %s reebills)>') % (
-            self.utility_account.account, self.service, self.period_start,
-            self.period_end, self.state, len(self._utilbill_reebills))
->>>>>>> 5feb3746
 
     def is_attached(self):
         return len(self._utilbill_reebills) > 0
@@ -723,13 +712,8 @@
                 if charge.total is not None)
 
     def column_dict(self):
-<<<<<<< HEAD
         result = dict(super(UtilBill, self).column_dict().items() +
-                    [('account', self.customer.account),
-=======
-        return dict(super(UtilBill, self).column_dict().items() +
                     [('account', self.utility_account.account),
->>>>>>> 5feb3746
                      ('service', 'Unknown' if self.service is None
                                            else self.service.capitalize()),
                      ('total_charges', self.target_total),
@@ -1006,15 +990,9 @@
         utility_account = self._session.query(UtilityAccount).filter_by(account=account) \
             .one()
         cursor = self._session.query(UtilBill) \
-<<<<<<< HEAD
-            .filter(UtilBill.customer == customer)
+            .filter(UtilBill.utility_account == utility_account)
         if end is not None:
             cursor = cursor.filter(UtilBill.period_end <= end)
-=======
-            .filter(UtilBill.utility_account == utility_account) \
-            .filter(UtilBill.state != UtilBill.Hypothetical) \
-            .filter(UtilBill.period_end <= end)
->>>>>>> 5feb3746
         if service is not None:
             cursor = cursor.filter(UtilBill.service == service)
         if utility is not None:
