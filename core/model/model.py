--- conflicted
+++ resolved
@@ -21,35 +21,12 @@
 from alembic.migration import MigrationContext
 
 from exc import FormulaSyntaxError, FormulaError, DatabaseError, \
-<<<<<<< HEAD
-    UnEditableBillError, NotProcessable
-
-
-__all__ = [
-    'Address',
-    'Base',
-    'Charge',
-    'ChargeEvaluation',
-    'Evaluation',
-    'MYSQLDB_DATETIME_MIN',
-    'Register',
-    'Session',
-    'Supplier',
-    'SupplyGroup',
-    'RateClass',
-    'Utility',
-    'UtilBill',
-    'UtilityAccount',
-    'check_schema_revision',
-]
-=======
     UnEditableBillError, NotProcessable, BillingError
 
 __all__ = ['Address', 'Base', 'Charge', 'ChargeEvaluation', 'Evaluation',
     'MYSQLDB_DATETIME_MIN', 'Register', 'Session', 'Supplier', 'SupplyGroup',
     'RateClass', 'Utility', 'UtilBill', 'UtilityAccount',
     'check_schema_revision', ]
->>>>>>> 86902d79
 
 # Python's datetime.min is too early for the MySQLdb module; including it in a
 # query to mean "the beginning of time" causes a strptime failure, so this
@@ -63,13 +40,9 @@
 physical_unit_type = Enum(*PHYSICAL_UNITS, name='physical_unit')
 
 SERVICES = ('gas', 'electric')
-<<<<<<< HEAD
+
 services = Enum(*SERVICES, name='services')
-=======
-
-services = Enum(*SERVICES, name='services')
-
->>>>>>> 86902d79
+
 
 class Base(object):
     '''Common methods for all SQLAlchemy model classes, for use both here
@@ -228,13 +201,6 @@
 
     id = Column(Integer, primary_key=True)
     address_id = Column(Integer, ForeignKey('address.id'))
-<<<<<<< HEAD
-    sos_supply_group_id = Column(Integer, ForeignKey('supply_group.id'), nullable=True)
-
-    name = Column(String(1000), nullable=False)
-    address = relationship("Address")
-    sos_supply_group = relationship("SupplyGroup")
-=======
     sos_supplier_id = Column(
         Integer, ForeignKey('supplier.id', ondelete='CASCADE'), unique=True, )
 
@@ -252,7 +218,6 @@
 
     def get_sos_supplier(self):
         return self.sos_supplier
->>>>>>> 86902d79
 
     def __repr__(self):
         return '<Utility(%s)>' % self.name
@@ -260,13 +225,9 @@
     def __str__(self):
         return self.name
 
-<<<<<<< HEAD
     def get_sos_supply_group(self):
         return self.sos_supply_group
 
-
-=======
->>>>>>> 86902d79
 class Supplier(Base):
     '''A company that supplies energy and is responsible for the supply
     charges on utility bills. This may be the same as the utility in the
@@ -407,10 +368,6 @@
 
 
 class SupplyGroup(Base):
-<<<<<<< HEAD
-    """This class determines what supply contracts may be available to
-    a customer.
-=======
     """Represents a supply contract associated with one or more customers,
     or in other words a group of customers that all have the same supply
     charges. (Like rate class, but for supply instead of distribution.)
@@ -420,7 +377,6 @@
     For non-SOS supply contracts, we usually can't find out what supply
     group a customer belongs to from their utility bill, but may be able to
     find out when switching the customer to a new supply contract.
->>>>>>> 86902d79
     """
     __tablename__ = 'supply_group'
 
@@ -533,28 +489,17 @@
     fb_billing_address_id = Column(Integer, ForeignKey('address.id'),
                                    nullable=False)
     fb_service_address_id = Column(Integer, ForeignKey('address.id'),
-<<<<<<< HEAD
-        nullable=False)
-    fb_supplier_id = Column(Integer, ForeignKey('supplier.id'),
-        nullable=True)
-    fb_supply_group_id = Column(Integer, ForeignKey('supply_group.id'),
-        nullable=True)
-
-    fb_supplier = relationship('Supplier', uselist=False,
-        primaryjoin='UtilityAccount.fb_supplier_id==Supplier.id')
-    fb_supply_group = relationship('SupplyGroup', uselist=False,
-        primaryjoin='UtilityAccount.fb_supply_group_id==SupplyGroup.id')
-=======
                                    nullable=False)
     fb_supplier_id = Column(Integer, ForeignKey('supplier.id'), nullable=True)
     fb_supply_group_id = Column(Integer, ForeignKey('supply_group.id'),
                                 nullable=True)
+    fb_supply_group_id = Column(Integer, ForeignKey('supply_group.id'),
+        nullable=True)
 
     fb_supplier = relationship('Supplier', uselist=False,
                                primaryjoin='UtilityAccount.fb_supplier_id==Supplier.id')
     fb_supply_group = relationship('SupplyGroup', uselist=False,
                                    primaryjoin='UtilityAccount.fb_supply_group_id==SupplyGroup.id')
->>>>>>> 86902d79
     fb_rate_class = relationship('RateClass', uselist=False,
                                  primaryjoin='UtilityAccount.fb_rate_class_id==RateClass.id')
     fb_billing_address = relationship('Address', uselist=False, cascade='all',
@@ -563,15 +508,9 @@
                                       primaryjoin='UtilityAccount.fb_service_address_id==Address.id')
     fb_utility = relationship('Utility')
 
-<<<<<<< HEAD
-    def __init__(self, name, account, fb_utility, fb_supplier,
-                fb_rate_class, fb_billing_address, fb_service_address,
-                account_number='', fb_supply_group=None):
-=======
     def __init__(self, name, account, fb_utility, fb_supplier, fb_rate_class,
                  fb_billing_address, fb_service_address, account_number='',
                  fb_supply_group=None):
->>>>>>> 86902d79
         """Construct a new :class:`.Customer`.
         :param name: The name of the utility_account.
         :param account:
@@ -591,15 +530,10 @@
         self.fb_rate_class = fb_rate_class
         self.fb_billing_address = fb_billing_address
         self.fb_service_address = fb_service_address
-<<<<<<< HEAD
-        if fb_supply_group is None and fb_utility is not None:
-            self.fb_supply_group = self.fb_utility.get_sos_supply_group()
-=======
         # if the utility is known but the supply group is not known, assume it's
         # the utility's SOS supply group
         if fb_supply_group is None and fb_rate_class is not None:
             self.fb_supply_group = self.fb_rate_class.get_sos_supply_group()
->>>>>>> 86902d79
         else:
             self.fb_supply_group = fb_supply_group
 
@@ -793,18 +727,12 @@
                                 nullable=False)
     supplier_id = Column(Integer, ForeignKey('supplier.id'), nullable=True)
     utility_account_id = Column(Integer, ForeignKey('utility_account.id'),
-<<<<<<< HEAD
-        nullable=False)
-    rate_class_id = Column(Integer, ForeignKey('rate_class.id'),
-        nullable=True)
-    supply_group_id = Column(Integer, ForeignKey('supply_group.id'),
-        nullable=True)
-=======
                                 nullable=False)
     rate_class_id = Column(Integer, ForeignKey('rate_class.id'), nullable=True)
     supply_group_id = Column(Integer, ForeignKey('supply_group.id'),
                              nullable=True)
->>>>>>> 86902d79
+    supply_group_id = Column(Integer, ForeignKey('supply_group.id'),
+        nullable=True)
 
     state = Column(Integer, nullable=False)
     period_start = Column(Date)
@@ -865,16 +793,9 @@
     supplier = relationship('Supplier', uselist=False,
                             primaryjoin='UtilBill.supplier_id==Supplier.id')
     rate_class = relationship('RateClass', uselist=False,
-<<<<<<< HEAD
         primaryjoin='UtilBill.rate_class_id==RateClass.id')
     supply_group = relationship('SupplyGroup', uselist=False,
-        primaryjoin='UtilBill.supply_group_id==SupplyGroup.id')
-=======
-                              primaryjoin='UtilBill.rate_class_id==RateClass'
-                                          '.id')
-    supply_group = relationship('SupplyGroup', uselist=False,
                                 primaryjoin='UtilBill.supply_group_id==SupplyGroup.id')
->>>>>>> 86902d79
     billing_address = relationship('Address', uselist=False, cascade='all',
                                    primaryjoin='UtilBill.billing_address_id==Address.id')
     service_address = relationship('Address', uselist=False, cascade='all',
@@ -992,25 +913,13 @@
         return self.rate_class.name
 
     def get_supply_group_name(self):
-<<<<<<< HEAD
-        '''Return name of this bill's supply_group or None if the supply"_group is
-        None (unknown).
-        '''
-=======
         """Return name of this bill's supply_group or None if the supply_group
         is None (unknown).
         """
->>>>>>> 86902d79
         if self.supply_group is None:
             return None
         return self.supply_group.name
 
-<<<<<<< HEAD
-    def get_supply_group_id(self):
-        return self.supply_group_id
-
-=======
->>>>>>> 86902d79
     def get_supply_group(self):
         return self.supply_group
 
@@ -1019,10 +928,6 @@
         """
         self.supply_group = supply_group
 
-<<<<<<< HEAD
-
-=======
->>>>>>> 86902d79
     def get_rate_class(self):
         return self.rate_class
 
