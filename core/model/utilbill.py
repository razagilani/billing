from StringIO import StringIO
import ast
from datetime import datetime, date
from pdfminer.converter import PDFPageAggregator
from pdfminer.layout import LAParams, LTComponent, LTTextLine, LTTextBox, LTPage, \
    LTCurve, LTImage, LTText
from pdfminer.pdfdocument import PDFDocument
from pdfminer.pdfinterp import PDFResourceManager, PDFPageInterpreter
from pdfminer.pdfpage import PDFPage
from pdfminer.pdfparser import PDFParser, PDFSyntaxError
from sqlalchemy import CheckConstraint, Column, String, Integer, ForeignKey, \
    Date, Boolean, Float, DateTime, Enum, inspect
from sqlalchemy.orm import relationship, backref, object_session
import tsort
from core.model import Base, Address, Session, Register
from core.model.model import UtilbillCallback, PHYSICAL_UNITS
from exc import NotProcessable, UnEditableBillError, BillingError, \
    BillStateError, MissingFileError, FormulaSyntaxError, FormulaError
from util.pdf import get_all_pdfminer_objs
from util.layout import LAYOUT_TYPES, group_layout_elements_by_page, PAGE, \
    TEXTLINE, TEXTBOX, SHAPE, IMAGE, OTHER


class UtilBill(Base):
    POLYMORPHIC_IDENTITY = 'utilbill'

    __tablename__ = 'utilbill'

    __table_args__ = (CheckConstraint('period_start > \'1900-01-01\''),
                    CheckConstraint('period_end > \'1900-01-01\''),
                    CheckConstraint('next_meter_read_date > \'1900-01-01\''),
                    CheckConstraint('due_date > \'1900-01-01\''),
                    CheckConstraint('date_received > \'1900-01-01\''),
                    CheckConstraint('date_modified > \'1900-01-01\''),
                    CheckConstraint('date_scraped > \'1900-01-01\''))
    __mapper_args__ = {'extension': UtilbillCallback(),

        # single-table inheritance
        'polymorphic_identity': POLYMORPHIC_IDENTITY,
        'polymorphic_on': 'discriminator', }

    discriminator = Column(String(1000), nullable=False)

    id = Column(Integer, primary_key=True)

    utility_id = Column(Integer, ForeignKey('utility.id'), nullable=False)
    billing_address_id = Column(Integer, ForeignKey('address.id'),
                                nullable=False)
    service_address_id = Column(Integer, ForeignKey('address.id'),
                                nullable=False)
    supplier_id = Column(Integer, ForeignKey('supplier.id'), nullable=True)
    utility_account_id = Column(Integer, ForeignKey('utility_account.id'),
                                nullable=False)
    rate_class_id = Column(Integer, ForeignKey('rate_class.id'), nullable=True)
    supply_group_id = Column(Integer, ForeignKey('supply_group.id'),
                             nullable=True)

    state = Column(Integer, nullable=False)
    period_start = Column(Date)
    period_end = Column(Date)
    due_date = Column(Date)

    # this is created for letting bill entry user's marking/un marking a
    # bill for Time Of Use. The value of the column has nothing to do with
    # whether there are time-of-use _registers or whether the energy is
    # actually priced according to time of use
    tou = Column(Boolean, nullable=False)

    # optional, total of charges seen in PDF: user knows the bill was processed
    # correctly when the calculated total matches this number
    target_total = Column(Float)

    # date when this bill was added to the database
    date_received = Column(DateTime)

    # date when the bill was last updated in the database, initially None.
    date_modified = Column(DateTime)

    account_number = Column(String(1000), nullable=False)
    sha256_hexdigest = Column(String(64), nullable=False)

    # whether this utility bill is considered "done" by the user--mainly
    # meaning that its charges and other data are supposed to be accurate.
    processed = Column(Boolean, nullable=False)

    # which Extractor was used to get data out of the bill file, and when
    date_extracted = Column('date_scraped', DateTime, )

    # cached text taken from a PDF for use with TextExtractor
    _text = Column('text', String)

    # cached layout info taken from PDF for use with LayoutExtractor
    _layout = relationship('LayoutElement', backref='utilbill')

    # a number seen on some bills, also known as "secondary account number". the
    # only example of it we have seen is on BGE bills where it is called
    # "Electric Choice ID" or "Gas Choice ID" (there is one for each service
    # shown on electric bills and gas bills). this is not a foreign key
    # despite the name.
    supply_choice_id = Column(String(1000))

    next_meter_read_date = Column(Date)

    # cascade for UtilityAccount relationship does NOT include "save-update"
    # to allow more control over when UtilBills get added--for example,
    # when uploading a new utility bill, the new UtilBill object should only
    # be added to the session after the file upload succeeded (because in a
    # test, there is no way to check that the UtilBill was not inserted into
    # the database because the transaction was rolled back).
    utility_account = relationship("UtilityAccount",
                                   backref=backref('utilbills', order_by=id,
                                       cascade='delete'))

    # the 'supplier' attribute should not move to UtilityAccount because
    # it can change from one bill to the next.
    supplier = relationship('Supplier', uselist=False,
                            primaryjoin='UtilBill.supplier_id==Supplier.id')
    rate_class = relationship(
        'RateClass', uselist=False,
        primaryjoin='UtilBill.rate_class_id==RateClass.id')
    supply_group = relationship(
        'SupplyGroup', uselist=False,
        primaryjoin='UtilBill.supply_group_id==SupplyGroup.id')
    billing_address = relationship(
        'Address', uselist=False, cascade='all',
        primaryjoin='UtilBill.billing_address_id==Address.id')
    service_address = relationship(
        'Address', uselist=False, cascade='all',
        primaryjoin='UtilBill.service_address_id==Address.id')

    # the 'utility' attribute may move to UtilityAccount where it would
    # make more sense for it to be.
    utility = relationship('Utility')

    charges = relationship("Charge", backref='utilbill', order_by='Charge.id',
        cascade='all, delete, delete-orphan')

    @staticmethod
    def validate_utilbill_period(start, end):
        '''Raises an exception if the dates 'start' and 'end' are unreasonable
        as a utility bill period: "reasonable" means start < end and (end -
        start) < 1 year. Does nothing if either period date is None.
        '''
        if None in (start, end):
            return
        if start >= end:
            raise ValueError('Utility bill start date must precede end')
        if (end - start).days > 365:
            raise ValueError('Utility billing period lasts longer than a year')

    # utility bill states:
    # 0. Complete: actual non-estimated utility bill.
    # 1. UtilityEstimated: actual utility bill whose contents were estimated by
    # the utility, and will be corrected in a later bill.
    # 2. Estimated: a bill that is estimated by us, not the utility.
    Complete, UtilityEstimated, Estimated = range(3)

    def __init__(self, utility_account, utility, rate_class, supplier=None,
                 period_start=None, period_end=None, billing_address=None,
                 service_address=None, target_total=0, date_received=None,
                 processed=False, sha256_hexdigest='', due_date=None,
                 next_meter_read_date=None, state=Complete, tou=False,
                 supply_group=None):
        """
        :param state: Complete, UtilityEstimated, or Estimated.
        """
        # utility bill objects also have an 'id' property that SQLAlchemy
        # automatically adds from the database column
        self.utility_account = utility_account
        self.state = state
        self.utility = utility
        self.rate_class = rate_class
        self.supplier = supplier
        self.supply_group = supply_group
        if billing_address is None:
            billing_address = Address()
        self.billing_address = billing_address
        if service_address is None:
            service_address = Address()
        self.service_address = service_address
        self.period_start = period_start
        self.period_end = period_end
        self.target_total = target_total
        self.date_received = date_received
        self.processed = processed
        self.due_date = due_date
        self.account_number = utility_account.account_number
        self.next_meter_read_date = next_meter_read_date
        self.tou = tou

        # TODO: empty string as default value for sha256_hexdigest is
        # probably a bad idea. if we are writing tests that involve putting
        # UtilBills in an actual database then we should probably have actual
        # files for them.
        self.sha256_hexdigest = sha256_hexdigest

        # set _registers according to the rate class
        if rate_class is not None:
            self._registers = rate_class.get_register_list()

        self.charges = []
        self.date_modified = datetime.utcnow()

    def get_utility(self):
        return self.utility

    def get_utility_id(self):
        return self.utility_id

    def get_supplier(self):
        return self.supplier

    def get_supplier_id(self):
        return self.supplier_id

    def get_utility_name(self):
        '''Return name of this bill's utility.
        '''
        if self.utility is None:
            return None
        return self.utility.name

    def get_next_meter_read_date(self):
        '''Return date of next meter read (usually equal to the end of the next
        bill's period), or None of unknown. This may or may not be reported by
        the utility and is not necessarily accurate.
        '''
        return self.next_meter_read_date

    def set_next_meter_read_date(self, next_meter_read_date):
        assert isinstance(next_meter_read_date, date)
        self.next_meter_read_date = next_meter_read_date

    def get_rate_class_name(self):
        '''Return name of this bill's rate class or None if the rate class is
        None (unknown).
        '''
        if self.rate_class is None:
            return None
        return self.rate_class.name

    def get_supply_group_name(self):
        """Return name of this bill's supply_group or None if the supply_group
        is None (unknown).
        """
        if self.supply_group is None:
            return None
        return self.supply_group.name

    def get_supply_group(self):
        return self.supply_group

    def set_supply_group(self, supply_group):
        """Set the supply_group
        """
        self.supply_group = supply_group

    def get_rate_class(self):
        return self.rate_class

    def get_rate_class_id(self):
        return self.rate_class_id

    def set_utility(self, utility):
        """Set the utility, and set the rate class to None if the utility is
        different from the current one.
        :param utility: Utility or None
        """
        if utility != self.utility:
            self.set_rate_class(None)
        self.utility = utility

    def set_supplier(self, supplier):
        """Set the supplier, and set the supply group to None if the supplier is
        different from the current one.
        :param Supplier: Utility or None
        """
        if supplier != self.supplier:
            self.set_supply_group(None)
        self.supplier = supplier

    def set_rate_class(self, rate_class):
        """Set the rate class and also update the set of _registers to match
        the new rate class (no _registers of rate_class is None).
        :param rate_class: RateClass or None
        """
        if rate_class is None:
            self._registers = []
        else:
            self._registers = rate_class.get_register_list()
        self.rate_class = rate_class

    def get_supplier_name(self):
        '''Return name of this bill's supplier or None if the supplier is
        None (unknown).
        '''
        if self.supplier is None:
            return None
        return self.supplier.name

    def get_utility_account_number(self):
        return self.utility_account.account_number

    def get_nextility_account_number(self):
        '''Return the "nextility account number" (e.g.  "10001") not to be
        confused with utility account number. This  may go away since it is
        only used for ReeBill but it was part of Kris' schema for CSV files
        of data exported to the  Altitude database.
        '''
        return self.utility_account.account

    def __repr__(self):
        return ('<UtilBill(utility_account=<%s>, service=%s, period_start=%s, '
                'period_end=%s, state=%s)>') % (
                   self.utility_account.account, self.get_service(),
                   self.period_start, self.period_end, self.state)

    def add_charge(self, charge_kwargs):
        """
        :param charge_kwargs: arguments to create a Charge object (this is
        bad: pass a Charge object itself)
        :param fuzzy_pricing_model: FuzzyPricingModel, needed to guess the
        values of certain Charge attributes
        :return: new Charge object
        """
        self.check_editable()
        session = Session.object_session(self)
        all_rsi_bindings = set([c.rsi_binding for c in self.charges])
        n = 1
        while ('New Charge %s' % n) in all_rsi_bindings:
            n += 1
        charge = Charge(
            rsi_binding=charge_kwargs.get('rsi_binding', "New Charge %s" % n),
            rate=charge_kwargs.get('rate', 0.0),
            formula=charge_kwargs.get('quantity_formula', ''),
            description=charge_kwargs.get('description',
                "New Charge - Insert description here"),
            unit=charge_kwargs.get('unit', "dollars"),
            type=charge_kwargs.get('type', Charge.DISTRIBUTION))
        self.charges.append(charge)
        session.add(charge)

        # pre-fill a likely formula (Register.TOTAL now exists in every bill)
        if 'formula' not in charge_kwargs:
            charge.quantity_formula = Charge.get_simple_formula(Register.TOTAL)
            # since 'rsi_binding' is not a real value yet, it doesn't make
            # sense to try to pre-fill quantity and rate based on it

        session.flush()
        return charge

    def ordered_charges(self):
        """Sorts the charges by their evaluation order. Any charge that is
        part part of a cycle is put at the start of the list so it will get
        an error when evaluated.
        """
        depends = {}
        for c in self.charges:
            try:
                depends[c.rsi_binding] = c.formula_variables()
            except SyntaxError:
                depends[c.rsi_binding] = set()
        dependency_graph = []
        independent_bindings = set(depends.keys())

        for binding, depended_bindings in depends.iteritems():
            for depended_binding in depended_bindings:
                # binding depends on depended_binding
                dependency_graph.append((depended_binding, binding))
                independent_bindings.discard(binding)
                independent_bindings.discard(depended_binding)

        while True:
            try:
                sortresult = tsort.topological_sort(dependency_graph)
            except tsort.GraphError as g:
                circular_bindings = set(g.args[1])
                independent_bindings.update(circular_bindings)
                dependency_graph = [(a, b) for a, b in dependency_graph if
                                    b not in circular_bindings]
            except KeyError as e:
                # tsort sometimes gets a KeyError when generating its error
                # message about a cycle. in that case there's only one
                # binding to move into 'independent bindings'
                binding = e.args[0]
                independent_bindings.add(binding)
                dependency_graph = [(a, b) for a, b in dependency_graph if
                                    b != binding]
            else:
                break
        order = list(independent_bindings) + [x for x in sortresult if
                                              x not in independent_bindings]
        return sorted(self.charges, key=lambda x: order.index(x.rsi_binding))

    def compute_charges(self, raise_exception=False):
        """Computes and updates the quantity, rate, and total attributes of
        all charges associated with `UtilBill`.
        :param raise_exception: Raises an exception if any charge could not be
        computed. Otherwise silently sets the error attribute of the charge
        to the exception message.
        """
        self.check_editable()
        context = {r.register_binding: Evaluation(r.quantity) for r in
                   self._registers}
        sorted_charges = self.ordered_charges()
        exception = None
        for charge in sorted_charges:
            evaluation = charge.evaluate(context, update=True)
            # only charges that do not have errors get added to 'context'
            if evaluation.exception is None:
                context[charge.rsi_binding] = evaluation
            elif exception is None:
                exception = evaluation.exception

        # all charges should be computed before the exception is raised
        if raise_exception and exception:
            raise exception

    def regenerate_charges(self, pricing_model):
        """Replace this bill's charges with new ones generated by
        'pricing_model'.
        """
        self.check_editable()
        self.charges = pricing_model.get_predicted_charges(self)
        self.compute_charges()

    def set_processed(self, value):
        """Make this bill "processed" or not.
        :param value: boolean
        """
        assert isinstance(value, bool)
        if value:
            self.check_processable()
        self.processed = value

    def is_processable(self):
        '''Returns False if a bill is missing any of the required fields
        '''
        return None not in (
        self.utility, self.rate_class, self.supplier, self.period_start,
        self.period_end)

    def check_processable(self):
        '''Raises NotProcessable if this bill cannot be marked as processed.'''
        if not self.is_processable():
            attrs = ['utility', 'rate_class', 'supplier', 'period_start',
                     'period_end']
            missing_attrs = ', '.join(
                [attr for attr in attrs if getattr(self, attr) is None])
            raise NotProcessable("The following fields have to be entered "
                                 "before this utility bill can be marked as "
                                 "processed: " + missing_attrs)

    def editable(self):
        if self.processed:
            return False
        return True

    def check_editable(self):
        '''Raise ProcessedBillError if this bill should not be edited. Call
        this before modifying a UtilBill or its child objects.
        '''
        if not self.editable():
            raise UnEditableBillError('Utility bill is not editable')

    def get_charge_by_rsi_binding(self, binding):
        '''Returns the first Charge object found belonging to this
        ReeBill whose 'rsi_binding' matches 'binding'.
        '''
        return next(c for c in self.charges if c.rsi_binding == binding)

    def get_supply_charges(self):
        '''Return a list of Charges that are for supply (rather than
        distribution, or other), excluding charges that are "fake" (
        has_charge == False).
        '''
        return [c for c in self.charges if c.has_charge and c.type == 'supply']

    def get_distribution_charges(self):
        '''Return a list of Charges that are for distribution (rather than
        supply, or other), excluding charges that are "fake" (
        has_charge == False).
        '''
        return [c for c in self.charges if
                c.has_charge and c.type == 'distribution']

    def get_total_charges(self):
        """Returns sum of all charges' totals, excluding charges that have
        errors and charges that have has_charge=False.
        """
        return sum(
            charge.total for charge in self.charges if charge.total is not
            None and charge.has_charge
        )

    def get_total_energy(self):
        # NOTE: this may have been implemented already on another branch;
        # remove duplicate when merged
        try:
            total_register = next(r for r in self._registers if
                                  r.register_binding == Register.TOTAL)
        except StopIteration:
            return 0
        return total_register.quantity

    def set_total_energy(self, quantity):
        self.check_editable()
        total_register = next(
            r for r in self._registers if r.register_binding == Register.TOTAL)
        total_register.quantity = quantity

    def get_total_energy_unit(self):
        """:return: name of unit for measuring total energy (string), or None
        if this is unknown, which will happen if the rate class is not known.
        """
        if self.rate_class is None:
            assert self._registers == []
            return None
        total_register = self.get_register_by_binding(Register.TOTAL)
        return total_register.unit

    def get_register_by_binding(self, register_binding):
        """Return the register whose register_binding is 'register_binding'.
        This should only be called by consumers that need to know about
        _registers--not to get total energy, demand, etc. (Maybe there
        shouldn't be any consumers that know about _registers, but currently
        reebill.fetch_bill_data.RenewableEnergyGetter does.)
        :param register_binding: register binding string
        """
        try:
            register = next(r for r in self._registers if
                            r.register_binding == register_binding)
        except StopIteration:
            raise BillingError('No register "%s"' % register_binding)
        return register

    def get_supply_target_total(self):
        '''Return the sum of the 'target_total' of all supply
        charges (excluding any charge with has_charge == False).
        This is the total supply cost shown on the bill, not calculated from
        formula and rate.
        '''
        return sum(c.target_total for c in self.get_supply_charges() if
                   c.target_total is not None and c.has_charge)

    def set_total_meter_identifier(self, meter_identifier):
        '''sets the value of meter_identifier field of the register with
        register_binding of REG_TOTAL'''
        # TODO: make this more generic once implementation of Regiter is changed
        self.check_editable()
        register = next(
            r for r in self._registers if r.register_binding == Register.TOTAL)
        register.meter_identifier = meter_identifier


    def get_total_meter_identifier(self):
        '''returns the value of meter_identifier field of the register with
        register_binding of REG_TOTAL.'''
        try:
            register = next(r for r in self._registers if
                            r.register_binding == Register.TOTAL)
        except StopIteration:
            return None
        return register.meter_identifier

    def get_total_energy_consumption(self):
        '''Return total energy consumption, i.e. value of the total
        register, in whatever unit it uses. Return 0 if there is no
        total register (which is not supposed to happen).
        '''
        try:
            total_register = next(r for r in self._registers if
                                  r.register_binding == Register.TOTAL)
        except StopIteration:
            return 0
        return total_register.quantity

    def get_service(self):
        if self.rate_class is not None:
            return self.rate_class.service
        return None

    def replace_estimated_with_complete(self, other, bill_file_handler):
        """Convert an estimated bill, which has no file, into a real bill by
        copying all data from another non-estimated bill to this one, and
        deleting the other bill.
        :param other: UtilBill
        :param bill_file_handler: BillFileHandler
        """
        # validation
        self.check_editable()
        if self.state != self.Estimated:
            raise BillStateError("Bill to replace must be estimated")
        if other.state == self.Estimated:
            raise BillStateError("Replacement bill must not be estimated")
        assert self.sha256_hexdigest in ('', None)
        bill_file_handler.check_file_exists(other)

        # copy the data and update 'state'
        self._copy_data_from(other)

        # special case for the two Address objects which are technically
        # parents but should be copied like children
        # TODO: figure out how to handle this case correctly in
        # Base._copy_data_from
        self.billing_address = other.billing_address.clone()
        self.service_address = other.service_address.clone()

        assert self.sha256_hexdigest is not None
        bill_file_handler.check_file_exists(self)
        self.state = self.Complete

        # delete the other bill
        s = object_session(other)
        if s is not None:
<<<<<<< HEAD
            s.delete(other) if inspect(other).persistent else \
                s.expunge(other)

=======
            if inspect(other).pending:
                s.expunge(other)
            else:
                s.delete(other)
>>>>>>> 10347717

    def get_text(self, bill_file_handler, pdf_util):
        """Return text dump of the bill's PDF.
        :param bill_file_handler: used to get the PDF file (only if the text for
        this bill is not already cached).
        :param pdf_util: PDFUtil object used to parse the PDF file
        """
        if self._text in (None, ''):
            infile = StringIO()
            try:
                bill_file_handler.write_copy_to_file(self, infile)
            except MissingFileError as e:
                text = ''
            else:
                text = pdf_util.get_pdf_text(infile)
            self._text = text
        return self._text

    # TODO: no test coverage
    def get_layout(self, bill_file_handler, pdf_util):
        """
        :param bill_file_handler: used to get the PDF file
        :param pdf_util: PDFUtil
        :return: list of lists of LayoutElements, where each inner list
        represents the elements on each page
        """
        infile = StringIO()

        # _layout is an empty list if and only if get_layout has never been
        # called before, because if there are no layout elements, there will
        # at least be empty pages
        if len(self._layout) > 0:
            layout = self._layout
        else:
            try:
                bill_file_handler.write_copy_to_file(self, infile)
            except MissingFileError as e:
                layout = []
            else:
                pages = pdf_util.get_pdfminer_layout(infile)
                layout = LayoutElement.create_from_ltpages(pages)
            self._layout = layout

        # sort elements in each page by position: top to bottom, left to
        # right (origin is at lower left)
        pages = [sorted(p, key=lambda obj: (-obj.bounding_box.y0,
            obj.bounding_box.x0)) for p in group_layout_elements_by_page(
            layout)]
        return pages


class LayoutElement(Base):
    """
    Represents a layout element in a PDF file. Used by core.extraction
    """
    __tablename__ = 'layout_element'

    layout_element_id = Column(Integer, primary_key=True)
    utilbill_id = Column(Integer, ForeignKey('utilbill.id'))
    type = Column(Enum(*LAYOUT_TYPES, name="layout_type"))
    page_num = Column(Integer, nullable=False)
    bounding_box_id = Column(Integer, ForeignKey(
        'bounding_box.bounding_box_id'), nullable=False)
    text = Column(String)

    bounding_box = relationship('BoundingBox')

    def __init__(self, page_num, bounding_box, text=None, type=None,
                 utilbill_id=None):
        self.type = type
        self.page_num = page_num
        self.bounding_box = bounding_box
        self.text = text
        self.utilbill_id = utilbill_id

    @classmethod
    def create_from_ltpages(cls, pages):
        """
        Takes PDFMiner data and converts it to a list of LayoutElement's, as well as
         adding them to the database.
        :param pages: list of LTPage objects
        :return: A list of LayoutElement's
        """
        layout_elements = []
        for i in range(0, len(pages)):
            # Right now only keep track of some object types.
            # Scanned bills can have 100,000+ image/shape objects, one for each
            # character, slowing down analysis.
            page_objs = get_all_pdfminer_objs(pages[i], objtype=LTComponent,
                predicate=lambda o: isinstance(o, (LTPage, LTTextLine, LTTextBox)))
            for obj in page_objs:
                #get object type
                if isinstance(obj, LTPage):
                    objtype = PAGE
                elif isinstance(obj, LTTextLine):
                    objtype = TEXTLINE
                elif isinstance(obj, LTTextBox):
                    objtype = TEXTBOX
                elif isinstance(obj, LTCurve):
                    objtype = SHAPE
                elif isinstance(obj, LTImage):
                    objtype = IMAGE
                else:
                    objtype = OTHER

                #get text, if any
                if isinstance(obj, LTText):
                    text = obj.get_text()
                else:
                    text = None

                bbox = BoundingBox(x0=obj.x0, y0=obj.y0,
                    x1=obj.x1, y1=obj.y1)
                layout_elt = LayoutElement(type=objtype,
                    text=text, page_num=i+1, bounding_box=bbox)
                layout_elements.append(layout_elt)

        return layout_elements

class BoundingBox(Base):
    """ Represents a two-dimension, axis-aligned bounding box.
    Used by core.extraction
    """
    __tablename__ = 'bounding_box'
    __table_args__ = (CheckConstraint('x1 >= x0'),
                    CheckConstraint('y1 >= y0'),
                    CheckConstraint('width = x1 - x0'),
                    CheckConstraint('height = y1 - y0'))
    bounding_box_id = Column(Integer(), primary_key=True)
    x0 = Column(Float, nullable=False)
    y0 = Column(Float, nullable=False)
    x1 = Column(Float, nullable=False)
    y1 = Column(Float, nullable=False)
    width = Column(Float, nullable=False)
    height = Column(Float, nullable=False)

    def __init__(self, x0, y0, x1, y1):
        if x0 > x1:
            raise ValueError('Bounding box min x (%d) is greater than max x ('
                             '%d)' % (x0, x1))
        if y0 > y1:
            raise ValueError('Bounding box min y (%d) is greater than max y ('
                             '%d)' % (y0, y1))

        self.x0 = x0
        self.y0 = y0
        self.x1 = x1
        self.y1 = y1
        self.width = self.x1 - self.x0
        self.height = self.y1 - self.y0

    @classmethod
    def get_shifted_bbox(cls, bbox, dx, dy):
        """ Returns a copy of 'bbox', with its coordinates shifter by dx and dy.
        """
        return BoundingBox(bbox.x0+dx, bbox.y0+dy, bbox.x1+dx, bbox.y1+dy)


class Evaluation(object):
    """A data structure to hold inputs for calculating charges. It can hold
    the value of a `Register` or the result of evaluating a `Charge`.
    """

    def __init__(self, quantity):
        self.quantity = quantity


class ChargeEvaluation(Evaluation):
    """An `Evaluation to store the result of evaluating a `Charge`.
    """

    def __init__(self, quantity=None, rate=None, exception=None):
        super(ChargeEvaluation, self).__init__(quantity)
        assert quantity is None or isinstance(quantity, (float, int))
        assert rate is None or isinstance(rate, (float, int))

        # when there's an error, quantity and rate should both be None
        if None in (quantity, rate):
            assert exception is not None
            quantity = rate = None
            self.total = None
        else:
            assert exception is None
            # round to nearest cent
            self.total = round(quantity * rate, 2)

        self.quantity = quantity
        self.rate = rate
        self.exception = exception


class Charge(Base):
    """Represents a specific charge item on a utility bill.
    """
    __tablename__ = 'charge'

    # allowed units for "quantity" field of charges
    CHARGE_UNITS = PHYSICAL_UNITS.keys() + ['dollars']
    charge_unit_type = Enum(*CHARGE_UNITS, name='charge_unit')

    # allowed values for "type" field of charges
    SUPPLY, DISTRIBUTION = 'supply', 'distribution'
    CHARGE_TYPES = [SUPPLY, DISTRIBUTION]
    charge_type_type = Enum(*CHARGE_TYPES, name='charge_type')

    id = Column(Integer, primary_key=True)
    utilbill_id = Column(Integer, ForeignKey('utilbill.id'), nullable=False)

    description = Column(String(255), nullable=False)
    quantity = Column(Float)

    unit = Column(charge_unit_type, nullable=False)
    rsi_binding = Column(String(255), nullable=False)

    # optional human-readable name of the charge as displayed on the bill
    name = Column(String(1000))

    quantity_formula = Column(String(1000), nullable=False)
    rate = Column(Float, nullable=False)

    # amount of the charge calculated from the quantity formula and rate
    total = Column(Float)

    # description of error in computing the quantity and/or rate formula.
    # either this or quantity and rate should be null at any given time,
    # never both or neither.
    error = Column(String(255))

    # actual charge amount shown on the bill, if known
    target_total = Column(Float)

    has_charge = Column(Boolean, nullable=False)
    shared = Column(Boolean, nullable=False)
    roundrule = Column(String(1000))
    type = Column(charge_type_type, nullable=False)

    @staticmethod
    def _is_builtin(var):
        """Checks whether the string `var` is a builtin variable or method
        :param var: the string to check being a builtin.
        """
        try:
            return eval(
                'type(%s)' % var).__name__ == 'builtin_function_or_method'
        except NameError:
            return False

    @staticmethod
    def _get_variable_names(formula, filter_builtins=True):
        """Yields Python language variable names contained within the
        specified formula.
        :param formula: the Python formula parse
        :param filter_builtins: remove variables which are builtin identifiers
        """
        t = ast.parse(formula)
        var_names = (n.id for n in ast.walk(t) if isinstance(n, ast.Name))
        if filter_builtins:
            return [var for var in var_names if not Charge._is_builtin(var)]
        return list(var_names)

    @staticmethod
    def get_simple_formula(register_binding):
        """
        :param register_binding: one of the register binding values in
        Register.REGISTER_BINDINGS.
        :return: a formula for a charge that is directly proportional to the
        value of the register, such as "REG_TOTAL.quantity". Most charge
        formulas are like this.
        """
        assert register_binding in Register.REGISTER_BINDINGS
        return register_binding + '.quantity'

    def __init__(self, rsi_binding, name=None, formula='', rate=0,
                 target_total=None, description='', unit='', has_charge=True,
                 shared=False, roundrule="", type=DISTRIBUTION):
        """Construct a new :class:`.Charge`.

        :param utilbill: A :class:`.UtilBill` instance.
        :param description: A description of the charge.
        :param unit: The units of the quantity (i.e. Therms/kWh)
        :param rsi_binding: The rate structure item corresponding to the charge
        :param quantity_formula: The RSI quantity formula
        :param has_charge:
        :param shared:
        :param roundrule:
        """
        assert unit is not None
        self.description = description
        self.unit = unit
        self.rsi_binding = rsi_binding
        self.name = name
        self.quantity_formula = formula
        self.target_total = target_total
        self.has_charge = has_charge
        self.shared = shared
        self.rate = rate
        self.roundrule = roundrule
        if type not in self.CHARGE_TYPES:
            raise ValueError('Invalid charge type "%s"' % type)
        self.type = type

    @staticmethod
    def _evaluate_formula(formula, context):
        """Evaluates the formula in the specified context
        :param formula: a `quantity_formula`
        :param context: map of binding name to `Evaluation`
        """
        if formula == '':
            return 0
        try:
            return eval(formula, {}, context)
        except SyntaxError:
            raise FormulaSyntaxError('Syntax error')
        except Exception as e:
            message = 'Error: '
            message += 'division by zero' if type(e) == ZeroDivisionError \
                else e.message
            raise FormulaError(message)

    def __repr__(self):
        return 'Charge<(%s, "%s" * %s = %s, %s)>' % (
            self.rsi_binding, self.quantity_formula, self.rate, self.total,
            self.target_total)

    def formula_variables(self):
        """Returns the full set of non built-in variable names referenced
         in `quantity_formula` as parsed by Python"""
        return set(Charge._get_variable_names(self.quantity_formula))

    def evaluate(self, context, update=False):
        """Evaluates the quantity and rate formulas and returns a
        `Evaluation` instance
        :param context: map of binding name to `Evaluation`
        :param update: if true, set charge attributes to formula evaluations
        :returns: a `Evaluation`
        """
        try:
            quantity = self._evaluate_formula(self.quantity_formula, context)
        except FormulaError as exception:
            evaluation = ChargeEvaluation(exception=exception)
        else:
            evaluation = ChargeEvaluation(quantity, self.rate)
        if update:
            self.quantity = evaluation.quantity
            self.total = evaluation.total
            self.error = None if evaluation.exception is None else \
                evaluation.exception.message
        return evaluation

<|MERGE_RESOLUTION|>--- conflicted
+++ resolved
@@ -613,16 +613,12 @@
         # delete the other bill
         s = object_session(other)
         if s is not None:
-<<<<<<< HEAD
-            s.delete(other) if inspect(other).persistent else \
-                s.expunge(other)
-
-=======
             if inspect(other).pending:
                 s.expunge(other)
             else:
+                assert inspect(other).persistent
                 s.delete(other)
->>>>>>> 10347717
+
 
     def get_text(self, bill_file_handler, pdf_util):
         """Return text dump of the bill's PDF.
