--- conflicted
+++ resolved
@@ -5,7 +5,8 @@
 from billing.exc import AltitudeDuplicateError
 
 
-<<<<<<< HEAD
+# TODO: this is not used yet and not tested (BILL-3784); it's serving to show
+# how the AltitudeUtility table (BILL-5836) will be used.
 def consume_utility_guid(channel, queue_name, utilbill_processor):
     '''Register callback for AMQP messages to receive a utility.
     '''
@@ -26,13 +27,8 @@
         s.commit()
     channel.basic_consume(callback, queue=queue_name)
 
-# TODO rename
-def run(channel, queue_name, utilbill_processor):
+def consume_utilbill_file(channel, queue_name, utilbill_processor):
     '''Register callback for AMQP messages to receive a utility bill.
-=======
-def consume_utilbill_file(channel, queue_name, utilbill_processor):
-    '''Wait for AMQP messages to receive a utility bill.
->>>>>>> 5d9d50cc
     '''
     def callback(ch, method, properties, body):
         d = json.loads(body)
