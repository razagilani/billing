--- conflicted
+++ resolved
@@ -5,11 +5,8 @@
 from formencode.api import Invalid
 from formencode.foreach import ForEach
 import re
-<<<<<<< HEAD
 from dateutil.parser import parse
-=======
 import pika
->>>>>>> 37d45ac3
 
 from billing.core.bill_file_handler import BillFileHandler
 from billing.core.model import Session, Address, UtilityAccount
@@ -29,7 +26,7 @@
     def _convert_to_python(self, value, state):
         try:
             dt = parse(value)
-        except TypeError:
+        except ValueError:
             # Parse Errors are considered TypeErrors
             return Invalid('Could not parse "due_date" string: %s' % value)
         return None if value == '' else dt.date()
@@ -132,27 +129,6 @@
     '''Register callback for AMQP messages to receive a utility bill.
     '''
     def callback(ch, method, properties, body):
-<<<<<<< HEAD
-        d = UtilbillMessageSchema.to_python(json.loads(body))
-        s = Session()
-        utility = get_utility_from_guid(d['utility_provider_guid'])
-        utility_account = s.query(UtilityAccount).filter_by(
-            account_number=d['utility_account_number']).one()
-        sha256_hexdigest = d['sha256_hexdigest']
-        total = d['total']
-        due_date = d['due_date']
-        service_address_street = d['service_address']
-        account_guids = d['account_guids']
-
-        utilbill_processor.create_utility_bill_with_existing_file(
-            utility_account, utility, sha256_hexdigest,
-            target_total=total,
-            service_address=Address(street=service_address_street),
-            due_date=due_date)
-        update_altitude_account_guids(utility_account, account_guids)
-        s.commit()
-        ch.basic_ack(delivery_tag=method.delivery_tag)
-=======
         try:
             d = UtilbillMessageSchema.to_python(json.loads(body))
             s = Session()
@@ -161,19 +137,19 @@
                 account_number=d['utility_account_number']).one()
             sha256_hexdigest = d['sha256_hexdigest']
             total = d['total']
-            # TODO due_date
+            due_date = d['due_date']
             service_address_street = d['service_address']
             account_guids = d['account_guids']
 
             utilbill_processor.create_utility_bill_with_existing_file(
                 utility_account, utility, sha256_hexdigest,
                 target_total=total,
-                service_address=Address(street=service_address_street))
+                service_address=Address(street=service_address_street),
+                due_date=due_date)
             update_altitude_account_guids(utility_account, account_guids)
             s.commit()
         except:
             ch.basic_ack(delivery_tag=method.delivery_tag)
             raise
->>>>>>> 37d45ac3
     channel.basic_consume(callback, queue=queue_name)
     channel.start_consuming()
