import json

from billing.core.model import Session
from billing.core.altitude import AltitudeUtility, get_utility_from_guid
from billing.exc import AltitudeDuplicateError


def consume_utility_guid(channel, queue_name, utilbill_processor):
    '''Register callback for AMQP messages to receive a utility.
    '''
    def callback(ch, method, properties, body):
        d = json.loads(body)
        name, guid = d['name'], d['utility_provider_guid']

        # TODO: this may not be necessary because unique constraint in the
        # database can take care of preventing duplicates
        s = Session()
        if s.query(AltitudeUtility).filter_by(guid=guid).count() != 0:
            raise AltitudeDuplicateError(
                'Altitude utility "%" already exists with name "%s"' % (
                    guid, name))

        new_utility = utilbill_processor.create_utility(name)
        s.add(AltitudeUtility(new_utility, guid))
        s.commit()
    channel.basic_consume(callback, queue=queue_name)

# TODO rename
def run(channel, queue_name, utilbill_processor):
    '''Register callback for AMQP messages to receive a utility bill.
    '''
    def callback(ch, method, properties, body):
        d = json.loads(body)
<<<<<<< HEAD
        utility = get_utility_from_guid(d['utility_guid'])
        utilbill_processor.upload_utility_bill_existing_file(
            d['account'], utility, d['sha256_hexdigest'])
=======
        utilbill_processor.create_utility_bill_with_existing_file(
            d['account'], d['utility_guid'], d['sha256_hexdigest'])
>>>>>>> 309bd949
        ch.basic_ack(delivery_tag=method.delivery_tag)
    channel.basic_consume(callback, queue=queue_name)
<|MERGE_RESOLUTION|>--- conflicted
+++ resolved
@@ -31,13 +31,8 @@
     '''
     def callback(ch, method, properties, body):
         d = json.loads(body)
-<<<<<<< HEAD
         utility = get_utility_from_guid(d['utility_guid'])
-        utilbill_processor.upload_utility_bill_existing_file(
+        utilbill_processor.create_utility_bill_with_existing_file(
             d['account'], utility, d['sha256_hexdigest'])
-=======
-        utilbill_processor.create_utility_bill_with_existing_file(
-            d['account'], d['utility_guid'], d['sha256_hexdigest'])
->>>>>>> 309bd949
         ch.basic_ack(delivery_tag=method.delivery_tag)
     channel.basic_consume(callback, queue=queue_name)
