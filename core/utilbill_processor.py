import json
from datetime import datetime,date

from sqlalchemy.orm.exc import NoResultFound

from core.model import UtilBill, Address, Charge, Register, Session, \
    Supplier, Utility, RateClass, UtilityAccount
from exc import NoSuchBillException, DuplicateFileError, BillingError
from core.utilbill_loader import UtilBillLoader


ACCOUNT_NAME_REGEX = '[0-9a-z]{5}'


class UtilbillProcessor(object):
    ''''Does a mix of the following things:
    - Operations on utility bills: upload, delete, compute, regenerate charges,
    etc.
    - CRUD on child objects of UtilBill that are closely associated
    with UtilBills, like charges and registers.
    - CRUD on utilities, suppliers, rate classes.
    '''
    def __init__(self, pricing_model, bill_file_handler, logger=None):
        self.pricing_model = pricing_model
        self.bill_file_handler = bill_file_handler
        self.logger = logger
        self._utilbill_loader = UtilBillLoader()

    ############################################################################
    # methods that are actually for "processing" UtilBills
    ############################################################################

    def update_utilbill_metadata(
            self, utilbill_id, period_start=None, period_end=None, service=None,
            target_total=None, utility=None, supplier=None, rate_class=None,
            processed=None, supply_choice_id=None, meter_identifier=None, tou=None):
        """Update various fields for the utility bill having the specified
        `utilbill_id`. Fields that are not None get updated to new
        values while other fields are unaffected.
        """
        utilbill = self._utilbill_loader.get_utilbill_by_id(utilbill_id)
        assert utilbill.utility is not None

        if processed is True:
            utilbill.check_processable()
            utilbill.processed = processed
            # since the bill has become processed no other changes to the bill
            # can be made so return the util bill without raising an error
            return utilbill
        elif processed is False:
            utilbill.processed = processed

        utilbill.check_editable()
        if tou is not None:
            utilbill.tou = tou

        if target_total is not None:
            utilbill.target_total = target_total

        if service is not None:
            utilbill.rate_class.service = service

        if supply_choice_id is not None:
            utilbill.supply_choice_id = supply_choice_id

        if supplier is not None:
            utilbill.supplier = self.get_create_supplier(supplier)

        if rate_class is not None:
            utilbill.rate_class = self.get_create_rate_class(
                rate_class, utilbill.utility, utilbill.get_service() if
                utilbill.get_service() is not None else 'gas')

        if utility is not None and isinstance(utility, basestring):
            utilbill.utility, new_utility = self.get_create_utility(utility)
            if new_utility:
                utilbill.rate_class = None

        if meter_identifier is not None:
            utilbill.set_total_meter_identifier(meter_identifier)

        period_start = period_start if period_start else \
            utilbill.period_start
        period_end = period_end if period_end else utilbill.period_end

        UtilBill.validate_utilbill_period(period_start, period_end)
        utilbill.period_start = period_start
        utilbill.period_end = period_end
        self.compute_utility_bill(utilbill.id)
        return  utilbill

    def _create_utilbill_in_db(self, utility_account, start=None, end=None,
                            service=None, utility=None, rate_class=None,
                            total=0, state=UtilBill.Complete, supplier=None):
        '''
        Returns a UtilBill with related objects (Charges and Registers
        assigned to it). Does not add anything to the session, so callers can
        do this only if no exception was raised by BillFileHandler when
        uploading the file.`
        :param utility_account:
        :param start:
        :param end:
        :param service:
        :param utility:
        :param rate_class:
        :param total:
        :param state:
        :param supplier:
        :return:
        '''
        # validate arguments
        UtilBill.validate_utilbill_period(start, end)

        session = Session()

        # find an existing utility bill that will provide rate class and
        # utility name for the new one, or get it from the template.
        # note that it doesn't matter if this is wrong because the user can
        # edit it after uploading.
        try:
            # previously this was filtered by service so only bills with the
            # same service could be used by predecessors. now any bill for the
            # same UtilityAccount is used, because realistically they will all
            # have the same service.
            predecessor = UtilBillLoader().get_last_real_utilbill(
                utility_account.account, end=start)
            billing_address = predecessor.billing_address
            service_address = predecessor.service_address
        except NoSuchBillException as e:
            # If we don't have a predecessor utility bill (this is the first
            # utility bill we are creating for this customer) then we get the
            # closest one we can find by time difference, having the same rate
            # class and utility.

            q = session.query(UtilBill). \
                filter_by(rate_class=utility_account.fb_rate_class). \
                filter_by(utility=utility_account.fb_utility).\
                filter_by(processed=True)

            # find "closest" or most recent utility bill to copy data from
            if start is None:
                next_ub = None
                prev_ub = q.order_by(UtilBill.period_start.desc()).first()
            else:
                next_ub = q.filter(UtilBill.period_start >= start). \
                order_by(UtilBill.period_start).first()
                prev_ub = q.filter(UtilBill.period_start <= start). \
                    order_by(UtilBill.period_start.desc()).first()
            next_distance = (next_ub.period_start - start).days if next_ub \
                else float('inf')
            prev_distance = (start - prev_ub.period_start).days if prev_ub \
                and start else float('inf')
            predecessor = None if next_distance == prev_distance == float('inf') \
                else prev_ub if prev_distance < next_distance else next_ub

            billing_address = utility_account.fb_billing_address
            service_address = utility_account.fb_service_address

        # order of preference for picking value of "service" field: value
        # passed as an argument, or 'electric' by default
        if service is None and predecessor is not None:
            service = predecessor.get_service()
        if service is None:
            service = 'electric'

        # order of preference for picking utility/supplier/rate_class: value
        # passed as an argument, same value as predecessor,
        # "fb" values from Customer
        # TODO: this is unnecessarily complicated.
        if utility is None:
            utility = getattr(predecessor, 'utility', None)
        if utility is None:
            utility = utility_account.fb_utility
        if supplier is None:
            supplier = getattr(predecessor, 'supplier', None)
        if supplier is None:
            supplier = utility_account.fb_supplier
        if rate_class is None:
            rate_class = getattr(predecessor, 'rate_class', None)
        if rate_class is None:
            rate_class = utility_account.fb_rate_class

        new_utilbill = UtilBill(
            utility_account, utility, rate_class, supplier=supplier,
            billing_address=billing_address.clone(),
            service_address=service_address.clone(),
            period_start=start, period_end=end, target_total=total,
            date_received=datetime.utcnow(), state=state)

        new_utilbill.charges = self.pricing_model. \
            get_predicted_charges(new_utilbill)

<<<<<<< HEAD
        # a register called "REG_TOTAL" should always exist because it's in
        # the rate class' register list. however, since rate classes don't yet
        # contain all the registers they should, copy any registers from the
        # predecessor to the current bill that the current bill does not already
        # have (as determined by "register_binding").
        # TODO: in the future, registers should be determined entirely by the
        # rate class, not by copying from other bills.
        for register in predecessor.registers if predecessor else []:
            if register.register_binding in (r.register_binding for r in
                                             new_utilbill.registers):
                # Since these registers were created from rate_class
                # template, and because rate_class template cannot fill in the
                # correct values for identifier and meter_identifier
                # so we need to copy these two values from corresponding
                # predecessor registers
                for r in new_utilbill.registers:
                    r.identifier = register.identifier
                    r.meter_identifier = register.meter_identifier
                continue
            new_utilbill.registers.append(
                Register(register.register_binding, unit=register.unit,
                         quantity=0, identifier=register.identifier,
                         reg_type=register.reg_type,
                         active_periods=register.active_periods,
                         meter_identifier=register.meter_identifier))
=======
>>>>>>> 19349af2
        return new_utilbill

    def upload_utility_bill(self, account, bill_file, start=None, end=None,
                            service=None, utility=None, rate_class=None,
                            total=0, state=UtilBill.Complete, supplier=None):
        """Uploads `bill_file` with the name `file_name` as a utility bill for
        the given account, service, and dates. If this is the newest or
        oldest utility bill for the given account and service, "estimated"
        utility bills will be added to cover the gap between this bill's period
        and the previous newest or oldest one respectively. The total of all
        charges on the utility bill may be given.

        Returns the newly created UtilBill object.

        Currently 'utility' and 'rate_class' are ignored in favor of the
        predecessor's (or template's) values; see
        https://www.pivotaltracker.com/story/show/52495771
        """
        # file-dependent validation
        if bill_file is None and state in (UtilBill.UtilityEstimated,
                                           UtilBill.Complete):
            raise ValueError(("A file is required for a complete or "
                              "utility-estimated utility bill"))
        if bill_file is not None and state == UtilBill.Estimated:
            raise ValueError("Estimated utility bills can't have a file")

        # create in database
        if utility is not None:
            utility, new_utility = self.get_create_utility(utility)
        if rate_class is not None:
            rate_class = self.get_create_rate_class(rate_class, utility, 'gas')
        if supplier is not None:
           supplier = self.get_create_supplier(supplier)
        session = Session()
        utility_account = session.query(UtilityAccount).filter_by(
            account=account).one()
        new_utilbill = self._create_utilbill_in_db(
            utility_account, start=start, end=end, service=service,
            utility=utility, rate_class=rate_class, total=total, state=state,
            supplier=supplier)

        # upload the file
        if bill_file is not None:
            self.bill_file_handler.upload_file_for_utilbill(new_utilbill,
                                                             bill_file)

        # adding UtilBill should also add Charges and Registers due to cascade
        session.add(new_utilbill)
        session.flush()

        self.compute_utility_bill(new_utilbill.id)
        return new_utilbill

    def create_utility_bill_with_existing_file(self, utility_account, utility,
                                  sha256_hexdigest, due_date=None,
                                  target_total=None, service_address=None):
        '''Create a UtilBill in the database corresponding to a file that
        has already been stored in S3.
        :param utility_account: UtilityAccount to which the new bill will
        belong.
        :param utility_guid: specifies which utility this bill is for.
        :param sha256_hexdigest: SHA-256 hash of the existing file,
        which should also be (part of) the file name and sufficient to
        determine which existing file goes with this bill.
        :param target_total: total of charges on the bill (float).
        :param service_address: service address for new utility bill (Address).
        '''
        assert isinstance(utility_account, UtilityAccount)
        assert isinstance(utility, Utility)
        assert isinstance(sha256_hexdigest, basestring) and len(
            sha256_hexdigest) == 64;
        assert isinstance(due_date, (date, type(None)))
        assert isinstance(target_total, (float, int, type(None)))
        assert isinstance(service_address, (Address, type(None)))

        if UtilBillLoader().count_utilbills_with_hash(sha256_hexdigest) != 0:
            raise DuplicateFileError('Utility bill already exists with '
                                     'file hash %s' % sha256_hexdigest)

        new_utilbill = self._create_utilbill_in_db(utility_account,
                                                   utility=utility)

        # adding UtilBill should also add Charges and Registers due to cascade
        session = Session()
        session.add(new_utilbill)
        session.flush()

        self.compute_utility_bill(new_utilbill.id)

        # set hexdigest of the file (this would normally be done by
        # BillFileHandler.upload_utilbill_pdf_to_s3)
        new_utilbill.sha256_hexdigest = sha256_hexdigest

        if target_total is not None:
            new_utilbill.target_total = target_total
        if service_address is not None:
            new_utilbill.service_address = service_address
        if due_date is not None:
            new_utilbill.due_date = due_date

        self.bill_file_handler.check_file_exists(new_utilbill)
        return new_utilbill

    def delete_utility_bill_by_id(self, utilbill_id):
        """Deletes the utility bill given by its MySQL id 'utilbill_id' (if

        it's not attached to a reebill) and returns the deleted state
        .UtilBill object and the path  where the file was moved (it never
        really gets deleted). This path will be None if there was no file or
        it could not be found. Raises a ValueError if the
        utility bill cannot be deleted.
        """
        session = Session()
        utility_bill = session.query(UtilBill).filter(
            UtilBill.id == utilbill_id).one()

        # don't delete a utility bill that can't be edited, i.e. is "processed".
        # every utility bill with a reebill should be processed, so it should
        # not be necessary to check whether the utility bill has a reebill here
        # (avoiding the need to use parts of the ReeBill data model outside
        # of ReeBill)
        utility_bill.check_editable()

        self.bill_file_handler.delete_file(utility_bill)

        # TODO use cascade instead if possible
        for charge in utility_bill.charges:
            session.delete(charge)
        for register in utility_bill.registers:
            session.delete(register)
        session.delete(utility_bill)

        pdf_url = self.bill_file_handler.get_url(utility_bill)
        return utility_bill, pdf_url

    def regenerate_charges(self, utilbill_id):
        """Replace the charges of the bill given by utilbill_id with new ones
        generated by the pricing model.
        """
        utilbill = self._utilbill_loader.get_utilbill_by_id(utilbill_id)
        utilbill.regenerate_charges(self.pricing_model)
        return utilbill

    def compute_utility_bill(self, utilbill_id):
        '''Updates all charges in the utility bill given by 'utilbill_id'.
        Also updates some keys in the document that are duplicates of columns
        in the MySQL table.
        '''
        utilbill = self._utilbill_loader.get_utilbill_by_id(utilbill_id)
        utilbill.compute_charges()
        return utilbill

    ############################################################################
    # CRUD methods for child objects of UtilBill
    ############################################################################

    def new_register(self, utilbill_id, **register_kwargs):
        """Creates a new register for the utility bill having the specified id
        "row" argument is a dictionary but keys other than
        "meter_id" and "register_id" are ignored.
        """
        # TODO: this code belongs inside UtilBill, if it has to exist at all
        session = Session()
        utility_bill = session.query(UtilBill).filter_by(id=utilbill_id).one()
        utility_bill.check_editable()
        # register must have a valid "register_binding" value. yes this is a
        # pretty bad way to do it.
        i = 0
        new_reg_binding = Register.REGISTER_BINDINGS[0]
        while i < Register.REGISTER_BINDINGS:
            new_reg_binding = Register.REGISTER_BINDINGS[i]
            if new_reg_binding not in (r.register_binding for r in
                                   utility_bill.registers):
                break
            i += 1
        if i == len(Register.REGISTER_BINDINGS):
            raise BillingError("No more registers can be added")

        r = Register(
            register_kwargs.get('register_binding', new_reg_binding),
            register_kwargs.get('unit', 'therms'),
            description=register_kwargs.get(
                'description',"Insert description"),
            identifier=register_kwargs.get(
                'identifier', "Insert register ID here"),
            estimated=register_kwargs.get('estimated', False),
            reg_type=register_kwargs.get('reg_type', "total"),
            active_periods=register_kwargs.get('active_periods', None),
            meter_identifier=register_kwargs.get('meter_identifier', ""),
            quantity=register_kwargs.get('quantity', 0))
        r.utilbill = utility_bill
        session.add(r)
        session.flush()
        return r

    def update_register(self, register_id, rows):
        """Updates fields in the register given by 'register_id'
        """
        session = Session()

        #Register to be updated
        register = session.query(Register).filter(
            Register.id == register_id).one()

        for k in ['description', 'quantity', 'unit',
                  'identifier', 'estimated', 'reg_type', 'register_binding',
                  'meter_identifier']:
            val = rows.get(k, getattr(register, k))
            setattr(register, k, val)
        if 'active_periods' in rows and rows['active_periods'] is not None:
            active_periods_str = json.dumps(rows['active_periods'])
            register.active_periods = active_periods_str
        self.compute_utility_bill(register.utilbill_id)
        return register

    def delete_register(self, register_id):
        session = Session()
        register = session.query(Register).filter(
            Register.id == register_id).one()
        utilbill_id = register.utilbill_id
        utilbill = self._utilbill_loader.get_utilbill_by_id(utilbill_id)
        utilbill.check_editable()
        session.delete(register)
        session.commit()
        self.compute_utility_bill(utilbill_id)

    def add_charge(self, utilbill_id, **charge_kwargs):
        """Add a new charge to the given utility bill. charge_kwargs are
        passed as keyword arguments to the charge"""
        utilbill = self._utilbill_loader.get_utilbill_by_id(utilbill_id)
        utilbill.check_editable()
        charge = utilbill.add_charge(**charge_kwargs)
        self.compute_utility_bill(utilbill_id)
        return charge

    def update_charge(self, fields, charge_id=None, utilbill_id=None,
                      rsi_binding=None):
        """Modify the charge given by charge_id
        by setting key-value pairs to match the dictionary 'fields'."""
        assert charge_id or utilbill_id and rsi_binding
        session = Session()
        charge = session.query(Charge).filter(Charge.id == charge_id).one() \
            if charge_id else \
            session.query(Charge). \
                filter(Charge.utilbill_id == utilbill_id). \
                filter(Charge.rsi_binding == rsi_binding).one()
        utilbill = self._utilbill_loader.get_utilbill_by_id(charge.utilbill.id)
        utilbill.check_editable()
        for k, v in fields.iteritems():
            if k not in Charge.column_names():
                raise AttributeError("Charge has no attribute '%s'" % k)
            setattr(charge, k, v)
        session.flush()
        self.compute_utility_bill(charge.utilbill.id)
        return charge

    def delete_charge(self, charge_id):
        """Delete the charge given by 'charge_id' from its utility
        bill and recompute the utility bill. Raise ProcessedBillError if the
        utility bill is not editable.
        """
        session = Session()
        charge = session.query(Charge).filter_by(id=charge_id).one()
        charge.utilbill.check_editable()
        session.delete(charge)
        self.compute_utility_bill(charge.utilbill_id)
        session.expire(charge.utilbill)

    ############################################################################
    # CRUD methods for objects that are not children of UtilBill
    # TODO move somewhere else (or delete if unnecessary)
    ############################################################################

    def get_create_utility(self, name):
        session = Session()
        try:
            result = session.query(Utility).filter_by(name=name).one()
        except NoResultFound:
            result = Utility(name=name, address=Address())
            return result, True
        return result, False

    def get_create_supplier(self, name):
        session = Session()
        # rate classes are identified in the client by name, rather than
        # their primary key. "Unknown Supplier" is a name sent by the client
        # to the server to identify the supplier that is identified by "null"
        # when sent from the server to the client.
        if name == 'Unknown Supplier':
            return None
        try:
            result = session.query(Supplier).filter_by(name=name).one()
        except NoResultFound:
            result = Supplier(name=name, address=Address())
        return result

    def get_create_rate_class(self, rate_class_name, utility, service):
        assert isinstance(utility, Utility)
        session = Session()
        # rate classes are identified in the client by name, rather than
        # their primary key. "Unknown Rate Class" is a name sent by the client
        # to the server to identify the rate class that is identified by "null"
        # when sent from the server to the client.
        if rate_class_name == 'Unknown Rate Class':
            return None
        try:
            result = session.query(RateClass).filter_by(
                name=rate_class_name).one()
        except NoResultFound:
            result = RateClass(name=rate_class_name, utility=utility,
                               service=service)
        return result

    def update_utility_account_number(self, utility_account_id,
                                      utility_account_number):
        session = Session()
        try:
            utility_account = session.query(UtilityAccount).\
                filter(UtilityAccount.id==utility_account_id).one()
        except NoResultFound:
            raise
        utility_account.account_number = utility_account_number
        return utility_account


<|MERGE_RESOLUTION|>--- conflicted
+++ resolved
@@ -189,35 +189,6 @@
 
         new_utilbill.charges = self.pricing_model. \
             get_predicted_charges(new_utilbill)
-
-<<<<<<< HEAD
-        # a register called "REG_TOTAL" should always exist because it's in
-        # the rate class' register list. however, since rate classes don't yet
-        # contain all the registers they should, copy any registers from the
-        # predecessor to the current bill that the current bill does not already
-        # have (as determined by "register_binding").
-        # TODO: in the future, registers should be determined entirely by the
-        # rate class, not by copying from other bills.
-        for register in predecessor.registers if predecessor else []:
-            if register.register_binding in (r.register_binding for r in
-                                             new_utilbill.registers):
-                # Since these registers were created from rate_class
-                # template, and because rate_class template cannot fill in the
-                # correct values for identifier and meter_identifier
-                # so we need to copy these two values from corresponding
-                # predecessor registers
-                for r in new_utilbill.registers:
-                    r.identifier = register.identifier
-                    r.meter_identifier = register.meter_identifier
-                continue
-            new_utilbill.registers.append(
-                Register(register.register_binding, unit=register.unit,
-                         quantity=0, identifier=register.identifier,
-                         reg_type=register.reg_type,
-                         active_periods=register.active_periods,
-                         meter_identifier=register.meter_identifier))
-=======
->>>>>>> 19349af2
         return new_utilbill
 
     def upload_utility_bill(self, account, bill_file, start=None, end=None,
