--- conflicted
+++ resolved
@@ -62,12 +62,8 @@
             utilbill.supply_choice_id = supply_choice_id
 
         if supplier is not None:
-<<<<<<< HEAD
-            utilbill.supplier = self.get_supplier(supplier)
-=======
             supplier = self.get_supplier(supplier)
             utilbill.set_supplier(supplier)
->>>>>>> 6d31a9a0
 
         if supply_group_id is not None:
             supply_group = Session().query(SupplyGroup).filter_by(
@@ -193,39 +189,11 @@
             get_predicted_charges(new_utilbill)
         new_utilbill.compute_charges()
 
-<<<<<<< HEAD
-        # a register called "REG_TOTAL" should always exist because it's in
-        # the rate class' register list. however, since rate classes don't yet
-        # contain all the registers they should, copy any registers from the
-        # predecessor to the current bill that the current bill does not already
-        # have (as determined by "register_binding").
-        # TODO: in the future, registers should be determined entirely by the
-        # rate class, not by copying from other bills.
-        for register in predecessor.registers if predecessor else []:
-            if register.register_binding in (r.register_binding for r in
-                                             new_utilbill.registers):
-                # Since these registers were created from rate_class
-                # template, and because rate_class template cannot fill in the
-                # correct values for identifier and meter_identifier
-                # so we need to copy these two values from corresponding
-                # predecessor registers
-                for r in new_utilbill.registers:
-                    r.identifier = register.identifier
-                    r.meter_identifier = register.meter_identifier
-                continue
-            new_utilbill.registers.append(
-                Register(register.register_binding, unit=register.unit,
-                         quantity=0, identifier=register.identifier,
-                         reg_type=register.reg_type,
-                         active_periods=register.active_periods,
-                         meter_identifier=register.meter_identifier))
-=======
         # do not re-add any code that directly accesses registers inside a
         # UtilBill object!
         if predecessor is not None:
             new_utilbill.set_total_meter_identifier(
                 predecessor.get_total_meter_identifier())
->>>>>>> 6d31a9a0
         return new_utilbill
 
     def upload_utility_bill(self, account, bill_file, start=None, end=None,
@@ -509,15 +477,6 @@
         return utility
 
     def get_utility(self, utility_id):
-<<<<<<< HEAD
-        utility.rate_class = None
-        session.add(utility)
-        session.flush()
-        return utility
-
-    def get_utility(self, utility_id):
-=======
->>>>>>> 6d31a9a0
         session = Session()
         try:
             result = session.query(Utility).filter_by(
@@ -528,11 +487,6 @@
 
     def create_rate_class(self, name, utility_id, service):
         assert name != ''
-<<<<<<< HEAD
-        if name == 'Unknown Rate Class':
-            return None
-=======
->>>>>>> 6d31a9a0
         s = Session()
         utility = s.query(Utility).filter_by(id=utility_id).first()
         rate_class = RateClass(name=name, utility=utility, service=service)
