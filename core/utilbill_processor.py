import json
from datetime import datetime, date

from sqlalchemy.orm.exc import NoResultFound
from brokerage.brokerage_model import BrokerageAccount
from core.bill_file_handler import BillFileHandler
from core.extraction.extraction import Main

from core.model import Address, Charge, Register, Session, Supplier, \
    Utility, RateClass, UtilityAccount, SupplyGroup
from core.model.utilbill import UtilBill, Charge
from exc import NoSuchBillException, DuplicateFileError, BillingError, MergeError
from core.utilbill_loader import UtilBillLoader
from reebill.reebill_model import ReeBillCustomer, ReeBill, UtilbillReebill

ACCOUNT_NAME_REGEX = '[0-9a-z]{5}'


class UtilbillProcessor(object):
    ''''Does a mix of the following things:
    - Operations on utility bills: upload, delete, compute, regenerate charges,
    etc.
    - CRUD on child objects of UtilBill that are closely associated
    with UtilBills, like charges and _registers.
    - CRUD on utilities, suppliers, rate classes.
    '''

    def __init__(self, pricing_model, bill_file_handler, logger=None):
        self.pricing_model = pricing_model
        self.bill_file_handler = bill_file_handler
        self.logger = logger
        self._utilbill_loader = UtilBillLoader()

    ############################################################################
    # methods that are actually for "processing" UtilBills
    ############################################################################

    def update_utilbill_metadata(self, utilbill_id, period_start=None,
            period_end=None, service=None, target_total=None, utility=None,
            supplier=None, rate_class=None, supply_group_id=None,
            processed=None, supply_choice_id=None, meter_identifier=None,
            tou=None):
        """Update various fields for the utility bill having the specified
        `utilbill_id`. Fields that are not None get updated to new
        values while other fields are unaffected.
        """
        utilbill = self._utilbill_loader.get_utilbill_by_id(utilbill_id)
        assert utilbill.utility is not None

        if processed is not None:
            utilbill.set_processed(processed)
            # since the bill has become processed no other changes to the bill
            # can be made so return the util bill without raising an error
            return utilbill

        utilbill.check_editable()
        if tou is not None:
            utilbill.tou = tou

        if target_total is not None:
            utilbill.target_total = target_total

        if service is not None:
            utilbill.rate_class.service = service

        if supply_choice_id is not None:
            utilbill.supply_choice_id = supply_choice_id

        if supplier is not None:
            supplier = self.get_supplier(supplier)
            utilbill.set_supplier(supplier)

        if supply_group_id is not None:
            supply_group = Session().query(SupplyGroup).filter_by(
                supplier_id=utilbill.supplier_id, id=supply_group_id).one()
            utilbill.supply_group = supply_group

        if rate_class is not None:
            rate_class = self.get_rate_class(rate_class)
            utilbill.set_rate_class(rate_class)

        if utility is not None:
            utility = self.get_utility(utility)
            utilbill.set_utility(utility)

        if meter_identifier is not None:
            utilbill.set_total_meter_identifier(meter_identifier)

        period_start = period_start if period_start else \
            utilbill.period_start
        period_end = period_end if period_end else utilbill.period_end

        UtilBill.validate_utilbill_period(period_start, period_end)
        utilbill.period_start = period_start
        utilbill.period_end = period_end
        self.compute_utility_bill(utilbill.id)
        return utilbill

    def _create_utilbill_in_db(self, utility_account, start=None, end=None,
                               utility=None, rate_class=None, total=0,
                               state=UtilBill.Complete, supplier=None,
                               supply_group=None):
        '''
        Returns a UtilBill with related objects (Charges and Registers
        assigned to it). Does not add anything to the session, so callers can
        do this only if no exception was raised by BillFileHandler when
        uploading the file.`
        :param utility_account:
        :param start:
        :param end:
        :param utility:
        :param rate_class:
        :param total:
        :param state:
        :param supplier:
        :return:
        '''
        # validate arguments
        UtilBill.validate_utilbill_period(start, end)

        session = Session()

        # find an existing utility bill that will provide rate class and
        # utility name for the new one, or get it from the template.
        # note that it doesn't matter if this is wrong because the user can
        # edit it after uploading.
        try:
            # previously this was filtered by service so only bills with the
            # same service could be used by predecessors. now any bill for the
            # same UtilityAccount is used, because realistically they will all
            # have the same service.
            predecessor = UtilBillLoader().get_last_real_utilbill(
                utility_account.account, end=start)
            billing_address = predecessor.billing_address
            service_address = predecessor.service_address
        except NoSuchBillException as e:
            # If we don't have a predecessor utility bill (this is the first
            # utility bill we are creating for this customer) then we get the
            # closest one we can find by time difference, having the same rate
            # class and utility.

            q = session.query(UtilBill).filter_by(
                rate_class=utility_account.fb_rate_class).filter_by(
                utility=utility_account.fb_utility).filter_by(processed=True)

            # find "closest" or most recent utility bill to copy data from
            if start is None:
                next_ub = None
                prev_ub = q.order_by(UtilBill.period_start.desc()).first()
            else:
                next_ub = q.filter(UtilBill.period_start >= start).order_by(
                    UtilBill.period_start).first()
                prev_ub = q.filter(UtilBill.period_start <= start).order_by(
                    UtilBill.period_start.desc()).first()
            next_distance = (next_ub.period_start - start).days if next_ub \
                else float('inf')
            prev_distance = (
            start - prev_ub.period_start).days if prev_ub and start else float(
                'inf')
            predecessor = None if next_distance == prev_distance == float(
                'inf') \
                else prev_ub if prev_distance < next_distance else next_ub

            billing_address = utility_account.fb_billing_address
            service_address = utility_account.fb_service_address

        # order of preference for picking utility/supplier/rate_class: value
        # passed as an argument, same value as predecessor,
        # "fb" values from Customer
        # TODO: this is unnecessarily complicated.
        if utility is None:
            utility = getattr(predecessor, 'utility', None)
        if utility is None:
            utility = utility_account.fb_utility
        if supplier is None:
            supplier = getattr(predecessor, 'supplier', None)
        if supplier is None:
            supplier = utility_account.fb_supplier
        if rate_class is None:
            rate_class = getattr(predecessor, 'rate_class', None)
        if rate_class is None:
            rate_class = utility_account.fb_rate_class
        if supply_group is None:
            supply_group = utility_account.fb_supply_group

        new_utilbill = UtilBill(utility_account, utility, rate_class,
            supplier=supplier, billing_address=billing_address.clone(),
            service_address=service_address.clone(), period_start=start,
            period_end=end, target_total=total, date_received=datetime.utcnow(),
            state=state, supply_group=supply_group)
        return new_utilbill

    def _set_utilbill_data(self, utilbill, skip_extraction=False):
        """Set attributes of the given bill, using customer data, existing
        bills, and/or data extracted from the file to get the most accurate
        possible values. This should be called after uploading the bill's file
        and setting its file hash, because the file is used to get the values
        of some attributes.
        :param utilbill: UtilBill
        :param skip_extraction: if True, do not extract data from the the
        bill file (for speed)
        """
        # 'period_end' may be None, in which case this is the last bill overall
        try:
            predecessor = utilbill.utility_account.get_last_bill(
                end=utilbill.period_end)
        except NoSuchBillException:
            pass
        else:
            # copy data from 'predecessor' here
            if predecessor is not None:
                # do not re-add any code that directly accesses registers
                # inside a UtilBill object!
                # The predecessor may not have a REG_TOTAL if it doesn't have a
                # rate class yet
                mi = predecessor.get_total_meter_identifier()
                if mi is not None:
                    utilbill.set_total_meter_identifier(mi)

        # if no charges could be extracted from the file, guess what they
        # should be
        if utilbill.charges == []:
            utilbill.charges = self.pricing_model.get_predicted_charges(
                utilbill)
        else:
            # TODO: for each charge that doesn't have a formula, guess one. and
            # same thing for the rate.
            pass

        # for charges that have formulas, calculate each charge's amount using
        # its formula
        utilbill.compute_charges()

    def upload_utility_bill(self, account, bill_file, start=None, end=None,
                            service=None, utility=None, rate_class=None,
                            total=0, state=UtilBill.Complete, supplier=None,
                            supply_group=None):
        """Uploads `bill_file` with the name `file_name` as a utIlity bill for
        the given account, service, and dates. If this is the newest or
        oldest utility bill for the given account and service, "estimated"
        utility bills will be added to cover the gap between this bill's period
        and the previous newest or oldest one respectively. The total of all
        charges on the utility bill may be given.

        Returns the newly created UtilBill object.

        Currently 'utility' and 'rate_class' are ignored in favor of the
        predecessor's (or template's) values; see
        https://www.pivotaltracker.com/story/show/52495771
        """
        # file-dependent validation
        if bill_file is None and state in (
        UtilBill.UtilityEstimated, UtilBill.Complete):
            raise ValueError(("A file is required for a complete or "
                              "utility-estimated utility bill"))
        if bill_file is not None and state == UtilBill.Estimated:
            raise ValueError("Estimated utility bills can't have a file")

        # create in database
        session = Session()
        if supplier is not None:
            supplier = session.query(Supplier).filter_by(name=supplier).one()
        if supply_group is not None:
            supply_group = self.create_supply_group(supply_group, supplier.id,
                                                    'gas')
        if utility is not None:
            utility = session.query(Utility).filter_by(name=utility).one()
        if rate_class is not None:
            rate_class = session.query(RateClass).filter_by(
                name=rate_class).one()

        utility_account = session.query(UtilityAccount).filter_by(
            account=account).one()
        new_utilbill = self._create_utilbill_in_db(utility_account, start=start,
                                                   end=end, utility=utility,
                                                   rate_class=rate_class,
                                                   total=total, state=state,
                                                   supplier=supplier,
                                                   supply_group=supply_group)

        # upload the file
        if bill_file is not None:
            self.bill_file_handler.upload_file_for_utilbill(
                new_utilbill, bill_file)

        self._set_utilbill_data(new_utilbill)

        # adding UtilBill should also add Charges and Registers due to cascade
        session.add(new_utilbill)
        session.flush()

        return new_utilbill

    def create_utility_bill_with_existing_file(
            self, utility_account, sha256_hexdigest, due_date=None,
            target_total=None, service_address=None, skip_extraction=False):
        """Create a UtilBill in the database corresponding to a file that
        has already been stored in S3.
        :param utility_account: UtilityAccount to which the new bill will
        belong.
        :param utility_guid: specifies which utility this bill is for.
        :param sha256_hexdigest: SHA-256 hash of the existing file,
        which should also be (part of) the file name and sufficient to
        determine which existing file goes with this bill.
        :param target_total: total of charges on the bill (float).
        :param service_address: service address for new utility bill (Address).
        """
        assert isinstance(utility_account, UtilityAccount)
        assert isinstance(sha256_hexdigest, basestring) and len(
            sha256_hexdigest) == 64;
        assert isinstance(due_date, (date, type(None)))
        assert isinstance(target_total, (float, int, type(None)))
        assert isinstance(service_address, (Address, type(None)))

        if UtilBillLoader().count_utilbills_with_hash(sha256_hexdigest) != 0:
            raise DuplicateFileError('Utility bill already exists with '
                                     'file hash %s' % sha256_hexdigest)

        new_utilbill = self._create_utilbill_in_db(
            utility_account, utility=utility_account.get_utility())

        # adding UtilBill should also add Charges and Registers due to cascade
        session = Session()
        session.add(new_utilbill)
        session.flush()

        # set hexdigest of the file (this would normally be done by
        # BillFileHandler.upload_utilbill_pdf_to_s3)
        new_utilbill.sha256_hexdigest = sha256_hexdigest

        self.bill_file_handler.check_file_exists(new_utilbill)

        # these values will be overridden if the same data can be extracted
        # from the bill file below.
        if target_total is not None:
            new_utilbill.target_total = target_total
        if service_address is not None:
            new_utilbill.service_address = service_address
        if due_date is not None:
            new_utilbill.due_date = due_date

        self._set_utilbill_data(new_utilbill, skip_extraction=skip_extraction)

        return new_utilbill

    def delete_utility_bill_by_id(self, utilbill_id):
        """Deletes the utility bill given by its MySQL id 'utilbill_id' (if

        it's not attached to a reebill) and returns the deleted state
        .UtilBill object and the path  where the file was moved (it never
        really gets deleted). This path will be None if there was no file or
        it could not be found. Raises a ValueError if the
        utility bill cannot be deleted.
        """
        session = Session()
        utility_bill = session.query(UtilBill).filter(
            UtilBill.id == utilbill_id).one()

        # don't delete a utility bill that can't be edited, i.e. is "processed".
        # every utility bill with a reebill should be processed, so it should
        # not be necessary to check whether the utility bill has a reebill here
        # (avoiding the need to use parts of the ReeBill data model outside
        # of ReeBill)
        utility_bill.check_editable()

        self.bill_file_handler.delete_file(utility_bill)

        # TODO use cascade instead if possible
        for charge in utility_bill.charges:
            session.delete(charge)
        for register in utility_bill._registers:
            session.delete(register)
        session.delete(utility_bill)

        pdf_url = self.bill_file_handler.get_url(utility_bill)
        return utility_bill, pdf_url

    def regenerate_charges(self, utilbill_id):
        """Replace the charges of the bill given by utilbill_id with new ones
        generated by the pricing model.
        """
        utilbill = self._utilbill_loader.get_utilbill_by_id(utilbill_id)
        utilbill.regenerate_charges(self.pricing_model)
        return utilbill

    def compute_utility_bill(self, utilbill_id):
        '''Updates all charges in the utility bill given by 'utilbill_id'.
        Also updates some keys in the document that are duplicates of columns
        in the MySQL table.
        '''
        utilbill = self._utilbill_loader.get_utilbill_by_id(utilbill_id)
        utilbill.compute_charges()
        return utilbill

    ############################################################################
    # CRUD methods for child objects of UtilBill
    ############################################################################

    def new_register(self, utilbill_id, **register_kwargs):
        """Creates a new register for the utility bill having the specified id
        "row" argument is a dictionary but keys other than
        "meter_id" and "register_id" are ignored.
        """
        # TODO: this code belongs inside UtilBill, if it has to exist at all
        session = Session()
        utility_bill = session.query(UtilBill).filter_by(id=utilbill_id).one()
        utility_bill.check_editable()
        # register must have a valid "register_binding" value. yes this is a
        # pretty bad way to do it.
        i = 0
        new_reg_binding = Register.REGISTER_BINDINGS[0]
        while i < Register.REGISTER_BINDINGS:
            new_reg_binding = Register.REGISTER_BINDINGS[i]
            if new_reg_binding not in (r.register_binding for r in
                                       utility_bill._registers):
                break
            i += 1
        if i == len(Register.REGISTER_BINDINGS):
            raise BillingError("No more _registers can be added")

        r = Register(register_kwargs.get('register_binding', new_reg_binding),
            register_kwargs.get('unit', 'therms'),
            description=register_kwargs.get('description',
                "Insert description"),
            identifier=register_kwargs.get('identifier',
                "Insert register ID here"),
            estimated=register_kwargs.get('estimated', False),
            reg_type=register_kwargs.get('reg_type', "total"),
            active_periods=register_kwargs.get('active_periods', None),
            meter_identifier=register_kwargs.get('meter_identifier', ""),
            quantity=register_kwargs.get('quantity', 0))
        r.utilbill = utility_bill
        session.add(r)
        session.flush()
        return r

    def update_register(self, register_id, rows):
        """Updates fields in the register given by 'register_id'
        """
        session = Session()

        # Register to be updated
        register = session.query(Register).filter(
            Register.id == register_id).one()

        for k in ['description', 'quantity', 'unit', 'identifier', 'estimated',
                  'reg_type', 'register_binding', 'meter_identifier']:
            val = rows.get(k, getattr(register, k))
            setattr(register, k, val)
        if 'active_periods' in rows and rows['active_periods'] is not None:
            active_periods_str = json.dumps(rows['active_periods'])
            register.active_periods = active_periods_str
        self.compute_utility_bill(register.utilbill_id)
        return register

    def delete_register(self, register_id):
        session = Session()
        register = session.query(Register).filter(
            Register.id == register_id).one()
        utilbill_id = register.utilbill_id
        utilbill = self._utilbill_loader.get_utilbill_by_id(utilbill_id)
        utilbill.check_editable()
        session.delete(register)
        session.commit()
        self.compute_utility_bill(utilbill_id)

    def add_charge(self, utilbill_id, **charge_kwargs):
        """Add a new charge to the given utility bill. charge_kwargs are
        passed as keyword arguments to the charge"""
        utilbill = self._utilbill_loader.get_utilbill_by_id(utilbill_id)
        utilbill.check_editable()
        charge = utilbill.add_charge(charge_kwargs)
        self.compute_utility_bill(utilbill_id)
        return charge

    def update_charge(self, fields, charge_id=None, utilbill_id=None,
                      rsi_binding=None):
        """Modify the charge given by charge_id
        by setting key-value pairs to match the dictionary 'fields'."""
        assert charge_id or utilbill_id and rsi_binding
        session = Session()
        charge = session.query(Charge).filter(
            Charge.id == charge_id).one() if charge_id else \
            session.query(Charge).filter(
                Charge.utilbill_id == utilbill_id).filter(
                Charge.rsi_binding == rsi_binding).one()
        utilbill = self._utilbill_loader.get_utilbill_by_id(charge.utilbill.id)
        utilbill.check_editable()
        for k, v in fields.iteritems():
            if k not in Charge.column_names():
                raise AttributeError("Charge has no attribute '%s'" % k)
            setattr(charge, k, v)

        # auto-fill formula and date fields when "rsi_binding" is edited
        if 'rsi_binding' in fields:
            other_charge = self.pricing_model.get_closest_occurrence_of_charge(
                charge)
            if other_charge is not None:
                charge.quantity_formula = other_charge.quantity_formula
                charge.rate = other_charge.rate

        session.flush()
        self.compute_utility_bill(charge.utilbill.id)
        return charge

    def delete_charge(self, charge_id):
        """Delete the charge given by 'charge_id' from its utility
        bill and recompute the utility bill. Raise ProcessedBillError if the
        utility bill is not editable.
        """
        session = Session()
        charge = session.query(Charge).filter_by(id=charge_id).one()
        charge.utilbill.check_editable()
        session.delete(charge)
        self.compute_utility_bill(charge.utilbill_id)
        session.expire(charge.utilbill)

    ############################################################################
    # CRUD methods for objects that are not children of UtilBill
    # TODO move somewhere else (or delete if unnecessary)
    ############################################################################

    def create_utility(self, name):
        assert name != ''
        session = Session()
        utility = Utility(name=name, address=Address())
        utility.rate_class = None
        session.add(utility)
        session.flush()
        return utility

    def get_utility(self, utility_id):
        session = Session()
        try:
            result = session.query(Utility).filter_by(id=utility_id).one()
        except NoResultFound:
            result = None
        return result

    def create_rate_class(self, name, utility_id, service):
        assert name != ''
        if name == 'Unknown':
            return None
        s = Session()
        utility = s.query(Utility).filter_by(id=utility_id).first()
        rate_class = RateClass(name=name, utility=utility, service=service)
        s.add(rate_class)
        s.flush()
        return rate_class

    def create_supply_group(self, name, supplier_id, service):
        """
        :param name: name of the supply group (string)
        :param supplier_id: primary key of the Supplier
        :param service: one of model.SERVICES ("gas" or "electric")
        :return: newly-created SupplyGroup
        """
        assert name != ''
        s = Session()
        supplier = s.query(Supplier).filter_by(id=supplier_id).first()
        supply_group = SupplyGroup(name=name, supplier=supplier,
                                   service=service)
        s.add(supply_group)
        s.flush()
        return supply_group

    def create_supplier(self, name):
        # suppliers are identified in the client by name, rather than
        # their primary key. "Unknown" is a name sent by the client
        # to the server to identify the supplier that is identified by "null"
        # when sent from the server to the client.
        assert name != ''
        if name == 'Unknown':
            return None
        s = Session()
        supplier = Supplier(name=name, address=Address())
        s.add(supplier)
        s.flush()
        return supplier

    def get_supplier(self, supplier_id):
        session = Session()
        try:
            result = session.query(Supplier).filter_by(id=supplier_id).one()
        except NoResultFound:
            result = None
        return result

    def get_supply_group(self, id, supplier):
        session = Session()
        # supply_groups are identified in the client by name, rather than
        # their primary key. "Unknown Supply Group" is a name sent by the client
        # to the server to identify a supply group that is identified by "null"
        # when sent from the server to the client.
        session = Session()
        try:
            result = session.query(SupplyGroup).filter_by(id=id).filter_by(
                supplier=supplier).one()
        except NoResultFound:
            result = None
        return result

    def get_rate_class(self, rate_class_id):
        session = Session()
        try:
            result = session.query(RateClass).filter_by(id=rate_class_id).one()
        except NoResultFound:
            result = None
        return result

    def update_utility_account_number(self, utility_account_id,
                                      utility_account_number):
        session = Session()
        try:
            utility_account = session.query(UtilityAccount).filter(
                UtilityAccount.id == utility_account_id).one()
        except NoResultFound:
            raise
        utility_account.account_number = utility_account_number
        return utility_account

<<<<<<< HEAD
    def get_utilbill(self, utilbill_id):
        session = Session()
        try:
            utilbill = session.query(UtilBill).filter(
                UtilBill.id == utilbill_id).one()
        except NoResultFound:
            raise
        return utilbill
=======
    def update_fb_billing_address(self, utility_account_id,
            addressee, city, postal_code, state, street):
        s = Session()
        try:
            utility_account = s.query(UtilityAccount).filter(
                UtilityAccount.id == utility_account_id).one()
        except NoResultFound:
            raise
        address = Address(addressee=addressee,
                          city=city,
                          postal_code=postal_code,
                          state=state,
                          street=street)
        utility_account.fb_billing_address = address
        return utility_account

    def update_fb_service_address(self, utility_account_id,
            addressee, city, postal_code, state, street):
        s = Session()
        try:
            utility_account = s.query(UtilityAccount).filter(
                UtilityAccount.id == utility_account_id).one()
        except NoResultFound:
            raise
        address = Address(addressee=addressee,
                          city=city,
                          postal_code=postal_code,
                          state=state,
                          street=street)
        utility_account.fb_service_address = address
        return utility_account

    def move_account_references(self, dest_account_id, source_account_id):
        """
        moves all references from source_account_id to a
        single account represented by dest_account_id
        """
        s = Session()
        try:
            dest_utility_account = s.query(UtilityAccount).filter(
                UtilityAccount.id == dest_account_id).one()
        except NoResultFound:
            raise
        # get a list of all reebills for the destination utility account
        dest_account_reebills = s.query(ReeBill).join(ReeBillCustomer).\
            filter(ReeBillCustomer.utility_account_id ==
                   dest_utility_account.id)\
            .all()
        # get a list of all reebills for the source utility account
        source_account_reebills = s.query(ReeBill).join(ReeBillCustomer).\
            filter(ReeBillCustomer.utility_account_id == source_account_id)\
            .all()
        # Both source and destination accounts cannot have reebills
        if len(source_account_reebills) > 0 and len(dest_account_reebills)>0:
            raise MergeError('All accounts cannot have reebills')
        bills = s.query(UtilBill).filter(
                UtilBill.utility_account_id == source_account_id).all()
        for bill in bills:
            bill.utility_account = dest_utility_account
        source_reebill_customer = self.get_reebill_customer_for_account(
            source_account_id)
        dest_reebill_customer = self.get_reebill_customer_for_account(
                dest_account_id)
        if dest_reebill_customer:
            # if source account has 0 reebills then update the source utility
            # account's reebill_customer reference to point at destination
            # utility account
            if len(dest_account_reebills) == 0:
                # update the source utility account reebill_customer
                if source_reebill_customer:
                    source_reebill_customer.set_account(dest_utility_account)
                dest_reebill_customer.utility_account = None
                # delete the destination account's old reebill_customer
                s.delete(dest_reebill_customer)
                s.commit()
        else:
            source_reebill_customer.set_account(dest_utility_account)
        #update the brokerage_accounts
        source_ba = self.get_brokerage_account(source_account_id)
        dest_ba = self.get_brokerage_account(dest_account_id)
        if dest_ba:
             s.delete(dest_ba)
             s.commit()
        if source_ba:
            source_ba.utility_account_id = dest_account_id
        return dest_utility_account

    def delete_utility_account(self, utility_account_id):
        session = Session()
        try:
            utility_account = session.query(UtilityAccount).filter(
                UtilityAccount.id == utility_account_id).one()
            session.delete(utility_account)
        except NoResultFound:
            raise

    def get_brokerage_account(self, utility_account_id):
        s = Session()
        try:
            ua = s.query(BrokerageAccount).join(UtilityAccount).filter(
                 BrokerageAccount.utility_account_id == utility_account_id)\
                 .one()
        except NoResultFound:
            ua = None
        return ua

    def get_reebill_customer_for_account(self, account_id):
        s = Session()
        try:
            rb_customer = s.query(ReeBillCustomer).join(UtilityAccount).\
                filter(ReeBillCustomer.utility_account_id == account_id).\
                one()
        except NoResultFound:
            rb_customer = None
        return rb_customer
>>>>>>> 65fd3033
<|MERGE_RESOLUTION|>--- conflicted
+++ resolved
@@ -11,7 +11,7 @@
 from core.model.utilbill import UtilBill, Charge
 from exc import NoSuchBillException, DuplicateFileError, BillingError, MergeError
 from core.utilbill_loader import UtilBillLoader
-from reebill.reebill_model import ReeBillCustomer, ReeBill, UtilbillReebill
+from reebill.reebill_model import ReeBillCustomer, ReeBill
 
 ACCOUNT_NAME_REGEX = '[0-9a-z]{5}'
 
@@ -618,8 +618,7 @@
             raise
         utility_account.account_number = utility_account_number
         return utility_account
-
-<<<<<<< HEAD
+     
     def get_utilbill(self, utilbill_id):
         session = Session()
         try:
@@ -628,7 +627,8 @@
         except NoResultFound:
             raise
         return utilbill
-=======
+
+
     def update_fb_billing_address(self, utility_account_id,
             addressee, city, postal_code, state, street):
         s = Session()
@@ -743,5 +743,4 @@
                 one()
         except NoResultFound:
             rb_customer = None
-        return rb_customer
->>>>>>> 65fd3033
+        return rb_customer