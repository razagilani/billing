import json
from datetime import datetime, date

from sqlalchemy.orm.exc import NoResultFound
from core.bill_file_handler import BillFileHandler

from core.model import UtilBill, Address, Charge, Register, Session, Supplier, \
    Utility, RateClass, UtilityAccount, SupplyGroup
from exc import NoSuchBillException, DuplicateFileError, BillingError
from core.utilbill_loader import UtilBillLoader

ACCOUNT_NAME_REGEX = '[0-9a-z]{5}'


class UtilbillProcessor(object):
    ''''Does a mix of the following things:
    - Operations on utility bills: upload, delete, compute, regenerate charges,
    etc.
    - CRUD on child objects of UtilBill that are closely associated
    with UtilBills, like charges and _registers.
    - CRUD on utilities, suppliers, rate classes.
    '''

    def __init__(self, pricing_model, bill_file_handler, logger=None):
        self.pricing_model = pricing_model
        self.bill_file_handler = bill_file_handler
        self.logger = logger
        self._utilbill_loader = UtilBillLoader()

    ############################################################################
    # methods that are actually for "processing" UtilBills
    ############################################################################

    def update_utilbill_metadata(self, utilbill_id, period_start=None,
            period_end=None, service=None, target_total=None, utility=None,
            supplier=None, rate_class=None, supply_group_id=None,
            processed=None, supply_choice_id=None, meter_identifier=None,
            tou=None):
        """Update various fields for the utility bill having the specified
        `utilbill_id`. Fields that are not None get updated to new
        values while other fields are unaffected.
        """
        utilbill = self._utilbill_loader.get_utilbill_by_id(utilbill_id)
        assert utilbill.utility is not None

        if processed is not None:
            utilbill.set_processed(processed)
            # since the bill has become processed no other changes to the bill
            # can be made so return the util bill without raising an error
            return utilbill

        utilbill.check_editable()
        if tou is not None:
            utilbill.tou = tou

        if target_total is not None:
            utilbill.target_total = target_total

        if service is not None:
            utilbill.rate_class.service = service

        if supply_choice_id is not None:
            utilbill.supply_choice_id = supply_choice_id

        if supplier is not None:
            supplier = self.get_supplier(supplier)
            utilbill.set_supplier(supplier)

        if supply_group_id is not None:
            supply_group = Session().query(SupplyGroup).filter_by(
                supplier_id=utilbill.supplier_id, id=supply_group_id).one()
            utilbill.supply_group = supply_group

        if rate_class is not None:
<<<<<<< HEAD
            rate_class = self.get_rate_class(rate_class)
            utilbill.set_rate_class(rate_class)
=======
            utilbill.rate_class = self.get_rate_class(rate_class)
>>>>>>> 4c7f19ec

        if utility is not None:
            utility = self.get_utility(utility)
            utilbill.set_utility(utility)

        if meter_identifier is not None:
            utilbill.set_total_meter_identifier(meter_identifier)

        period_start = period_start if period_start else \
            utilbill.period_start
        period_end = period_end if period_end else utilbill.period_end

        UtilBill.validate_utilbill_period(period_start, period_end)
        utilbill.period_start = period_start
        utilbill.period_end = period_end
        self.compute_utility_bill(utilbill.id)
        return utilbill

    def _create_utilbill_in_db(self, utility_account, start=None, end=None,
                               utility=None, rate_class=None, total=0,
                               state=UtilBill.Complete, supplier=None,
                               supply_group=None):
        '''
        Returns a UtilBill with related objects (Charges and Registers
        assigned to it). Does not add anything to the session, so callers can
        do this only if no exception was raised by BillFileHandler when
        uploading the file.`
        :param utility_account:
        :param start:
        :param end:
        :param utility:
        :param rate_class:
        :param total:
        :param state:
        :param supplier:
        :return:
        '''
        # validate arguments
        UtilBill.validate_utilbill_period(start, end)

        session = Session()

        # find an existing utility bill that will provide rate class and
        # utility name for the new one, or get it from the template.
        # note that it doesn't matter if this is wrong because the user can
        # edit it after uploading.
        try:
            # previously this was filtered by service so only bills with the
            # same service could be used by predecessors. now any bill for the
            # same UtilityAccount is used, because realistically they will all
            # have the same service.
            predecessor = UtilBillLoader().get_last_real_utilbill(
                utility_account.account, end=start)
            billing_address = predecessor.billing_address
            service_address = predecessor.service_address
        except NoSuchBillException as e:
            # If we don't have a predecessor utility bill (this is the first
            # utility bill we are creating for this customer) then we get the
            # closest one we can find by time difference, having the same rate
            # class and utility.

            q = session.query(UtilBill).filter_by(
                rate_class=utility_account.fb_rate_class).filter_by(
                utility=utility_account.fb_utility).filter_by(processed=True)

            # find "closest" or most recent utility bill to copy data from
            if start is None:
                next_ub = None
                prev_ub = q.order_by(UtilBill.period_start.desc()).first()
            else:
                next_ub = q.filter(UtilBill.period_start >= start).order_by(
                    UtilBill.period_start).first()
                prev_ub = q.filter(UtilBill.period_start <= start).order_by(
                    UtilBill.period_start.desc()).first()
            next_distance = (next_ub.period_start - start).days if next_ub \
                else float('inf')
            prev_distance = (
            start - prev_ub.period_start).days if prev_ub and start else float(
                'inf')
            predecessor = None if next_distance == prev_distance == float(
                'inf') \
                else prev_ub if prev_distance < next_distance else next_ub

            billing_address = utility_account.fb_billing_address
            service_address = utility_account.fb_service_address

        # order of preference for picking utility/supplier/rate_class: value
        # passed as an argument, same value as predecessor,
        # "fb" values from Customer
        # TODO: this is unnecessarily complicated.
        if utility is None:
            utility = getattr(predecessor, 'utility', None)
        if utility is None:
            utility = utility_account.fb_utility
        if supplier is None:
            supplier = getattr(predecessor, 'supplier', None)
        if supplier is None:
            supplier = utility_account.fb_supplier
        if rate_class is None:
            rate_class = getattr(predecessor, 'rate_class', None)
        if rate_class is None:
            rate_class = utility_account.fb_rate_class
        if supply_group is None:
            supply_group = utility_account.fb_supply_group

<<<<<<< HEAD
        new_utilbill = UtilBill(
            utility_account, utility, rate_class, supplier=supplier,
            billing_address=billing_address.clone(),
            service_address=service_address.clone(),
            period_start=start, period_end=end, target_total=total,
            date_received=datetime.utcnow(), state=state,
            supply_group=supply_group)

        new_utilbill.charges = self.pricing_model. \
            get_predicted_charges(new_utilbill)
        new_utilbill.compute_charges()

        # do not re-add any code that directly accesses registers inside a
        # UtilBill object!
        if predecessor is not None and rate_class is not None:
            mi = predecessor.get_total_meter_identifier()
            # The predecessor may not have a REG_TOTAL if it doesn't have a
            # rate class yet
            if mi is not None:
                new_utilbill.set_total_meter_identifier(mi)

=======
        new_utilbill = UtilBill(utility_account, utility, rate_class,
            supplier=supplier, billing_address=billing_address.clone(),
            service_address=service_address.clone(), period_start=start,
            period_end=end, target_total=total, date_received=datetime.utcnow(),
            state=state, supply_group=supply_group)
>>>>>>> 4c7f19ec
        return new_utilbill

    def _set_utilbill_data(self, utilbill):
        """Set attributes of the given bill, using customer data, existing
        bills, and/or data extracted from the file to get the most accurate
        possible values. This should be called after uploading the bill's file
        and setting its file hash, because the file is used to get the values
        of some attributes.
        :param utilbill: UtilBill
        """
        # TODO: insert extraction code here (must come first because steps
        # below use extracted data)

        # 'period_end' may be None, in which case this is the last bill overall
        try:
            predecessor = utilbill.utility_account.get_last_bill(
                end=utilbill.period_end)
        except NoSuchBillException:
            pass
        else:
            # copy data from 'predecessor' here
            # do not re-add any code that directly accesses registers inside a
            # UtilBill object!
            utilbill.set_total_meter_identifier(
                predecessor.get_total_meter_identifier())

        # if no charges could be extracted from the file, guess what they
        # should be
        if utilbill.charges == []:
            utilbill.charges = self.pricing_model.get_predicted_charges(
                utilbill)
        else:
            # TODO: for each charge that doesn't have a formula, guess one. and
            # same thing for the rate.
            pass

        # for charges that have formulas, calculate each charge's amount using
        # its formula
        utilbill.compute_charges()

    def upload_utility_bill(self, account, bill_file, start=None, end=None,
                            service=None, utility=None, rate_class=None,
                            total=0, state=UtilBill.Complete, supplier=None,
                            supply_group=None):
        """Uploads `bill_file` with the name `file_name` as a utIlity bill for
        the given account, service, and dates. If this is the newest or
        oldest utility bill for the given account and service, "estimated"
        utility bills will be added to cover the gap between this bill's period
        and the previous newest or oldest one respectively. The total of all
        charges on the utility bill may be given.

        Returns the newly created UtilBill object.

        Currently 'utility' and 'rate_class' are ignored in favor of the
        predecessor's (or template's) values; see
        https://www.pivotaltracker.com/story/show/52495771
        """
        # file-dependent validation
        if bill_file is None and state in (
        UtilBill.UtilityEstimated, UtilBill.Complete):
            raise ValueError(("A file is required for a complete or "
                              "utility-estimated utility bill"))
        if bill_file is not None and state == UtilBill.Estimated:
            raise ValueError("Estimated utility bills can't have a file")

        # create in database
        session = Session()
        if supplier is not None:
            supplier = session.query(Supplier).filter_by(name=supplier).one()
        if supply_group is not None:
            supply_group = self.create_supply_group(supply_group, supplier.id,
                                                    'gas')
        if utility is not None:
            utility = session.query(Utility).filter_by(name=utility).one()
        if rate_class is not None:
            rate_class = session.query(RateClass).filter_by(
                name=rate_class).one()

        utility_account = session.query(UtilityAccount).filter_by(
            account=account).one()
        new_utilbill = self._create_utilbill_in_db(utility_account, start=start,
                                                   end=end, utility=utility,
                                                   rate_class=rate_class,
                                                   total=total, state=state,
                                                   supplier=supplier,
                                                   supply_group=supply_group)

        # upload the file
        if bill_file is not None:
            self.bill_file_handler.upload_file_for_utilbill(new_utilbill,
                                                            bill_file)

        self._set_utilbill_data(new_utilbill)

        # adding UtilBill should also add Charges and Registers due to cascade
        session.add(new_utilbill)
        session.flush()

        return new_utilbill

    def create_utility_bill_with_existing_file(self, utility_account, utility,
                                               sha256_hexdigest, due_date=None,
                                               target_total=None,
                                               service_address=None):
        '''Create a UtilBill in the database corresponding to a file that
        has already been stored in S3.
        :param utility_account: UtilityAccount to which the new bill will
        belong.
        :param utility_guid: specifies which utility this bill is for.
        :param sha256_hexdigest: SHA-256 hash of the existing file,
        which should also be (part of) the file name and sufficient to
        determine which existing file goes with this bill.
        :param target_total: total of charges on the bill (float).
        :param service_address: service address for new utility bill (Address).
        '''
        assert isinstance(utility_account, UtilityAccount)
        assert isinstance(utility, Utility)
        assert isinstance(sha256_hexdigest, basestring) and len(
            sha256_hexdigest) == 64;
        assert isinstance(due_date, (date, type(None)))
        assert isinstance(target_total, (float, int, type(None)))
        assert isinstance(service_address, (Address, type(None)))

        if UtilBillLoader().count_utilbills_with_hash(sha256_hexdigest) != 0:
            raise DuplicateFileError('Utility bill already exists with '
                                     'file hash %s' % sha256_hexdigest)

        new_utilbill = self._create_utilbill_in_db(utility_account,
                                                   utility=utility)

        # adding UtilBill should also add Charges and Registers due to cascade
        session = Session()
        session.add(new_utilbill)
        session.flush()

        # set hexdigest of the file (this would normally be done by
        # BillFileHandler.upload_utilbill_pdf_to_s3)
        new_utilbill.sha256_hexdigest = sha256_hexdigest

        self.bill_file_handler.check_file_exists(new_utilbill)

        # these values will be overridden if the same data can be extracted
        # from the bill file below.
        if target_total is not None:
            new_utilbill.target_total = target_total
        if service_address is not None:
            new_utilbill.service_address = service_address
        if due_date is not None:
            new_utilbill.due_date = due_date

        self._set_utilbill_data(new_utilbill)

        return new_utilbill

    def delete_utility_bill_by_id(self, utilbill_id):
        """Deletes the utility bill given by its MySQL id 'utilbill_id' (if

        it's not attached to a reebill) and returns the deleted state
        .UtilBill object and the path  where the file was moved (it never
        really gets deleted). This path will be None if there was no file or
        it could not be found. Raises a ValueError if the
        utility bill cannot be deleted.
        """
        session = Session()
        utility_bill = session.query(UtilBill).filter(
            UtilBill.id == utilbill_id).one()

        # don't delete a utility bill that can't be edited, i.e. is "processed".
        # every utility bill with a reebill should be processed, so it should
        # not be necessary to check whether the utility bill has a reebill here
        # (avoiding the need to use parts of the ReeBill data model outside
        # of ReeBill)
        utility_bill.check_editable()

        self.bill_file_handler.delete_file(utility_bill)

        # TODO use cascade instead if possible
        for charge in utility_bill.charges:
            session.delete(charge)
        for register in utility_bill._registers:
            session.delete(register)
        session.delete(utility_bill)

        pdf_url = self.bill_file_handler.get_url(utility_bill)
        return utility_bill, pdf_url

    def regenerate_charges(self, utilbill_id):
        """Replace the charges of the bill given by utilbill_id with new ones
        generated by the pricing model.
        """
        utilbill = self._utilbill_loader.get_utilbill_by_id(utilbill_id)
        utilbill.regenerate_charges(self.pricing_model)
        return utilbill

    def compute_utility_bill(self, utilbill_id):
        '''Updates all charges in the utility bill given by 'utilbill_id'.
        Also updates some keys in the document that are duplicates of columns
        in the MySQL table.
        '''
        utilbill = self._utilbill_loader.get_utilbill_by_id(utilbill_id)
        utilbill.compute_charges()
        return utilbill

    ############################################################################
    # CRUD methods for child objects of UtilBill
    ############################################################################

    def new_register(self, utilbill_id, **register_kwargs):
        """Creates a new register for the utility bill having the specified id
        "row" argument is a dictionary but keys other than
        "meter_id" and "register_id" are ignored.
        """
        # TODO: this code belongs inside UtilBill, if it has to exist at all
        session = Session()
        utility_bill = session.query(UtilBill).filter_by(id=utilbill_id).one()
        utility_bill.check_editable()
        # register must have a valid "register_binding" value. yes this is a
        # pretty bad way to do it.
        i = 0
        new_reg_binding = Register.REGISTER_BINDINGS[0]
        while i < Register.REGISTER_BINDINGS:
            new_reg_binding = Register.REGISTER_BINDINGS[i]
            if new_reg_binding not in (r.register_binding for r in
                                       utility_bill._registers):
                break
            i += 1
        if i == len(Register.REGISTER_BINDINGS):
            raise BillingError("No more _registers can be added")

        r = Register(register_kwargs.get('register_binding', new_reg_binding),
            register_kwargs.get('unit', 'therms'),
            description=register_kwargs.get('description',
                "Insert description"),
            identifier=register_kwargs.get('identifier',
                "Insert register ID here"),
            estimated=register_kwargs.get('estimated', False),
            reg_type=register_kwargs.get('reg_type', "total"),
            active_periods=register_kwargs.get('active_periods', None),
            meter_identifier=register_kwargs.get('meter_identifier', ""),
            quantity=register_kwargs.get('quantity', 0))
        r.utilbill = utility_bill
        session.add(r)
        session.flush()
        return r

    def update_register(self, register_id, rows):
        """Updates fields in the register given by 'register_id'
        """
        session = Session()

        # Register to be updated
        register = session.query(Register).filter(
            Register.id == register_id).one()

        for k in ['description', 'quantity', 'unit', 'identifier', 'estimated',
                  'reg_type', 'register_binding', 'meter_identifier']:
            val = rows.get(k, getattr(register, k))
            setattr(register, k, val)
        if 'active_periods' in rows and rows['active_periods'] is not None:
            active_periods_str = json.dumps(rows['active_periods'])
            register.active_periods = active_periods_str
        self.compute_utility_bill(register.utilbill_id)
        return register

    def delete_register(self, register_id):
        session = Session()
        register = session.query(Register).filter(
            Register.id == register_id).one()
        utilbill_id = register.utilbill_id
        utilbill = self._utilbill_loader.get_utilbill_by_id(utilbill_id)
        utilbill.check_editable()
        session.delete(register)
        session.commit()
        self.compute_utility_bill(utilbill_id)

    def add_charge(self, utilbill_id, **charge_kwargs):
        """Add a new charge to the given utility bill. charge_kwargs are
        passed as keyword arguments to the charge"""
        utilbill = self._utilbill_loader.get_utilbill_by_id(utilbill_id)
        utilbill.check_editable()
        charge = utilbill.add_charge(**charge_kwargs)
        self.compute_utility_bill(utilbill_id)
        return charge

    def update_charge(self, fields, charge_id=None, utilbill_id=None,
                      rsi_binding=None):
        """Modify the charge given by charge_id
        by setting key-value pairs to match the dictionary 'fields'."""
        assert charge_id or utilbill_id and rsi_binding
        session = Session()
        charge = session.query(Charge).filter(
            Charge.id == charge_id).one() if charge_id else \
            session.query(Charge).filter(
                Charge.utilbill_id == utilbill_id).filter(
                Charge.rsi_binding == rsi_binding).one()
        utilbill = self._utilbill_loader.get_utilbill_by_id(charge.utilbill.id)
        utilbill.check_editable()
        for k, v in fields.iteritems():
            if k not in Charge.column_names():
                raise AttributeError("Charge has no attribute '%s'" % k)
            setattr(charge, k, v)
        session.flush()
        self.compute_utility_bill(charge.utilbill.id)
        return charge

    def delete_charge(self, charge_id):
        """Delete the charge given by 'charge_id' from its utility
        bill and recompute the utility bill. Raise ProcessedBillError if the
        utility bill is not editable.
        """
        session = Session()
        charge = session.query(Charge).filter_by(id=charge_id).one()
        charge.utilbill.check_editable()
        session.delete(charge)
        self.compute_utility_bill(charge.utilbill_id)
        session.expire(charge.utilbill)

    ############################################################################
    # CRUD methods for objects that are not children of UtilBill
    # TODO move somewhere else (or delete if unnecessary)
    ############################################################################

    def create_utility(self, name):
        assert name != ''
        session = Session()
        utility = Utility(name=name, address=Address())
        utility.rate_class = None
        session.add(utility)
        session.flush()
        return utility

    def get_utility(self, utility_id):
        session = Session()
        try:
            result = session.query(Utility).filter_by(id=utility_id).one()
        except NoResultFound:
            result = None
        return result

    def create_rate_class(self, name, utility_id, service):
        assert name != ''
        if name == 'Unknown':
            return None
        s = Session()
        utility = s.query(Utility).filter_by(id=utility_id).first()
        rate_class = RateClass(name=name, utility=utility, service=service)
        s.add(rate_class)
        s.flush()
        return rate_class

    def create_supply_group(self, name, supplier_id, service):
        """
        :param name: name of the supply group (string)
        :param supplier_id: primary key of the Supplier
        :param service: one of model.SERVICES ("gas" or "electric")
        :return: newly-created SupplyGroup
        """
        assert name != ''
        s = Session()
        supplier = s.query(Supplier).filter_by(id=supplier_id).first()
        supply_group = SupplyGroup(name=name, supplier=supplier,
                                   service=service)
        s.add(supply_group)
        s.flush()
        return supply_group

    def create_supplier(self, name):
        # suppliers are identified in the client by name, rather than
        # their primary key. "Unknown Supplier" is a name sent by the client
        # to the server to identify the supplier that is identified by "null"
        # when sent from the server to the client.
        assert name != ''
        if name == 'Unknown':
            return None
        s = Session()
        supplier = Supplier(name=name, address=Address())
        s.add(supplier)
        s.flush()
        return supplier

    def get_supplier(self, supplier_id):
        session = Session()
        try:
            result = session.query(Supplier).filter_by(id=supplier_id).one()
        except NoResultFound:
            result = None
        return result

    def get_supply_group(self, id, supplier):
        session = Session()
        # supply_groups are identified in the client by name, rather than
        # their primary key. "Unknown Supply Group" is a name sent by the client
        # to the server to identify a supply group that is identified by "null"
        # when sent from the server to the client.
        session = Session()
        try:
            result = session.query(SupplyGroup).filter_by(id=id).filter_by(
                supplier=supplier).one()
        except NoResultFound:
            result = None
        return result

    def get_rate_class(self, rate_class_id):
        session = Session()
        try:
            result = session.query(RateClass).filter_by(id=rate_class_id).one()
        except NoResultFound:
            result = None
        return result

    def update_utility_account_number(self, utility_account_id,
                                      utility_account_number):
        session = Session()
        try:
            utility_account = session.query(UtilityAccount).filter(
                UtilityAccount.id == utility_account_id).one()
        except NoResultFound:
            raise
        utility_account.account_number = utility_account_number
        return utility_account<|MERGE_RESOLUTION|>--- conflicted
+++ resolved
@@ -72,12 +72,8 @@
             utilbill.supply_group = supply_group
 
         if rate_class is not None:
-<<<<<<< HEAD
             rate_class = self.get_rate_class(rate_class)
             utilbill.set_rate_class(rate_class)
-=======
-            utilbill.rate_class = self.get_rate_class(rate_class)
->>>>>>> 4c7f19ec
 
         if utility is not None:
             utility = self.get_utility(utility)
@@ -183,35 +179,11 @@
         if supply_group is None:
             supply_group = utility_account.fb_supply_group
 
-<<<<<<< HEAD
-        new_utilbill = UtilBill(
-            utility_account, utility, rate_class, supplier=supplier,
-            billing_address=billing_address.clone(),
-            service_address=service_address.clone(),
-            period_start=start, period_end=end, target_total=total,
-            date_received=datetime.utcnow(), state=state,
-            supply_group=supply_group)
-
-        new_utilbill.charges = self.pricing_model. \
-            get_predicted_charges(new_utilbill)
-        new_utilbill.compute_charges()
-
-        # do not re-add any code that directly accesses registers inside a
-        # UtilBill object!
-        if predecessor is not None and rate_class is not None:
-            mi = predecessor.get_total_meter_identifier()
-            # The predecessor may not have a REG_TOTAL if it doesn't have a
-            # rate class yet
-            if mi is not None:
-                new_utilbill.set_total_meter_identifier(mi)
-
-=======
         new_utilbill = UtilBill(utility_account, utility, rate_class,
             supplier=supplier, billing_address=billing_address.clone(),
             service_address=service_address.clone(), period_start=start,
             period_end=end, target_total=total, date_received=datetime.utcnow(),
             state=state, supply_group=supply_group)
->>>>>>> 4c7f19ec
         return new_utilbill
 
     def _set_utilbill_data(self, utilbill):
@@ -233,10 +205,14 @@
             pass
         else:
             # copy data from 'predecessor' here
-            # do not re-add any code that directly accesses registers inside a
-            # UtilBill object!
-            utilbill.set_total_meter_identifier(
-                predecessor.get_total_meter_identifier())
+            if predecessor is not None:
+                # do not re-add any code that directly accesses registers
+                # inside a UtilBill object!
+                # The predecessor may not have a REG_TOTAL if it doesn't have a
+                # rate class yet
+                mi = predecessor.get_total_meter_identifier()
+                if mi is not None:
+                    utilbill.set_total_meter_identifier(mi)
 
         # if no charges could be extracted from the file, guess what they
         # should be
