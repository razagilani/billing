import json
from datetime import datetime,date

from sqlalchemy.orm.exc import NoResultFound

from core.model import UtilBill, Address, Charge, Register, Session, \
    Supplier, Utility, RateClass, UtilityAccount, SupplyGroup
from exc import NoSuchBillException, DuplicateFileError, BillingError
from core.utilbill_loader import UtilBillLoader


ACCOUNT_NAME_REGEX = '[0-9a-z]{5}'


class UtilbillProcessor(object):
    ''''Does a mix of the following things:
    - Operations on utility bills: upload, delete, compute, regenerate charges,
    etc.
    - CRUD on child objects of UtilBill that are closely associated
    with UtilBills, like charges and registers.
    - CRUD on utilities, suppliers, rate classes.
    '''
    def __init__(self, pricing_model, bill_file_handler, logger=None):
        self.pricing_model = pricing_model
        self.bill_file_handler = bill_file_handler
        self.logger = logger
        self._utilbill_loader = UtilBillLoader()

    ############################################################################
    # methods that are actually for "processing" UtilBills
    ############################################################################

    def update_utilbill_metadata(
            self, utilbill_id, period_start=None, period_end=None, service=None,
            target_total=None, utility=None, supplier=None, rate_class=None,
<<<<<<< HEAD
            supply_group=None, processed=None, supply_choice_id=None,
=======
            supply_group_id=None, processed=None, supply_choice_id=None,
>>>>>>> 86902d79
            meter_identifier=None, tou=None):
        """Update various fields for the utility bill having the specified
        `utilbill_id`. Fields that are not None get updated to new
        values while other fields are unaffected.
        """
        utilbill = self._utilbill_loader.get_utilbill_by_id(utilbill_id)
        assert utilbill.utility is not None

        if processed is not None:
            utilbill.set_processed(processed)
            # since the bill has become processed no other changes to the bill
            # can be made so return the util bill without raising an error
            return utilbill

        utilbill.check_editable()
        if tou is not None:
            utilbill.tou = tou

        if target_total is not None:
            utilbill.target_total = target_total

        if service is not None:
            utilbill.rate_class.service = service

        if supply_choice_id is not None:
            utilbill.supply_choice_id = supply_choice_id

        if supplier is not None:
            utilbill.supplier = self.get_supplier(supplier)

<<<<<<< HEAD
        if supply_group is not None:
            utilbill.supply_group = self.get_supply_group(
                supply_group, utilbill.supplier)
=======
        if supply_group_id is not None:
            supply_group = Session().query(SupplyGroup).filter_by(
                supplier_id=utilbill.supplier_id, id=supply_group_id).one()
            utilbill.supply_group = supply_group
>>>>>>> 86902d79

        if rate_class is not None:
            utilbill.rate_class = self.get_rate_class(
                rate_class)

        if utility is not None:
            utility = self.get_utility(utility)
            utilbill.set_utility(utility)

        if meter_identifier is not None:
            utilbill.set_total_meter_identifier(meter_identifier)

        period_start = period_start if period_start else \
            utilbill.period_start
        period_end = period_end if period_end else utilbill.period_end

        UtilBill.validate_utilbill_period(period_start, period_end)
        utilbill.period_start = period_start
        utilbill.period_end = period_end
        self.compute_utility_bill(utilbill.id)
        return  utilbill

    def _create_utilbill_in_db(self, utility_account, start=None, end=None,
                               utility=None, rate_class=None, total=0,
                               state=UtilBill.Complete, supplier=None,
                               supply_group=None):
        '''
        Returns a UtilBill with related objects (Charges and Registers
        assigned to it). Does not add anything to the session, so callers can
        do this only if no exception was raised by BillFileHandler when
        uploading the file.`
        :param utility_account:
        :param start:
        :param end:
        :param utility:
        :param rate_class:
        :param total:
        :param state:
        :param supplier:
        :return:
        '''
        # validate arguments
        UtilBill.validate_utilbill_period(start, end)

        session = Session()

        # find an existing utility bill that will provide rate class and
        # utility name for the new one, or get it from the template.
        # note that it doesn't matter if this is wrong because the user can
        # edit it after uploading.
        try:
            # previously this was filtered by service so only bills with the
            # same service could be used by predecessors. now any bill for the
            # same UtilityAccount is used, because realistically they will all
            # have the same service.
            predecessor = UtilBillLoader().get_last_real_utilbill(
                utility_account.account, end=start)
            billing_address = predecessor.billing_address
            service_address = predecessor.service_address
        except NoSuchBillException as e:
            # If we don't have a predecessor utility bill (this is the first
            # utility bill we are creating for this customer) then we get the
            # closest one we can find by time difference, having the same rate
            # class and utility.

            q = session.query(UtilBill). \
                filter_by(rate_class=utility_account.fb_rate_class). \
                filter_by(utility=utility_account.fb_utility).\
                filter_by(processed=True)

            # find "closest" or most recent utility bill to copy data from
            if start is None:
                next_ub = None
                prev_ub = q.order_by(UtilBill.period_start.desc()).first()
            else:
                next_ub = q.filter(UtilBill.period_start >= start). \
                order_by(UtilBill.period_start).first()
                prev_ub = q.filter(UtilBill.period_start <= start). \
                    order_by(UtilBill.period_start.desc()).first()
            next_distance = (next_ub.period_start - start).days if next_ub \
                else float('inf')
            prev_distance = (start - prev_ub.period_start).days if prev_ub \
                and start else float('inf')
            predecessor = None if next_distance == prev_distance == float('inf') \
                else prev_ub if prev_distance < next_distance else next_ub

            billing_address = utility_account.fb_billing_address
            service_address = utility_account.fb_service_address

        # order of preference for picking utility/supplier/rate_class: value
        # passed as an argument, same value as predecessor,
        # "fb" values from Customer
        # TODO: this is unnecessarily complicated.
        if utility is None:
            utility = getattr(predecessor, 'utility', None)
        if utility is None:
            utility = utility_account.fb_utility
        if supplier is None:
            supplier = getattr(predecessor, 'supplier', None)
        if supplier is None:
            supplier = utility_account.fb_supplier
        if rate_class is None:
            rate_class = getattr(predecessor, 'rate_class', None)
        if rate_class is None:
            rate_class = utility_account.fb_rate_class
        if supply_group is None:
            supply_group = utility_account.fb_supply_group

        new_utilbill = UtilBill(
            utility_account, utility, rate_class, supplier=supplier,
            billing_address=billing_address.clone(),
            service_address=service_address.clone(),
            period_start=start, period_end=end, target_total=total,
            date_received=datetime.utcnow(), state=state,
            supply_group=supply_group)

        new_utilbill.charges = self.pricing_model. \
            get_predicted_charges(new_utilbill)
        new_utilbill.compute_charges()

        # a register called "REG_TOTAL" should always exist because it's in
        # the rate class' register list. however, since rate classes don't yet
        # contain all the registers they should, copy any registers from the
        # predecessor to the current bill that the current bill does not already
        # have (as determined by "register_binding").
        # TODO: in the future, registers should be determined entirely by the
        # rate class, not by copying from other bills.
        for register in predecessor.registers if predecessor else []:
            if register.register_binding in (r.register_binding for r in
                                             new_utilbill.registers):
                # Since these registers were created from rate_class
                # template, and because rate_class template cannot fill in the
                # correct values for identifier and meter_identifier
                # so we need to copy these two values from corresponding
                # predecessor registers
                for r in new_utilbill.registers:
                    r.identifier = register.identifier
                    r.meter_identifier = register.meter_identifier
                continue
            new_utilbill.registers.append(
                Register(register.register_binding, unit=register.unit,
                         quantity=0, identifier=register.identifier,
                         reg_type=register.reg_type,
                         active_periods=register.active_periods,
                         meter_identifier=register.meter_identifier))
        return new_utilbill

    def upload_utility_bill(self, account, bill_file, start=None, end=None,
                            service=None, utility=None, rate_class=None,
                            total=0, state=UtilBill.Complete, supplier=None,
                            supply_group=None):
        """Uploads `bill_file` with the name `file_name` as a utility bill for
        the given account, service, and dates. If this is the newest or
        oldest utility bill for the given account and service, "estimated"
        utility bills will be added to cover the gap between this bill's period
        and the previous newest or oldest one respectively. The total of all
        charges on the utility bill may be given.

        Returns the newly created UtilBill object.

        Currently 'utility' and 'rate_class' are ignored in favor of the
        predecessor's (or template's) values; see
        https://www.pivotaltracker.com/story/show/52495771
        """
        # file-dependent validation
        if bill_file is None and state in (UtilBill.UtilityEstimated,
                                           UtilBill.Complete):
            raise ValueError(("A file is required for a complete or "
                              "utility-estimated utility bill"))
        if bill_file is not None and state == UtilBill.Estimated:
            raise ValueError("Estimated utility bills can't have a file")

        # create in database
        if supplier is not None:
           supplier = self.create_supplier(supplier)
        if supply_group is not None:
            supply_group = self.create_supply_group(supply_group, supplier.id, 'gas')
        if utility is not None:
<<<<<<< HEAD
            utility = self.create_utility(utility, supply_group.id) \
                if supply_group else self.create_utility(utility)
=======
            utility = self.create_utility(utility)
>>>>>>> 86902d79
        if rate_class is not None:
            rate_class = self.create_rate_class(rate_class, utility.id, 'gas')

        session = Session()
        utility_account = session.query(UtilityAccount).filter_by(
            account=account).one()
        new_utilbill = self._create_utilbill_in_db(utility_account, start=start,
            end=end, utility=utility, rate_class=rate_class, total=total,
            state=state, supplier=supplier, supply_group=supply_group)

        # upload the file
        if bill_file is not None:
            self.bill_file_handler.upload_file_for_utilbill(new_utilbill,
                                                             bill_file)

        # adding UtilBill should also add Charges and Registers due to cascade
        session.add(new_utilbill)
        session.flush()

        return new_utilbill

    def create_utility_bill_with_existing_file(self, utility_account, utility,
                                  sha256_hexdigest, due_date=None,
                                  target_total=None, service_address=None):
        '''Create a UtilBill in the database corresponding to a file that
        has already been stored in S3.
        :param utility_account: UtilityAccount to which the new bill will
        belong.
        :param utility_guid: specifies which utility this bill is for.
        :param sha256_hexdigest: SHA-256 hash of the existing file,
        which should also be (part of) the file name and sufficient to
        determine which existing file goes with this bill.
        :param target_total: total of charges on the bill (float).
        :param service_address: service address for new utility bill (Address).
        '''
        assert isinstance(utility_account, UtilityAccount)
        assert isinstance(utility, Utility)
        assert isinstance(sha256_hexdigest, basestring) and len(
            sha256_hexdigest) == 64;
        assert isinstance(due_date, (date, type(None)))
        assert isinstance(target_total, (float, int, type(None)))
        assert isinstance(service_address, (Address, type(None)))

        if UtilBillLoader().count_utilbills_with_hash(sha256_hexdigest) != 0:
            raise DuplicateFileError('Utility bill already exists with '
                                     'file hash %s' % sha256_hexdigest)

        new_utilbill = self._create_utilbill_in_db(utility_account,
                                                   utility=utility)

        # adding UtilBill should also add Charges and Registers due to cascade
        session = Session()
        session.add(new_utilbill)
        session.flush()

        # set hexdigest of the file (this would normally be done by
        # BillFileHandler.upload_utilbill_pdf_to_s3)
        new_utilbill.sha256_hexdigest = sha256_hexdigest

        if target_total is not None:
            new_utilbill.target_total = target_total
        if service_address is not None:
            new_utilbill.service_address = service_address
        if due_date is not None:
            new_utilbill.due_date = due_date

        self.bill_file_handler.check_file_exists(new_utilbill)
        return new_utilbill

    def delete_utility_bill_by_id(self, utilbill_id):
        """Deletes the utility bill given by its MySQL id 'utilbill_id' (if

        it's not attached to a reebill) and returns the deleted state
        .UtilBill object and the path  where the file was moved (it never
        really gets deleted). This path will be None if there was no file or
        it could not be found. Raises a ValueError if the
        utility bill cannot be deleted.
        """
        session = Session()
        utility_bill = session.query(UtilBill).filter(
            UtilBill.id == utilbill_id).one()

        # don't delete a utility bill that can't be edited, i.e. is "processed".
        # every utility bill with a reebill should be processed, so it should
        # not be necessary to check whether the utility bill has a reebill here
        # (avoiding the need to use parts of the ReeBill data model outside
        # of ReeBill)
        utility_bill.check_editable()

        self.bill_file_handler.delete_file(utility_bill)

        # TODO use cascade instead if possible
        for charge in utility_bill.charges:
            session.delete(charge)
        for register in utility_bill.registers:
            session.delete(register)
        session.delete(utility_bill)

        pdf_url = self.bill_file_handler.get_url(utility_bill)
        return utility_bill, pdf_url

    def regenerate_charges(self, utilbill_id):
        """Replace the charges of the bill given by utilbill_id with new ones
        generated by the pricing model.
        """
        utilbill = self._utilbill_loader.get_utilbill_by_id(utilbill_id)
        utilbill.regenerate_charges(self.pricing_model)
        return utilbill

    def compute_utility_bill(self, utilbill_id):
        '''Updates all charges in the utility bill given by 'utilbill_id'.
        Also updates some keys in the document that are duplicates of columns
        in the MySQL table.
        '''
        utilbill = self._utilbill_loader.get_utilbill_by_id(utilbill_id)
        utilbill.compute_charges()
        return utilbill

    ############################################################################
    # CRUD methods for child objects of UtilBill
    ############################################################################

    def new_register(self, utilbill_id, **register_kwargs):
        """Creates a new register for the utility bill having the specified id
        "row" argument is a dictionary but keys other than
        "meter_id" and "register_id" are ignored.
        """
        # TODO: this code belongs inside UtilBill, if it has to exist at all
        session = Session()
        utility_bill = session.query(UtilBill).filter_by(id=utilbill_id).one()
        utility_bill.check_editable()
        # register must have a valid "register_binding" value. yes this is a
        # pretty bad way to do it.
        i = 0
        new_reg_binding = Register.REGISTER_BINDINGS[0]
        while i < Register.REGISTER_BINDINGS:
            new_reg_binding = Register.REGISTER_BINDINGS[i]
            if new_reg_binding not in (r.register_binding for r in
                                   utility_bill.registers):
                break
            i += 1
        if i == len(Register.REGISTER_BINDINGS):
            raise BillingError("No more registers can be added")

        r = Register(
            register_kwargs.get('register_binding', new_reg_binding),
            register_kwargs.get('unit', 'therms'),
            description=register_kwargs.get(
                'description',"Insert description"),
            identifier=register_kwargs.get(
                'identifier', "Insert register ID here"),
            estimated=register_kwargs.get('estimated', False),
            reg_type=register_kwargs.get('reg_type', "total"),
            active_periods=register_kwargs.get('active_periods', None),
            meter_identifier=register_kwargs.get('meter_identifier', ""),
            quantity=register_kwargs.get('quantity', 0))
        r.utilbill = utility_bill
        session.add(r)
        session.flush()
        return r

    def update_register(self, register_id, rows):
        """Updates fields in the register given by 'register_id'
        """
        session = Session()

        #Register to be updated
        register = session.query(Register).filter(
            Register.id == register_id).one()

        for k in ['description', 'quantity', 'unit',
                  'identifier', 'estimated', 'reg_type', 'register_binding',
                  'meter_identifier']:
            val = rows.get(k, getattr(register, k))
            setattr(register, k, val)
        if 'active_periods' in rows and rows['active_periods'] is not None:
            active_periods_str = json.dumps(rows['active_periods'])
            register.active_periods = active_periods_str
        self.compute_utility_bill(register.utilbill_id)
        return register

    def delete_register(self, register_id):
        session = Session()
        register = session.query(Register).filter(
            Register.id == register_id).one()
        utilbill_id = register.utilbill_id
        utilbill = self._utilbill_loader.get_utilbill_by_id(utilbill_id)
        utilbill.check_editable()
        session.delete(register)
        session.commit()
        self.compute_utility_bill(utilbill_id)

    def add_charge(self, utilbill_id, **charge_kwargs):
        """Add a new charge to the given utility bill. charge_kwargs are
        passed as keyword arguments to the charge"""
        utilbill = self._utilbill_loader.get_utilbill_by_id(utilbill_id)
        utilbill.check_editable()
        charge = utilbill.add_charge(**charge_kwargs)
        self.compute_utility_bill(utilbill_id)
        return charge

    def update_charge(self, fields, charge_id=None, utilbill_id=None,
                      rsi_binding=None):
        """Modify the charge given by charge_id
        by setting key-value pairs to match the dictionary 'fields'."""
        assert charge_id or utilbill_id and rsi_binding
        session = Session()
        charge = session.query(Charge).filter(Charge.id == charge_id).one() \
            if charge_id else \
            session.query(Charge). \
                filter(Charge.utilbill_id == utilbill_id). \
                filter(Charge.rsi_binding == rsi_binding).one()
        utilbill = self._utilbill_loader.get_utilbill_by_id(charge.utilbill.id)
        utilbill.check_editable()
        for k, v in fields.iteritems():
            if k not in Charge.column_names():
                raise AttributeError("Charge has no attribute '%s'" % k)
            setattr(charge, k, v)
        session.flush()
        self.compute_utility_bill(charge.utilbill.id)
        return charge

    def delete_charge(self, charge_id):
        """Delete the charge given by 'charge_id' from its utility
        bill and recompute the utility bill. Raise ProcessedBillError if the
        utility bill is not editable.
        """
        session = Session()
        charge = session.query(Charge).filter_by(id=charge_id).one()
        charge.utilbill.check_editable()
        session.delete(charge)
        self.compute_utility_bill(charge.utilbill_id)
        session.expire(charge.utilbill)

    ############################################################################
    # CRUD methods for objects that are not children of UtilBill
    # TODO move somewhere else (or delete if unnecessary)
    ############################################################################

<<<<<<< HEAD
    def create_utility(self, name, supply_group_id=None):
        session = Session()
        if supply_group_id:
            supply_group = session.query(SupplyGroup).filter_by(
                id=supply_group_id).one()
        else:
            supply_group = None
        utility = Utility(name=name, sos_supply_group=supply_group,
                          address=Address())
=======
    def create_utility(self, name):
        session = Session()
        utility = Utility(name=name, address=Address())
>>>>>>> 86902d79
        utility.rate_class = None
        session.add(utility)
        session.flush()
        return utility

    def get_utility(self, utility_id):
        session = Session()
        try:
            result = session.query(Utility).filter_by(
                id=utility_id).one()
        except NoResultFound:
            result = None
        return result

    def create_rate_class(self, name, utility_id, service):
        if name == 'Unknown Rate Class':
            return None
        s = Session()
        utility = s.query(Utility).filter_by(id=utility_id).first()
        rate_class = RateClass(name=name, utility=utility, service=service)
        s.add(rate_class)
        s.flush()
        return rate_class

    def create_supply_group(self, name, supplier_id, service):
        if name == 'Unknown Rate Class':
            return None
        s = Session()
        supplier = s.query(Supplier).filter_by(id=supplier_id).first()
        supply_group = SupplyGroup(name=name, supplier=supplier, service=service)
        s.add(supply_group)
        s.flush()
        return supply_group

    def create_supplier(self, name):
<<<<<<< HEAD
        session = Session()
=======
>>>>>>> 86902d79
        # suppliers are identified in the client by name, rather than
        # their primary key. "Unknown Supplier" is a name sent by the client
        # to the server to identify the supplier that is identified by "null"
        # when sent from the server to the client.
        if name == 'Unknown Supplier':
            return None
        s = Session()
        supplier = Supplier(name=name, address=Address())
        s.add(supplier)
        s.flush()
        return supplier

    def get_supplier(self, supplier_id):
        session = Session()
        try:
            result = session.query(Supplier).filter_by(
                id=supplier_id).one()
        except NoResultFound:
            result = None
        return result

    def get_supply_group(self, id, supplier):
        session = Session()
        # supply_groups are identified in the client by name, rather than
        # their primary key. "Unknown Supply Group" is a name sent by the client
        # to the server to identify a supply group that is identified by "null"
        # when sent from the server to the client.
        session = Session()
        try:
            result = session.query(SupplyGroup).filter_by(id=id).\
                filter_by(supplier=supplier).one()
        except NoResultFound:
            result = None
        return result

    def get_rate_class(self, rate_class_id):
        session = Session()
        try:
            result = session.query(RateClass).filter_by(
                id=rate_class_id).one()
        except NoResultFound:
            result = None
        return result

    def update_utility_account_number(self, utility_account_id,
                                      utility_account_number):
        session = Session()
        try:
            utility_account = session.query(UtilityAccount).\
                filter(UtilityAccount.id==utility_account_id).one()
        except NoResultFound:
            raise
        utility_account.account_number = utility_account_number
        return utility_account


<|MERGE_RESOLUTION|>--- conflicted
+++ resolved
@@ -33,11 +33,7 @@
     def update_utilbill_metadata(
             self, utilbill_id, period_start=None, period_end=None, service=None,
             target_total=None, utility=None, supplier=None, rate_class=None,
-<<<<<<< HEAD
-            supply_group=None, processed=None, supply_choice_id=None,
-=======
             supply_group_id=None, processed=None, supply_choice_id=None,
->>>>>>> 86902d79
             meter_identifier=None, tou=None):
         """Update various fields for the utility bill having the specified
         `utilbill_id`. Fields that are not None get updated to new
@@ -68,16 +64,10 @@
         if supplier is not None:
             utilbill.supplier = self.get_supplier(supplier)
 
-<<<<<<< HEAD
-        if supply_group is not None:
-            utilbill.supply_group = self.get_supply_group(
-                supply_group, utilbill.supplier)
-=======
         if supply_group_id is not None:
             supply_group = Session().query(SupplyGroup).filter_by(
                 supplier_id=utilbill.supplier_id, id=supply_group_id).one()
             utilbill.supply_group = supply_group
->>>>>>> 86902d79
 
         if rate_class is not None:
             utilbill.rate_class = self.get_rate_class(
@@ -256,12 +246,7 @@
         if supply_group is not None:
             supply_group = self.create_supply_group(supply_group, supplier.id, 'gas')
         if utility is not None:
-<<<<<<< HEAD
-            utility = self.create_utility(utility, supply_group.id) \
-                if supply_group else self.create_utility(utility)
-=======
             utility = self.create_utility(utility)
->>>>>>> 86902d79
         if rate_class is not None:
             rate_class = self.create_rate_class(rate_class, utility.id, 'gas')
 
@@ -501,21 +486,15 @@
     # TODO move somewhere else (or delete if unnecessary)
     ############################################################################
 
-<<<<<<< HEAD
-    def create_utility(self, name, supply_group_id=None):
-        session = Session()
-        if supply_group_id:
-            supply_group = session.query(SupplyGroup).filter_by(
-                id=supply_group_id).one()
-        else:
-            supply_group = None
-        utility = Utility(name=name, sos_supply_group=supply_group,
-                          address=Address())
-=======
     def create_utility(self, name):
         session = Session()
         utility = Utility(name=name, address=Address())
->>>>>>> 86902d79
+        utility.rate_class = None
+        session.add(utility)
+        session.flush()
+        return utility
+
+    def get_utility(self, utility_id):
         utility.rate_class = None
         session.add(utility)
         session.flush()
@@ -551,10 +530,6 @@
         return supply_group
 
     def create_supplier(self, name):
-<<<<<<< HEAD
-        session = Session()
-=======
->>>>>>> 86902d79
         # suppliers are identified in the client by name, rather than
         # their primary key. "Unknown Supplier" is a name sent by the client
         # to the server to identify the supplier that is identified by "null"
