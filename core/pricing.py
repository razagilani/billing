--- conflicted
+++ resolved
@@ -161,24 +161,13 @@
 
     def _load_relevant_bills_supply(self, utilbill, ignore_func):
         """Return an iterable of UtilBills relevant for determining the
-<<<<<<< HEAD
-        supply charges of 'utilbill' (currently defined as having the
-        same supply_group).
-=======
         supply charges of 'utilbill' (currently defined as those having the
         same supply_group, or supplier if the supply_group is not known).
->>>>>>> 86902d79
         :param utilbill: UtilBill whose charges are being generated
         :param ignore_func: exclude bills for which this returns true
         """
         if utilbill.supplier is None:
             return []
-<<<<<<< HEAD
-        return [utilbill for utilbill in
-                self._utilbill_loader.load_real_utilbills(
-                    supply_group=utilbill.supply_group, processed=True
-                ) if not ignore_func(utilbill)]
-=======
         if utilbill.supply_group is None:
             return [u for u in self._utilbill_loader.load_real_utilbills(
                 supplier=utilbill.supplier, processed=True) if
@@ -188,7 +177,6 @@
         return [u for u in self._utilbill_loader.load_real_utilbills(
             supply_group=utilbill.supply_group, processed=True) if
                 not ignore_func(u)]
->>>>>>> 86902d79
 
     def get_predicted_charges(self, utilbill):
         """Constructs and returns a list of :py:class:`processing.state.Charge`
