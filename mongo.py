--- conflicted
+++ resolved
@@ -23,65 +23,7 @@
 import pprint
 pp = pprint.PrettyPrinter(indent=1)
 
-<<<<<<< HEAD
-
-=======
-def python_convert(x):
-    '''Strip out the MutableNamedTuples since they are no longer 
-    needed to preserve document order and provide dot-access notation.'''
-
-    if type(x) in [str, float, int, bool]:
-        return x
-    if type(x) is float:
-        return Decimal(x)
-    # lxml gives us string_result types for strings
-    if type(x) is _ElementStringResult:
-        return str(x)
-    if type(x) is unicode:
-        return str(x)
-    if type(x) is time:
-        return x
-    if type(x) is dict or type(x) is MutableNamedTuple:
-        # TODO don't copy dict. also, MutableNamedTuple should not ever occur
-        # when converting from Mongo to Python.
-        return dict([(item[0], python_convert(item[1])) for item in x.iteritems()
-                if item[1] is not None])
-    if type(x) is list:
-        return map(python_convert, x)
-
-    # TODO: remove these 2 cases, because if they occur something has gone wrong (?)
-    # or don't remove them if this function is called after float_to_decimal()
-    # and convert_datetimes())
-    if type(x) is Decimal:
-        return x
-    if type(x) is date:
-        return x
-
-    raise ValueError("type(%s) is %s: did not convert" % (x, type(x)))
-
-def bson_convert(x):
-    '''Returns x converted into a type suitable for Mongo.'''
-    # TODO:  copy all or convert all in place?  Or, don't care and just keep doing both
-    # scalars are converted in place, dicts are copied.
-
-    if type(x) in [str, float, int, bool, datetime, unicode]:
-        return x
-    if type(x) is Decimal:
-        return float(x)
-    if type(x) is time:
-        return str(x)
-    if type(x) is date:
-        return datetime(x.year, x.month, x.day)
-    if type(x) is dict or type(x) is MutableNamedTuple:
-        #TODO: don't copy dict
-        return dict([(item[0], bson_convert(item[1])) for item in x.iteritems()
-                if item[1] is not None])
-    if type(x) is list:
-        return map(bson_convert, x)
-
-    raise ValueError("type(%s) is %s: can't convert that into bson" \
-            % (x, type(x)))
->>>>>>> 31e779d1
+
 
 #TODO: looks like this makes a by value copy of a dictionary causing references to be lost
 # making difficult returning references to data that needs to be modified. (e.g. we return
@@ -89,10 +31,8 @@
 # See set_meter_read_date()
 def deep_map(func, x):
     '''Applies the function 'func' througout the data structure x, or just
-    applies it to x if x is a scalar. Used for type conversions from Mongo types
-    back into the appropriate Python types.'''
-    # TODO don't return anything from this function, if there is really no
-    # copying going on
+    applies it to x if x is a scalar. Used for type conversions from Mongo
+    types back into the appropriate Python types.'''
     if type(x) is list:
         for item in x:
             deep_map(func, item)
@@ -107,7 +47,6 @@
     return func(x)
 
 def float_to_decimal(x):
-    # TODO combine into python_convert()
     '''Converts float into Decimal. Used in getter methods.'''
     # str() tells Decimal to automatically figure out how many digts of
     # precision we want
@@ -353,7 +292,6 @@
                 # TODO add rate schedule (not all xml files have this)
                 # 'rate_schedule': python_convert(b.rateschedule),
 
-                #
                 # chargegroups are divided between actual and hypothetical; these are
                 # stored in 2 dictionaries mapping the name of each chargegroup to a
                 # list of its charges. totals (in the format {total: #}) are removed
@@ -399,8 +337,7 @@
     # methods for getting data out of the mongo document: these could change
     # depending on needs in render.py or other consumers. return values are
     # strings unless otherwise noted.
-
-
+    
     @property
     def account(self):
         return self.dictionary['account']
@@ -413,8 +350,7 @@
         return self.dictionary['sequence']
     @sequence.setter
     def sequence(self, value):
-<<<<<<< HEAD
-        self.dictionary['sequence'] = int(value)
+        self.dictionary['sequence'] = value
 
     @property
     def branch(self):
@@ -422,9 +358,6 @@
     @branch.setter
     def branch(self, value):
         self.dictionary['branch'] = int(value)
-=======
-        self.dictionary['sequence'] = value
->>>>>>> 31e779d1
     
     @property
     def issue_date(self):
@@ -693,7 +626,6 @@
 
     @property
     def services(self):
-        print [u['service'] for u in self.dictionary['utilbills']]
         '''Returns a list of all services for which there are utilbills.'''
         return list(set([u['service'] for u in self.dictionary['utilbills']]))
 
@@ -904,7 +836,7 @@
             return xml_reebill
         else:
             print "*** loaded from mongo"
-            mongo_doc = deep_map(float_to_decimal, mongo_doc) # this shouldn't be an assignment if it's modifying in place
+            mongo_doc = deep_map(float_to_decimal, mongo_doc)
             mongo_doc = convert_datetimes(mongo_doc) # this must be an assignment because it copies
             mongo_reebill = MongoReebill(mongo_doc)
             return mongo_reebill
