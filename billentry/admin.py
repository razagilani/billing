"""Code to set up the "Admin" UI for the billing database, using Flask-Admin.
This lets people view or edit anythihg in the database and has nothing to do
with Bill Entry, but it's part of Bill Entry because that is currently the
only application that uses Flask.
"""
from flask import session, url_for, redirect, request
from flask.ext.admin import AdminIndexView, expose, Admin
from flask.ext import login
from flask.ext.admin.contrib.sqla import ModelView
from flask.ext.principal import Permission, RoleNeed
from core.model import Supplier, Utility, RateClass, UtilityAccount, Session, UtilBill
from billentry.billentry_model import BillEntryUser, Role, RoleBEUser
from reebill.state import ReeBillCustomer, ReeBill
from billentry.common import get_bcrypt_object


# Create a permission with a single Need, in this case a RoleNeed.
admin_permission = Permission(RoleNeed('admin'))
bcrypt = get_bcrypt_object()

class MyAdminIndexView(AdminIndexView):

    @admin_permission.require()
    @expose('/')
    def index(self):
<<<<<<< HEAD
        if login.current_user.is_authenticated():
            return super(MyAdminIndexView, self).index()
        return redirect(url_for('login', next=request.url))
=======
        from core import config
        try:
            if config.get('billentry', 'disable_google_oauth'):
                return super(MyAdminIndexView, self).index()
            if session['access_token'] is None:
                return redirect(url_for('login', next=request.url))
            return super(MyAdminIndexView, self).index()
        except KeyError:
            print request.url
            return redirect(url_for('login', next=request.url))
>>>>>>> 629d04a2

class CustomModelView(ModelView):
    # Disable create, update and delete on model
    can_create = False
    can_delete = False
    can_edit = False

    def is_accessible(self):
<<<<<<< HEAD
        return login.current_user.is_authenticated()
=======
        from core import config
        try:
            if config.get('billentry', 'disable_google_oauth'):
                return True
            elif session['access_token'] is None:
                return False
            return True
        except KeyError:
            return False
>>>>>>> 629d04a2

    def _handle_view(self, name, **kwargs):
        if not self.is_accessible():
            return redirect(url_for('login', next=request.url))

    def __init__(self, model, session, **kwargs):
        super(CustomModelView, self).__init__(model, session, **kwargs)


class LoginModelView(ModelView):
    def is_accessible(self):
<<<<<<< HEAD
        return login.current_user.is_authenticated()
=======
        from core import config
        try:
            if config.get('billentry', 'disable_google_oauth'):
                return True
            elif session['access_token'] is None:
                return False
            return True
        except KeyError:
            return False
>>>>>>> 629d04a2

    def _handle_view(self, name, **kwargs):
        if not self.is_accessible():
            return redirect(url_for('login', next=request.url))

    def __init__(self, model, session, **kwargs):
        super(LoginModelView, self).__init__(model, session, **kwargs)


class SupplierModelView(LoginModelView):
    form_columns = ('name',)

    def __init__(self, session, **kwargs):
        super(SupplierModelView, self).__init__(Supplier, session, **kwargs)


class UtilityModelView(LoginModelView):
    form_columns = ('name',)

    def __init__(self, session, **kwargs):
        super(UtilityModelView, self).__init__(Utility, session, **kwargs)


class ReeBillCustomerModelView(LoginModelView):
    form_columns = (
        'name', 'discountrate', 'latechargerate', 'bill_email_recipient',
        'service', )

    def __init__(self, session, **kwargs):
        super(ReeBillCustomerModelView, self).__init__(ReeBillCustomer, session,
                                                       **kwargs)

class UserModelView(LoginModelView):
    form_columns = ('email', 'password', )

    def __init__(self, session, **kwargs):
        super(UserModelView, self).__init__(BillEntryUser, session, **kwargs)

    def on_model_change(self, form, model, is_created):
        model.password = self.get_hashed_password(model.password)

    def get_hashed_password(self, plain_text_password):
        # Hash a password for the first time
        #   (Using bcrypt, the salt is saved into the hash itself)
        return bcrypt.generate_password_hash(plain_text_password)


def make_admin(app):
    '''Return a new Flask 'Admin' object associated with 'app' representing
    the admin UI.
    '''
    admin = Admin(app, index_view=MyAdminIndexView())
    admin.add_view(CustomModelView(UtilityAccount, Session))
    admin.add_view(CustomModelView(UtilBill, Session, name='Utility Bill'))
    admin.add_view(UtilityModelView(Session))
    admin.add_view(SupplierModelView(Session))
<<<<<<< HEAD
    admin.add_view(LoginModelView(RateClass, Session))
    admin.add_view(UserModelView(Session))
    admin.add_view(LoginModelView(Role, Session, name= 'BillEntry Role'))
    admin.add_view(LoginModelView(RoleBEUser, Session, name='BillEntry User Role'))
=======
    admin.add_view(RateClassModelView(Session))
>>>>>>> 629d04a2
    admin.add_view(ReeBillCustomerModelView(Session, name='ReeBill Account'))
    admin.add_view(CustomModelView(ReeBill, Session, name='Reebill'))
    return admin<|MERGE_RESOLUTION|>--- conflicted
+++ resolved
@@ -14,6 +14,7 @@
 from billentry.common import get_bcrypt_object
 
 
+
 # Create a permission with a single Need, in this case a RoleNeed.
 admin_permission = Permission(RoleNeed('admin'))
 bcrypt = get_bcrypt_object()
@@ -23,22 +24,12 @@
     @admin_permission.require()
     @expose('/')
     def index(self):
-<<<<<<< HEAD
+        from core import config
         if login.current_user.is_authenticated():
+            if config.get('billentry', 'disable_authentication'):
+                return super(MyAdminIndexView, self).index()
             return super(MyAdminIndexView, self).index()
         return redirect(url_for('login', next=request.url))
-=======
-        from core import config
-        try:
-            if config.get('billentry', 'disable_google_oauth'):
-                return super(MyAdminIndexView, self).index()
-            if session['access_token'] is None:
-                return redirect(url_for('login', next=request.url))
-            return super(MyAdminIndexView, self).index()
-        except KeyError:
-            print request.url
-            return redirect(url_for('login', next=request.url))
->>>>>>> 629d04a2
 
 class CustomModelView(ModelView):
     # Disable create, update and delete on model
@@ -47,19 +38,7 @@
     can_edit = False
 
     def is_accessible(self):
-<<<<<<< HEAD
         return login.current_user.is_authenticated()
-=======
-        from core import config
-        try:
-            if config.get('billentry', 'disable_google_oauth'):
-                return True
-            elif session['access_token'] is None:
-                return False
-            return True
-        except KeyError:
-            return False
->>>>>>> 629d04a2
 
     def _handle_view(self, name, **kwargs):
         if not self.is_accessible():
@@ -71,19 +50,7 @@
 
 class LoginModelView(ModelView):
     def is_accessible(self):
-<<<<<<< HEAD
         return login.current_user.is_authenticated()
-=======
-        from core import config
-        try:
-            if config.get('billentry', 'disable_google_oauth'):
-                return True
-            elif session['access_token'] is None:
-                return False
-            return True
-        except KeyError:
-            return False
->>>>>>> 629d04a2
 
     def _handle_view(self, name, **kwargs):
         if not self.is_accessible():
@@ -140,14 +107,10 @@
     admin.add_view(CustomModelView(UtilBill, Session, name='Utility Bill'))
     admin.add_view(UtilityModelView(Session))
     admin.add_view(SupplierModelView(Session))
-<<<<<<< HEAD
     admin.add_view(LoginModelView(RateClass, Session))
     admin.add_view(UserModelView(Session))
     admin.add_view(LoginModelView(Role, Session, name= 'BillEntry Role'))
     admin.add_view(LoginModelView(RoleBEUser, Session, name='BillEntry User Role'))
-=======
-    admin.add_view(RateClassModelView(Session))
->>>>>>> 629d04a2
     admin.add_view(ReeBillCustomerModelView(Session, name='ReeBill Account'))
     admin.add_view(CustomModelView(ReeBill, Session, name='Reebill'))
     return admin