"""Code to set up the "Admin" UI for the billing database, using Flask-Admin.
This lets people view or edit anythihg in the database and has nothing to do
with Bill Entry, but it's part of Bill Entry because that is currently the
only application that uses Flask.
"""
from flask import session, url_for, redirect, request
from flask.ext.admin import AdminIndexView, expose, Admin
from flask.ext import login
from flask.ext.admin.contrib.sqla import ModelView
from flask.ext.principal import Permission, RoleNeed
from core.model import Supplier, Utility, RateClass, UtilityAccount, Session, UtilBill
from billentry.billentry_model import BillEntryUser, Role, RoleBEUser
from reebill.state import ReeBillCustomer, ReeBill
from billentry.common import get_bcrypt_object


<<<<<<< HEAD
# Create a permission with a single Need, in this case a RoleNeed.
admin_permission = Permission(RoleNeed('admin'))
=======

# Create a permission with a single Need, in this case a RoleNeed.
admin_permission = Permission(RoleNeed('admin'))
bcrypt = get_bcrypt_object()
>>>>>>> 93441b32

class MyAdminIndexView(AdminIndexView):

    @admin_permission.require()
    @expose('/')
    def index(self):
<<<<<<< HEAD
        if login.current_user.is_authenticated():
=======
        from core import config
        if login.current_user.is_authenticated():
            if config.get('billentry', 'disable_authentication'):
                return super(MyAdminIndexView, self).index()
>>>>>>> 93441b32
            return super(MyAdminIndexView, self).index()
        return redirect(url_for('login', next=request.url))

class CustomModelView(ModelView):
    # Disable create, update and delete on model
    can_create = False
    can_delete = False
    can_edit = False

    def is_accessible(self):
        return login.current_user.is_authenticated()

    def _handle_view(self, name, **kwargs):
        if not self.is_accessible():
            return redirect(url_for('login', next=request.url))

    def __init__(self, model, session, **kwargs):
        super(CustomModelView, self).__init__(model, session, **kwargs)


class LoginModelView(ModelView):
    def is_accessible(self):
        return login.current_user.is_authenticated()

    def _handle_view(self, name, **kwargs):
        if not self.is_accessible():
            return redirect(url_for('login', next=request.url))

    def __init__(self, model, session, **kwargs):
        super(LoginModelView, self).__init__(model, session, **kwargs)


class SupplierModelView(LoginModelView):
    form_columns = ('name',)

    def __init__(self, session, **kwargs):
        super(SupplierModelView, self).__init__(Supplier, session, **kwargs)


class UtilityModelView(LoginModelView):
    form_columns = ('name',)

    def __init__(self, session, **kwargs):
        super(UtilityModelView, self).__init__(Utility, session, **kwargs)


class ReeBillCustomerModelView(LoginModelView):
    form_columns = (
        'name', 'discountrate', 'latechargerate', 'bill_email_recipient',
        'service', )

    def __init__(self, session, **kwargs):
        super(ReeBillCustomerModelView, self).__init__(ReeBillCustomer, session,
                                                       **kwargs)

class UserModelView(LoginModelView):
    form_columns = ('email', 'password', )

    def __init__(self, session, **kwargs):
        super(UserModelView, self).__init__(BillEntryUser, session, **kwargs)

    def on_model_change(self, form, model, is_created):
        model.password = self.get_hashed_password(model.password)

    def get_hashed_password(self, plain_text_password):
        # Hash a password for the first time
        #   (Using bcrypt, the salt is saved into the hash itself)
        return bcrypt.generate_password_hash(plain_text_password)

class UserModelView(LoginModelView):
    form_columns = ('email', 'password', )

    def __init__(self, session, **kwargs):
        super(UserModelView, self).__init__(BillEntryUser, session, **kwargs)

class RolesModelView(LoginModelView):
    def __init__(self, session, **kwargs):
        super(RolesModelView, self).__init__(Role, session, **kwargs)

class UserRolesModelView(LoginModelView):

    def __init__(self, session, **kwargs):
        super(UserRolesModelView, self).__init__(RoleBEUser, session, **kwargs)


def make_admin(app):
    '''Return a new Flask 'Admin' object associated with 'app' representing
    the admin UI.
    '''
    admin = Admin(app, index_view=MyAdminIndexView())
    admin.add_view(CustomModelView(UtilityAccount, Session))
    admin.add_view(CustomModelView(UtilBill, Session, name='Utility Bill'))
    admin.add_view(UtilityModelView(Session))
    admin.add_view(SupplierModelView(Session))
<<<<<<< HEAD
    admin.add_view(RateClassModelView(Session))
    admin.add_view(UserModelView(Session))
    admin.add_view(RolesModelView(Session))
    admin.add_view(UserRolesModelView(Session))
=======
    admin.add_view(LoginModelView(RateClass, Session))
    admin.add_view(UserModelView(Session))
    admin.add_view(LoginModelView(Role, Session, name= 'BillEntry Role'))
    admin.add_view(LoginModelView(RoleBEUser, Session, name='BillEntry User Role'))
>>>>>>> 93441b32
    admin.add_view(ReeBillCustomerModelView(Session, name='ReeBill Account'))
    admin.add_view(CustomModelView(ReeBill, Session, name='Reebill'))
    return admin<|MERGE_RESOLUTION|>--- conflicted
+++ resolved
@@ -14,29 +14,20 @@
 from billentry.common import get_bcrypt_object
 
 
-<<<<<<< HEAD
-# Create a permission with a single Need, in this case a RoleNeed.
-admin_permission = Permission(RoleNeed('admin'))
-=======
 
 # Create a permission with a single Need, in this case a RoleNeed.
 admin_permission = Permission(RoleNeed('admin'))
 bcrypt = get_bcrypt_object()
->>>>>>> 93441b32
 
 class MyAdminIndexView(AdminIndexView):
 
     @admin_permission.require()
     @expose('/')
     def index(self):
-<<<<<<< HEAD
-        if login.current_user.is_authenticated():
-=======
         from core import config
         if login.current_user.is_authenticated():
             if config.get('billentry', 'disable_authentication'):
                 return super(MyAdminIndexView, self).index()
->>>>>>> 93441b32
             return super(MyAdminIndexView, self).index()
         return redirect(url_for('login', next=request.url))
 
@@ -106,21 +97,6 @@
         #   (Using bcrypt, the salt is saved into the hash itself)
         return bcrypt.generate_password_hash(plain_text_password)
 
-class UserModelView(LoginModelView):
-    form_columns = ('email', 'password', )
-
-    def __init__(self, session, **kwargs):
-        super(UserModelView, self).__init__(BillEntryUser, session, **kwargs)
-
-class RolesModelView(LoginModelView):
-    def __init__(self, session, **kwargs):
-        super(RolesModelView, self).__init__(Role, session, **kwargs)
-
-class UserRolesModelView(LoginModelView):
-
-    def __init__(self, session, **kwargs):
-        super(UserRolesModelView, self).__init__(RoleBEUser, session, **kwargs)
-
 
 def make_admin(app):
     '''Return a new Flask 'Admin' object associated with 'app' representing
@@ -131,17 +107,10 @@
     admin.add_view(CustomModelView(UtilBill, Session, name='Utility Bill'))
     admin.add_view(UtilityModelView(Session))
     admin.add_view(SupplierModelView(Session))
-<<<<<<< HEAD
-    admin.add_view(RateClassModelView(Session))
-    admin.add_view(UserModelView(Session))
-    admin.add_view(RolesModelView(Session))
-    admin.add_view(UserRolesModelView(Session))
-=======
     admin.add_view(LoginModelView(RateClass, Session))
     admin.add_view(UserModelView(Session))
     admin.add_view(LoginModelView(Role, Session, name= 'BillEntry Role'))
     admin.add_view(LoginModelView(RoleBEUser, Session, name='BillEntry User Role'))
->>>>>>> 93441b32
     admin.add_view(ReeBillCustomerModelView(Session, name='ReeBill Account'))
     admin.add_view(CustomModelView(ReeBill, Session, name='Reebill'))
     return admin