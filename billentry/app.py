--- conflicted
+++ resolved
@@ -20,11 +20,7 @@
     identity_loaded, UserNeed
 from flask import Flask, url_for, request, flash, session, redirect, render_template, current_app
 from flask_oauth import OAuth
-<<<<<<< HEAD
 from billentry.billentry_model import BillEntryUser, BEUtilBill, Role
-=======
-from billentry.billentry_model import BEUtilBill
->>>>>>> 20434420
 
 from core import init_config
 from core.model import Session, UtilBill
