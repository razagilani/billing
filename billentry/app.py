--- conflicted
+++ resolved
@@ -203,10 +203,7 @@
     user.authenticated = True
     s.commit()
     # Tell Flask-Principal the identity changed
-<<<<<<< HEAD
-=======
     login_user(user)
->>>>>>> 139bfe55
     identity_changed.send(current_app._get_current_object(),
         identity=Identity(user.id))
     return userInfo['email']
