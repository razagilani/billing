'''
Main file for Bill Entry (Flask web app for y UI).utility bill data entry).
This file contains the main 'Flask' object and code for things that affect the
application as a whole, such as authentication.

Here are some recommendations on how to structure a Python/Flask project.
http://as.ynchrono.us/2007/12/filesystem-structure-of-python-project_21.html
http://flask.pocoo.org/docs/0.10/patterns/packages/
http://flask-restful.readthedocs.org/en/0.3.1/intermediate-usage.html#project
-structure
'''
import logging
import re
import traceback
import urllib
import uuid
from urllib2 import Request, urlopen, URLError
import json
from datetime import datetime, timedelta
from celery.result import AsyncResult
from sqlalchemy import desc, func

import xkcdpass.xkcd_password  as xp
from flask.ext.login import LoginManager, login_user, logout_user, current_user
from flask.ext.restful import Api
from flask.ext.principal import identity_changed, Identity, AnonymousIdentity, \
    Principal, RoleNeed, identity_loaded, UserNeed, PermissionDenied
from flask import Flask, url_for, request, flash, session, redirect, \
    render_template, current_app, Response, jsonify
from flask_oauth import OAuth, OAuthException
from celery import Celery, chord, group
from celery.result import GroupResult

from billentry.billentry_model import BillEntryUser, Role, BEUserSession
from billentry.common import get_bcrypt_object
from core import init_config, init_celery
from core.extraction.extraction import Extractor, Applier, ExtractorResult
from core.extraction.task import test_bill, reduce_bill_results
from core.model import Session, UtilBill, Utility
from billentry import admin, resources
from exc import UnEditableBillError

LOG_NAME = 'billentry'

app = Flask(__name__, static_url_path="")
bcrypt = get_bcrypt_object()

# Google OAuth URL parameters MUST be configurable because the
# 'consumer_key' and 'consumer_secret' are exclusive to a particular URL,
# meaning that different instances of the application need to have different
# values of these. Therefore, the 'config' object must be read and initialized
# at module scope (an import-time side effect, and also means that
# init_test_config can't be used to provide different values instead of these).
from core import config

if config is None:
    # initialize 'config' only if it has not been initialized already (which
    # requires un-importing it and importing it again). this prevents
    # 'config' from getting re-initialized with non-test data if it was already
    # initialized with test data by calling 'init_test_config'.
    del config
    init_config()
    from core import config

oauth = OAuth()
google = oauth.remote_app('google',
    base_url=config.get('billentry', 'base_url'),
    authorize_url=config.get('billentry', 'authorize_url'),
    request_token_url=config.get('billentry', 'request_token_url'),
    request_token_params={
        'scope': config.get('billentry', 'request_token_params_scope'),
        'response_type': config.get('billentry',
                                    'request_token_params_resp_type'),
        'hd': config.get('billentry', 'authorized_domain')},
    access_token_url=config.get('billentry', 'access_token_url'),
    access_token_method=config.get('billentry', 'access_token_method'),
    access_token_params={'grant_type': config.get('billentry',
                                                  'access_token_params_grant_type')},
    consumer_key=config.get('billentry', 'google_client_id'),
    consumer_secret=config.get('billentry', 'google_client_secret'))

app.secret_key = config.get('billentry', 'secret_key')
app.config['LOGIN_DISABLED'] = config.get('billentry', 'disable_authentication')

login_manager = LoginManager()
login_manager.init_app(app)
principals = Principal(app)
app.permanent_session_lifetime = timedelta(
    seconds=config.get('billentry', 'timeout'))

if app.config['LOGIN_DISABLED']:
    login_manager.anonymous_user = BillEntryUser.get_anonymous_user


@principals.identity_loader
def load_identity_for_anonymous_user():
    if config.get('billentry', 'disable_authentication'):
        identity = AnonymousIdentity()
        identity.provides.add(RoleNeed('admin'))
        return identity


@identity_loaded.connect_via(app)
def on_identity_loaded(sender, identity):
    # Set the identity user object
    identity.user = current_user

    # Add the UserNeed to the identity
    if hasattr(current_user, 'id'):
        identity.provides.add(UserNeed(current_user.id))

    # Assuming the User model has a list of roles, update the
    # identity with the roles that the user provides
    if hasattr(current_user, 'roles'):
        for role in current_user.roles:
            identity.provides.add(RoleNeed(role.name))


@login_manager.user_loader
def load_user(id):
    user = Session().query(BillEntryUser).filter_by(id=id).first()
    return user


@app.route('/logout')
def logout():
    current_user.authenticated = False
    logout_user()
    # Remove session keys set by Flask-Principal
    for key in ('identity.name', 'identity.auth_type'):
        session.pop(key, None)

    # Tell Flask-Principal the user is anonymous
    identity_changed.send(current_app._get_current_object(),
                          identity=AnonymousIdentity())
    flash('You Logged out successfully')
    return redirect(url_for('login_page'))


@app.route('/oauth2callback')
@google.authorized_handler
def oauth2callback(resp):
    next_url = session.pop('next_url', url_for('index'))
    if resp is None:
        # this means that the user didn't allow the OAuth provider
        # the required access, or the redirect request from the OAuth
        # provider was invalid
        return redirect(url_for('login_page'))

    session['access_token'] = resp['access_token']
    # any user who logs in through OAuth gets automatically created
    # (with a random password) if there is no existing user with
    # the same email address.
    user_email = create_user_in_db(resp['access_token'])
    user = Session().query(BillEntryUser).filter_by(email=user_email).first()
    # start keeping track of user session
    start_user_session(user)
    return redirect(next_url)


@app.route('/')
def index():
    '''this displays the home page if user is logged in
     otherwise redirects user to the login page
    '''
    response = app.send_static_file('index.html')
    # telling the client not to cache index.html prevents a problem where a
    # request for this page after logging out will appear to succeed, causing
    # the client to make AJAX requests to which the server responds with
    # redirects to the login page, causing the login page to be shown in an
    # error message window.
    response.headers['Cache-Control'] = 'no-cache'
    return response


@app.route('/test-extractors')
def test_extractors():
    '''
    Displays a user interface for testing different bill data extractors on
    the database.
    Provides the client a list of extractors, utilities, and bill fields.
    '''
    s = Session();
    extractors = s.query(Extractor).all()
    nbills = s.query(UtilBill).count()
    utilities = s.query(Utility.name, Utility.id).distinct(Utility.name).all()
    fields = Applier.KEYS.keys()
    return render_template('test-extractors.html', extractors=extractors,
                               nbills=nbills, utilities=utilities,
                               fields=fields)


@app.route('/run-test', methods=['POST'])
def run_test():
    '''
    Runs a test of bill data extractors as an asynchronous Celery task.
    Also creates a database row in the ExtractorResult table for this test.
    :return the ID of the task being run, as well as the total number of bills
    '''
    extractor_id = request.form.get('extractor_id')
    utility_id = request.form.get('utility_id')
    num_bills = int(request.form.get('num_bills'))
    date_filter_type = request.form.get('date_filter_type')
    filter_date = request.form.get('filter_date')
    #if date is just a 4-digit year, add 'january 1st' to make a full date.
    if re.match(r'\d{4}$', filter_date):
        filter_date = filter_date + "-01-01"

    s = Session();
    #get bills with valid PDF addresses, and filter by utility if necessary
    q = s.query(UtilBill.id).filter(UtilBill.sha256_hexdigest != None,
        UtilBill.sha256_hexdigest != '').order_by(
        func.random())
    if utility_id:
        q = q.filter(UtilBill.utility_id == utility_id)
    print filter_date, date_filter_type
    if filter_date and date_filter_type:
        if date_filter_type == 'before':
            q = q.filter(UtilBill.period_end <= filter_date)
        elif date_filter_type == 'after':
            q = q.filter(UtilBill.period_end >= filter_date)
    if num_bills > 0:
        q = q.limit(num_bills)
    if q.count() == 0:
        return jsonify({'bills_to_run':0})
    job = group([test_bill.s(extractor_id, b.id) for b in q])
    result = chord(job)(reduce_bill_results.s())

    #add task to db
    er = ExtractorResult(extractor_id=extractor_id, utility_id=utility_id,
                    task_id=result.id, started=datetime.utcnow())
    s.add(er)
    s.commit()
    return jsonify({'task_id': result.id, 'bills_to_run': q.count()}), 202

@app.route('/test-status/<task_id>', methods=['POST'])
def test_status(task_id):
    '''
    Returns the status for a given task.
    This is done by calling reduce_bill_results on all the sub-tasks for a given task.
    :param task_id: The id of the current task
    :return: Data on the current progress of the task, including how many bills have succeeded, failed, etc.
    '''
    init_celery()
    task = AsyncResult(task_id)
    if not task.ready():
        return jsonify({'state':task.state})
    result = task.get()
    result['state'] = task.state
    return jsonify(result)


def create_user_in_db(access_token):
    headers = {'Authorization': 'OAuth ' + access_token}
    req = Request(config.get('billentry', 'google_user_info_url'), None,
                  headers)
    try:
        # get info about currently logged in user
        res = urlopen(req)
    except URLError, e:
        if e.code == 401:
            # Unauthorized - bad token
            session.pop('access_token', None)
            return redirect(url_for('oauth_login'))
    # TODO: display googleEmail as Username in the bottom panel
    userInfoFromGoogle = res.read()
    userInfo = json.loads(userInfoFromGoogle)
    s = Session()
    session['email'] = userInfo['email']
    user = s.query(BillEntryUser).filter_by(email=userInfo['email']).first()
    # if user coming through google auth is not already present in local
    # database, then create it in the local db and assign the 'admin' role
    # to the user for proividing access to the Admin UI.
    # This assumes that internal users are authenticating using google auth.
    if user is None:
        # generate a random password
        wordfile = xp.locate_wordfile()
        mywords = xp.generate_wordlist(wordfile=wordfile, min_length=6,
                                       max_length=8)
        user = BillEntryUser(email=session['email'],
            password=get_hashed_password(
                xp.generate_xkcdpassword(mywords, acrostic="face")))
        # add user to the admin role
        admin_role = s.query(Role).filter_by(name='admin').first()
        user.roles = [admin_role]
        s.add(user)
        s.commit()
    user.authenticated = True
    s.commit()
    # Tell Flask-Principal the identity changed
    login_user(user)
    identity_changed.send(current_app._get_current_object(),
                          identity=Identity(user.id))
    return userInfo['email']


@app.before_request
def before_request():
    if app.config['LOGIN_DISABLED']:
        return

    user = current_user
    # this is for diaplaying the nextility logo on the
    # login_page when user is not logged in
    ALLOWED_ENDPOINTS = ['oauth_login', 'oauth2callback', 'logout',
        'login_page', 'locallogin',
        # special endpoint name for all static files--not a URL
        'static']
    NON_REST_ENDPOINTS = ['admin', 'index']

    if not user.is_authenticated():
        if request.endpoint in ALLOWED_ENDPOINTS:
            return
        if (
                    request.endpoint in NON_REST_ENDPOINTS or 'admin' in
                        request.path or 'index' in request.path):
            set_next_url()
            return redirect(url_for('login_page'))
        return Response('Could not verify your access level for that URL', 401)
    if user.is_authenticated():
        update_user_session_last_request_time(user)


def update_user_session_last_request_time(user):
    """ This is called to update the last_request field of BEUserSession
    every time user makes a request for a resource
    """
    recent_session = Session.query(BEUserSession).filter_by(
        beuser=user).order_by(desc(BEUserSession.session_start)).first()
    if recent_session:
        recent_session.last_request = datetime.utcnow()
        Session.commit()


def set_next_url():
    next_path = request.args.get('next') or request.path
    if next_path:
        # Since passing along the "next" URL as a GET param requires
        # a different callback for each page, and Google requires
        # whitelisting each allowed callback page, therefore, it can't pass it
        # as a GET param. Instead, the url is sanitized and put into the
        # session.
        path = urllib.unquote(next_path)
        if path[0] == '/':
            # This first slash is unnecessary since we force it in when we
            # format next_url.
            path = path[1:]

        next_url = "{path}".format(path=path, )
        session['next_url'] = next_url


@app.after_request
def db_commit(response):
    # commit the transaction after every request that should change data.
    # this might work equally well in 'teardown_appcontext' as long as it comes
    # before Session.remove().
    if request.method in ('POST', 'PUT', 'DELETE'):
        # the Admin UI calls commit() by itself, so whenever a POST/PUT/DELETE
        # request is made to the Admin UI, commit() will be called twice, but
        # the second call will have no effect.
        Session.commit()
    return response


@app.teardown_appcontext
def shutdown_session(exception=None):
    """This is called after every request (after the "after_request" callback).
    The database session is closed here following the example here:
    http://flask.pocoo.org/docs/0.10/patterns/sqlalchemy/#declarative
    """
    # The Session.remove() method first calls Session.close() on the
    # current Session, which has the effect of releasing any
    # connection/transactional resources owned by the Session first,
    # then discarding the Session itself. Releasing here means that
    # connections are returned to their connection pool and any transactional
    # state is rolled back, ultimately using the rollback() method of
    # the underlying DBAPI connection.
    # TODO: this is necessary to make the tests pass but it's not good to
    # have testing-related stuff in the main code
    if app.config['TESTING'] is not True:
        Session.remove()


@app.route('/login')
def oauth_login():
    callback_url = url_for('oauth2callback', _external=True)
    result = google.authorize(callback=callback_url)
    return result


@app.route('/login-page')
def login_page():
    return render_template('login_page.html')


@app.errorhandler(PermissionDenied)
@app.errorhandler(OAuthException)
def page_not_found(e):
    return render_template('403.html'), 403


@app.errorhandler(UnEditableBillError)
def uneditable_bill_error(e):
    # Flask is not supposed to run error handler functions
    # if these are true, but it does (even if they are set
    # before the "errorhandler" decorator is called).
    if (app.config['TRAP_HTTP_EXCEPTIONS'] or app.config[
        'PROPAGATE_EXCEPTIONS']):
        raise
    error_message = log_error('UnProcessedBillError', traceback)
    return error_message, 400


@app.errorhandler(Exception)
def internal_server_error(e):
    # Flask is not supposed to run error handler functions
    # if these are true, but it does (even if they are set
    # before the "errorhandler" decorator is called).
    if (app.config['TRAP_HTTP_EXCEPTIONS'] or app.config[
        'PROPAGATE_EXCEPTIONS']):
        raise
    error_message = log_error('Internal Server Error', traceback)

    return error_message, 500


def log_error(exception_name, traceback):
    from core import config
    # Generate a unique error token that can be used to uniquely identify the
    # errors stacktrace in a logfile
    token = str(uuid.uuid4())
    logger = logging.getLogger(LOG_NAME)
    logger.exception('Exception in BillEntry (Token: %s): ', token)
    error_message = "Internal Server Error: %s, Error Token: " \
                    "<b>%s</b>" % (exception_name, token)
    if config.get('billentry', 'show_traceback_on_error'):
        error_message += "<br><br><pre>" + traceback.format_exc() + "</pre>"
    return error_message


@app.route('/userlogin', methods=['GET', 'POST'])
def locallogin():
    email = request.form['email']
    password = request.form['password']
    user = Session().query(BillEntryUser).filter_by(email=email).first()
    if user is None:
        flash('Username or Password is invalid', 'error')
        return redirect(url_for('login_page'))
    if not check_password(password, user.password):
        flash('Username or Password is invalid', 'error')
        return redirect(url_for('login_page'))
    user.authenticated = True
    if 'rememberme' in request.form:
        login_user(user, remember=True)
    else:
        login_user(user)
    # Tell Flask-Principal the identity changed
    identity_changed.send(current_app._get_current_object(),
                          identity=Identity(user.id))
    session['user_name'] = str(user)
    start_user_session(user)
    next_url = session.pop('next_url', url_for('index'))
    return redirect(next_url)


def get_hashed_password(plain_text_password):
    # Hash a password for the first time
    #   (Using bcrypt, the salt is saved into the hash itself)
    return bcrypt.generate_password_hash(plain_text_password)


def start_user_session(beuser):
    """ This method should be called after user has logged in
    to create a new BEUserSession object that keeps track of the
    duration of user's session in billentry
    """
    s = Session()
    be_user_session = BEUserSession(session_start=datetime.utcnow(),
                                    last_request=datetime.utcnow(),
                                    beuser=beuser)
    s.add(be_user_session)
    s.commit()


def check_password(plain_text_password, hashed_password):
    # Check hased password. Using bcrypt, the salt is saved into the hash itself
    return bcrypt.check_password_hash(hashed_password, plain_text_password)

<<<<<<< HEAD
# Class to raise the exceptions to fall through to the normal Flask error handling
class MyApi(Api):
    def handle_error(self, e):
        raise

api = MyApi(app)
=======

api = Api(app)
>>>>>>> 8b2d80b0
api.add_resource(resources.AccountListResource, '/utilitybills/accounts')
api.add_resource(resources.AccountResource, '/utilitybills/accounts/<int:id>')
api.add_resource(resources.UtilBillListResource, '/utilitybills/utilitybills')
api.add_resource(resources.AltitudeAccountResource, '/utilitybills/altitudeaccounts')
api.add_resource(resources.UtilBillResource,
                 '/utilitybills/utilitybills/<int:id>')
api.add_resource(resources.SuppliersResource, '/utilitybills/suppliers')
api.add_resource(resources.UtilitiesResource, '/utilitybills/utilities')
api.add_resource(resources.RateClassesResource, '/utilitybills/rateclasses')
api.add_resource(resources.ChargeListResource, '/utilitybills/charges')
api.add_resource(resources.ChargeResource, '/utilitybills/charges/<int:id>')
api.add_resource(resources.UtilBillCountForUserResource,
                 '/utilitybills/users_counts')
api.add_resource(resources.UtilBillListForUserResource,
                 '/utilitybills/user_utilitybills')
api.add_resource(resources.FlaggedUtilBillListResource,
                 '/utilitybills/flagged_utilitybills')

# apparently needed for Apache
application = app

# enable admin UI
admin.make_admin(app)<|MERGE_RESOLUTION|>--- conflicted
+++ resolved
@@ -487,17 +487,12 @@
     # Check hased password. Using bcrypt, the salt is saved into the hash itself
     return bcrypt.check_password_hash(hashed_password, plain_text_password)
 
-<<<<<<< HEAD
-# Class to raise the exceptions to fall through to the normal Flask error handling
+
 class MyApi(Api):
     def handle_error(self, e):
         raise
 
 api = MyApi(app)
-=======
-
-api = Api(app)
->>>>>>> 8b2d80b0
 api.add_resource(resources.AccountListResource, '/utilitybills/accounts')
 api.add_resource(resources.AccountResource, '/utilitybills/accounts/<int:id>')
 api.add_resource(resources.UtilBillListResource, '/utilitybills/utilitybills')
