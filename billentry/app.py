--- conflicted
+++ resolved
@@ -106,13 +106,6 @@
         for role in current_user.roles:
             identity.provides.add(RoleNeed(role.name))
 
-<<<<<<< HEAD
-    # if the local user is anonymous (i.e. authentication is disabled)
-    # consider the user to be an admin
-    if current_user.is_anonymous():
-        identity.provides.add(RoleNeed('admin'))
-=======
->>>>>>> 6ed1787c
 
 @login_manager.user_loader
 def load_user(id):
