'''
Main file for Bill Entry (Flask web app for y UI).utility bill data entry).
This file contains the main 'Flask' object and code for things that affect the
application as a whole, such as authentication.

Here are some recommendations on how to structure a Python/Flask project.
http://as.ynchrono.us/2007/12/filesystem-structure-of-python-project_21.html
http://flask.pocoo.org/docs/0.10/patterns/packages/
http://flask-restful.readthedocs.org/en/0.3.1/intermediate-usage.html#project-structure
'''
import logging
import traceback
import urllib
import uuid
from urllib2 import Request, urlopen, URLError
import json

import xkcdpass.xkcd_password  as xp
from flask.ext.login import LoginManager, login_user, logout_user, current_user
from flask.ext.restful import Api
from flask.ext.principal import identity_changed, Identity, AnonymousIdentity, Principal, \
    RoleNeed, \
    identity_loaded, UserNeed
from flask import Flask, url_for, request, flash, session, redirect, render_template, current_app
from flask_oauth import OAuth

from billentry.billentry_model import BillEntryUser, Role
from billentry.common import get_bcrypt_object
from core import init_config
from core.model import Session
from billentry import admin, resources
LOG_NAME = 'billentry'


app = Flask(__name__, static_url_path="")
<<<<<<< HEAD
app.debug = True
bcrypt = get_bcrypt_object()
=======
# TODO: delete
#app.debug = True
>>>>>>> 629d04a2

# Google OAuth URL parameters MUST be configurable because the
# 'consumer_key' and 'consumer_secret' are exclusive to a particular URL,
# meaning that different instances of the application need to have different
# values of these. Therefore, the 'config' object must be read and initialized
# at module scope (an import-time side effect, and also means that
# init_test_config can't be used to provide different values instead of these).
from core import config
if config is None:
    # initialize 'config' only if it has not been initialized already (which
    # requires un-importing it and importing it again). this prevents
    # 'config' from getting re-initialized with non-test data if it was already
    # initialized with test data by calling 'init_test_config'.
    del config
    init_config()
    from core import config

oauth = OAuth()
google = oauth.remote_app(
    'google',
    base_url=config.get('billentry', 'base_url'),
    authorize_url=config.get('billentry', 'authorize_url'),
    request_token_url=config.get('billentry', 'request_token_url'),
    request_token_params={
        'scope': config.get('billentry', 'request_token_params_scope'),
        'response_type': config.get('billentry',
                                    'request_token_params_resp_type'),
        'hd': config.get('billentry', 'authorized_domain')
        },
    access_token_url=config.get('billentry', 'access_token_url'),
    access_token_method=config.get('billentry', 'access_token_method'),
    access_token_params={
        'grant_type':config.get('billentry', 'access_token_params_grant_type')},
    consumer_key=config.get('billentry', 'google_client_id'),
    consumer_secret=config.get('billentry', 'google_client_secret'))


        # TODO: there's supposed to be an option to show only bills that
        # "should be entered", i.e. BEUtilBills
        # only BEUtilBills are counted here because only they have data about
        #  when they were "entered" and who entered them.
        # TODO: there's supposed to be an option to show only bills that
        # "should be entered", i.e. BEUtilBills
        # only BEUtilBills are counted here because only they have data about
        #  when they were "entered" and who entered them.

app.secret_key = config.get('billentry', 'secret_key')
if config.get('billentry', 'disable_authentication'):
    app.config['LOGIN_DISABLED'] = True
login_manager = LoginManager()
login_manager.init_app(app)
# load the extension
principals = Principal(app)

@identity_loaded.connect_via(app)
def on_identity_loaded(sender, identity):
    # Set the identity user object
    identity.user = current_user

    # Add the UserNeed to the identity
    if hasattr(current_user, 'id'):
        identity.provides.add(UserNeed(current_user.id))

    # Assuming the User model has a list of roles, update the
    # identity with the roles that the user provides
    if hasattr(current_user, 'roles'):
        for role in current_user.roles:
            identity.provides.add(RoleNeed(role.name))

@login_manager.user_loader
def load_user(id):
    user = Session().query(BillEntryUser).filter_by(id=id).first()
    return user

@app.errorhandler(Exception)
def internal_server_error(e):
    from core import config
    # Generate a unique error token that can be used to uniquely identify the
    # errors stacktrace in a logfile
    token = str(uuid.uuid4())
    logger = logging.getLogger(LOG_NAME)
    logger.exception('Exception in BillEntry (Token: %s): ', token)
    error_message = "Internal Server Error. Error Token <b>%s</b>" % token
    if config.get('billentry', 'show_traceback_on_error'):
        error_message += "<br><br><pre>" + traceback.format_exc() + "</pre>"
    return error_message, 500

@app.route('/logout')
def logout():
    current_user.authenticated = False
    logout_user()
    # Remove session keys set by Flask-Principal
    for key in ('identity.name', 'identity.auth_type'):
        session.pop(key, None)

    # Tell Flask-Principal the user is anonymous
    identity_changed.send(current_app._get_current_object(),
                          identity=AnonymousIdentity())
    return app.send_static_file('logout.html')

@app.route('/oauth2callback')
@google.authorized_handler
def oauth2callback(resp):
    next_url = session.pop('next_url', url_for('index'))
    if resp is None:
        # this means that the user didn't allow the google account
        # the required access
        return redirect(next_url)

    session['access_token'] = resp['access_token'], ''
    # any user who logs in through OAuth gets automatically created
    # (with a random password) if there is no existing user with
    # the same email address.
    create_user_in_db(resp['access_token'])
    return redirect(next_url)

@app.route('/')
def index():
    '''this displays the home page if user is logged in
     otherwise redirects user to the login page
    '''
<<<<<<< HEAD
    return app.send_static_file('index.html')

def create_user_in_db(access_token):
    headers = {'Authorization': 'OAuth '+access_token}
=======
    from core import config
    if config.get('billentry', 'disable_google_oauth'):
        return app.send_static_file('index.html')
    access_token = session.get('access_token')

    headers = {'Authorization': 'OAuth '+access_token[0]}
>>>>>>> 629d04a2
    req = Request(config.get('billentry', 'google_user_info_url'),
                  None, headers)
    try:
        # get info about currently logged in user
        res = urlopen(req)
    except URLError, e:
        if e.code == 401:
            # Unauthorized - bad token
            session.pop('access_token', None)
            return redirect(url_for('login'))
    #TODO: display googleEmail as Username in the bottom panel
    userInfoFromGoogle = res.read()
    userInfo = json.loads(userInfoFromGoogle)
    s = Session()
    session['email'] = userInfo['email']
    user = s.query(BillEntryUser).filter_by(email=userInfo['email']).first()
    # if user coming through google auth is not already present in local
    # database, then create it in the local db and assign the 'admin' role
    # to the user for proividing access to the Admin UI.
    # This assumes that internal users are authenticating using google auth.
    if user is None:
        # generate a random password
        wordfile = xp.locate_wordfile()
        mywords = xp.generate_wordlist(wordfile=wordfile, min_length=6, max_length=8)
        user = BillEntryUser(email=session['email'],
                                 password=get_hashed_password(xp.generate_xkcdpassword(mywords,
                                                        acrostic="face")))
        # add user to the admin role
        admin_role = s.query(Role).filter_by(name='admin').first()
        user.roles = [admin_role]
        s.add(user)
        s.commit()
    user.authenticated = True
    s.flush()
    login_user(user)
    # Tell Flask-Principal the identity changed
    identity_changed.send(current_app._get_current_object(), identity=Identity(user.id))
    return userInfo['email']

@app.before_request
def before_request():
    from core import config
<<<<<<< HEAD
    if config.get('billentry', 'disable_authentication'):
        return
    user = current_user
    # this is for diaplaying the nextility logo on the
    # login_page when user is not logged in
    if not user.is_authenticated() \
            and request.endpoint not in (
            'login', 'oauth2callback', 'logout',
            'login_page', 'userlogin', 'static'):
        return redirect(url_for('login_page'))
=======
    if config.get('billentry', 'disable_google_oauth'):
        set_next_url()
        return
    if 'access_token' not in session and request.endpoint not in (
            'login', 'oauth2callback', 'logout'):
        set_next_url()
        return redirect(url_for('login'))
>>>>>>> 629d04a2

@app.after_request
def db_commit(response):
    # commit the transaction after every request that should change data.
    # this might work equally well in 'teardown_appcontext' as long as it comes
    # before Session.remove().
    if request.method in ('POST', 'PUT', 'DELETE'):
        # the Admin UI calls commit() by itself, so whenever a POST/PUT/DELETE
        # request is made to the Admin UI, commit() will be called twice, but
        # the second call will have no effect.
        Session.commit()
    return response

@app.teardown_appcontext
def shutdown_session(exception=None):
    """This is called after every request (after the "after_request" callback).
    The database session is closed here following the example here:
    http://flask.pocoo.org/docs/0.10/patterns/sqlalchemy/#declarative
    """
    #The Session.remove() method first calls Session.close() on the
    # current Session, which has the effect of releasing any
    # connection/transactional resources owned by the Session first,
    # then discarding the Session itself. Releasing here means that
    # connections are returned to their connection pool and any transactional
    # state is rolled back, ultimately using the rollback() method of
    # the underlying DBAPI connection.
    # TODO: this is necessary to make the tests pass but it's not good to
    # have testing-related stuff in the main code
    if app.config['TESTING'] is not True:
        Session.remove()

@app.route('/login')
def login():
<<<<<<< HEAD
    set_next_url()
    return google.authorize(callback=url_for('oauth2callback', _external=True))

def set_next_url():
    next_path = request.args.get('next')
=======
    return google.authorize(callback=url_for('oauth2callback', _external=True))

def set_next_url():
    if request.args.get('next'):
        next_path = request.args.get('next')
    else:
        next_path = request.full_path
>>>>>>> 629d04a2
    if next_path:
        # Since passing along the "next" URL as a GET param requires
        # a different callback for each page, and Google requires
        # whitelisting each allowed callback page, therefore, it can't pass it
        # as a GET param. Instead, the url is sanitized and put into the session.
        path = urllib.unquote(next_path)
        if path[0] == '/':
            # This first slash is unnecessary since we force it in when we
            # format next_url.
            path = path[1:]

        next_url = "{path}".format(
            path=path,)
        session['next_url'] = next_url
<<<<<<< HEAD

@app.route('/login-page')
def login_page():
    return render_template('login_page.html')

@app.route('/userlogin', methods=['GET','POST'])
def userlogin():
    email = request.form['email']
    password = request.form['password']
    user = Session().query(BillEntryUser).filter_by(email=email).first()
    if user is None:
        flash('Username or Password is invalid' , 'error')
        return redirect(url_for('login_page'))
    if not check_password(password, user.password):
        flash('Username or Password is invalid' , 'error')
        return redirect(url_for('login_page'))
    user.authenticated = True
    if 'rememberme' in request.form:
        login_user(user,remember=True)
    else:
        login_user(user)
    # Tell Flask-Principal the identity changed
    identity_changed.send(current_app._get_current_object(), identity=Identity(user.id))
    session['user_name'] = str(user)
    flash('Logged in successfully')
    return redirect(request.args.get('next') or url_for('index'))

def get_hashed_password(plain_text_password):
    # Hash a password for the first time
    #   (Using bcrypt, the salt is saved into the hash itself)
    return bcrypt.generate_password_hash(plain_text_password)

def check_password(plain_text_password, hashed_password):
    # Check hased password. Useing bcrypt, the salt is saved into the hash itself
    return bcrypt.check_password_hash(hashed_password, plain_text_password)
=======
>>>>>>> 629d04a2

api = Api(app)
api.add_resource(resources.AccountResource, '/utilitybills/accounts')
api.add_resource(resources.UtilBillListResource, '/utilitybills/utilitybills')
api.add_resource(resources.UtilBillResource,
                 '/utilitybills/utilitybills/<int:id>')
api.add_resource(resources.SuppliersResource, '/utilitybills/suppliers')
api.add_resource(resources.UtilitiesResource, '/utilitybills/utilities')
api.add_resource(resources.RateClassesResource, '/utilitybills/rateclasses')
api.add_resource(resources.ChargeListResource, '/utilitybills/charges')
api.add_resource(resources.ChargeResource, '/utilitybills/charges/<int:id>')
api.add_resource(resources.UtilBillCountForUserResource, '/utilitybills/users_counts')
api.add_resource(resources.UtilBillListForUserResourece,
                 '/utilitybills/user_utilitybills/<int:id>')

# apparently needed for Apache
application = app

# enable admin UI
admin.make_admin(app)<|MERGE_RESOLUTION|>--- conflicted
+++ resolved
@@ -33,13 +33,7 @@
 
 
 app = Flask(__name__, static_url_path="")
-<<<<<<< HEAD
-app.debug = True
 bcrypt = get_bcrypt_object()
-=======
-# TODO: delete
-#app.debug = True
->>>>>>> 629d04a2
 
 # Google OAuth URL parameters MUST be configurable because the
 # 'consumer_key' and 'consumer_secret' are exclusive to a particular URL,
@@ -87,8 +81,8 @@
         #  when they were "entered" and who entered them.
 
 app.secret_key = config.get('billentry', 'secret_key')
-if config.get('billentry', 'disable_authentication'):
-    app.config['LOGIN_DISABLED'] = True
+app.config['LOGIN_DISABLED'] = config.get('billentry',
+                                          'disable_authentication')
 login_manager = LoginManager()
 login_manager.init_app(app)
 # load the extension
@@ -161,19 +155,10 @@
     '''this displays the home page if user is logged in
      otherwise redirects user to the login page
     '''
-<<<<<<< HEAD
     return app.send_static_file('index.html')
 
 def create_user_in_db(access_token):
     headers = {'Authorization': 'OAuth '+access_token}
-=======
-    from core import config
-    if config.get('billentry', 'disable_google_oauth'):
-        return app.send_static_file('index.html')
-    access_token = session.get('access_token')
-
-    headers = {'Authorization': 'OAuth '+access_token[0]}
->>>>>>> 629d04a2
     req = Request(config.get('billentry', 'google_user_info_url'),
                   None, headers)
     try:
@@ -183,7 +168,7 @@
         if e.code == 401:
             # Unauthorized - bad token
             session.pop('access_token', None)
-            return redirect(url_for('login'))
+            return redirect(url_for('aouth_login'))
     #TODO: display googleEmail as Username in the bottom panel
     userInfoFromGoogle = res.read()
     userInfo = json.loads(userInfoFromGoogle)
@@ -207,7 +192,7 @@
         s.add(user)
         s.commit()
     user.authenticated = True
-    s.flush()
+    s.commit()
     login_user(user)
     # Tell Flask-Principal the identity changed
     identity_changed.send(current_app._get_current_object(), identity=Identity(user.id))
@@ -216,26 +201,17 @@
 @app.before_request
 def before_request():
     from core import config
-<<<<<<< HEAD
-    if config.get('billentry', 'disable_authentication'):
+    if app.config['LOGIN_DISABLED']:
+        set_next_url()
         return
     user = current_user
     # this is for diaplaying the nextility logo on the
     # login_page when user is not logged in
     if not user.is_authenticated() \
             and request.endpoint not in (
-            'login', 'oauth2callback', 'logout',
-            'login_page', 'userlogin', 'static'):
+            'oauth_login', 'oauth2callback', 'logout',
+            'login_page', 'locallogin', 'static'):
         return redirect(url_for('login_page'))
-=======
-    if config.get('billentry', 'disable_google_oauth'):
-        set_next_url()
-        return
-    if 'access_token' not in session and request.endpoint not in (
-            'login', 'oauth2callback', 'logout'):
-        set_next_url()
-        return redirect(url_for('login'))
->>>>>>> 629d04a2
 
 @app.after_request
 def db_commit(response):
@@ -268,22 +244,12 @@
         Session.remove()
 
 @app.route('/login')
-def login():
-<<<<<<< HEAD
+def oauth_login():
     set_next_url()
     return google.authorize(callback=url_for('oauth2callback', _external=True))
 
 def set_next_url():
     next_path = request.args.get('next')
-=======
-    return google.authorize(callback=url_for('oauth2callback', _external=True))
-
-def set_next_url():
-    if request.args.get('next'):
-        next_path = request.args.get('next')
-    else:
-        next_path = request.full_path
->>>>>>> 629d04a2
     if next_path:
         # Since passing along the "next" URL as a GET param requires
         # a different callback for each page, and Google requires
@@ -298,14 +264,13 @@
         next_url = "{path}".format(
             path=path,)
         session['next_url'] = next_url
-<<<<<<< HEAD
 
 @app.route('/login-page')
 def login_page():
     return render_template('login_page.html')
 
 @app.route('/userlogin', methods=['GET','POST'])
-def userlogin():
+def locallogin():
     email = request.form['email']
     password = request.form['password']
     user = Session().query(BillEntryUser).filter_by(email=email).first()
@@ -334,8 +299,6 @@
 def check_password(plain_text_password, hashed_password):
     # Check hased password. Useing bcrypt, the salt is saved into the hash itself
     return bcrypt.check_password_hash(hashed_password, plain_text_password)
-=======
->>>>>>> 629d04a2
 
 api = Api(app)
 api.add_resource(resources.AccountResource, '/utilitybills/accounts')
