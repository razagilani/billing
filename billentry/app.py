'''
Main file for Bill Entry (Flask web app for y UI).utility bill data entry).
This file contains the main 'Flask' object and code for things that affect the
application as a whole, such as authentication.

Here are some recommendations on how to structure a Python/Flask project.
http://as.ynchrono.us/2007/12/filesystem-structure-of-python-project_21.html
http://flask.pocoo.org/docs/0.10/patterns/packages/
http://flask-restful.readthedocs.org/en/0.3.1/intermediate-usage.html#project-structure
'''
import logging
import traceback
import urllib
import uuid
from urllib2 import Request, urlopen, URLError
import json
import bcrypt
import xkcdpass.xkcd_password  as xp

<<<<<<< HEAD
from flask import Flask, url_for, request, session, redirect
from flask.ext.login import LoginManager, login_user, logout_user, current_user
from flask.ext.restful import Api
from flask.ext.principal import identity_changed, Identity, AnonymousIdentity, Principal, Permission, RoleNeed, \
    identity_loaded, UserNeed
from flask import Flask, url_for, request, flash, session, redirect, render_template, current_app
from flask_oauth import OAuth
from billentry.billentry_model import BillEntryUser, BEUtilBill, Role
=======
import xkcdpass.xkcd_password  as xp
from flask.ext.login import LoginManager, login_user, logout_user, current_user
from flask.ext.restful import Api
from flask.ext.principal import identity_changed, Identity, AnonymousIdentity, Principal, \
    RoleNeed, \
    identity_loaded, UserNeed
from flask import Flask, url_for, request, flash, session, redirect, render_template, current_app
from flask_oauth import OAuth
>>>>>>> 93441b32

from billentry.billentry_model import BillEntryUser, Role
from billentry.common import get_bcrypt_object
from core import init_config
from core.model import Session
from billentry import admin, resources
LOG_NAME = 'billentry'


app = Flask(__name__, static_url_path="")
bcrypt = get_bcrypt_object()

# Google OAuth URL parameters MUST be configurable because the
# 'consumer_key' and 'consumer_secret' are exclusive to a particular URL,
# meaning that different instances of the application need to have different
# values of these. Therefore, the 'config' object must be read and initialized
# at module scope (an import-time side effect, and also means that
# init_test_config can't be used to provide different values instead of these).
from core import config
if config is None:
    # initialize 'config' only if it has not been initialized already (which
    # requires un-importing it and importing it again). this prevents
    # 'config' from getting re-initialized with non-test data if it was already
    # initialized with test data by calling 'init_test_config'.
    del config
    init_config()
    from core import config

oauth = OAuth()
google = oauth.remote_app(
    'google',
    base_url=config.get('billentry', 'base_url'),
    authorize_url=config.get('billentry', 'authorize_url'),
    request_token_url=config.get('billentry', 'request_token_url'),
    request_token_params={
        'scope': config.get('billentry', 'request_token_params_scope'),
        'response_type': config.get('billentry',
                                    'request_token_params_resp_type'),
        'hd': config.get('billentry', 'authorized_domain')
        },
    access_token_url=config.get('billentry', 'access_token_url'),
    access_token_method=config.get('billentry', 'access_token_method'),
    access_token_params={
        'grant_type':config.get('billentry', 'access_token_params_grant_type')},
    consumer_key=config.get('billentry', 'google_client_id'),
    consumer_secret=config.get('billentry', 'google_client_secret'))


        # TODO: there's supposed to be an option to show only bills that
        # "should be entered", i.e. BEUtilBills
        # only BEUtilBills are counted here because only they have data about
        #  when they were "entered" and who entered them.
        # TODO: there's supposed to be an option to show only bills that
        # "should be entered", i.e. BEUtilBills
        # only BEUtilBills are counted here because only they have data about
        #  when they were "entered" and who entered them.

<<<<<<< HEAD

def replace_utilbill_with_beutilbill(utilbill):
    """Return a BEUtilBill object identical to 'utilbill' except for its
    class, and delete 'utilbill' from the session. 'utilbill.id' is set to
    None because 'utilbill' no longer corresponds to a row in the database.
    Do not use 'utilbill' after passing it to this function.
    """
    assert type(utilbill) is UtilBill
    assert utilbill.discriminator == UtilBill.POLYMORPHIC_IDENTITY
    beutilbill = BEUtilBill.create_from_utilbill(utilbill)
    s = Session.object_session(utilbill)
    s.add(beutilbill)
    s.delete(utilbill)
    utilbill.id = None
    return beutilbill

app.secret_key = config.get('billentry', 'secret_key')
if config.get('billentry', 'disable_authentication'):
    app.config['TESTING'] = True
=======
app.secret_key = config.get('billentry', 'secret_key')
app.config['LOGIN_DISABLED'] = config.get('billentry',
                                          'disable_authentication')
>>>>>>> 93441b32
login_manager = LoginManager()
login_manager.init_app(app)
# load the extension
principals = Principal(app)

@identity_loaded.connect_via(app)
def on_identity_loaded(sender, identity):
    # Set the identity user object
    identity.user = current_user

    # Add the UserNeed to the identity
    if hasattr(current_user, 'id'):
        identity.provides.add(UserNeed(current_user.id))

    # Assuming the User model has a list of roles, update the
    # identity with the roles that the user provides
    if hasattr(current_user, 'roles'):
        for role in current_user.roles:
            identity.provides.add(RoleNeed(role.name))

@login_manager.user_loader
def load_user(id):
    user = Session().query(BillEntryUser).filter_by(id=id).first()
<<<<<<< HEAD
    if user:
        return user

@app.route('/logout')
def logout():
    session.pop('access_token', None)
    session.pop('user_name', None)
=======
    return user

@app.errorhandler(Exception)
def internal_server_error(e):
    from core import config
    # Generate a unique error token that can be used to uniquely identify the
    # errors stacktrace in a logfile
    token = str(uuid.uuid4())
    logger = logging.getLogger(LOG_NAME)
    logger.exception('Exception in BillEntry (Token: %s): ', token)
    error_message = "Internal Server Error. Error Token <b>%s</b>" % token
    if config.get('billentry', 'show_traceback_on_error'):
        error_message += "<br><br><pre>" + traceback.format_exc() + "</pre>"
    return error_message, 500

@app.route('/logout')
def logout():
>>>>>>> 93441b32
    current_user.authenticated = False
    logout_user()
    # Remove session keys set by Flask-Principal
    for key in ('identity.name', 'identity.auth_type'):
        session.pop(key, None)

    # Tell Flask-Principal the user is anonymous
    identity_changed.send(current_app._get_current_object(),
                          identity=AnonymousIdentity())
    return app.send_static_file('logout.html')

@app.route('/oauth2callback')
@google.authorized_handler
def oauth2callback(resp):
    next_url = session.pop('next_url', url_for('index'))
    if resp is None:
        # this means that the user didn't allow the google account
        # the required access
        return redirect(next_url)

    session['access_token'] = resp['access_token'], ''
<<<<<<< HEAD
    register_user(resp['access_token'])
=======
    # any user who logs in through OAuth gets automatically created
    # (with a random password) if there is no existing user with
    # the same email address.
    create_user_in_db(resp['access_token'])
>>>>>>> 93441b32
    return redirect(next_url)

@app.route('/')
def index():
    '''this displays the home page if user is logged in
     otherwise redirects user to the login page
    '''
<<<<<<< HEAD
    return app.send_static_file('index.html')

def register_user(access_token):
=======
    response = app.send_static_file('index.html')
    # telling the client not to cache index.html prevents a problem where a
    # request for this page after logging out will appear to succeed, causing
    # the client to make AJAX requests to which the server responds with
    # redirects to the login page, causing the login page to be shown in an
    # error message window.
    response.headers['Cache-Control'] = 'no-cache'
    return response

def create_user_in_db(access_token):
>>>>>>> 93441b32
    headers = {'Authorization': 'OAuth '+access_token}
    req = Request(config.get('billentry', 'google_user_info_url'),
                  None, headers)
    try:
        # get info about currently logged in user
        res = urlopen(req)
    except URLError, e:
        if e.code == 401:
            # Unauthorized - bad token
            session.pop('access_token', None)
            return redirect(url_for('aouth_login'))
    #TODO: display googleEmail as Username in the bottom panel
    userInfoFromGoogle = res.read()
<<<<<<< HEAD
    googleEmail = json.loads(userInfoFromGoogle)
    s = Session()
    session['email'] = googleEmail['email']
    user = s.query(BillEntryUser).filter_by(email=googleEmail['email']).first()
=======
    userInfo = json.loads(userInfoFromGoogle)
    s = Session()
    session['email'] = userInfo['email']
    user = s.query(BillEntryUser).filter_by(email=userInfo['email']).first()
>>>>>>> 93441b32
    # if user coming through google auth is not already present in local
    # database, then create it in the local db and assign the 'admin' role
    # to the user for proividing access to the Admin UI.
    # This assumes that internal users are authenticating using google auth.
    if user is None:
        # generate a random password
        wordfile = xp.locate_wordfile()
        mywords = xp.generate_wordlist(wordfile=wordfile, min_length=6, max_length=8)
        user = BillEntryUser(email=session['email'],
                                 password=get_hashed_password(xp.generate_xkcdpassword(mywords,
                                                        acrostic="face")))
        # add user to the admin role
        admin_role = s.query(Role).filter_by(name='admin').first()
        user.roles = [admin_role]
        s.add(user)
        s.commit()
    user.authenticated = True
<<<<<<< HEAD
    s.flush()
    login_user(user)
    # Tell Flask-Principal the identity changed
    identity_changed.send(current_app._get_current_object(), identity=Identity(user.id))
    return googleEmail['email']

@app.before_request
def before_request():
    if config.get('billentry', 'disable_authentication'):
=======
    s.commit()
    login_user(user)
    # Tell Flask-Principal the identity changed
    identity_changed.send(current_app._get_current_object(), identity=Identity(user.id))
    return userInfo['email']

@app.before_request
def before_request():
    if app.config['LOGIN_DISABLED']:
        set_next_url()
>>>>>>> 93441b32
        return
    user = current_user
    # this is for diaplaying the nextility logo on the
    # login_page when user is not logged in
<<<<<<< HEAD
    if 'NEXTILITY_LOGO.png' in request.full_path:
        return app.send_static_file('images/NEXTILITY_LOGO.png')
    if not user.is_authenticated() \
            and request.endpoint not in (
            'login', 'oauth2callback', 'logout',
            'login_page', 'userlogin'):
        return redirect(url_for('login_page'))
=======
    print '****** path', request.path, 'endpoint', request.endpoint
    ALLOWED_ENDPOINTS = [
        'oauth_login',
        'oauth2callback',
        'logout',
        'login_page',
        'locallogin',
        # special endpoint name for all static files--not a URL
        'static'
    ]
    if not user.is_authenticated():
        if ('index.html' in request.path or request.endpoint == '/' or not
                        request.endpoint in ALLOWED_ENDPOINTS):
            return redirect(url_for('login_page'))
>>>>>>> 93441b32

@app.after_request
def db_commit(response):
    # commit the transaction after every request that should change data.
    # this might work equally well in 'teardown_appcontext' as long as it comes
    # before Session.remove().
    if request.method in ('POST', 'PUT', 'DELETE'):
        # the Admin UI calls commit() by itself, so whenever a POST/PUT/DELETE
        # request is made to the Admin UI, commit() will be called twice, but
        # the second call will have no effect.
        Session.commit()
    return response

@app.teardown_appcontext
def shutdown_session(exception=None):
    """This is called after every request (after the "after_request" callback).
    The database session is closed here following the example here:
    http://flask.pocoo.org/docs/0.10/patterns/sqlalchemy/#declarative
    """
    #The Session.remove() method first calls Session.close() on the
    # current Session, which has the effect of releasing any
    # connection/transactional resources owned by the Session first,
    # then discarding the Session itself. Releasing here means that
    # connections are returned to their connection pool and any transactional
    # state is rolled back, ultimately using the rollback() method of
    # the underlying DBAPI connection.
    # TODO: this is necessary to make the tests pass but it's not good to
    # have testing-related stuff in the main code
    if app.config['TESTING'] is not True:
        Session.remove()

@app.route('/login')
<<<<<<< HEAD
def login():
=======
def oauth_login():
>>>>>>> 93441b32
    set_next_url()
    return google.authorize(callback=url_for('oauth2callback', _external=True))

def set_next_url():
    next_path = request.args.get('next')
    if next_path:
        # Since passing along the "next" URL as a GET param requires
        # a different callback for each page, and Google requires
        # whitelisting each allowed callback page, therefore, it can't pass it
        # as a GET param. Instead, the url is sanitized and put into the session.
        path = urllib.unquote(next_path)
        if path[0] == '/':
            # This first slash is unnecessary since we force it in when we
            # format next_url.
            path = path[1:]

        next_url = "{path}".format(
            path=path,)
        session['next_url'] = next_url

@app.route('/login-page')
def login_page():
    return render_template('login_page.html')

@app.route('/userlogin', methods=['GET','POST'])
<<<<<<< HEAD
def userlogin():
    email = request.form['email']
    password = request.form['password']
    user = Session().query(BillEntryUser).filter_by(email=email, password=password).first()
    if user is None:
        flash('Username or Password is invalid' , 'error')
        return redirect(url_for('login_page'))
    user.authenticated = True
    if 'rememberme' in request.form:
        login_user(user,rememberme=True)
=======
def locallogin():
    email = request.form['email']
    password = request.form['password']
    user = Session().query(BillEntryUser).filter_by(email=email).first()
    if user is None:
        flash('Username or Password is invalid' , 'error')
        return redirect(url_for('login_page'))
    if not check_password(password, user.password):
        flash('Username or Password is invalid' , 'error')
        return redirect(url_for('login_page'))
    user.authenticated = True
    if 'rememberme' in request.form:
        login_user(user,remember=True)
>>>>>>> 93441b32
    else:
        login_user(user)
    # Tell Flask-Principal the identity changed
    identity_changed.send(current_app._get_current_object(), identity=Identity(user.id))
    session['user_name'] = str(user)
    flash('Logged in successfully')
    return redirect(request.args.get('next') or url_for('index'))

def get_hashed_password(plain_text_password):
    # Hash a password for the first time
    #   (Using bcrypt, the salt is saved into the hash itself)
<<<<<<< HEAD
    return bcrypt.hashpw(plain_text_password, bcrypt.gensalt(10))
=======
    return bcrypt.generate_password_hash(plain_text_password)

def check_password(plain_text_password, hashed_password):
    # Check hased password. Useing bcrypt, the salt is saved into the hash itself
    return bcrypt.check_password_hash(hashed_password, plain_text_password)
>>>>>>> 93441b32

api = Api(app)
api.add_resource(resources.AccountResource, '/utilitybills/accounts')
api.add_resource(resources.UtilBillListResource, '/utilitybills/utilitybills')
api.add_resource(resources.UtilBillResource,
                 '/utilitybills/utilitybills/<int:id>')
api.add_resource(resources.SuppliersResource, '/utilitybills/suppliers')
api.add_resource(resources.UtilitiesResource, '/utilitybills/utilities')
api.add_resource(resources.RateClassesResource, '/utilitybills/rateclasses')
api.add_resource(resources.ChargeListResource, '/utilitybills/charges')
api.add_resource(resources.ChargeResource, '/utilitybills/charges/<int:id>')
api.add_resource(resources.UtilBillCountForUserResource, '/utilitybills/users_counts')
api.add_resource(resources.UtilBillListForUserResourece,
                 '/utilitybills/user_utilitybills/<int:id>')

# apparently needed for Apache
application = app

# enable admin UI
admin.make_admin(app)<|MERGE_RESOLUTION|>--- conflicted
+++ resolved
@@ -14,19 +14,7 @@
 import uuid
 from urllib2 import Request, urlopen, URLError
 import json
-import bcrypt
-import xkcdpass.xkcd_password  as xp
-
-<<<<<<< HEAD
-from flask import Flask, url_for, request, session, redirect
-from flask.ext.login import LoginManager, login_user, logout_user, current_user
-from flask.ext.restful import Api
-from flask.ext.principal import identity_changed, Identity, AnonymousIdentity, Principal, Permission, RoleNeed, \
-    identity_loaded, UserNeed
-from flask import Flask, url_for, request, flash, session, redirect, render_template, current_app
-from flask_oauth import OAuth
-from billentry.billentry_model import BillEntryUser, BEUtilBill, Role
-=======
+
 import xkcdpass.xkcd_password  as xp
 from flask.ext.login import LoginManager, login_user, logout_user, current_user
 from flask.ext.restful import Api
@@ -35,7 +23,6 @@
     identity_loaded, UserNeed
 from flask import Flask, url_for, request, flash, session, redirect, render_template, current_app
 from flask_oauth import OAuth
->>>>>>> 93441b32
 
 from billentry.billentry_model import BillEntryUser, Role
 from billentry.common import get_bcrypt_object
@@ -93,31 +80,9 @@
         # only BEUtilBills are counted here because only they have data about
         #  when they were "entered" and who entered them.
 
-<<<<<<< HEAD
-
-def replace_utilbill_with_beutilbill(utilbill):
-    """Return a BEUtilBill object identical to 'utilbill' except for its
-    class, and delete 'utilbill' from the session. 'utilbill.id' is set to
-    None because 'utilbill' no longer corresponds to a row in the database.
-    Do not use 'utilbill' after passing it to this function.
-    """
-    assert type(utilbill) is UtilBill
-    assert utilbill.discriminator == UtilBill.POLYMORPHIC_IDENTITY
-    beutilbill = BEUtilBill.create_from_utilbill(utilbill)
-    s = Session.object_session(utilbill)
-    s.add(beutilbill)
-    s.delete(utilbill)
-    utilbill.id = None
-    return beutilbill
-
-app.secret_key = config.get('billentry', 'secret_key')
-if config.get('billentry', 'disable_authentication'):
-    app.config['TESTING'] = True
-=======
 app.secret_key = config.get('billentry', 'secret_key')
 app.config['LOGIN_DISABLED'] = config.get('billentry',
                                           'disable_authentication')
->>>>>>> 93441b32
 login_manager = LoginManager()
 login_manager.init_app(app)
 # load the extension
@@ -141,15 +106,6 @@
 @login_manager.user_loader
 def load_user(id):
     user = Session().query(BillEntryUser).filter_by(id=id).first()
-<<<<<<< HEAD
-    if user:
-        return user
-
-@app.route('/logout')
-def logout():
-    session.pop('access_token', None)
-    session.pop('user_name', None)
-=======
     return user
 
 @app.errorhandler(Exception)
@@ -167,7 +123,6 @@
 
 @app.route('/logout')
 def logout():
->>>>>>> 93441b32
     current_user.authenticated = False
     logout_user()
     # Remove session keys set by Flask-Principal
@@ -189,14 +144,10 @@
         return redirect(next_url)
 
     session['access_token'] = resp['access_token'], ''
-<<<<<<< HEAD
-    register_user(resp['access_token'])
-=======
     # any user who logs in through OAuth gets automatically created
     # (with a random password) if there is no existing user with
     # the same email address.
     create_user_in_db(resp['access_token'])
->>>>>>> 93441b32
     return redirect(next_url)
 
 @app.route('/')
@@ -204,11 +155,6 @@
     '''this displays the home page if user is logged in
      otherwise redirects user to the login page
     '''
-<<<<<<< HEAD
-    return app.send_static_file('index.html')
-
-def register_user(access_token):
-=======
     response = app.send_static_file('index.html')
     # telling the client not to cache index.html prevents a problem where a
     # request for this page after logging out will appear to succeed, causing
@@ -219,7 +165,6 @@
     return response
 
 def create_user_in_db(access_token):
->>>>>>> 93441b32
     headers = {'Authorization': 'OAuth '+access_token}
     req = Request(config.get('billentry', 'google_user_info_url'),
                   None, headers)
@@ -233,17 +178,10 @@
             return redirect(url_for('aouth_login'))
     #TODO: display googleEmail as Username in the bottom panel
     userInfoFromGoogle = res.read()
-<<<<<<< HEAD
-    googleEmail = json.loads(userInfoFromGoogle)
-    s = Session()
-    session['email'] = googleEmail['email']
-    user = s.query(BillEntryUser).filter_by(email=googleEmail['email']).first()
-=======
     userInfo = json.loads(userInfoFromGoogle)
     s = Session()
     session['email'] = userInfo['email']
     user = s.query(BillEntryUser).filter_by(email=userInfo['email']).first()
->>>>>>> 93441b32
     # if user coming through google auth is not already present in local
     # database, then create it in the local db and assign the 'admin' role
     # to the user for proividing access to the Admin UI.
@@ -261,17 +199,6 @@
         s.add(user)
         s.commit()
     user.authenticated = True
-<<<<<<< HEAD
-    s.flush()
-    login_user(user)
-    # Tell Flask-Principal the identity changed
-    identity_changed.send(current_app._get_current_object(), identity=Identity(user.id))
-    return googleEmail['email']
-
-@app.before_request
-def before_request():
-    if config.get('billentry', 'disable_authentication'):
-=======
     s.commit()
     login_user(user)
     # Tell Flask-Principal the identity changed
@@ -282,20 +209,10 @@
 def before_request():
     if app.config['LOGIN_DISABLED']:
         set_next_url()
->>>>>>> 93441b32
         return
     user = current_user
     # this is for diaplaying the nextility logo on the
     # login_page when user is not logged in
-<<<<<<< HEAD
-    if 'NEXTILITY_LOGO.png' in request.full_path:
-        return app.send_static_file('images/NEXTILITY_LOGO.png')
-    if not user.is_authenticated() \
-            and request.endpoint not in (
-            'login', 'oauth2callback', 'logout',
-            'login_page', 'userlogin'):
-        return redirect(url_for('login_page'))
-=======
     print '****** path', request.path, 'endpoint', request.endpoint
     ALLOWED_ENDPOINTS = [
         'oauth_login',
@@ -310,7 +227,6 @@
         if ('index.html' in request.path or request.endpoint == '/' or not
                         request.endpoint in ALLOWED_ENDPOINTS):
             return redirect(url_for('login_page'))
->>>>>>> 93441b32
 
 @app.after_request
 def db_commit(response):
@@ -343,11 +259,7 @@
         Session.remove()
 
 @app.route('/login')
-<<<<<<< HEAD
-def login():
-=======
 def oauth_login():
->>>>>>> 93441b32
     set_next_url()
     return google.authorize(callback=url_for('oauth2callback', _external=True))
 
@@ -373,18 +285,6 @@
     return render_template('login_page.html')
 
 @app.route('/userlogin', methods=['GET','POST'])
-<<<<<<< HEAD
-def userlogin():
-    email = request.form['email']
-    password = request.form['password']
-    user = Session().query(BillEntryUser).filter_by(email=email, password=password).first()
-    if user is None:
-        flash('Username or Password is invalid' , 'error')
-        return redirect(url_for('login_page'))
-    user.authenticated = True
-    if 'rememberme' in request.form:
-        login_user(user,rememberme=True)
-=======
 def locallogin():
     email = request.form['email']
     password = request.form['password']
@@ -398,7 +298,6 @@
     user.authenticated = True
     if 'rememberme' in request.form:
         login_user(user,remember=True)
->>>>>>> 93441b32
     else:
         login_user(user)
     # Tell Flask-Principal the identity changed
@@ -410,15 +309,11 @@
 def get_hashed_password(plain_text_password):
     # Hash a password for the first time
     #   (Using bcrypt, the salt is saved into the hash itself)
-<<<<<<< HEAD
-    return bcrypt.hashpw(plain_text_password, bcrypt.gensalt(10))
-=======
     return bcrypt.generate_password_hash(plain_text_password)
 
 def check_password(plain_text_password, hashed_password):
     # Check hased password. Useing bcrypt, the salt is saved into the hash itself
     return bcrypt.check_password_hash(hashed_password, plain_text_password)
->>>>>>> 93441b32
 
 api = Api(app)
 api.add_resource(resources.AccountResource, '/utilitybills/accounts')
