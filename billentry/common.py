--- conflicted
+++ resolved
@@ -5,11 +5,7 @@
 If it gets big, it should become a multi-file module as shown there.
 """
 from flask.ext.bcrypt import Bcrypt
-<<<<<<< HEAD
 from sqlalchemy.orm import make_transient
-=======
-
->>>>>>> 6a8429db
 from billentry.billentry_model import BEUtilBill
 from core.model import UtilBill, Session
 
@@ -22,26 +18,6 @@
     """
     assert type(utilbill) is UtilBill
     assert utilbill.discriminator == UtilBill.POLYMORPHIC_IDENTITY
-<<<<<<< HEAD
-    the_id = utilbill.id
-    s = Session.object_session(utilbill)
-    utilbill.discriminator = BEUtilBill.POLYMORPHIC_IDENTITY
-    sql = ("update %(table)s " "set discriminator = '%(discriminator)s' where id = %(id)d") % dict(
-        table=UtilBill.__table__.name,
-        discriminator=BEUtilBill.POLYMORPHIC_IDENTITY, id=utilbill.id)
-    s.execute(sql)
-    #s.flush()
-    #s.expire_all()
-    #s.refresh(utilbill)
-    s.commit()
-    Session.remove()
-    utilbill = s.query(BEUtilBill).filter_by(id=the_id).one()
-    # if this prints "beutilbill <class 'billentry.billentry_model.BEUtilBill'> True", it was successful:
-    print utilbill.discriminator, utilbill.__class__, isinstance(utilbill, BEUtilBill)
-
-    #make_transient(utilbill)
-    return utilbill
-=======
     s = Session.object_session(utilbill)
     # flushing changes too early causes conflict before utilbill is deleted
     with s.no_autoflush:
@@ -50,7 +26,6 @@
     s.delete(utilbill)
     utilbill.id = None
     return beutilbill
->>>>>>> 6a8429db
 
 _bcrypt = None
 
