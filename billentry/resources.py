--- conflicted
+++ resolved
@@ -24,12 +24,8 @@
 from core.utilbill_processor import UtilbillProcessor
 
 
-<<<<<<< HEAD
-project_mgr_permission = Permission(RoleNeed('Project Manager'), RoleNeed('admin'))
-=======
 project_mgr_permission = Permission(RoleNeed('Project Manager'),
                                     RoleNeed('admin'))
->>>>>>> 26ee78f8
 
 
 # TODO: would be even better to make flask-restful automatically call any
