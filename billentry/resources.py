"""REST resource classes for the UI of the Bill Entry application.
"""
from datetime import datetime

from dateutil import parser as dateutil_parser
from boto.s3.connection import S3Connection
from flask.ext.login import current_user, logout_user
from flask.ext.principal import Permission, RoleNeed
from flask.ext.restful import Resource, marshal
from flask.ext.restful.fields import Raw, String, Integer, Float, Boolean
from flask.ext.restful.reqparse import RequestParser
from sqlalchemy import desc, and_, func, case
from sqlalchemy.orm import joinedload

from billentry.billentry_model import BEUtilBill, BEUserSession
from billentry.billentry_model import BillEntryUser
from billentry.common import replace_utilbill_with_beutilbill
from billentry.common import account_has_bills_for_data_entry
from brokerage.brokerage_model import BrokerageAccount
from core.bill_file_handler import BillFileHandler
from core.model import Session, UtilBill, Supplier, Utility, RateClass, Charge
from core.model import UtilityAccount
from core.pricing import FuzzyPricingModel
from core.utilbill_loader import UtilBillLoader
from core.utilbill_processor import UtilbillProcessor


project_mgr_permission = Permission(RoleNeed('Project Manager'),
                                    RoleNeed('admin'))


# TODO: would be even better to make flask-restful automatically call any
# callable attribute, because no callable attributes will be normally
# formattable things like strings/numbers anyway.
class CallableField(Raw):
    '''Field type that wraps another field type: it calls the attribute,
    then formats the return value with the other field.
    '''
    def __init__(self, result_field, *args, **kwargs):
        '''
        :param result_field: field instance (not class) to format the result of
        calling the attribute.
        '''
        super(CallableField, self).__init__(*args, **kwargs)
        assert isinstance(result_field, Raw)
        self.result_field = result_field

    def format(self, value):
        value = value()
        if value is None:
            # 'default' comes from a kwarg to Raw.__init__
            return self.default
        return self.result_field.format(value)


class CapString(String):
    '''Like String, but first letter is capitalized.'''
    def format(self, value):
        return value.capitalize()


class IsoDatetime(Raw):
    def format(self, value):
        if value is None:
            return None
        return value.isoformat()


class BaseResource(Resource):
    '''Base class of all resources. Contains UtilbillProcessor object to be
    used in handling requests, and shared code related to JSON formatting.
    '''
    def __init__(self):
        from core import config
        s3_connection = S3Connection(
            config.get('aws_s3', 'aws_access_key_id'),
            config.get('aws_s3', 'aws_secret_access_key'),
            is_secure=config.get('aws_s3', 'is_secure'),
            port=config.get('aws_s3', 'port'),
            host=config.get('aws_s3', 'host'),
            calling_format=config.get('aws_s3', 'calling_format'))
        utilbill_loader = UtilBillLoader()
        # TODO: ugly. maybe put entire url_format in config file.
        url_format = '%s://%s:%s/%%(bucket_name)s/%%(key_name)s' % (
            'https' if config.get('aws_s3', 'is_secure') is True else
            'http', config.get('aws_s3', 'host'),
            config.get('aws_s3', 'port'))
        bill_file_handler = BillFileHandler(
            s3_connection, config.get('aws_s3', 'bucket'),
            utilbill_loader, url_format)
        pricing_model = FuzzyPricingModel(utilbill_loader)
        self.utilbill_processor = UtilbillProcessor(
            pricing_model, bill_file_handler, None)

        # field for getting the URL of the PDF corresponding to a UtilBill:
        # requires BillFileHandler, so not an attribute of UtilBill itself
        class PDFUrlField(Raw):
            def output(self, key, obj):
                return bill_file_handler.get_url(obj)

        class WikiUrlField(Raw):
            def output(self, key, obj):
                return config.get('billentry',
                                  'wiki_url') + obj.get_utility_name()

        # TODO: see if these JSON formatters can be moved to classes that
        # only deal with the relevant objects (UtilBills or Charges). they're
        # here because there's more than one Resource that needs to use each
        # one (representing individual UtilBills/Charges and lists of them).
        self.utilbill_fields = {
            'id': Integer,
            'utility_account_id': Integer,
            'period_start': IsoDatetime,
            'period_end': IsoDatetime,
            'service': CallableField(
                CapString(), attribute='get_service', default='Unknown'),
            'total_energy': CallableField(Float(),
                                          attribute='get_total_energy'),
            'target_total': Float(attribute='target_total'),
            'computed_total': CallableField(Float(),
                                            attribute='get_total_charges'),
            # TODO: should these be names or ids or objects?
            'utility': CallableField(String(), attribute='get_utility_name'),
            'supplier': CallableField(String(), attribute='get_supplier_name',
                                      default='Unknown'),
            'rate_class': CallableField(
                String(), attribute='get_rate_class_name', default='Unknown'),
            'pdf_url': PDFUrlField,
            'service_address': String,
            'next_meter_read_date': CallableField(
                IsoDatetime(), attribute='get_next_meter_read_date',
                default=None),
            'supply_total': CallableField(Float(),
                                          attribute='get_supply_target_total'),
            'utility_account_number': CallableField(
                String(), attribute='get_utility_account_number'),
            'entered': CallableField(Boolean(), attribute='is_entered'),
            'supply_choice_id': String,
            'processed': Boolean,
            'flagged': CallableField(Boolean(), attribute='is_flagged'),
            'due_date': IsoDatetime,
            'wiki_url': WikiUrlField, 'tou': Boolean,
            'meter_identifier': CallableField(
                String(), attribute='get_total_meter_identifier')
        }

        self.charge_fields = {
            'id': Integer,
            'rsi_binding': String,
            'target_total': Float,
        }

# basic RequestParser to be extended with more arguments by each
# put/post/delete method below.
id_parser = RequestParser()
id_parser.add_argument('id', type=int, required=True)

# TODO: determine when argument to put/post/delete methods are created
# instead of RequestParser arguments


# A callable to parse a string into a Date() object via dateutil.
# This is declared globally for reuse as a type keyword in calls to
# RequestParser.add_argument() in many of the Resources below
parse_date = lambda _s: dateutil_parser.parse(_s).date()


class AccountListResource(BaseResource):
    def get(self):
        accounts = Session().query(UtilityAccount).join(
            BrokerageAccount).options(joinedload('utilbills')).options(
            joinedload('fb_utility')).order_by(UtilityAccount.account).all()
        return [dict(marshal(account, {
            'id': Integer,
            'account': String,
            'utility_account_number': String(attribute='account_number'),
            'utility': String(attribute='fb_utility'),
            'service_address': CallableField(String(),
                attribute='get_service_address'),
            }),bills_to_be_entered=account_has_bills_for_data_entry(
                         account)) for account in accounts]


class AccountResource(BaseResource):

    def put(self, id):
        account = Session().query(UtilityAccount).filter_by(id=id).one()
        return dict(marshal(account, {
            'id': Integer,
            'account': String,
            'utility_account_number': String(attribute='account_number'),
            'utility': String(attribute='fb_utility'),
            'service_address': CallableField(String(),
                                             attribute='get_service_address'),
        }), bills_to_be_entered=account_has_bills_for_data_entry(account))


class UtilBillListResource(BaseResource):
    def get(self):
        args = id_parser.parse_args()
        s = Session()
        # TODO: pre-join with Charge to make this faster
        utilbills = s.query(UtilBill).join(UtilityAccount).filter(
            UtilityAccount.id == args['id']).filter(
            UtilBill.discriminator == BEUtilBill.POLYMORPHIC_IDENTITY).order_by(
            desc(UtilBill.period_start), desc(UtilBill.id)).all()
        rows = [marshal(ub, self.utilbill_fields) for ub in utilbills]
        return {'rows': rows, 'results': len(rows)}


class UtilBillResource(BaseResource):
    def __init__(self):
        super(UtilBillResource, self).__init__()

    def put(self, id):
        s = Session()
        parser = id_parser.copy()
        parser.add_argument('period_start', type=parse_date)
        parser.add_argument('period_end', type=parse_date)
        parser.add_argument('target_total', type=float)
        parser.add_argument('processed', type=bool)
        parser.add_argument('rate_class', type=str)
        parser.add_argument('utility', type=str)
        parser.add_argument('supplier', type=str)
        parser.add_argument('supply_choice_id', type=str)
        parser.add_argument('total_energy', type=float)
        parser.add_argument('entered', type=bool)
        parser.add_argument('flagged', type=bool)
        parser.add_argument('next_meter_read_date', type=parse_date)
        parser.add_argument('service',
                            type=lambda v: None if v is None else v.lower())
        parser.add_argument('meter_identifier', type=str)
        parser.add_argument('tou', type=bool)
        row = parser.parse_args()

        utilbill = s.query(UtilBill).filter_by(id=id).first()

        # since 'update_utilbill_metadata' modifies the bill even when all
        # the keys are None, 'un_enter' has to come before it and 'enter' has
        #  to come after it.
        if row['entered'] is False:
            utilbill.un_enter()

        ub = self.utilbill_processor.update_utilbill_metadata(
            id,
            period_start=row['period_start'],
            period_end=row['period_end'],
            service=row['service'],
            target_total=row['target_total'],
            processed=row['processed'],
            rate_class=row['rate_class'],
            utility=row['utility'],
            supplier=row['supplier'],
            supply_choice_id=row['supply_choice_id'],
            tou=row['tou'],
            meter_identifier=row['meter_identifier']
        )
        if row.get('total_energy') is not None:
            ub.set_total_energy(row['total_energy'])
        if row.get('next_meter_read_date') is not None:
            ub.set_next_meter_read_date(row['next_meter_read_date'])
        self.utilbill_processor.compute_utility_bill(id)

        if row['flagged'] is True:
            utilbill.flag()
        elif row['flagged'] is False:
            utilbill.un_flag()

        if row.get('entered') is True:
            if utilbill.discriminator == UtilBill.POLYMORPHIC_IDENTITY:
                utilbill = replace_utilbill_with_beutilbill(utilbill)
            utilbill.enter(current_user, datetime.utcnow())

        s.commit()
        return {'rows': marshal(ub, self.utilbill_fields), 'results': 1}

    def delete(self, id):
        self.utilbill_processor.delete_utility_bill_by_id(id)
        return {}


class ChargeListResource(BaseResource):
    def get(self):
        parser = RequestParser()
        parser.add_argument('utilbill_id', type=int, required=True)
        args = parser.parse_args()
        utilbill = Session().query(UtilBill).filter_by(
            id=args['utilbill_id']).one()
        # TODO: return only supply charges here
        rows = [marshal(c, self.charge_fields) for c in
                utilbill.get_supply_charges()]
        return {'rows': rows, 'results': len(rows)}


class ChargeResource(BaseResource):

    def put(self, id=None):
        parser = id_parser.copy()
        parser.add_argument('rsi_binding', type=str)
        parser.add_argument('target_total', type=float)
        args = parser.parse_args()

        s = Session()
        charge = s.query(Charge).filter_by(id=id).one()
        if args['rsi_binding'] is not None:
            # convert name to all caps with underscores instead of spaces
            charge.rsi_binding = args['rsi_binding'].strip().upper().replace(
                ' ', '_')
        if args['target_total'] is not None:
            charge.target_total = args['target_total']
        s.commit()
        return {'rows': marshal(charge, self.charge_fields), 'results': 1}

    def post(self, id):
        # TODO: client sends "id" even when its value is meaningless (the
        # value is always 0, for some reason)
        parser = id_parser.copy()
        parser.add_argument('utilbill_id', type=int, required=True)
        parser.add_argument('rsi_binding', type=str, required=True)
        args = parser.parse_args()
        charge = self.utilbill_processor.add_charge(
            args['utilbill_id'], rsi_binding=args['rsi_binding'],
            type=Charge.SUPPLY)
        Session().commit()
        return {'rows': marshal(charge, self.charge_fields), 'results': 1}

    def delete(self, id):
        self.utilbill_processor.delete_charge(id)
        Session().commit()
        return {}


class SuppliersResource(BaseResource):
    def get(self):
        suppliers = Session().query(Supplier).all()
        rows = marshal(suppliers, {'id': Integer, 'name': String})
        return {'rows': rows, 'results': len(rows)}


class UtilitiesResource(BaseResource):
    def get(self):
        utilities = Session().query(Utility).all()
        rows = marshal(utilities, {'id': Integer, 'name': String})
        return {'rows': rows, 'results': len(rows)}


class RateClassesResource(BaseResource):
    def get(self):
        rate_classes = Session.query(RateClass).all()
        rows = marshal(rate_classes, {
            'id': Integer,
            'name': String,
            'utility_id': Integer})
        return {'rows': rows, 'results': len(rows)}


class UtilBillCountForUserResource(BaseResource):

    def get(self, *args, **kwargs):
        with project_mgr_permission.require():
            parser = RequestParser()
            parser.add_argument('start', type=parse_date, required=True)
            parser.add_argument('end', type=parse_date, required=True)
            args = parser.parse_args()

            s = Session()
            count_sq = s.query(
                BEUtilBill.billentry_user_id,
                func.count(BEUtilBill.id).label('total_count'),
                func.sum(
                    case(((RateClass.service == 'electric', 1),), else_=0)
                ).label('electric_count'),
                func.sum(
                    case(((RateClass.service == 'gas', 1),), else_=0)
                ).label('gas_count')
            ).group_by(BEUtilBill.billentry_user_id).outerjoin(RateClass).filter(and_(
                BEUtilBill.billentry_date >= args['start'],
                    BEUtilBill.billentry_date < args['end'])
            ).subquery()


            q = s.query(
                BillEntryUser.id,
                BillEntryUser.email,
                func.max(count_sq.c.total_count),
                func.max(count_sq.c.electric_count),
                func.max(count_sq.c.gas_count),
            ).outerjoin(count_sq).group_by(
                BillEntryUser.id, BillEntryUser.email).order_by(
                BillEntryUser.id)

            rows = [{
                'id': user_id,
                'email': email,
                    'total_count': int(total_count or 0),
                    'gas_count': int(gas_count or 0),
                    'electric_count': int(electric_count or 0),
<<<<<<< HEAD
                    'elapsed_time': user.get_beuser_billentry_duration(args['start'], args['end'])
                } for (user, total_count, electric_count, gas_count) in q.all()]
=======
                } for (user_id, email, total_count, electric_count, gas_count)
                    in q.all()]
>>>>>>> fdb0b284

            return {'rows': rows, 'results': len(rows)}


class UtilBillListForUserResource(BaseResource):
    """List of bills queried by id of BillEntryUser who "entered" them.
    """
    def get(self, *args):
        parser = RequestParser()
        parser.add_argument('id', type=int, required=True)
        parser.add_argument('start', type=parse_date, required=True)
        parser.add_argument('end', type=parse_date, required=True)
        args = parser.parse_args()

        s = Session()
        utilbills = s.query(BEUtilBill)\
            .join(BillEntryUser)\
            .filter(and_(
                BEUtilBill.billentry_date >= args['start'],
                BEUtilBill.billentry_date < args['end'],
                BillEntryUser.id == args['id']
            ))\
            .order_by(
                desc(UtilBill.period_start),
                desc(UtilBill.id)
            ).all()
        rows = [marshal(ub, self.utilbill_fields) for ub in utilbills]
        return {'rows': rows, 'results': len(rows)}


class FlaggedUtilBillListResource(BaseResource):
    """List of utility bills that are flagged
    """

    def get(self, *args, **kwargs):
        with project_mgr_permission.require():
            s = Session()
            utilbills = s.query(BEUtilBill)\
                .filter(BEUtilBill.flagged == True)\
                .order_by(
                    desc(UtilBill.period_start),
                    desc(UtilBill.id)
                ).all()
            rows = [marshal(ub, self.utilbill_fields) for ub in utilbills]
            return {'rows': rows, 'results': len(rows)}
<|MERGE_RESOLUTION|>--- conflicted
+++ resolved
@@ -380,8 +380,7 @@
 
 
             q = s.query(
-                BillEntryUser.id,
-                BillEntryUser.email,
+                BillEntryUser,
                 func.max(count_sq.c.total_count),
                 func.max(count_sq.c.electric_count),
                 func.max(count_sq.c.gas_count),
@@ -390,18 +389,13 @@
                 BillEntryUser.id)
 
             rows = [{
-                'id': user_id,
-                'email': email,
+                'id': user.id,
+                'email': user.email,
                     'total_count': int(total_count or 0),
                     'gas_count': int(gas_count or 0),
                     'electric_count': int(electric_count or 0),
-<<<<<<< HEAD
                     'elapsed_time': user.get_beuser_billentry_duration(args['start'], args['end'])
                 } for (user, total_count, electric_count, gas_count) in q.all()]
-=======
-                } for (user_id, email, total_count, electric_count, gas_count)
-                    in q.all()]
->>>>>>> fdb0b284
 
             return {'rows': rows, 'results': len(rows)}
 
