"""REST resource classes for the UI of the Bill Entry application.
"""
from datetime import datetime

from dateutil import parser as dateutil_parser
from boto.s3.connection import S3Connection
from flask.ext.login import current_user, logout_user
from flask.ext.principal import Permission, RoleNeed
from flask.ext.restful import Resource, marshal
from flask.ext.restful.fields import Raw, String, Integer, Float, Boolean
from flask.ext.restful.reqparse import RequestParser
from sqlalchemy import desc, and_, func, case
from sqlalchemy.orm import joinedload

from billentry.billentry_model import BEUtilBill, BEUserSession
from billentry.billentry_model import BillEntryUser
from billentry.common import replace_utilbill_with_beutilbill
from billentry.common import account_has_bills_for_data_entry
from brokerage.brokerage_model import BrokerageAccount
from core.bill_file_handler import BillFileHandler
from core.model import Session, UtilBill, Supplier, Utility, RateClass, Charge, SupplyGroup
from core.model import UtilityAccount
from core.pricing import FuzzyPricingModel
from core.utilbill_loader import UtilBillLoader
from core.utilbill_processor import UtilbillProcessor


project_mgr_permission = Permission(RoleNeed('Project Manager'),
                                    RoleNeed('admin'))


# TODO: would be even better to make flask-restful automatically call any
# callable attribute, because no callable attributes will be normally
# formattable things like strings/numbers anyway.
class CallableField(Raw):
    '''Field type that wraps another field type: it calls the attribute,
    then formats the return value with the other field.
    '''
    def __init__(self, result_field, *args, **kwargs):
        '''
        :param result_field: field instance (not class) to format the result of
        calling the attribute.
        '''
        super(CallableField, self).__init__(*args, **kwargs)
        assert isinstance(result_field, Raw)
        self.result_field = result_field

    def format(self, value):
        value = value()
        if value is None:
            # 'default' comes from a kwarg to Raw.__init__
            return self.default
        return self.result_field.format(value)


class CapString(String):
    '''Like String, but first letter is capitalized.'''
    def format(self, value):
        return value.capitalize()


class IsoDatetime(Raw):
    def format(self, value):
        if value is None:
            return None
        return value.isoformat()


class BaseResource(Resource):
    '''Base class of all resources. Contains UtilbillProcessor object to be
    used in handling requests, and shared code related to JSON formatting.
    '''
    def __init__(self):
        from core import config
        s3_connection = S3Connection(
            config.get('aws_s3', 'aws_access_key_id'),
            config.get('aws_s3', 'aws_secret_access_key'),
            is_secure=config.get('aws_s3', 'is_secure'),
            port=config.get('aws_s3', 'port'),
            host=config.get('aws_s3', 'host'),
            calling_format=config.get('aws_s3', 'calling_format'))
        utilbill_loader = UtilBillLoader()
        # TODO: ugly. maybe put entire url_format in config file.
        url_format = '%s://%s:%s/%%(bucket_name)s/%%(key_name)s' % (
            'https' if config.get('aws_s3', 'is_secure') is True else
            'http', config.get('aws_s3', 'host'),
            config.get('aws_s3', 'port'))
        bill_file_handler = BillFileHandler(
            s3_connection, config.get('aws_s3', 'bucket'),
            utilbill_loader, url_format)
        pricing_model = FuzzyPricingModel(utilbill_loader)
        self.utilbill_processor = UtilbillProcessor(
            pricing_model, bill_file_handler, None)

        # field for getting the URL of the PDF corresponding to a UtilBill:
        # requires BillFileHandler, so not an attribute of UtilBill itself
        class PDFUrlField(Raw):
            def output(self, key, obj):
                return bill_file_handler.get_url(obj)

        class WikiUrlField(Raw):
            def output(self, key, obj):
                return config.get('billentry',
                                  'wiki_url') + obj.get_utility_name()

        # TODO: see if these JSON formatters can be moved to classes that
        # only deal with the relevant objects (UtilBills or Charges). they're
        # here because there's more than one Resource that needs to use each
        # one (representing individual UtilBills/Charges and lists of them).
        self.utilbill_fields = {
            'id': Integer,
            'utility_account_id': Integer,
            'period_start': IsoDatetime,
            'period_end': IsoDatetime,
            'service': CallableField(
                CapString(), attribute='get_service', default='Unknown'),
            'total_energy': CallableField(Float(),
                                          attribute='get_total_energy'),
            'target_total': Float(attribute='target_total'),
            'computed_total': CallableField(Float(),
                                            attribute='get_total_charges'),
            # TODO: should these be names or ids or objects?
            'utility': CallableField(String(), attribute='get_utility_name'),
            'utility_id': CallableField(Integer(), attribute='get_utility_id'),
            'supplier': CallableField(String(), attribute='get_supplier',
                                      default='Unknown'),
            'supplier_id': CallableField(Integer(), attribute='get_supplier_id',
                                         default=None),
            'rate_class': CallableField(
                String(), attribute='get_rate_class_name', default='Unknown'),
            'rate_class_id': CallableField(Integer(), attribute='get_rate_class_id'),
            'supply_group': CallableField(
                String(), attribute='get_supply_group_name', default='Unknown'),
            'supply_group_id': CallableField(
                Integer(), attribute='get_supply_group_id', default=None),
            'pdf_url': PDFUrlField,
            'service_address': String,
            'next_meter_read_date': CallableField(
                IsoDatetime(), attribute='get_next_meter_read_date',
                default=None),
            'supply_total': CallableField(Float(),
                                          attribute='get_supply_target_total'),
            'utility_account_number': CallableField(
                String(), attribute='get_utility_account_number'),
            'entered': CallableField(Boolean(), attribute='is_entered'),
            'supply_choice_id': String,
            'processed': Boolean,
            'flagged': CallableField(Boolean(), attribute='is_flagged'),
            'due_date': IsoDatetime,
            'wiki_url': WikiUrlField, 'tou': Boolean,
            'meter_identifier': CallableField(
                String(), attribute='get_total_meter_identifier')
        }

        self.charge_fields = {
            'id': Integer,
            'rsi_binding': String,
            'target_total': Float,
        }

        self.supply_group_fields = {
            'id': Integer,
            'name': String,
            'supplier_id': Integer,
            'service': String
        }

        self.utility_fields = {
            'id': Integer,
            'name': String,
            'sos_supply_group_id': String
        }

# basic RequestParser to be extended with more arguments by each
# put/post/delete method below.
id_parser = RequestParser()
id_parser.add_argument('id', type=int, required=True)

# TODO: determine when argument to put/post/delete methods are created
# instead of RequestParser arguments


# A callable to parse a string into a Date() object via dateutil.
# This is declared globally for reuse as a type keyword in calls to
# RequestParser.add_argument() in many of the Resources below
parse_date = lambda _s: dateutil_parser.parse(_s).date()


class AccountListResource(BaseResource):
    def get(self):
        accounts = Session().query(UtilityAccount).join(
            BrokerageAccount).options(joinedload('utilbills')).options(
            joinedload('fb_utility')).order_by(UtilityAccount.account).all()
        return [dict(marshal(account, {
            'id': Integer,
            'account': String,
            'utility_account_number': String(attribute='account_number'),
            'utility': String(attribute='fb_utility'),
            'service_address': CallableField(String(),
                attribute='get_service_address'),
            }),bills_to_be_entered=account_has_bills_for_data_entry(
                         account)) for account in accounts]


class AccountResource(BaseResource):

    def put(self, id):
        account = Session().query(UtilityAccount).filter_by(id=id).one()
        return dict(marshal(account, {
            'id': Integer,
            'account': String,
            'utility_account_number': String(attribute='account_number'),
            'utility': String(attribute='fb_utility'),
            'service_address': CallableField(String(),
                                             attribute='get_service_address'),
        }), bills_to_be_entered=account_has_bills_for_data_entry(account))


class UtilBillListResource(BaseResource):
    def get(self):
        args = id_parser.parse_args()
        s = Session()
        # TODO: pre-join with Charge to make this faster
        utilbills = s.query(UtilBill).join(UtilityAccount).filter(
            UtilityAccount.id == args['id']).filter(
            UtilBill.discriminator == BEUtilBill.POLYMORPHIC_IDENTITY).order_by(
            desc(UtilBill.period_start), desc(UtilBill.id)).all()
        rows = [marshal(ub, self.utilbill_fields) for ub in utilbills]
        return {'rows': rows, 'results': len(rows)}


class UtilBillResource(BaseResource):
    def __init__(self):
        super(UtilBillResource, self).__init__()

    def put(self, id):
        s = Session()
        parser = id_parser.copy()
        parser.add_argument('period_start', type=parse_date)
        parser.add_argument('period_end', type=parse_date)
        parser.add_argument('target_total', type=float)
        parser.add_argument('processed', type=bool)
        parser.add_argument('rate_class_id', type=int)
        parser.add_argument('utility_id', type=int)
        parser.add_argument('supplier', type=str)
        parser.add_argument('supply_choice_id', type=str)
        parser.add_argument('supplier_id', type=int)
<<<<<<< HEAD
        parser.add_argument('supply_group', type=str)
        parser.add_argument('supply_group_id', type=int)
=======
>>>>>>> 86902d79
        parser.add_argument('total_energy', type=float)
        parser.add_argument('entered', type=bool)
        parser.add_argument('flagged', type=bool)
        parser.add_argument('next_meter_read_date', type=parse_date)
        parser.add_argument('service',
                            type=lambda v: None if v is None else v.lower())
        parser.add_argument('meter_identifier', type=str)
        parser.add_argument('tou', type=bool)
        row = parser.parse_args()

        utilbill = s.query(UtilBill).filter_by(id=id).first()

        # since 'update_utilbill_metadata' modifies the bill even when all
        # the keys are None, 'un_enter' has to come before it and 'enter' has
        #  to come after it.
        if row['entered'] is False:
            utilbill.un_enter()

        ub = self.utilbill_processor.update_utilbill_metadata(
            id,
            period_start=row['period_start'],
            period_end=row['period_end'],
            service=row['service'],
            target_total=row['target_total'],
            processed=row['processed'],
<<<<<<< HEAD
            rate_class=row['rate_class_id'],
            utility=row['utility_id'],
=======
            rate_class=row['rate_class'],
            utility=row['utility'],
>>>>>>> 86902d79
            supplier=row['supplier_id'],
            supply_choice_id=row['supply_choice_id'],
            tou=row['tou'],
            meter_identifier=row['meter_identifier'],
            supply_group=row['supply_group_id']
        )
        if row.get('total_energy') is not None:
            ub.set_total_energy(row['total_energy'])
        if row.get('next_meter_read_date') is not None:
            ub.set_next_meter_read_date(row['next_meter_read_date'])
        self.utilbill_processor.compute_utility_bill(id)

        if row['flagged'] is True:
            utilbill.flag()
        elif row['flagged'] is False:
            utilbill.un_flag()

        if row.get('entered') is True:
            if utilbill.discriminator == UtilBill.POLYMORPHIC_IDENTITY:
                utilbill = replace_utilbill_with_beutilbill(utilbill)
            utilbill.enter(current_user, datetime.utcnow())

        s.commit()
        return {'rows': marshal(ub, self.utilbill_fields), 'results': 1}

    def delete(self, id):
        self.utilbill_processor.delete_utility_bill_by_id(id)
        return {}


class ChargeListResource(BaseResource):
    def get(self):
        parser = RequestParser()
        parser.add_argument('utilbill_id', type=int, required=True)
        args = parser.parse_args()
        utilbill = Session().query(UtilBill).filter_by(
            id=args['utilbill_id']).one()
        # TODO: return only supply charges here
        rows = [marshal(c, self.charge_fields) for c in
                utilbill.get_supply_charges()]
        return {'rows': rows, 'results': len(rows)}


class ChargeResource(BaseResource):

    def put(self, id=None):
        parser = id_parser.copy()
        parser.add_argument('rsi_binding', type=str)
        parser.add_argument('target_total', type=float)
        args = parser.parse_args()

        s = Session()
        charge = s.query(Charge).filter_by(id=id).one()
        if args['rsi_binding'] is not None:
            # convert name to all caps with underscores instead of spaces
            charge.rsi_binding = args['rsi_binding'].strip().upper().replace(
                ' ', '_')
        if args['target_total'] is not None:
            charge.target_total = args['target_total']
        s.commit()
        return {'rows': marshal(charge, self.charge_fields), 'results': 1}

    def post(self, id):
        # TODO: client sends "id" even when its value is meaningless (the
        # value is always 0, for some reason)
        parser = id_parser.copy()
        parser.add_argument('utilbill_id', type=int, required=True)
        parser.add_argument('rsi_binding', type=str, required=True)
        args = parser.parse_args()
        charge = self.utilbill_processor.add_charge(
            args['utilbill_id'], rsi_binding=args['rsi_binding'],
            type=Charge.SUPPLY)
        Session().commit()
        return {'rows': marshal(charge, self.charge_fields), 'results': 1}

    def delete(self, id):
        self.utilbill_processor.delete_charge(id)
        Session().commit()
        return {}


class SuppliersResource(BaseResource):
    def get(self):
        suppliers = Session().query(Supplier).all()
        rows = marshal(suppliers, {'id': Integer, 'name': String})
        return {'rows': rows, 'results': len(rows)}

    def post(self):
        parser = RequestParser()
        parser.add_argument('name', type=str, required=True)
        args = parser.parse_args()
        supplier = self.utilbill_processor.create_supplier(args['name'])
        Session().commit()
        return {'rows': marshal(supplier, {'id': Integer, 'name': String}),
                'results': 1}


class UtilitiesResource(BaseResource):
    def get(self):
        utilities = Session().query(Utility).all()
        rows = marshal(utilities, self.utility_fields)
        return {'rows': rows, 'results': len(rows)}

    def post(self):
        parser = RequestParser()
        parser.add_argument('name', type=str, required=True)
        parser.add_argument('sos_supply_group_id', type=int, required=True)
        args=parser.parse_args()
        utility = self.utilbill_processor.create_utility(args['name'],
                                                    args['sos_supply_group_id'])
        Session.commit()
        return {'rows': marshal(utility, self.supply_group_fields), 'results': 1 }


class RateClassesResource(BaseResource):
    def get(self):
        rate_classes = Session.query(RateClass).all()
        rows = marshal(rate_classes, {
            'id': Integer,
            'name': String,
            'utility_id': Integer,
            'service': String})
        return {'rows': rows, 'results': len(rows)}

    def post(self):
        parser = RequestParser()
        parser.add_argument('name', type=str, required=True)
        parser.add_argument('utility_id', type=int, required=True)
        parser.add_argument('service', type=str, required=True)
        args = parser.parse_args()
        rate_class = self.utilbill_processor.create_rate_class(args['name'],
                                                               args['utility_id'],
                                                               args['service'])
        Session().commit()
        return {'rows': marshal(rate_class,{
            'id': Integer,
            'name': String,
            'utility_id': Integer,
            'service': String
        }), 'results': 1}


class UtilBillCountForUserResource(BaseResource):

    def get(self, *args, **kwargs):
        with project_mgr_permission.require():
            parser = RequestParser()
            parser.add_argument('start', type=parse_date, required=True)
            parser.add_argument('end', type=parse_date, required=True)
            args = parser.parse_args()

            s = Session()
            count_sq = s.query(
                BEUtilBill.billentry_user_id,
                func.count(BEUtilBill.id).label('total_count'),
                func.sum(
                    case(((RateClass.service == 'electric', 1),), else_=0)
                ).label('electric_count'),
                func.sum(
                    case(((RateClass.service == 'gas', 1),), else_=0)
                ).label('gas_count')
            ).group_by(BEUtilBill.billentry_user_id).outerjoin(RateClass).filter(and_(
                BEUtilBill.billentry_date >= args['start'],
                    BEUtilBill.billentry_date < args['end'])
            ).subquery()


            q = s.query(
                BillEntryUser,
                func.max(count_sq.c.total_count),
                func.max(count_sq.c.electric_count),
                func.max(count_sq.c.gas_count),
            ).outerjoin(count_sq).group_by(
                BillEntryUser.id, BillEntryUser.email).order_by(
                BillEntryUser.id)

            rows = [{
                'id': user.id,
                'email': user.email,
                    'total_count': int(total_count or 0),
                    'gas_count': int(gas_count or 0),
                    'electric_count': int(electric_count or 0),
                    'elapsed_time': user.get_beuser_billentry_duration(args['start'], args['end'])
                } for (user, total_count, electric_count, gas_count) in q.all()]

            return {'rows': rows, 'results': len(rows)}


class UtilBillListForUserResource(BaseResource):
    """List of bills queried by id of BillEntryUser who "entered" them.
    """
    def get(self, *args):
        parser = RequestParser()
        parser.add_argument('id', type=int, required=True)
        parser.add_argument('start', type=parse_date, required=True)
        parser.add_argument('end', type=parse_date, required=True)
        args = parser.parse_args()

        s = Session()
        utilbills = s.query(BEUtilBill)\
            .join(BillEntryUser)\
            .filter(and_(
                BEUtilBill.billentry_date >= args['start'],
                BEUtilBill.billentry_date < args['end'],
                BillEntryUser.id == args['id']
            ))\
            .order_by(
                desc(UtilBill.period_start),
                desc(UtilBill.id)
            ).all()
        rows = [marshal(ub, self.utilbill_fields) for ub in utilbills]
        return {'rows': rows, 'results': len(rows)}


class FlaggedUtilBillListResource(BaseResource):
    """List of utility bills that are flagged
    """

    def get(self, *args, **kwargs):
        with project_mgr_permission.require():
            s = Session()
            utilbills = s.query(BEUtilBill)\
                .filter(BEUtilBill.flagged == True)\
                .order_by(
                    desc(UtilBill.period_start),
                    desc(UtilBill.id)
                ).all()
            rows = [marshal(ub, self.utilbill_fields) for ub in utilbills]
            return {'rows': rows, 'results': len(rows)}
<|MERGE_RESOLUTION|>--- conflicted
+++ resolved
@@ -245,11 +245,8 @@
         parser.add_argument('supplier', type=str)
         parser.add_argument('supply_choice_id', type=str)
         parser.add_argument('supplier_id', type=int)
-<<<<<<< HEAD
         parser.add_argument('supply_group', type=str)
         parser.add_argument('supply_group_id', type=int)
-=======
->>>>>>> 86902d79
         parser.add_argument('total_energy', type=float)
         parser.add_argument('entered', type=bool)
         parser.add_argument('flagged', type=bool)
@@ -275,18 +272,13 @@
             service=row['service'],
             target_total=row['target_total'],
             processed=row['processed'],
-<<<<<<< HEAD
             rate_class=row['rate_class_id'],
             utility=row['utility_id'],
-=======
-            rate_class=row['rate_class'],
-            utility=row['utility'],
->>>>>>> 86902d79
             supplier=row['supplier_id'],
             supply_choice_id=row['supply_choice_id'],
             tou=row['tou'],
             meter_identifier=row['meter_identifier'],
-            supply_group=row['supply_group_id']
+            supply_group_id=row['supply_group_id']
         )
         if row.get('total_energy') is not None:
             ub.set_total_energy(row['total_energy'])
