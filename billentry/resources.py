--- conflicted
+++ resolved
@@ -354,7 +354,6 @@
 class UtilBillCountForUserResource(BaseResource):
 
     def get(self, *args, **kwargs):
-<<<<<<< HEAD
         with project_mgr_permission.require():
             parser = RequestParser()
             parser.add_argument('start', type=parse_date, required=True)
@@ -394,51 +393,6 @@
                     'gas_count': int(gas_count or 0),
                     'electric_count': int(electric_count or 0),
                 } for (user, total_count, electric_count, gas_count) in q.all()]
-=======
-        parser = RequestParser()
-        parser.add_argument('start', type=parse_date, required=True)
-        parser.add_argument('end', type=parse_date, required=True)
-        args = parser.parse_args()
-
-        s = Session()
-        count_sq = s.query(
-            BEUtilBill.id,
-            BEUtilBill.billentry_user_id,
-            func.count(BEUtilBill.id).label('total_count'),
-            func.sum(
-                case(((RateClass.service == 'electric', 1),), else_=0)
-            ).label('electric_count'),
-            func.sum(
-                case(((RateClass.service == 'gas', 1),), else_=0)
-            ).label('gas_count'),
-        ).group_by(BEUtilBill.billentry_user_id).outerjoin(
-            RateClass).filter(and_(
-            BEUtilBill.billentry_date >= args['start'],
-                BEUtilBill.billentry_date < args['end'])
-        ).subquery()
-
-        q = s.query(
-            BillEntryUser,
-            count_sq.c.total_count,
-            count_sq.c.electric_count,
-            count_sq.c.gas_count,
-        ).outerjoin(count_sq).group_by(
-            BillEntryUser.id).order_by(
-            BillEntryUser.id)
-
-        rows = [{
-            'id': user.id,
-            'email': user.email,
-                'total_count': int(total_count or 0),
-                'gas_count': int(gas_count or 0),
-                'electric_count': int(electric_count or 0)
-            } for (user, total_count, electric_count, gas_count) in q.all()]
-
-        from core import config
-        if config.get('billentry', 'disable_authentication'):
-            assert current_user.is_anonymous()
-            return {'rows': rows, 'results': len(rows)}
->>>>>>> 4edc8e45
 
             return {'rows': rows, 'results': len(rows)}
 
