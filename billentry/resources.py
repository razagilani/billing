"""REST resource classes for the UI of the Bill Entry application.
"""
from datetime import datetime

from dateutil import parser as dateutil_parser
from boto.s3.connection import S3Connection
<<<<<<< HEAD
from flask.ext.login import current_user, logout_user
from flask.ext.principal import Permission, RoleNeed, Identity
=======
from flask.ext.login import current_user
from flask.ext.principal import Permission, RoleNeed
>>>>>>> 6561ec30
from flask.ext.restful import Resource, marshal
from flask.ext.restful.fields import Raw, String, Integer, Float, Boolean
from flask.ext.restful.reqparse import RequestParser
from sqlalchemy import desc, and_, func

from billentry.billentry_model import BEUtilBill
from billentry.billentry_model import BillEntryUser
from billentry.common import replace_utilbill_with_beutilbill
from billentry.common import account_has_bills_for_data_entry
from brokerage.brokerage_model import BrokerageAccount
from core.bill_file_handler import BillFileHandler
from core.model import Session, UtilBill, Supplier, Utility, RateClass, Charge
from core.model import UtilityAccount
from core.pricing import FuzzyPricingModel
from core.utilbill_loader import UtilBillLoader
from core.utilbill_processor import UtilbillProcessor


project_mgr_permission = Permission(RoleNeed('Project Manager'),
                                    RoleNeed('admin'))


# TODO: would be even better to make flask-restful automatically call any
# callable attribute, because no callable attributes will be normally
# formattable things like strings/numbers anyway.
class CallableField(Raw):
    '''Field type that wraps another field type: it calls the attribute,
    then formats the return value with the other field.
    '''
    def __init__(self, result_field, *args, **kwargs):
        '''
        :param result_field: field instance (not class) to format the result of
        calling the attribute.
        '''
        super(CallableField, self).__init__(*args, **kwargs)
        assert isinstance(result_field, Raw)
        self.result_field = result_field

    def format(self, value):
        value = value()
        if value is None:
            # 'default' comes from a kwarg to Raw.__init__
            return self.default
        return self.result_field.format(value)


class CapString(String):
    '''Like String, but first letter is capitalized.'''
    def format(self, value):
        return value.capitalize()


class IsoDatetime(Raw):
    def format(self, value):
        if value is None:
            return None
        return value.isoformat()


class BaseResource(Resource):
    '''Base class of all resources. Contains UtilbillProcessor object to be
    used in handling requests, and shared code related to JSON formatting.
    '''
    def __init__(self):
        from core import config
        s3_connection = S3Connection(
            config.get('aws_s3', 'aws_access_key_id'),
            config.get('aws_s3', 'aws_secret_access_key'),
            is_secure=config.get('aws_s3', 'is_secure'),
            port=config.get('aws_s3', 'port'),
            host=config.get('aws_s3', 'host'),
            calling_format=config.get('aws_s3', 'calling_format'))
        utilbill_loader = UtilBillLoader()
        # TODO: ugly. maybe put entire url_format in config file.
        url_format = '%s://%s:%s/%%(bucket_name)s/%%(key_name)s' % (
            'https' if config.get('aws_s3', 'is_secure') is True else
            'http', config.get('aws_s3', 'host'),
            config.get('aws_s3', 'port'))
        bill_file_handler = BillFileHandler(
            s3_connection, config.get('aws_s3', 'bucket'),
            utilbill_loader, url_format)
        pricing_model = FuzzyPricingModel(utilbill_loader)
        self.utilbill_processor = UtilbillProcessor(
            pricing_model, bill_file_handler, None)

        # field for getting the URL of the PDF corresponding to a UtilBill:
        # requires BillFileHandler, so not an attribute of UtilBill itself
        class PDFUrlField(Raw):
            def output(self, key, obj):
                return bill_file_handler.get_s3_url(obj)

        class WikiUrlField(Raw):
            def output(self, key, obj):
                return config.get('billentry',
                                  'wiki_url') + obj.get_utility_name()

        # TODO: see if these JSON formatters can be moved to classes that
        # only deal with the relevant objects (UtilBills or Charges). they're
        # here because there's more than one Resource that needs to use each
        # one (representing individual UtilBills/Charges and lists of them).
        self.utilbill_fields = {
            'id': Integer,
            'utility_account_id': Integer,
            'period_start': IsoDatetime,
            'period_end': IsoDatetime,
            'service': CallableField(
                CapString(), attribute='get_service', default='Unknown'),
            'total_energy': CallableField(Float(),
                                          attribute='get_total_energy'),
            'target_total': Float(attribute='target_total'),
            'computed_total': CallableField(Float(),
                                            attribute='get_total_charges'),
            # TODO: should these be names or ids or objects?
            'utility': CallableField(String(), attribute='get_utility_name'),
            'supplier': CallableField(String(), attribute='get_supplier_name',
                                      default='Unknown'),
            'rate_class': CallableField(
                String(), attribute='get_rate_class_name', default='Unknown'),
            'pdf_url': PDFUrlField,
            'service_address': String,
            'next_meter_read_date': CallableField(
                IsoDatetime(), attribute='get_next_meter_read_date',
                default=None),
            'supply_total': CallableField(Float(),
                                          attribute='get_supply_target_total'),
            'utility_account_number': CallableField(
                String(), attribute='get_utility_account_number'),
            'entered': CallableField(Boolean(), attribute='is_entered'),
            'supply_choice_id': String,
            'processed': Boolean,
            'due_date': IsoDatetime,
            'wiki_url': WikiUrlField, 'tou': Boolean,
            'meter_identifier': CallableField(
                String(), attribute='get_total_meter_identifier')
        }

        self.charge_fields = {
            'id': Integer,
            'rsi_binding': String,
            'target_total': Float,
        }

# basic RequestParser to be extended with more arguments by each
# put/post/delete method below.
id_parser = RequestParser()
id_parser.add_argument('id', type=int, required=True)

# TODO: determine when argument to put/post/delete methods are created
# instead of RequestParser arguments


# A callable to parse a string into a Date() object via dateutil.
# This is declared globally for reuse as a type keyword in calls to
# RequestParser.add_argument() in many of the Resources below
parse_date = lambda _s: dateutil_parser.parse(_s).date()


class AccountListResource(BaseResource):
    def get(self):
        accounts = Session().query(UtilityAccount).join(
            BrokerageAccount).order_by(UtilityAccount.account).all()
        return [dict(marshal(account, {
            'id': Integer,
            'account': String,
            'utility_account_number': String(attribute='account_number'),
            'utility': String(attribute='fb_utility'),
            'service_address': CallableField(String(),
                attribute='get_service_address'),
            }),bills_to_be_entered=account_has_bills_for_data_entry(
                         account)) for account in accounts]


class AccountResource(BaseResource):

    def put(self, id):
        account = Session().query(UtilityAccount).filter_by(id=id).one()
        return dict(marshal(account, {
            'id': Integer,
            'account': String,
            'utility_account_number': String(attribute='account_number'),
            'utility': String(attribute='fb_utility'),
            'service_address': CallableField(String(),
                                             attribute='get_service_address'),
        }), bills_to_be_entered=account_has_bills_for_data_entry(account))


class UtilBillListResource(BaseResource):
    def get(self):
        args = id_parser.parse_args()
        s = Session()
        # TODO: pre-join with Charge to make this faster
        utilbills = s.query(UtilBill).join(UtilityAccount).filter(
            UtilityAccount.id == args['id']).filter(
            UtilBill.discriminator == BEUtilBill.POLYMORPHIC_IDENTITY).order_by(
            desc(UtilBill.period_start), desc(UtilBill.id)).all()
        rows = [marshal(ub, self.utilbill_fields) for ub in utilbills]
        return {'rows': rows, 'results': len(rows)}


class UtilBillResource(BaseResource):
    def __init__(self):
        super(UtilBillResource, self).__init__()

    def put(self, id):
        s = Session()
        parser = id_parser.copy()
        parser.add_argument('period_start', type=parse_date)
        parser.add_argument('period_end', type=parse_date)
        parser.add_argument('target_total', type=float)
        parser.add_argument('processed', type=bool)
        parser.add_argument('rate_class', type=str)
        parser.add_argument('utility', type=str)
        parser.add_argument('supplier', type=str)
        parser.add_argument('supply_choice_id', type=str)
        parser.add_argument('total_energy', type=float)
        parser.add_argument('entered', type=bool)
        parser.add_argument('next_meter_read_date', type=parse_date)
        parser.add_argument('service',
                            type=lambda v: None if v is None else v.lower())
        parser.add_argument('meter_identifier', type=str)
        parser.add_argument('tou', type=bool)
        row = parser.parse_args()

        utilbill = s.query(UtilBill).filter_by(id=id).first()

        # since 'update_utilbill_metadata' modifies the bill even when all
        # the keys are None, 'un_enter' has to come before it and 'enter' has
        #  to come after it.
        if row['entered'] is False:
            utilbill.un_enter()

        ub = self.utilbill_processor.update_utilbill_metadata(
            id,
            period_start=row['period_start'],
            period_end=row['period_end'],
            service=row['service'],
            target_total=row['target_total'],
            processed=row['processed'],
            rate_class=row['rate_class'],
            utility=row['utility'],
            supplier=row['supplier'],
            supply_choice_id=row['supply_choice_id'],
            tou=row['tou'],
            meter_identifier=row['meter_identifier']
        )
        if row.get('total_energy') is not None:
            ub.set_total_energy(row['total_energy'])
        if row.get('next_meter_read_date') is not None:
            ub.set_next_meter_read_date(row['next_meter_read_date'])
        self.utilbill_processor.compute_utility_bill(id)

        if row.get('entered') is True:
            if utilbill.discriminator == UtilBill.POLYMORPHIC_IDENTITY:
                utilbill = replace_utilbill_with_beutilbill(utilbill)
            utilbill.enter(current_user, datetime.utcnow())
        s.commit()
        return {'rows': marshal(ub, self.utilbill_fields), 'results': 1}

    def delete(self, id):
        self.utilbill_processor.delete_utility_bill_by_id(id)
        return {}


class ChargeListResource(BaseResource):
    def get(self):
        parser = RequestParser()
        parser.add_argument('utilbill_id', type=int, required=True)
        args = parser.parse_args()
        utilbill = Session().query(UtilBill).filter_by(
            id=args['utilbill_id']).one()
        # TODO: return only supply charges here
        rows = [marshal(c, self.charge_fields) for c in
                utilbill.get_supply_charges()]
        return {'rows': rows, 'results': len(rows)}


class ChargeResource(BaseResource):

    def put(self, id=None):
        parser = id_parser.copy()
        parser.add_argument('rsi_binding', type=str)
        parser.add_argument('target_total', type=float)
        args = parser.parse_args()

        s = Session()
        charge = s.query(Charge).filter_by(id=id).one()
        if args['rsi_binding'] is not None:
            # convert name to all caps with underscores instead of spaces
            charge.rsi_binding = args['rsi_binding'].strip().upper().replace(
                ' ', '_')
        if args['target_total'] is not None:
            charge.target_total = args['target_total']
        s.commit()
        return {'rows': marshal(charge, self.charge_fields), 'results': 1}

    def post(self, id):
        # TODO: client sends "id" even when its value is meaningless (the
        # value is always 0, for some reason)
        parser = id_parser.copy()
        parser.add_argument('utilbill_id', type=int, required=True)
        parser.add_argument('rsi_binding', type=str, required=True)
        args = parser.parse_args()
        charge = self.utilbill_processor.add_charge(
            args['utilbill_id'], rsi_binding=args['rsi_binding'])
        Session().commit()
        return {'rows': marshal(charge, self.charge_fields), 'results': 1}

    def delete(self, id):
        self.utilbill_processor.delete_charge(id)
        Session().commit()
        return {}


class SuppliersResource(BaseResource):
    def get(self):
        suppliers = Session().query(Supplier).all()
        rows = marshal(suppliers, {'id': Integer, 'name': String})
        return {'rows': rows, 'results': len(rows)}


class UtilitiesResource(BaseResource):
    def get(self):
        utilities = Session().query(Utility).all()
        rows = marshal(utilities, {'id': Integer, 'name': String})
        return {'rows': rows, 'results': len(rows)}


class RateClassesResource(BaseResource):
    def get(self):
        rate_classes = Session.query(RateClass).all()
        rows = marshal(rate_classes, {
            'id': Integer,
            'name': String,
            'utility_id': Integer})
        return {'rows': rows, 'results': len(rows)}


class UtilBillCountForUserResource(BaseResource):

    def get(self, *args, **kwargs):
        parser = RequestParser()
        parser.add_argument('start', type=parse_date, required=True)
        parser.add_argument('end', type=parse_date, required=True)
        args = parser.parse_args()

        s = Session()
        utilbill_sq = s.query(BEUtilBill.id, BEUtilBill.billentry_user_id)\
            .filter(and_(
                BEUtilBill.billentry_date >= args['start'],
                BEUtilBill.billentry_date < args['end']
            )).subquery()
        q = s.query(BillEntryUser, func.count(utilbill_sq.c.id)).outerjoin(
            utilbill_sq).group_by(BillEntryUser.id).order_by(BillEntryUser.id)
        rows = [{
            'id': user.id,
            'email': user.email,
            'count': count,
        } for (user, count) in q.all()]

        from core import config
        if config.get('billentry', 'disable_authentication'):
            # the login from last session is still active if
            # user is not anonymous, so we log user out.
            if not current_user.is_anonymous():
                logout_user()
            assert current_user.is_anonymous()
            return {'rows': rows, 'results': len(rows)}

        with project_mgr_permission.require():
            return {'rows': rows, 'results': len(rows)}


class UtilBillListForUserResource(BaseResource):
    """List of bills queried by id of BillEntryUser who "entered" them.
    """
    def get(self, *args):
        parser = RequestParser()
        parser.add_argument('id', type=int, required=True)
        parser.add_argument('start', type=parse_date, required=True)
        parser.add_argument('end', type=parse_date, required=True)
        args = parser.parse_args()

        s = Session()
        utilbills = s.query(BEUtilBill)\
            .join(BillEntryUser)\
            .filter(and_(
                BEUtilBill.billentry_date >= args['start'],
                BEUtilBill.billentry_date < args['end'],
                BillEntryUser.id == args['id']
            ))\
            .order_by(
                desc(UtilBill.period_start),
                desc(UtilBill.id)
            ).all()
        rows = [marshal(ub, self.utilbill_fields) for ub in utilbills]
        return {'rows': rows, 'results': len(rows)}
<|MERGE_RESOLUTION|>--- conflicted
+++ resolved
@@ -4,13 +4,8 @@
 
 from dateutil import parser as dateutil_parser
 from boto.s3.connection import S3Connection
-<<<<<<< HEAD
 from flask.ext.login import current_user, logout_user
-from flask.ext.principal import Permission, RoleNeed, Identity
-=======
-from flask.ext.login import current_user
 from flask.ext.principal import Permission, RoleNeed
->>>>>>> 6561ec30
 from flask.ext.restful import Resource, marshal
 from flask.ext.restful.fields import Raw, String, Integer, Float, Boolean
 from flask.ext.restful.reqparse import RequestParser
