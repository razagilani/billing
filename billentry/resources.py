--- conflicted
+++ resolved
@@ -381,11 +381,8 @@
 
             q = s.query(
                 BillEntryUser,
-<<<<<<< HEAD
-=======
                 BillEntryUser.id,
                 BillEntryUser.email,
->>>>>>> f3bd02d0
                 func.max(count_sq.c.total_count),
                 func.max(count_sq.c.electric_count),
                 func.max(count_sq.c.gas_count),
