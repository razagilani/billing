"""REST resource classes for the UI of the Bill Entry application.
"""
from datetime import datetime
from dateutil import parser as dateutil_parser
from boto.s3.connection import S3Connection
from flask.ext.login import current_user
from flask.ext.principal import Permission, RoleNeed
from flask.ext.restful import Resource, marshal
from flask.ext.restful.fields import Raw, String, Integer, Float, Boolean
from flask.ext.restful.inputs import boolean
from flask.ext.restful.reqparse import RequestParser
from sqlalchemy import desc, and_, func

from billentry.billentry_model import BEUtilBill
from billentry.billentry_model import BillEntryUser
from billentry.common import replace_utilbill_with_beutilbill
from billentry.common import account_has_bills_for_data_entry
from brokerage.brokerage_model import BrokerageAccount
from core.bill_file_handler import BillFileHandler
from core.model import Session, UtilBill, Supplier, Utility, RateClass, Charge
from core.model import UtilityAccount
from core.pricing import FuzzyPricingModel
from core.utilbill_loader import UtilBillLoader
from core.utilbill_processor import UtilbillProcessor


project_mgr_permission = Permission(RoleNeed('Project Manager'))
# TODO: would be even better to make flask-restful automatically call any
# callable attribute, because no callable attributes will be normally
# formattable things like strings/numbers anyway.
class CallableField(Raw):
    '''Field type that wraps another field type: it calls the attribute,
    then formats the return value with the other field.
    '''
    def __init__(self, result_field, *args, **kwargs):
        '''
        :param result_field: field instance (not class) to format the result of
        calling the attribute.
        '''
        super(CallableField, self).__init__(*args, **kwargs)
        assert isinstance(result_field, Raw)
        self.result_field = result_field

    def format(self, value):
        value = value()
        if value is None:
            # 'default' comes from a kwarg to Raw.__init__
            return self.default
        return self.result_field.format(value)

class CapString(String):
    '''Like String, but first letter is capitalized.'''
    def format(self, value):
        return value.capitalize()

class IsoDatetime(Raw):
    def format(self, value):
        if value is None:
            return None
        return value.isoformat()

class BaseResource(Resource):
    '''Base class of all resources. Contains UtilbillProcessor object to be
    used in handling requests, and shared code related to JSON formatting.
    '''
    def __init__(self):
        from core import config
        s3_connection = S3Connection(
            config.get('aws_s3', 'aws_access_key_id'),
            config.get('aws_s3', 'aws_secret_access_key'),
            is_secure=config.get('aws_s3', 'is_secure'),
            port=config.get('aws_s3', 'port'),
            host=config.get('aws_s3', 'host'),
            calling_format=config.get('aws_s3', 'calling_format'))
        utilbill_loader = UtilBillLoader()
        # TODO: ugly. maybe put entire url_format in config file.
        url_format = '%s://%s:%s/%%(bucket_name)s/%%(key_name)s' % (
            'https' if config.get('aws_s3', 'is_secure') is True else
            'http', config.get('aws_s3', 'host'),
            config.get('aws_s3', 'port'))
        bill_file_handler = BillFileHandler(
            s3_connection, config.get('aws_s3', 'bucket'),
            utilbill_loader, url_format)
        pricing_model = FuzzyPricingModel(utilbill_loader)
        self.utilbill_processor = UtilbillProcessor(
            pricing_model, bill_file_handler, None)

        # field for getting the URL of the PDF corresponding to a UtilBill:
        # requires BillFileHandler, so not an attribute of UtilBill itself
        class PDFUrlField(Raw):
            def output(self, key, obj):
                return bill_file_handler.get_s3_url(obj)

        class WikiUrlField(Raw):
            def output(self, key, obj):
                return config.get('billentry', 'wiki_url') + \
                       obj.get_utility_name()

        # TODO: see if these JSON formatters can be moved to classes that
        # only deal with the relevant objects (UtilBills or Charges). they're
        # here because there's more than one Resource that needs to use each
        # one (representing individual UtilBills/Charges and lists of them).
        self.utilbill_fields = {
            'id': Integer,
            'utility_account_id': Integer,
            'period_start': IsoDatetime,
            'period_end': IsoDatetime,
            'service': CallableField(
                CapString(), attribute='get_service', default='Unknown'),
            'total_energy': CallableField(Float(),
                                          attribute='get_total_energy'),
            'target_total': Float(attribute='target_total'),
            'computed_total': CallableField(Float(),
                                            attribute='get_total_charges'),
            # TODO: should these be names or ids or objects?
            'utility': CallableField(String(), attribute='get_utility_name'),
            'supplier': CallableField(String(), attribute='get_supplier_name',
                                      default='Unknown'),
            'rate_class': CallableField(
                String(), attribute='get_rate_class_name', default='Unknown'),
            'pdf_url': PDFUrlField,
            'service_address': String,
            'next_meter_read_date': CallableField(
                IsoDatetime(), attribute='get_next_meter_read_date',
                default=None),
            'supply_total': CallableField(Float(),
                                          attribute='get_supply_target_total'),
            'utility_account_number': CallableField(
                String(), attribute='get_utility_account_number'),
            'entered': CallableField(Boolean(),attribute='is_entered'),
            'supply_choice_id': String,
            'processed': Boolean,
            'due_date': IsoDatetime,
            'wiki_url': WikiUrlField
            }

        self.charge_fields = {
            'id': Integer,
            'rsi_binding': String,
            'target_total': Float,
            }

# basic RequestParser to be extended with more arguments by each
# put/post/delete method below.
id_parser = RequestParser()
id_parser.add_argument('id', type=int, required=True)

# TODO: determine when argument to put/post/delete methods are created
# instead of RequestParser arguments


# A callable to parse a string into a Date() object via dateutil.
# This is declared globally for reuse as a type keyword in calls to
# RequestParser.add_argument() in many of the Resources below
parse_date = lambda _s: dateutil_parser.parse(_s).date()


class AccountResource(BaseResource):
    def get(self):
        accounts = Session().query(UtilityAccount).join(
            BrokerageAccount).order_by(UtilityAccount.account).all()
        return [dict(marshal(account, {
            'id': Integer,
            'account': String,
            'utility_account_number': String(attribute='account_number'),
            'utility': String(attribute='fb_utility'),
            'service_address': CallableField(String(),
                                             attribute='get_service_address'),
        }), bills_to_be_entered=account_has_bills_for_data_entry(account))
                for account in accounts]


class UtilBillListResource(BaseResource):
    def get(self):
        args = id_parser.parse_args()
        s = Session()
        # TODO: pre-join with Charge to make this faster
        utilbills = s.query(UtilBill).join(UtilityAccount).filter \
            (UtilityAccount.id == args['id']).filter \
            (UtilBill.discriminator == BEUtilBill.POLYMORPHIC_IDENTITY). \
                order_by(desc(UtilBill.period_start), desc(UtilBill.id))\
            .all()
        rows = [marshal(ub, self.utilbill_fields) for ub in utilbills]
        return {'rows': rows, 'results': len(rows)}


class UtilBillResource(BaseResource):
    def __init__(self):
        super(UtilBillResource, self).__init__()

    def put(self, id):
        s = Session()
        parser = id_parser.copy()
        parser.add_argument('period_start', type=parse_date)
        parser.add_argument('period_end', type=parse_date)
        parser.add_argument('target_total', type=float)
        parser.add_argument('processed', type=bool)
        parser.add_argument('rate_class', type=str)
        parser.add_argument('utility', type=str)
        parser.add_argument('supply_choice_id', type=str)
        parser.add_argument('total_energy', type=float)
        parser.add_argument('entered', type=bool)
        parser.add_argument('next_meter_read_date', type=parse_date)
        parser.add_argument('service',
                            type=lambda v: None if v is None else v.lower())
        row = parser.parse_args()

        utilbill = s.query(UtilBill).filter_by(id=id).first()

        # since 'update_utilbill_metadata' modifies the bill even when all
        # the keys are None, 'un_enter' has to come before it and 'enter' has
        #  to come after it.
        if row['entered'] is False:
            utilbill.un_enter()

        ub = self.utilbill_processor.update_utilbill_metadata(
            id,
            period_start=row['period_start'],
            period_end=row['period_end'],
            service=row['service'],
            target_total=row['target_total'],
            processed=row['processed'],
            rate_class=row['rate_class'],
            utility=row['utility'],
            supply_choice_id=row['supply_choice_id']
        )
        if row.get('total_energy') is not None:
            ub.set_total_energy(row['total_energy'])
        if row.get('next_meter_read_date') is not None:
            ub.set_next_meter_read_date(row['next_meter_read_date'])
        self.utilbill_processor.compute_utility_bill(id)

        if row.get('entered') is True:
            if utilbill.discriminator == UtilBill.POLYMORPHIC_IDENTITY:
                utilbill = replace_utilbill_with_beutilbill(utilbill)
            utilbill.enter(current_user, datetime.utcnow())
        s.commit()
        return {'rows': marshal(ub, self.utilbill_fields), 'results': 1}

    def delete(self, id):
        self.utilbill_processor.delete_utility_bill_by_id(id)
        return {}

class ChargeListResource(BaseResource):
    def get(self):
        parser = RequestParser()
        parser.add_argument('utilbill_id', type=int, required=True)
        args = parser.parse_args()
        utilbill = Session().query(UtilBill).filter_by(
            id=args['utilbill_id']).one()
        # TODO: return only supply charges here
        rows = [marshal(c, self.charge_fields) for c in utilbill.get_supply_charges()]
        return {'rows': rows, 'results': len(rows)}

class ChargeResource(BaseResource):

    def put(self, id=None):
        parser = id_parser.copy()
        parser.add_argument('rsi_binding', type=str)
        parser.add_argument('target_total', type=float)
        args = parser.parse_args()

        s = Session()
        charge = s.query(Charge).filter_by(id=id).one()
        if args['rsi_binding'] is not None:
            # convert name to all caps with underscores instead of spaces
            charge.rsi_binding = args['rsi_binding'].strip().upper().replace(
                ' ', '_')
        if args['target_total'] is not None:
            charge.target_total = args['target_total']
        s.commit()
        return {'rows': marshal(charge, self.charge_fields), 'results': 1}

    def post(self, id):
        # TODO: client sends "id" even when its value is meaningless (the
        # value is always 0, for some reason)
        parser = id_parser.copy()
        parser.add_argument('utilbill_id', type=int, required=True)
        parser.add_argument('rsi_binding', type=str, required=True)
        args = parser.parse_args()
        charge = self.utilbill_processor.add_charge(
            args['utilbill_id'], rsi_binding=args['rsi_binding'])
        Session().commit()
        return {'rows': marshal(charge, self.charge_fields), 'results': 1}

    def delete(self, id):
        self.utilbill_processor.delete_charge(id)
        Session().commit()
        return {}


class SuppliersResource(BaseResource):
    def get(self):
        suppliers = Session().query(Supplier).all()
        rows = marshal(suppliers, {'id': Integer, 'name': String})
        return {'rows': rows, 'results': len(rows)}


class UtilitiesResource(BaseResource):
    def get(self):
        utilities = Session().query(Utility).all()
        rows = marshal(utilities, {'id': Integer, 'name': String})
        return {'rows': rows, 'results': len(rows)}


class RateClassesResource(BaseResource):
    def get(self):
        rate_classes = Session.query(RateClass).all()
        rows = marshal(rate_classes, {
            'id': Integer,
            'name': String,
            'utility_id': Integer})
        return {'rows': rows, 'results': len(rows)}


class UtilBillCountForUserResource(BaseResource):

    def get(self, *args, **kwargs):
        with project_mgr_permission.require():
            parser = RequestParser()
            parser.add_argument('start', type=parse_date, required=True)
            parser.add_argument('end', type=parse_date, required=True)
            args = parser.parse_args()

            s = Session()
            utilbill_sq = s.query(BEUtilBill.id, BEUtilBill.billentry_user_id)\
                .filter(and_(
                    BEUtilBill.billentry_date >= args['start'],
                    BEUtilBill.billentry_date < args['end']
                )).subquery()
            q = s.query(BillEntryUser, func.count(utilbill_sq.c.id)).outerjoin(
                utilbill_sq).group_by(BillEntryUser.id).order_by(BillEntryUser.id)
            rows = [{
                'id': user.id,
                'email': user.email,
                'count': count,
            } for (user, count) in q.all()]
            return {'rows': rows, 'results': len(rows)}


class UtilBillListForUserResource(BaseResource):
    """List of bills queried by id of BillEntryUser who "entered" them.
    """
    def get(self, *args):
        parser = RequestParser()
<<<<<<< HEAD
        parser.add_argument('start', type=parse_date, required=True)
        parser.add_argument('end', type=parse_date, required=True)
        args = parser.parse_args()

        s = Session()
        utilbill_sq = s.query(BEUtilBill.id, BEUtilBill.billentry_user_id)\
            .filter(and_(
                BEUtilBill.billentry_date >= args['start'],
                BEUtilBill.billentry_date < args['end']
            )).subquery()
        q = s.query(BillEntryUser, func.count(utilbill_sq.c.id)).outerjoin(
            utilbill_sq).group_by(BillEntryUser.id).order_by(BillEntryUser.id)
        rows = [{
            'id': user.id,
            'email': user.email,
            'count': count,
        } for (user, count) in q.all()]
        return {'rows': rows, 'results': len(rows)}


class UtilBillListForUserResource(BaseResource):
    """List of bills queried by id of BillEntryUser who "entered" them.
    """
    def get(self, *args):
        parser = RequestParser()
        parser.add_argument('id', type=int, required=True)
        parser.add_argument('start', type=parse_date, required=True)
        parser.add_argument('end', type=parse_date, required=True)
        args = parser.parse_args()

=======
        parser.add_argument('id', type=int, required=True)
        parser.add_argument('start', type=parse_date, required=True)
        parser.add_argument('end', type=parse_date, required=True)
        args = parser.parse_args()

>>>>>>> 8426897a
        s = Session()
        utilbills = s.query(BEUtilBill)\
            .join(BillEntryUser)\
            .filter(and_(
                BEUtilBill.billentry_date >= args['start'],
                BEUtilBill.billentry_date < args['end'],
                BillEntryUser.id == args['id']
            ))\
            .order_by(
                desc(UtilBill.period_start),
                desc(UtilBill.id)
            ).all()
        rows = [marshal(ub, self.utilbill_fields) for ub in utilbills]
        return {'rows': rows, 'results': len(rows)}
<|MERGE_RESOLUTION|>--- conflicted
+++ resolved
@@ -343,44 +343,11 @@
     """
     def get(self, *args):
         parser = RequestParser()
-<<<<<<< HEAD
-        parser.add_argument('start', type=parse_date, required=True)
-        parser.add_argument('end', type=parse_date, required=True)
-        args = parser.parse_args()
-
-        s = Session()
-        utilbill_sq = s.query(BEUtilBill.id, BEUtilBill.billentry_user_id)\
-            .filter(and_(
-                BEUtilBill.billentry_date >= args['start'],
-                BEUtilBill.billentry_date < args['end']
-            )).subquery()
-        q = s.query(BillEntryUser, func.count(utilbill_sq.c.id)).outerjoin(
-            utilbill_sq).group_by(BillEntryUser.id).order_by(BillEntryUser.id)
-        rows = [{
-            'id': user.id,
-            'email': user.email,
-            'count': count,
-        } for (user, count) in q.all()]
-        return {'rows': rows, 'results': len(rows)}
-
-
-class UtilBillListForUserResource(BaseResource):
-    """List of bills queried by id of BillEntryUser who "entered" them.
-    """
-    def get(self, *args):
-        parser = RequestParser()
         parser.add_argument('id', type=int, required=True)
         parser.add_argument('start', type=parse_date, required=True)
         parser.add_argument('end', type=parse_date, required=True)
         args = parser.parse_args()
 
-=======
-        parser.add_argument('id', type=int, required=True)
-        parser.add_argument('start', type=parse_date, required=True)
-        parser.add_argument('end', type=parse_date, required=True)
-        args = parser.parse_args()
-
->>>>>>> 8426897a
         s = Session()
         utilbills = s.query(BEUtilBill)\
             .join(BillEntryUser)\
