"""REST resource classes for the UI of the Bill Entry application.
"""
from datetime import datetime
from dateutil import parser as dateutil_parser
from boto.s3.connection import S3Connection
from flask.ext.login import current_user
from flask.ext.principal import Permission, RoleNeed, Identity
from flask.ext.restful import Resource, marshal
from flask.ext.restful.fields import Raw, String, Integer, Float, Boolean
from flask.ext.restful.inputs import boolean
from flask.ext.restful.reqparse import RequestParser
from sqlalchemy import desc, and_, func, case

from billentry.billentry_model import BEUtilBill, Role
from billentry.billentry_model import BillEntryUser
from billentry.common import replace_utilbill_with_beutilbill
from billentry.common import account_has_bills_for_data_entry
from brokerage.brokerage_model import BrokerageAccount
from core.bill_file_handler import BillFileHandler
from core.model import Session, UtilBill, Supplier, Utility, RateClass, Charge
from core.model import UtilityAccount
from core.pricing import FuzzyPricingModel
from core.utilbill_loader import UtilBillLoader
from core.utilbill_processor import UtilbillProcessor


project_mgr_permission = Permission(RoleNeed('Project Manager'), RoleNeed('admin'))
# TODO: would be even better to make flask-restful automatically call any
# callable attribute, because no callable attributes will be normally
# formattable things like strings/numbers anyway.
class CallableField(Raw):
    '''Field type that wraps another field type: it calls the attribute,
    then formats the return value with the other field.
    '''
    def __init__(self, result_field, *args, **kwargs):
        '''
        :param result_field: field instance (not class) to format the result of
        calling the attribute.
        '''
        super(CallableField, self).__init__(*args, **kwargs)
        assert isinstance(result_field, Raw)
        self.result_field = result_field

    def format(self, value):
        value = value()
        if value is None:
            # 'default' comes from a kwarg to Raw.__init__
            return self.default
        return self.result_field.format(value)

class CapString(String):
    '''Like String, but first letter is capitalized.'''
    def format(self, value):
        return value.capitalize()

class IsoDatetime(Raw):
    def format(self, value):
        if value is None:
            return None
        return value.isoformat()

class BaseResource(Resource):
    '''Base class of all resources. Contains UtilbillProcessor object to be
    used in handling requests, and shared code related to JSON formatting.
    '''
    def __init__(self):
        from core import config
        s3_connection = S3Connection(
            config.get('aws_s3', 'aws_access_key_id'),
            config.get('aws_s3', 'aws_secret_access_key'),
            is_secure=config.get('aws_s3', 'is_secure'),
            port=config.get('aws_s3', 'port'),
            host=config.get('aws_s3', 'host'),
            calling_format=config.get('aws_s3', 'calling_format'))
        utilbill_loader = UtilBillLoader()
        # TODO: ugly. maybe put entire url_format in config file.
        url_format = '%s://%s:%s/%%(bucket_name)s/%%(key_name)s' % (
            'https' if config.get('aws_s3', 'is_secure') is True else
            'http', config.get('aws_s3', 'host'),
            config.get('aws_s3', 'port'))
        bill_file_handler = BillFileHandler(
            s3_connection, config.get('aws_s3', 'bucket'),
            utilbill_loader, url_format)
        pricing_model = FuzzyPricingModel(utilbill_loader)
        self.utilbill_processor = UtilbillProcessor(
            pricing_model, bill_file_handler, None)

        # field for getting the URL of the PDF corresponding to a UtilBill:
        # requires BillFileHandler, so not an attribute of UtilBill itself
        class PDFUrlField(Raw):
            def output(self, key, obj):
                return bill_file_handler.get_s3_url(obj)

        class WikiUrlField(Raw):
            def output(self, key, obj):
                return config.get('billentry', 'wiki_url') + \
                       obj.get_utility_name()

        # TODO: see if these JSON formatters can be moved to classes that
        # only deal with the relevant objects (UtilBills or Charges). they're
        # here because there's more than one Resource that needs to use each
        # one (representing individual UtilBills/Charges and lists of them).
        self.utilbill_fields = {
            'id': Integer,
            'utility_account_id': Integer,
            'period_start': IsoDatetime,
            'period_end': IsoDatetime,
            'service': CallableField(
                CapString(), attribute='get_service', default='Unknown'),
            'total_energy': CallableField(Float(),
                                          attribute='get_total_energy'),
            'target_total': Float(attribute='target_total'),
            'computed_total': CallableField(Float(),
                                            attribute='get_total_charges'),
            # TODO: should these be names or ids or objects?
            'utility': CallableField(String(), attribute='get_utility_name'),
            'supplier': CallableField(String(), attribute='get_supplier_name',
                                      default='Unknown'),
            'rate_class': CallableField(
                String(), attribute='get_rate_class_name', default='Unknown'),
            'pdf_url': PDFUrlField,
            'service_address': String,
            'next_meter_read_date': CallableField(
                IsoDatetime(), attribute='get_next_meter_read_date',
                default=None),
            'supply_total': CallableField(Float(),
                                          attribute='get_supply_target_total'),
            'utility_account_number': CallableField(
                String(), attribute='get_utility_account_number'),
            'entered': CallableField(Boolean(), attribute='is_entered'),
            'supply_choice_id': String,
            'processed': Boolean,
            'flagged': CallableField(Boolean(), attribute='is_flagged'),
            'due_date': IsoDatetime,
            'wiki_url': WikiUrlField,
<<<<<<< HEAD
            'tou': Boolean,
            'meter_identifier': CallableField(String(), attribute='get_total_meter_identifier')
=======
            'tou': Boolean
>>>>>>> eaf3ceff
            }

        self.charge_fields = {
            'id': Integer,
            'rsi_binding': String,
            'target_total': Float,
            }

# basic RequestParser to be extended with more arguments by each
# put/post/delete method below.
id_parser = RequestParser()
id_parser.add_argument('id', type=int, required=True)

# TODO: determine when argument to put/post/delete methods are created
# instead of RequestParser arguments


# A callable to parse a string into a Date() object via dateutil.
# This is declared globally for reuse as a type keyword in calls to
# RequestParser.add_argument() in many of the Resources below
parse_date = lambda _s: dateutil_parser.parse(_s).date()


class AccountListResource(BaseResource):
    def get(self):
        accounts = Session().query(UtilityAccount).join(
            BrokerageAccount).order_by(UtilityAccount.account).all()
        return [dict(marshal(account, {
            'id': Integer,
            'account': String,
            'utility_account_number': String(attribute='account_number'),
            'utility': String(attribute='fb_utility'),
            'service_address': CallableField(String(),
                                             attribute='get_service_address'),
        }), bills_to_be_entered=account_has_bills_for_data_entry(account))
                for account in accounts]


class AccountResource(BaseResource):

    def put(self, id):
        account = Session().query(UtilityAccount).filter_by(id=id).one()
        return dict(marshal(account, {
            'id': Integer,
            'account': String,
            'utility_account_number': String(attribute='account_number'),
            'utility': String(attribute='fb_utility'),
            'service_address': CallableField(String(),
                                             attribute='get_service_address'),
        }), bills_to_be_entered=account_has_bills_for_data_entry(account))



class UtilBillListResource(BaseResource):
    def get(self):
        args = id_parser.parse_args()
        s = Session()
        # TODO: pre-join with Charge to make this faster
        utilbills = s.query(UtilBill).join(UtilityAccount).filter \
            (UtilityAccount.id == args['id']).filter \
            (UtilBill.discriminator == BEUtilBill.POLYMORPHIC_IDENTITY). \
                order_by(desc(UtilBill.period_start), desc(UtilBill.id))\
            .all()
        rows = [marshal(ub, self.utilbill_fields) for ub in utilbills]
        return {'rows': rows, 'results': len(rows)}


class UtilBillResource(BaseResource):
    def __init__(self):
        super(UtilBillResource, self).__init__()

    def put(self, id):
        s = Session()
        parser = id_parser.copy()
        parser.add_argument('period_start', type=parse_date)
        parser.add_argument('period_end', type=parse_date)
        parser.add_argument('target_total', type=float)
        parser.add_argument('processed', type=bool)
        parser.add_argument('rate_class', type=str)
        parser.add_argument('utility', type=str)
        parser.add_argument('supply_choice_id', type=str)
        parser.add_argument('total_energy', type=float)
        parser.add_argument('entered', type=bool)
        parser.add_argument('flagged', type=bool)
        parser.add_argument('next_meter_read_date', type=parse_date)
        parser.add_argument('service',
                            type=lambda v: None if v is None else v.lower())
<<<<<<< HEAD
        parser.add_argument('meter_identifier', type=str)
=======
>>>>>>> eaf3ceff
        parser.add_argument('tou', type=bool)
        row = parser.parse_args()

        utilbill = s.query(UtilBill).filter_by(id=id).first()

        # since 'update_utilbill_metadata' modifies the bill even when all
        # the keys are None, 'un_enter' has to come before it and 'enter' has
        #  to come after it.
        if row['entered'] is False:
            utilbill.un_enter()

        ub = self.utilbill_processor.update_utilbill_metadata(
            id,
            period_start=row['period_start'],
            period_end=row['period_end'],
            service=row['service'],
            target_total=row['target_total'],
            processed=row['processed'],
            rate_class=row['rate_class'],
            utility=row['utility'],
            supply_choice_id=row['supply_choice_id'],
<<<<<<< HEAD
            tou=row['tou'],
            meter_identifier=row['meter_identifier']
=======
            tou=row['tou']
>>>>>>> eaf3ceff
        )
        if row.get('total_energy') is not None:
            ub.set_total_energy(row['total_energy'])
        if row.get('next_meter_read_date') is not None:
            ub.set_next_meter_read_date(row['next_meter_read_date'])
        self.utilbill_processor.compute_utility_bill(id)

        if row['flagged'] is True:
            utilbill.flag()
        elif row['flagged'] is False:
            utilbill.un_flag()

        if row.get('entered') is True:
            if utilbill.discriminator == UtilBill.POLYMORPHIC_IDENTITY:
                utilbill = replace_utilbill_with_beutilbill(utilbill)
            utilbill.enter(current_user, datetime.utcnow())

        s.commit()
        return {'rows': marshal(ub, self.utilbill_fields), 'results': 1}

    def delete(self, id):
        self.utilbill_processor.delete_utility_bill_by_id(id)
        return {}

class ChargeListResource(BaseResource):
    def get(self):
        parser = RequestParser()
        parser.add_argument('utilbill_id', type=int, required=True)
        args = parser.parse_args()
        utilbill = Session().query(UtilBill).filter_by(
            id=args['utilbill_id']).one()
        # TODO: return only supply charges here
        rows = [marshal(c, self.charge_fields) for c in utilbill.get_supply_charges()]
        return {'rows': rows, 'results': len(rows)}

class ChargeResource(BaseResource):

    def put(self, id=None):
        parser = id_parser.copy()
        parser.add_argument('rsi_binding', type=str)
        parser.add_argument('target_total', type=float)
        args = parser.parse_args()

        s = Session()
        charge = s.query(Charge).filter_by(id=id).one()
        if args['rsi_binding'] is not None:
            # convert name to all caps with underscores instead of spaces
            charge.rsi_binding = args['rsi_binding'].strip().upper().replace(
                ' ', '_')
        if args['target_total'] is not None:
            charge.target_total = args['target_total']
        s.commit()
        return {'rows': marshal(charge, self.charge_fields), 'results': 1}

    def post(self, id):
        # TODO: client sends "id" even when its value is meaningless (the
        # value is always 0, for some reason)
        parser = id_parser.copy()
        parser.add_argument('utilbill_id', type=int, required=True)
        parser.add_argument('rsi_binding', type=str, required=True)
        args = parser.parse_args()
        charge = self.utilbill_processor.add_charge(
            args['utilbill_id'], rsi_binding=args['rsi_binding'])
        Session().commit()
        return {'rows': marshal(charge, self.charge_fields), 'results': 1}

    def delete(self, id):
        self.utilbill_processor.delete_charge(id)
        Session().commit()
        return {}


class SuppliersResource(BaseResource):
    def get(self):
        suppliers = Session().query(Supplier).all()
        rows = marshal(suppliers, {'id': Integer, 'name': String})
        return {'rows': rows, 'results': len(rows)}


class UtilitiesResource(BaseResource):
    def get(self):
        utilities = Session().query(Utility).all()
        rows = marshal(utilities, {'id': Integer, 'name': String})
        return {'rows': rows, 'results': len(rows)}


class RateClassesResource(BaseResource):
    def get(self):
        rate_classes = Session.query(RateClass).all()
        rows = marshal(rate_classes, {
            'id': Integer,
            'name': String,
            'utility_id': Integer})
        return {'rows': rows, 'results': len(rows)}


class UtilBillCountForUserResource(BaseResource):

    def get(self, *args, **kwargs):
        parser = RequestParser()
        parser.add_argument('start', type=parse_date, required=True)
        parser.add_argument('end', type=parse_date, required=True)
        args = parser.parse_args()

        s = Session()
        count_sq = s.query(
            BEUtilBill.id,
            BEUtilBill.billentry_user_id,
            func.count(BEUtilBill.id).label('total_count'),
            func.sum(
                case(((RateClass.service == 'electric', 1),), else_=0)
            ).label('electric_count'),
            func.sum(
                case(((RateClass.service == 'gas', 1),), else_=0)
            ).label('gas_count'),
        ).group_by(BEUtilBill.billentry_user_id).outerjoin(
            RateClass).filter(and_(
            BEUtilBill.billentry_date >= args['start'],
                BEUtilBill.billentry_date < args['end'])
        ).subquery()

        q = s.query(
            BillEntryUser,
            count_sq.c.total_count,
            count_sq.c.electric_count,
            count_sq.c.gas_count,
        ).outerjoin(count_sq).group_by(
            BillEntryUser.id).order_by(
            BillEntryUser.id)

        rows = [{
            'id': user.id,
            'email': user.email,
                'total_count': int(total_count or 0),
                'gas_count': int(gas_count or 0),
                'electric_count': int(electric_count or 0)
            } for (user, total_count, electric_count, gas_count) in q.all()]

        from core import config
        if config.get('billentry', 'disable_authentication'):
            assert current_user.is_anonymous()
            return {'rows': rows, 'results': len(rows)}

        with project_mgr_permission.require():
            return {'rows': rows, 'results': len(rows)}


class UtilBillListForUserResource(BaseResource):
    """List of bills queried by id of BillEntryUser who "entered" them.
    """
    def get(self, *args):
        parser = RequestParser()
        parser.add_argument('id', type=int, required=True)
        parser.add_argument('start', type=parse_date, required=True)
        parser.add_argument('end', type=parse_date, required=True)
        args = parser.parse_args()

        s = Session()
        utilbills = s.query(BEUtilBill)\
            .join(BillEntryUser)\
            .filter(and_(
                BEUtilBill.billentry_date >= args['start'],
                BEUtilBill.billentry_date < args['end'],
                BillEntryUser.id == args['id']
            ))\
            .order_by(
                desc(UtilBill.period_start),
                desc(UtilBill.id)
            ).all()
        rows = [marshal(ub, self.utilbill_fields) for ub in utilbills]
        return {'rows': rows, 'results': len(rows)}


class FlaggedUtilBillListResource(BaseResource):
    """List of utility bills that are flagged
    """

    def get(self, *args, **kwargs):
        with project_mgr_permission.require():
            s = Session()
            utilbills = s.query(BEUtilBill)\
                .filter(BEUtilBill.flagged == True)\
                .order_by(
                    desc(UtilBill.period_start),
                    desc(UtilBill.id)
                ).all()
            rows = [marshal(ub, self.utilbill_fields) for ub in utilbills]
            return {'rows': rows, 'results': len(rows)}
<|MERGE_RESOLUTION|>--- conflicted
+++ resolved
@@ -133,12 +133,8 @@
             'flagged': CallableField(Boolean(), attribute='is_flagged'),
             'due_date': IsoDatetime,
             'wiki_url': WikiUrlField,
-<<<<<<< HEAD
             'tou': Boolean,
             'meter_identifier': CallableField(String(), attribute='get_total_meter_identifier')
-=======
-            'tou': Boolean
->>>>>>> eaf3ceff
             }
 
         self.charge_fields = {
@@ -226,10 +222,7 @@
         parser.add_argument('next_meter_read_date', type=parse_date)
         parser.add_argument('service',
                             type=lambda v: None if v is None else v.lower())
-<<<<<<< HEAD
         parser.add_argument('meter_identifier', type=str)
-=======
->>>>>>> eaf3ceff
         parser.add_argument('tou', type=bool)
         row = parser.parse_args()
 
@@ -251,12 +244,8 @@
             rate_class=row['rate_class'],
             utility=row['utility'],
             supply_choice_id=row['supply_choice_id'],
-<<<<<<< HEAD
             tou=row['tou'],
             meter_identifier=row['meter_identifier']
-=======
-            tou=row['tou']
->>>>>>> eaf3ceff
         )
         if row.get('total_energy') is not None:
             ub.set_total_energy(row['total_energy'])
