--- conflicted
+++ resolved
@@ -8,11 +8,7 @@
         'BillEntry.view.accounts.Accounts',
         'BillEntry.view.utilitybills.UtilityBills',
         'BillEntry.view.charges.Charges',
-<<<<<<< HEAD
-        'BillEntry.view.reports.UserStatistics',
-=======
         'BillEntry.view.reports.UserUtilBillCount',
->>>>>>> 3a37ceb2
         'BillEntry.view.reports.BillDetails'
     ],
 
