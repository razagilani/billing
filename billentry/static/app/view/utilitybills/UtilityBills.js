Ext.define('BillEntry.view.utilitybills.UtilityBills', {
    extend: 'Ext.grid.Panel',
    alias: 'widget.utilityBills',
    store: 'UtilityBills',
    
    plugins: [
        Ext.create('Ext.grid.plugin.CellEditing', {
            clicksToEdit: 2,
            listeners: {
                beforeedit: function (e, editor) {
                    if (editor.record.get('processed') || editor.record.get('entered')) {
                        Ext.MessageBox.show({
                            title: 'Entered Record Cannot be edited',
                            msg: 'Please clear the entered checkbox before editing this record',
                            buttons: Ext.MessageBox.OK
                        });

                        return false;
                    }
                }
            }
        })
    ],

    viewConfig: {
        trackOver: false,
        stripeRows: true,
        getRowClass: function(record) {
            if (!record.get('processed'))
                return 'utilbill-grid-unprocessed';
        }
    },
    
    columns: [{
        header: 'ID',
        dataIndex: 'id',
        width: 50,
        disabled: true
    },{
        header: 'Flag',
        dataIndex: 'flagged',
<<<<<<< HEAD
        itemId: 'flagged',
=======
>>>>>>> b6b7d1fe
        xtype: 'checkcolumn',
        width: 50
    },{
        header: 'Total Due',
        dataIndex: 'target_total',
        editor: {
            xtype: 'numberfield',
            allowBlank: false,
            selectOnFocus: true
        },
        width: 100,
        renderer: Ext.util.Format.usMoney
    },{
        header: 'Start',
        dataIndex: 'period_start',
        editor: {
            xtype: 'datefield',
            allowBlank: false,
            format: 'Y-m-d',
            selectOnFocus: true
        },
        width: 100,
        renderer: function(value) {
            return Ext.util.Format.date(value, 'Y-m-d');
        }
    },{
        header: 'End',
        dataIndex: 'period_end',
        editor: {
            xtype: 'datefield',
            allowBlank: false,
            format: 'Y-m-d',
            selectOnFocus: true
        },
        width: 100,
        renderer: function(value) {
            return Ext.util.Format.date(value, 'Y-m-d');
        }
    },{
        header: 'Secondary Utility Account Number',
        dataIndex: 'supply_choice_id',
        editor: {
            xtype: 'textfield',
            selectOnFocus: true
        },
        minWidth: 200,
        flex: 1
    },{
        header: 'Usage',
        dataIndex: 'total_energy',
        editor: {
            xtype: 'numberfield',
            allowBlank: false,
            selectOnFocus: true
        },
        width: 100
    },{
        header: 'Total Charges',
        dataIndex: 'supply_total',
        width: 100,
        renderer: Ext.util.Format.usMoney
    },{
        header: 'Utility',
        dataIndex: 'utility',
        editor: {
            xtype: 'combo',
            store: 'Utilities',
            itemId: 'utility_combo',
            displayField: 'name',
            valueField: 'name',
            triggerAction: 'all',
            forceSelection: false,
            typeAhead: true,
            typeAheadDelay : 1,
            autoSelect: false,
            regex: /[a-zA-Z0-9]+/,
            minChars: 1,
            selectOnFocus: true
        },
        width: 100
    },{
        header: 'Supplier',
        dataIndex: 'supplier',
        emptyText: 'Unknown Supplier',
        editor: {
            xtype: 'combo',
            store: 'Suppliers',
            itemId: 'supplier_combo',
            displayField: 'name',
            valueField: 'name',
            triggerAction: 'all',
            forceSelection: false,
            typeAhead: true,
            typeAheadDelay : 1,
            autoSelect: false,
            regex: /[a-zA-Z0-9]+/,
            minChars: 1
        },
        width: 150
    },{
        header: 'Rate Class',
        dataIndex: 'rate_class',
        emptyText: 'Unknown Rate Class',
        editor: {
            xtype: 'combo',
            store: 'RateClasses',
            itemId: 'rate_class_combo',
            displayField: 'name',
            valueField: 'name',
            triggerAction: 'all',
            forceSelection: false,
            typeAhead: true,
            typeAheadDelay: 1,
            autoSelect: false,
            regex: /[a-zA-Z0-9]+/,
            minChars: 1,
            selectOnFocus: true
        },
        width: 200
    },{
        header: 'Service',
        dataIndex: 'service',
        editor: {
            xtype: 'combo',
            name: 'service',
            itemId: 'service_combo',
            store: 'Services',
            triggerAction: 'all',
            valueField: 'name',
            displayField: 'value',
            queryMode: 'local',
            forceSelection: false,
            selectOnFocus: true
        },
        width: 100
    },{
        header: 'Next Meter Read',
        dataIndex: 'next_meter_read_date',
        editor: {
            xtype: 'datefield',
            allowBlank: false,
            format: 'Y-m-d',
            selectOnFocus: true
        },
        width: 100,
        renderer: function(value) {
            return Ext.util.Format.date(value, 'Y-m-d');
        }
    },{
        header: 'Meter Number',
        dataIndex: 'meter_identifier',
        editor: {
            xtype: 'textfield',
            selectOnFocus: true
        },
        width: 100,
        hidden: true
    },{
        header: 'Due Date',
        dataIndex: 'due_date',
        width: 100,
        renderer: function(value) {
            return Ext.util.Format.date(value, 'Y-m-d');
        },
        hidden:true
    },{
        xtype: 'checkcolumn',
        text: 'Time Of Use',
        itemId: 'tou',
        dataIndex: 'tou'
    },{
        xtype: 'checkcolumn',
        text: 'Bill Entered',
        dataIndex: 'entered'
    }],

    dockedItems: [{
        dock: 'top',
        xtype: 'toolbar',
        layout: {
            overflowHandler: 'Menu'
        },
        items: [{
                xtype: 'label',
                text: '',
                padding: 5,
                id: 'utilbillAccountLabel'
            },{
                xtype: 'button',
                action: 'utilbillPrevious',
                text: 'Previous',
                disabled: true
            },{
                xtype: 'button',
                action: 'utilbillNext',
                text: 'Next',
                disabled: false
            },{
                xtype: 'button',
                action: 'utilbillHelp',
                text: 'Show Utility Bill Help',
                icon: 'icons/icon-question.png',
                disabled: false
            }
        ]
    }]
});<|MERGE_RESOLUTION|>--- conflicted
+++ resolved
@@ -39,10 +39,7 @@
     },{
         header: 'Flag',
         dataIndex: 'flagged',
-<<<<<<< HEAD
         itemId: 'flagged',
-=======
->>>>>>> b6b7d1fe
         xtype: 'checkcolumn',
         width: 50
     },{
