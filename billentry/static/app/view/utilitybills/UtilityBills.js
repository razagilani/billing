Ext.define('BillEntry.view.utilitybills.UtilityBills', {
    extend: 'Ext.grid.Panel',
    alias: 'widget.utilityBills',
    store: 'UtilityBills',
    
    plugins: [
        Ext.create('Ext.grid.plugin.CellEditing', {
            clicksToEdit: 2,
            listeners: {
                beforeedit: function (e, editor) {
                    if (editor.record.get('processed'))
                        return false;
                }
            }
        })
    ],

    viewConfig: {
        trackOver: false,
        stripeRows: true,
        getRowClass: function(record) {
            if (!record.get('processed'))
                return 'utilbill-grid-unprocessed';
        }
    },
    
    columns: [{
<<<<<<< HEAD
        header: 'Total',
=======
        xtype: 'checkcolumn',
        text: 'Bill Entered',
        dataIndex: 'entered'
    },{
        header: 'Total Due',
>>>>>>> dfd604e8
        dataIndex: 'target_total',
        editor: {
            xtype: 'numberfield',
            allowBlank: false,
            selectOnFocus: true
        },
        width: 100,
        renderer: Ext.util.Format.usMoney
    },{
        header: 'Start',
        dataIndex: 'period_start',
        editor: {
            xtype: 'datefield',
            allowBlank: false,
            format: 'Y-m-d',
            selectOnFocus: true
        },
        width: 100,
        renderer: function(value) {
            return Ext.util.Format.date(value, 'Y-m-d');
        }
    },{
        header: 'End',
        dataIndex: 'period_end',
        editor: {
            xtype: 'datefield',
            allowBlank: false,
            format: 'Y-m-d',
            selectOnFocus: true
        },
        width: 100,
        renderer: function(value) {
            return Ext.util.Format.date(value, 'Y-m-d');
        }
    },{
        header: 'Secondary Utility Account Number',
        dataIndex: 'supply_choice_id',
        editor: {
            xtype: 'textfield',
            selectOnFocus: true
        },
        minWidth: 125,
        flex: 1
    },{
        header: 'Usage',
        dataIndex: 'total_energy',
        editor: {
            xtype: 'numberfield',
            allowBlank: false,
            selectOnFocus: true
        },
        width: 100
    },{
        header: 'Total Charges',
        dataIndex: 'computed_total',
        width: 100,
        renderer: Ext.util.Format.usMoney
    },{
        header: 'Utility',
        dataIndex: 'utility',
        editor: {
            xtype: 'combo',
            store: 'Utilities',
            itemId: 'utility_combo',
            displayField: 'name',
            valueField: 'name',
            triggerAction: 'all',
            forceSelection: false,
            typeAhead: true,
            typeAheadDelay : 1,
            autoSelect: false,
            regex: /[a-zA-Z0-9]+/,
            minChars: 1,
            selectOnFocus: true
        },
        width: 100
    },{
        header: 'Rate Class',
        dataIndex: 'rate_class',
        emptyText: 'Unknown Rate Class',
        editor: {
            xtype: 'combo',
            store: 'RateClasses',
            itemId: 'rate_class_combo',
            displayField: 'name',
            valueField: 'name',
            triggerAction: 'all',
            forceSelection: false,
            typeAhead: true,
            typeAheadDelay: 1,
            autoSelect: false,
            regex: /[a-zA-Z0-9]+/,
            minChars: 1,
            selectOnFocus: true
        },
        width: 200
    },{
        header: 'Service',
        dataIndex: 'service',
        editor: {
            xtype: 'combo',
            name: 'service',
            itemId: 'service_combo',
            store: 'Services',
            triggerAction: 'all',
            valueField: 'name',
            displayField: 'value',
            queryMode: 'local',
            forceSelection: false,
            selectOnFocus: true
        },
        width: 100
    },{
        header: 'Next Meter Read',
        dataIndex: 'next_meter_read_date',
        editor: {
            xtype: 'datefield',
            allowBlank: false,
            format: 'Y-m-d',
            selectOnFocus: true
        },
        width: 100,
        renderer: function(value) {
            return Ext.util.Format.date(value, 'Y-m-d');
        }
    },{
        header: 'Due Date',
        dataIndex: 'due_date',
        width: 100,
        renderer: function(value) {
            return Ext.util.Format.date(value, 'Y-m-d');
        },
        hidden:true
    },{
        xtype: 'checkcolumn',
        text: 'Bill Entered',
        dataIndex: 'entered'
    }],

    dockedItems: [{
        dock: 'top',
        xtype: 'toolbar',
        layout: {
            overflowHandler: 'Menu'
        },
        items: [{
                xtype: 'label',
                text: '',
                padding: 5,
                id: 'utilbillAccountLabel'
            },{
                xtype: 'button',
                action: 'utilbillPrevious',
                text: 'Previous',
                disabled: true
            },{
                xtype: 'button',
                action: 'utilbillNext',
                text: 'Next',
                disabled: false
            },{
                xtype: 'button',
                action: 'utilbillHelp',
                text: 'Show Utility Bill Help',
                icon: 'icons/icon-question.png',
                disabled: false
            }
        ]
    }]
});<|MERGE_RESOLUTION|>--- conflicted
+++ resolved
@@ -25,15 +25,7 @@
     },
     
     columns: [{
-<<<<<<< HEAD
-        header: 'Total',
-=======
-        xtype: 'checkcolumn',
-        text: 'Bill Entered',
-        dataIndex: 'entered'
-    },{
         header: 'Total Due',
->>>>>>> dfd604e8
         dataIndex: 'target_total',
         editor: {
             xtype: 'numberfield',
