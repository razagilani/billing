Ext.define('BillEntry.view.utilitybills.UtilityBills', {
    extend: 'Ext.grid.Panel',
    alias: 'widget.utilityBills',
    store: 'UtilityBills',
    
    plugins: [
        Ext.create('Ext.grid.plugin.CellEditing', {
            clicksToEdit: 2,
            listeners: {
                beforeedit: function (e, editor) {
                    if (editor.record.get('processed'))
                        return false;
                }
            }
        })
    ],

    viewConfig: {
        trackOver: false,
        stripeRows: true,
        getRowClass: function(record) {
            if (!record.get('processed'))
                return 'utilbill-grid-unprocessed';
        }
    },
    
    columns: [{
<<<<<<< HEAD
        header: 'Total',
=======
        header: 'Total Due',
>>>>>>> 3a37ceb2
        dataIndex: 'target_total',
        editor: {
            xtype: 'numberfield',
            allowBlank: false,
            selectOnFocus: true
        },
        width: 100,
        renderer: Ext.util.Format.usMoney
    },{
        header: 'Start',
        dataIndex: 'period_start',
        editor: {
            xtype: 'datefield',
            allowBlank: false,
            format: 'Y-m-d',
            selectOnFocus: true
        },
        width: 100,
        renderer: function(value) {
            return Ext.util.Format.date(value, 'Y-m-d');
        }
    },{
        header: 'End',
        dataIndex: 'period_end',
        editor: {
            xtype: 'datefield',
            allowBlank: false,
            format: 'Y-m-d',
            selectOnFocus: true
        },
        width: 100,
        renderer: function(value) {
            return Ext.util.Format.date(value, 'Y-m-d');
        }
    },{
        header: 'Secondary Utility Account Number',
        dataIndex: 'supply_choice_id',
        editor: {
            xtype: 'textfield',
            selectOnFocus: true
        },
        minWidth: 125,
        flex: 1
    },{
        header: 'Usage',
        dataIndex: 'total_energy',
        editor: {
            xtype: 'numberfield',
            allowBlank: false,
            selectOnFocus: true
        },
        width: 100
    },{
        header: 'Total Charges',
        dataIndex: 'computed_total',
        width: 100,
        renderer: Ext.util.Format.usMoney
    },{
        header: 'Utility',
        dataIndex: 'utility',
        editor: {
            xtype: 'combo',
            store: 'Utilities',
            itemId: 'utility_combo',
            displayField: 'name',
            valueField: 'name',
            triggerAction: 'all',
            forceSelection: false,
            typeAhead: true,
            typeAheadDelay : 1,
            autoSelect: false,
            regex: /[a-zA-Z0-9]+/,
            minChars: 1,
            selectOnFocus: true
        },
        width: 100
    },{
        header: 'Rate Class',
        dataIndex: 'rate_class',
        emptyText: 'Unknown Rate Class',
        editor: {
            xtype: 'combo',
            store: 'RateClasses',
            itemId: 'rate_class_combo',
            displayField: 'name',
            valueField: 'name',
            triggerAction: 'all',
            forceSelection: false,
            typeAhead: true,
            typeAheadDelay: 1,
            autoSelect: false,
            regex: /[a-zA-Z0-9]+/,
            minChars: 1,
            selectOnFocus: true
        },
        width: 200
    },{
        header: 'Service',
        dataIndex: 'service',
        editor: {
            xtype: 'combo',
            name: 'service',
            itemId: 'service_combo',
            store: 'Services',
            triggerAction: 'all',
            valueField: 'name',
            displayField: 'value',
            queryMode: 'local',
            forceSelection: false,
            selectOnFocus: true
        },
        width: 100
    },{
        header: 'Next Meter Read',
        dataIndex: 'next_meter_read_date',
        editor: {
            xtype: 'datefield',
            allowBlank: false,
            format: 'Y-m-d',
            selectOnFocus: true
        },
        width: 100,
        renderer: function(value) {
            return Ext.util.Format.date(value, 'Y-m-d');
        }
    },{
        header: 'Due Date',
        dataIndex: 'due_date',
        width: 100,
        renderer: function(value) {
            return Ext.util.Format.date(value, 'Y-m-d');
        },
        hidden:true
    },{
        xtype: 'checkcolumn',
        text: 'Bill Entered',
        dataIndex: 'entered'
    }],

    dockedItems: [{
        dock: 'top',
        xtype: 'toolbar',
        layout: {
            overflowHandler: 'Menu'
        },
        items: [{
                xtype: 'label',
                text: '',
                padding: 5,
                id: 'utilbillAccountLabel'
            },{
                xtype: 'button',
                action: 'utilbillPrevious',
                text: 'Previous',
                disabled: true
            },{
                xtype: 'button',
                action: 'utilbillNext',
                text: 'Next',
                disabled: false
            },{
                xtype: 'button',
                action: 'utilbillHelp',
                text: 'Show Utility Bill Help',
                icon: 'icons/icon-question.png',
                disabled: false
            }
        ]
    }]
});<|MERGE_RESOLUTION|>--- conflicted
+++ resolved
@@ -25,11 +25,7 @@
     },
     
     columns: [{
-<<<<<<< HEAD
-        header: 'Total',
-=======
         header: 'Total Due',
->>>>>>> 3a37ceb2
         dataIndex: 'target_total',
         editor: {
             xtype: 'numberfield',
