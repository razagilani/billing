--- conflicted
+++ resolved
@@ -8,22 +8,14 @@
             root: 'data'}),
         value: 'none'
     },{
-<<<<<<< HEAD
-        label: 'Accounts with Bills To Be Entered',
-=======
         label: 'Accounts With At Least One Bill To Be Entered',
->>>>>>> 3a37ceb2
         filter: Ext.create('Ext.util.Filter', {
             filterFn: function (item) {
                 return item.get('bills_to_be_entered') == true ;},
             root: 'data'}),
         value: 'enter_bills'
     },{
-<<<<<<< HEAD
-        label: 'Accounts with Bills Previously Entered',
-=======
         label: 'Accounts With All Bills Entered',
->>>>>>> 3a37ceb2
         filter: Ext.create('Ext.util.Filter', {
             filterFn: function(item){
                 return item.get('bills_to_be_entered') == false;},
