--- conflicted
+++ resolved
@@ -39,10 +39,7 @@
         {name: 'due_date', type: 'date', dateFormat: 'Y-m-d'},
         {name: 'wiki_url'},
         {name: 'entered'},
-<<<<<<< HEAD
+        {name: 'flagged'},
         {name: 'tou'}
-=======
-        {name: 'flagged'}
->>>>>>> 19a13fa1
     ]
 });