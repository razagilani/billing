Ext.define('BillEntry.model.UtilityBill', {
    extend: 'Ext.data.Model',
    fields: [
        {name: 'action', type: 'string'}, // Allows for other actions besides CRUD (e.g. 'render')
        {name: 'action_value'}, // Additional data associated with the action
        // Model data
        {name: 'id'},
        {name: 'name'},
        {name: 'utility_account_id', type: 'int'},
        {name: 'rate_class', type:'string', mapping: function( data )
            { if (data.rate_class==null)
                    return 'Unknown Rate Class';
              else
                    return data.rate_class;  }},
        {name: 'utility'},
        {name: 'supplier', type:'string', mapping: function( data ) {
            if (data.supplier==null)
                return 'Unknown Supplier' ;
            else
                return data.supplier;}},
        {name: 'period_start', type: 'date', dateFormat: 'Y-m-d' },
        {name: 'period_end', type: 'date', dateFormat: 'Y-m-d' },
        {name: 'total_energy', type: 'float'},
        {name: 'total_charges', type: 'float' },
        {name: 'target_total', type: 'float' },
        {name: 'service', type:'string'},
        {name: 'processed'},
        {name: 'editable'},
        {name: 'sha256_hexdigest'},
        {name: 'pdf_url'},

        // new
        {name: 'service_address'},
        {name: 'computed_total', type: 'float'},
        {name: 'next_meter_read_date', type: 'date', dateFormat: 'Y-m-d' },
        {name: 'supply_total'},
        {name: 'utility_account_number'},
        {name: 'supply_choice_id'},
        {name: 'due_date', type: 'date', dateFormat: 'Y-m-d'},
        {name: 'wiki_url'},
        {name: 'entered'},
<<<<<<< HEAD
        {name: 'meter_identifier'}
=======
        {name: 'tou'}
>>>>>>> 3955b774
    ]
});<|MERGE_RESOLUTION|>--- conflicted
+++ resolved
@@ -39,10 +39,7 @@
         {name: 'due_date', type: 'date', dateFormat: 'Y-m-d'},
         {name: 'wiki_url'},
         {name: 'entered'},
-<<<<<<< HEAD
-        {name: 'meter_identifier'}
-=======
+        {name: 'meter_identifier'},
         {name: 'tou'}
->>>>>>> 3955b774
     ]
 });