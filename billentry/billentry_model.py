--- conflicted
+++ resolved
@@ -1,10 +1,7 @@
 """SQLAlchemy model classes used by the Bill Entry application.
 """
 import datetime
-<<<<<<< HEAD
-=======
 import bcrypt
->>>>>>> 93441b32
 from sqlalchemy import Column, Integer, ForeignKey, DateTime, String, Boolean, \
     inspect
 from sqlalchemy.ext.associationproxy import association_proxy
@@ -19,33 +16,18 @@
     """
     __tablename__ = 'billentry_user'
     id = Column(Integer, primary_key=True)
-<<<<<<< HEAD
-    password = Column(String(10))
-    email = Column(String(50),unique=True, index=True)
-    registered_on = Column('registered_on', DateTime)
-=======
     password = Column(String(60), nullable=False)
     email = Column(String(50),unique=True, index=True, nullable=False)
     registered_on = Column('registered_on', DateTime, nullable=False)
->>>>>>> 93441b32
     authenticated = Column(Boolean, default=False)
 
     # association proxy of "role_beuser" collection
     # to "role" attribute
-<<<<<<< HEAD
-    roles = association_proxy('role_beuser', 'role')
-=======
     roles = association_proxy('billentry_role_user', 'billentry_role')
->>>>>>> 93441b32
 
 
     def __init__(self, email='', password=''):
         self.email = email
-<<<<<<< HEAD
-        self.password = password
-        self.registered_on = datetime.datetime.utcnow()
-
-=======
         self.password = self.get_hashed_password(password)
         self.registered_on = datetime.datetime.utcnow()
 
@@ -55,7 +37,6 @@
         return bcrypt.hashpw(plain_text_password, bcrypt.gensalt(10))
 
 
->>>>>>> 93441b32
     def is_authenticated(self):
         """Return True if the user is authenticated."""
         return self.authenticated
@@ -78,21 +59,6 @@
 class RoleBEUser(Base):
     '''Class corresponding to the "roles_user" table which represents the
     many-to-many relationship between "billentry_user" and "roles"'''
-<<<<<<< HEAD
-    __tablename__ = 'role_beuser'
-
-    billentry_user_id = Column(Integer, ForeignKey('billentry_user.id'), primary_key=True)
-    role_id = Column(Integer, ForeignKey('role.id'), primary_key=True)
-
-    # bidirectional attribute/collection of "billentry_user"/"role_beuser"
-    beuser = relationship(BillEntryUser,
-                          backref=backref('role_beuser'))
-
-    # reference to the "Role" object
-    role = relationship("Role")
-
-    def __init__(self, role=None, beuser=None):
-=======
     __tablename__ = 'billentry_role_user'
 
     billentry_user_id = Column(Integer, ForeignKey('billentry_user.id'), primary_key=True)
@@ -106,30 +72,19 @@
     billentry_role = relationship("Role")
 
     def __init__(self, billentry_role=None, beuser=None):
->>>>>>> 93441b32
         # RoleBEUSer has only 'role' in its __init__ because the
         # relationship goes Role -> RoleBEUser -> BILLEntryUser. NOTE if the
         # 'role' argument is actually a BillEntryUser, Role's relationship to
         # RoleBEUser will cause a stack overflow in SQLAlchemy code
         # (without this check).
-<<<<<<< HEAD
-        assert isinstance(role, Role)
-
-        self.role = role
-=======
         assert isinstance(billentry_role, Role)
 
         self.billentry_role = billentry_role
->>>>>>> 93441b32
         self.beuser = beuser
 
 
 class Role(Base):
-<<<<<<< HEAD
-    __tablename__ = 'role'
-=======
     __tablename__ = 'billentry_role'
->>>>>>> 93441b32
     id = Column(Integer, primary_key=True)
     name = Column(String(10), unique=True)
     description = Column(String(100))
