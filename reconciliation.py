#!/usr/bin/env python
'''Script to generate a "reconciliation report" comparing energy quantities in
reebills to the same quantities in OLAP.

This should be run by cron to generate a static JSON file, which can be loaded
by BillToolBridge and returned for display in an Ext-JS grid in the browser.

With our current configuration, the command to run it is:
python/var/local/reebill-prod/lib/python2.6/site-packages/billing/reconciliation.py --statedb skyline_prod --stateuser prod --statepw AXUPU4XGMSN --billdb skyline-prod
'''
import os
import sys
import errno
import traceback
import datetime
import argparse
import logging
from billing import mongo
from billing.reebill import render
from billing.processing import state
from skyliner.splinter import Splinter
from skyliner.skymap.monguru import Monguru
from skyliner import sky_handlers
from billing.nexus_util import NexusUtil
from billing import json_util
from billing import dateutils
from billing.dateutils import date_to_datetime

OUTPUT_FILE_NAME = 'reconciliation_report.json'
LOG_FILE_NAME = 'reconciliation.log'
LOG_FORMAT = '%(asctime)s %(levelname)s %(message)s'

def close_enough(x,y):
    # TODO 25207215 figure out what's really close enough
    x = float(x)
    y = float(y)
    if y == 0:
        return abs(x) < .001
    return abs(x - y) / y < .001

<<<<<<< HEAD
def generate_report(logger, billdb_config, statedb_config, oltp_url,
        splinter_config, output_file, nexushost, skip_oltp=False):
=======
def generate_report(logger, billdb_config, statedb_config, splinter_config,
        monguru_config, output_file, nexushost, skip_oltp=False):
>>>>>>> 6be399f5
    '''Saves JSON data for reconciliation report in the file 'output_file'.
    Each line of the file is a JSON dictionary. The entire file is meant to be
    read as a JSON list, but it is not written with []s and ,s so that the file
    will be valid if the program is interrupted while generating the report (at
    least if the interruption does not occur while writing a single line).'''
    # objects for database access
    state_db = state.StateDB(**statedb_config)
    reebill_dao = mongo.ReebillDAO(state_db, billdb_config['host'], billdb_config['port'], billdb_config['database'])
    session = state_db.session()
    splinter = splinter(splinter_config['url'], **splinter_config)
    monguru = monguru(monguru_config['host'], monguru_config['db'])

    # get account numbers of all customers in sorted order
    # TODO: it would be faster to do this sorting in MySQL instead of Python when
    # the list of accounts gets long
    accounts = sorted(state_db.listAccounts(session))
    for account in accounts:
        install = splinter.get_install_obj_for(NexusUtil(nexushost).olap_id(account))
        sequences = state_db.listSequences(session, account)
        for sequence in sequences:
            reebill = reebill_dao.load_reebill(account, sequence)

            result_dict = {
                'account': account,
                'sequence': sequence,
                'timestamp': datetime.datetime.utcnow(),
            }

            bill_error = None
            olap_error = None
            oltp_error = None

            try:
                # get energy from the bill
                bill_therms = reebill.total_renewable_energy()
                result_dict.update({ 'bill_therms': bill_therms })

                # find the date to start getting data from OLAP: in some cases
                # the date when OLAP data begins is later than the beginning of
                # the first billing period, but in general it should be earlier
                # (because data collection starts during the sales process, and
                # after the installation is done, there's a delay before we
                # declare it billable). if we billed the customer for a period
                # during which we were unable to measure the energy some of the
                # time, the right thing to do would be to omit all energy that
                # we couldn't measure. if that's what we did, the energy on the
                # bill will be the same as the total metered energy starting
                # from the date of first billable data. (note that if date of
                # earliest data comes after the bill's end date, the bill's
                # energy better be 0 or our bill is very wrong.)
                start_date = max(reebill.period_begin,
                        install.install_commissioned.date())
                
            except Exception as e:
                bill_error = e
                logger.error('%s-%s: %s\n%s' % (account, sequence, e, traceback.format_exc()))
                
            # get energy from OLTP (very slow but more accurate and less
            # error-prone than OLAP)
            if not skip_oltp:
                try:
                    oltp_btu = sum(sample[1] for sample in
                            install.get_billable_energy_timeseries(
                            date_to_datetime(start_date),
                            date_to_datetime(reebill.period_end)))
                    oltp_therms = oltp_btu / 100000
                    
                except Exception as e:
                    oltp_error = e
                    logger.error('%s-%s: %s\n%s' % (account, sequence, e, traceback.format_exc()))

            # get energy from OLAP: add up energy sold for each day, whether
            # billable or not (assuming that periods of missing data from OLTP
            # will have contributed 0 to the OLAP aggregate)
            try:
                olap_btu = 0
                for day in dateutils.date_generator(start_date, reebill.period_end):
                    olap_btu += monguru.get_data_for_day(install, day).energy_sold

                # now find out how much energy was unbillable by
                # subtracting energy sold during all unbillable
                # annotations from the previous total
                for anno in [anno for anno in install.get_annotations() if
                        anno.unbillable]:
                    # i think annotation datetimes are in whole hours
                    # and their ends are exclusive
                    for hour in sky_handlers.cross_range(anno._from, anno._to):
                        hourly_doc = monguru.get_data_for_hour(install, hour.date(), hour.hour)
                        olap_btu -= hourly_doc.energy_sold
                olap_therms = olap_btu / 100000
            except Exception as e:
                olap_error = e
                logger.error('%s-%s: %s\n%s' % (account, sequence, e, traceback.format_exc()))
            
            error_messages = []
            if bill_error is not None:
                error_messages.append('Bill error: '+str(bill_error))
            if oltp_error is not None:
                error_messages.append('OLTP error: '+str(oltp_error))
            if olap_error is not None:
                error_messages.append('OLAP error: '+str(olap_error))

            if error_messages == []:
                # if there were no errors, log bill as OK or include it in
                # report if its energy doesn't match OLTP (or OLAP if skip_oltp
                # is on)
                correct_therms = olap_therms if skip_oltp else oltp_therms
                correct_db_name = 'OLAP' if skip_oltp else 'OLTP'
                if close_enough(bill_therms, correct_therms):
                    logger.info('%s-%s is OK' % (account, sequence))
                else:
                    result_dict.update({ 'olap_therms': olap_therms })
                    if not skip_oltp:
                        result_dict.update({ 'oltp_therms': oltp_therms })
                    logger.warning('%s-%s differs from %s' % (account,
                        sequence, correct_db_name))
            else:
                # put errors in report
                result_dict.update({ 'errors': '. '.join(error_messages)+'.' })

            # write the dictionary to the file
            output_file.write(json_util.dumps(result_dict) + '\n')
            output_file.flush()

def main():
    # command-line arguments
    parser = argparse.ArgumentParser(description='Generate reconciliation report.')
    parser.add_argument('--host',  default='localhost',
            help='host for all databases (default: localhost)')
    parser.add_argument('--statedb', default='skyline_dev',
            help='name of state database (default: skyline_dev)')
    parser.add_argument('--stateuser', default='dev',
            help='username for state database (default: dev)')
    parser.add_argument('--statepw', default='dev',
            help='name of state database (default: dev)')
    parser.add_argument('--billdb', default='skyline',
            help='name of bill database (default: skyline)')
    parser.add_argument('--olapdb',  default='dev',
            help='name of OLAP database (default: dev)')
    parser.add_argument('--skip-oltp',  action='store_true',
            help="Don't include OLTP data (much faster)")
<<<<<<< HEAD
    parser.add_argument('--nexushost', default='nexus',
=======
    parser.add_argument('--nexushost', default='localhost',
>>>>>>> 6be399f5
            help="Name of nexus host")
    args = parser.parse_args()

    # set up config dicionaries for data access objects used in generate_report
    billdb_config = {
        'database': args.billdb,
        'host': args.host,
        'port': '27017'
    }
    statedb_config = {
        'host': args.host,
        'password': args.statepw,
        'database': args.statedb,
        'user': args.stateuser
    }
    oltp_url = 'http://duino-drop.appspot.com/'
    splinter_config = {
        'skykit_host': args.host,
        'skykit_db': args.olapdb,
        'olap_cache_host': args.host,
        'olap_cache_db': args.olapdb,
        'monguru_options': {
            'olap_cache_host': args.host,
            'olap_cache_db': args.olapdb,
            'cartographer_options': {
                'olap_cache_host': args.host,
                'olap_cache_db': args.olapdb,
                'measure_collection': 'skymap',
                'install_collection': 'skykit_installs',
                'nexus_db': 'nexus',
                'nexus_collection': 'skyline',
            },
        },
        'cartographer_options': {
            'olap_cache_host': args.host,
            'olap_cache_db': args.olapdb,
            'measure_collection': 'skymap',
            'install_collection': 'skykit_installs',
            'nexus_db': 'nexus',
            'nexus_collection': 'skyline',
        },
    }

    # log file goes in billing/reebill (where reebill.log also goes)
    log_file_path = os.path.join(os.path.dirname(os.path.realpath(__file__)),
            'reebill', LOG_FILE_NAME)
    # delete old log file
    try:
        os.remove(log_file_path)
    except OSError as oserr:
        if oserr.errno != errno.ENOENT:
            raise
    # set up logger
    logger = logging.getLogger('reconciliation_report')
    formatter = logging.Formatter(LOG_FORMAT)
    handler = logging.FileHandler(log_file_path)
    handler.setFormatter(formatter)
    logger.addHandler(handler) 
    logger.setLevel(logging.DEBUG)
    
    try:
        # write the json string to a file: it goes in billing/reebill
        output_file_path = os.path.join(os.path.dirname(
                os.path.realpath(__file__)), 'reebill', OUTPUT_FILE_NAME)
        with open(os.path.join(os.path.dirname(os.path.realpath('billing')),
                'reebill', output_file_path), 'w') as output_file:
            logger.info('Generating reconciliation report at %s' %
                    output_file_path)
            generate_report(logger, billdb_config, statedb_config, oltp_url,
                    splinter_config, output_file, args.nexushost,
                    skip_oltp=args.skip_oltp)
    except Exception as e:
        print >> sys.stderr, '%s\n%s' % (e, traceback.format_exc())
        logger.critical("Couldn't generate reconciliation report: %s\n%s"
                % (e, traceback.format_exc()))

if __name__ == '__main__':
    main()<|MERGE_RESOLUTION|>--- conflicted
+++ resolved
@@ -38,13 +38,8 @@
         return abs(x) < .001
     return abs(x - y) / y < .001
 
-<<<<<<< HEAD
 def generate_report(logger, billdb_config, statedb_config, oltp_url,
         splinter_config, output_file, nexushost, skip_oltp=False):
-=======
-def generate_report(logger, billdb_config, statedb_config, splinter_config,
-        monguru_config, output_file, nexushost, skip_oltp=False):
->>>>>>> 6be399f5
     '''Saves JSON data for reconciliation report in the file 'output_file'.
     Each line of the file is a JSON dictionary. The entire file is meant to be
     read as a JSON list, but it is not written with []s and ,s so that the file
@@ -54,8 +49,8 @@
     state_db = state.StateDB(**statedb_config)
     reebill_dao = mongo.ReebillDAO(state_db, billdb_config['host'], billdb_config['port'], billdb_config['database'])
     session = state_db.session()
-    splinter = splinter(splinter_config['url'], **splinter_config)
-    monguru = monguru(monguru_config['host'], monguru_config['db'])
+    splinter = Splinter(oltp_url, **splinter_config)
+    monguru = splinter._guru
 
     # get account numbers of all customers in sorted order
     # TODO: it would be faster to do this sorting in MySQL instead of Python when
@@ -186,11 +181,7 @@
             help='name of OLAP database (default: dev)')
     parser.add_argument('--skip-oltp',  action='store_true',
             help="Don't include OLTP data (much faster)")
-<<<<<<< HEAD
-    parser.add_argument('--nexushost', default='nexus',
-=======
     parser.add_argument('--nexushost', default='localhost',
->>>>>>> 6be399f5
             help="Name of nexus host")
     args = parser.parse_args()
 
