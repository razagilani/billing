--- conflicted
+++ resolved
@@ -98,11 +98,10 @@
         session.add(customer)
         session.commit()
 
-<<<<<<< HEAD
         # set up logger, but ingore all log output
         logger = logging.getLogger('test')
         logger.addHandler(logging.NullHandler())
-=======
+
         # insert template utilbill document for the customer in Mongo
         db = pymongo.Connection('localhost')['test']
         utilbill = example_data.get_utilbill_dict('99999',
@@ -116,7 +115,6 @@
         db.ratestructure.save(example_data.get_urs_dict(
                 rate_structure_name='DC Non Residential Non Heat',
                 utility_name='washgas'))
->>>>>>> fa3e0061
 
         self.reebill_dao = mongo.ReebillDAO(self.state_db, **{
             'billpath': '/db-dev/skyline/bills/',
