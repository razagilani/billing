
<<<<<<< HEAD

=======
import logging
import sys

def init_logging():
    """Initialize logging to debug before we import anything else"""

    ch = logging.StreamHandler(sys.stderr)  #Log to stdout
    ch.setLevel(logging.DEBUG)
    formatter = logging.Formatter('%(asctime)s - %(name)s - %(levelname)s - %(message)s')
    ch.setFormatter(formatter)

    rootlogger = logging.getLogger('root')
    rootlogger.setLevel(logging.DEBUG)
    rootlogger.addHandler(ch)

    for logger_name in ['test', 'reebill']:
        logger = logging.getLogger(logger_name)
        logger.setLevel(logging.DEBUG)
        logger.propagate = True

init_logging()

from processing.rate_structure2 import RateStructureItem, RateStructure
>>>>>>> 884d956e
from os.path import realpath, join, dirname
import unittest
from StringIO import StringIO
import ConfigParser
import pymongo
from bson import ObjectId
import mongoengine
import MySQLdb
from datetime import date, datetime, timedelta
from sqlalchemy.exc import UnboundExecutionError
from billing import init_config, init_model
from billing.processing import mongo
from billing.processing import rate_structure2
from billing.processing.process import Process
<<<<<<< HEAD
from billing.processing.state import StateDB, Customer, Session
=======
from billing.processing.state import StateDB, Customer, Session, UtilBill, \
    Register, Address
>>>>>>> 884d956e
from billing.processing.billupload import BillUpload
from billing.processing.bill_mailer import Mailer
from billing.processing.render import ReebillRenderer
from billing.processing.fetch_bill_data import RenewableEnergyGetter
from billing.test import example_data
from nexusapi.nexus_util import MockNexusUtil
from skyliner.mock_skyliner import MockSplinter, MockSkyInstall
import logging



class TestCaseWithSetup(unittest.TestCase):
    '''Contains setUp/tearDown code for all test cases that need to use ReeBill
    databases.'''

    @staticmethod
<<<<<<< HEAD
    def init_logging():
        """Setup NullHandlers for test and root loggers.
        """
        testlogger = logging.getLogger('test')
        testlogger.addHandler(logging.NullHandler())
        testlogger.propagate = False

        rootlogger = logging.getLogger('root')
        rootlogger.addHandler(logging.NullHandler())
        rootlogger.propagate = False

    @staticmethod
    def insert_data():
        session = Session()
        session.execute("delete from charge")
        session.execute("delete from payment")
        session.execute("delete from reebill")
        session.execute("delete from utilbill")
        session.execute("delete from customer")
        session.add(Customer('Test Customer', '99999', .12, .34,
                            '000000000000000000000001', 'example@example.com'))
        session.commit()

        # insert template utilbill document for the customer in Mongo
        db = pymongo.Connection('localhost')['test']
=======
    def truncate_tables(session):
        for t in ["charge", "register", "payment", "reebill",
                  "utilbill", "customer", "address"]:
            print "deleting from %s" % t
            session.execute("delete from %s" % t)


    @staticmethod
    def insert_data():
        session = Session()
        db = pymongo.Connection('localhost')['test']
        TestCaseWithSetup.truncate_tables(session)

        #Customer Addresses
        fa_ba1 = Address('Test Customer 1 Billing',
                     '123 Test Street',
                     'Test City',
                     'XX',
                     '12345')
        fa_sa1 = Address('Test Customer 1 Service',
                     '123 Test Street',
                     'Test City',
                     'XX',
                     '12345')
        fa_ba2 = Address('Test Customer 2 Billing',
                     '123 Test Street',
                     'Test City',
                     'XX',
                     '12345')
        fa_sa2 = Address('Test Customer 2 Service',
                     '123 Test Street',
                     'Test City',
                     'XX',
                     '12345')

        #Utility Bill Addresses
        ub_sa1 = Address('Test Customer 2 UB 1 Service',
                         '123 Test Street',
                         'Test City',
                         'XX',
                         '12345')
        ub_ba1 = Address('Test Customer 2 UB 1 Billing',
                         '123 Test Street',
                         'Test City',
                         'XX',
                         '12345')
        ub_sa2 = Address('Test Customer 2 UB 2 Service',
                         '123 Test Street',
                         'Test City',
                         'XX',
                         '12345')
        ub_ba2 = Address('Test Customer 2 UB 2 Billing',
                         '123 Test Street',
                         'Test City',
                         'XX',
                         '12345')

        session.add_all([fa_ba1, fa_sa1, fa_ba2, fa_sa2, ub_sa1, ub_ba1,
                         ub_sa2, ub_ba2])
        session.flush()

        session.add(Customer('Test Customer', '99999', .12, .34,
                             'example@example.com', 'Test Utility Company Template',
                             'Test Rate Class Template', fa_ba1, fa_sa1))

        #Template Customer aka "Template Account" in UI
        c2 = Customer('Test Customer 2', '100000', .12, .34,
                             'example2@example.com', 'Test Utility Company Template',
                             'Test Rate Class Template', fa_ba2, fa_sa2)
        session.add(c2)


        uprs1 = RateStructure(
            rates=[
                RateStructureItem(
                    rate='0.06',
                    rsi_binding='THE_CHARGE',
                    quantity= '0',
                    shared=False)
            ]
        )
        uprs1.save()
        u1 = UtilBill(c2, UtilBill.Complete, 'gas', 'Test Utility Company Template',
                             'Test Rate Class Template',  ub_ba1, ub_sa1,
                             account_number='Acct123456',
                             period_start=date(2012, 1, 1),
                             period_end=date(2012, 1, 31),
                             total_charges=50.00,
                             date_received=date(2011, 2, 3),
                             processed=True,
                             doc_id="000000000000000000000002",
                             uprs_id=str(uprs1.id))
        u1_doc = example_data.get_utilbill_dict('100000',
            start=date(2012,01,01), end=date(2012,1,31),
            utility='Test Utility Company Template', service='gas')
        u1_doc['_id'] = ObjectId('000000000000000000000002')
        db.utilbills.save(u1_doc)

        uprs2 = RateStructure(
            rates=[
                RateStructureItem(
                    rate='0.06',
                    rsi_binding='THE_CHARGE',
                    quantity= '0',
                    shared=False)
            ]
        )
        uprs2.save()
        u2 = UtilBill(c2, UtilBill.Complete, 'gas', 'Test Utility Company Template',
                             'Test Rate Class Template', ub_ba2, ub_sa2,
                             account_number='Acct123456',
                             period_start=date(2012, 2, 1),
                             period_end=date(2012, 2, 28),
                             total_charges=65.00,
                             date_received=date(2011, 3, 3),
                             processed=True,
                             doc_id="000000000000000000000003",
                             uprs_id=str(uprs2.id))
        u2_doc = example_data.get_utilbill_dict('100000', start=date(2012, 2, 1),
            end=date(2012, 2, 28), utility='Test Utility Company Template',
            service='gas')
        u2_doc['_id'] = ObjectId('000000000000000000000003')
        db.utilbills.save(u2_doc)
        session.add_all([u1, u2])

        u1r1 = Register(u1, "test description", 123.45, "therms", "M60324",
                      False, "total", "REG_TOTAL", None, "M60324")
        u2r1 = Register(u2, "test description", 123.47, "therms", "M60324",
                      False, "total", "REG_TOTAL", None, "M60324")

        session.add_all([u1r1, u2r1])
        session.commit()

        #Insert template utilbill document for the customer in Mongo
>>>>>>> 884d956e
        utilbill = example_data.get_utilbill_dict('99999',
                start=date(1900, 1, 1), end=date(1900, 2, 1),
                utility='washgas', service='gas')
        utilbill['_id'] = ObjectId('000000000000000000000001')
        db.utilbills.save(utilbill)

<<<<<<< HEAD
=======


        #Utility BIll with no Rate structures
        c4ba = Address('Test Customer 1 Billing',
                     '123 Test Street',
                     'Test City',
                     'XX',
                     '12345')
        c4sa = Address('Test Customer 1 Service',
                     '123 Test Street',
                     'Test City',
                     'XX',
                     '12345')
        c4 = Customer('Test Customer 3 No Rate Strucutres', '100001', .12, .34,
                             'example2@example.com', 'Other Utility',
                             'Other Rate Class', c4ba, c4sa)
        rs = example_data.get_empty_uprs()
        rs.save()

        ub_sa = Address('Test Customer 3 UB 1 Service',
                     '123 Test Street',
                     'Test City',
                     'XX',
                     '12345')
        ub_ba = Address('Test Customer 3 UB 1 Billing',
                     '123 Test Street',
                     'Test City',
                     'XX',
                     '12345')
        u = UtilBill(c4, UtilBill.Complete, 'gas', 'Other Utility',
                         'Other Rate Class',  ub_ba, ub_sa,
                         account_number='Acct123456',
                         period_start=date(2012, 1, 1),
                         period_end=date(2012, 1, 31),
                         total_charges=50.00,
                         date_received=date(2011, 2, 3),
                         processed=True,
                         doc_id="000000000000000000000004",
                         uprs_id=str(rs.id))
        session.add(u)
        udoc = example_data.get_utilbill_dict('100001', start=u.period_start,
                end=u.period_end, utility=u.utility, service=u.service)
        udoc['_id'] = ObjectId('000000000000000000000004')
        db.utilbills.save(udoc)




>>>>>>> 884d956e
    def init_dependencies(self):
        """Configure connectivity to various other systems and databases.
        """
        from billing import config

        logger = logging.getLogger('test')

        self.state_db = StateDB(Session, logger)
        self.billupload = BillUpload(config, logger)

        mock_install_1 = MockSkyInstall(name='example-1')
        mock_install_2 = MockSkyInstall(name='example-2')
        self.splinter = MockSplinter(deterministic=True,
                installs=[mock_install_1, mock_install_2])

        self.reebill_dao = mongo.ReebillDAO(self.state_db,
                pymongo.Connection('localhost', 27017)['test'])

        self.rate_structure_dao = rate_structure2.RateStructureDAO(
                logger=logger)

        # TODO: 64956642 do not hard code nexus names
        self.nexus_util = MockNexusUtil([
            {
                'billing': '99999',
                'olap': 'example-1',
                'casualname': 'Example 1',
                'primus': '1785 Massachusetts Ave.',
            },
            {
                'billing': '88888',
                'olap': 'example-2',
                'casualname': 'Example 2',
                'primus': '1786 Massachusetts Ave.',
            },
            {
                'billing': '100000',
                'olap': 'example-3',
                'casualname': 'Example 3',
                'primus': '1787 Massachusetts Ave.',
            },
        ])

        bill_mailer = Mailer({
            # TODO 64956668
        })

        renderer = ReebillRenderer({
            'temp_directory': '/tmp',
            'template_directory': join(dirname(realpath(__file__)), '..',
                    'reebill_templates'),
            'default_template': '/dev/null',
            'teva_accounts': '',
        }, self.state_db, self.reebill_dao,
                logger)

        ree_getter = RenewableEnergyGetter(self.splinter, self.reebill_dao, logger)

        self.process = Process(self.state_db, self.reebill_dao,
                self.rate_structure_dao, self.billupload, self.nexus_util,
                bill_mailer, renderer, ree_getter,
                self.splinter, logger=logger)

        mongoengine.connect('test', host='localhost', port=27017,
                            alias='utilbills')
        mongoengine.connect('test', host='localhost', port=27017,
                            alias='ratestructure')

    def setUp(self):
        """Sets up "test" databases in Mongo and MySQL, and crates DAOs:
        ReebillDAO, RateStructureDAO, StateDB, Splinter, Process,
        NexusUtil."""
<<<<<<< HEAD
        TestCaseWithSetup.init_logging()
=======
>>>>>>> 884d956e
        init_config('tstsettings.cfg')
        init_model()
        self.maxDiff = None # show detailed dict equality assertion diffs
        self.init_dependencies()
        TestCaseWithSetup.insert_data()

    def tearDown(self):
        '''Clears out databases.'''
        # clear out mongo test database
        mongo_connection = pymongo.Connection('localhost', 27017)
        mongo_connection.drop_database('test')

        # this helps avoid a "lock wait timeout exceeded" error when a test
        # fails to commit the SQLAlchemy session
        self.state_db.session.commit()
        Session.remove()
<<<<<<< HEAD

=======
>>>>>>> 884d956e

if __name__ == '__main__':
    unittest.main()<|MERGE_RESOLUTION|>--- conflicted
+++ resolved
@@ -1,7 +1,4 @@
 
-<<<<<<< HEAD
-
-=======
 import logging
 import sys
 
@@ -25,7 +22,6 @@
 init_logging()
 
 from processing.rate_structure2 import RateStructureItem, RateStructure
->>>>>>> 884d956e
 from os.path import realpath, join, dirname
 import unittest
 from StringIO import StringIO
@@ -40,12 +36,8 @@
 from billing.processing import mongo
 from billing.processing import rate_structure2
 from billing.processing.process import Process
-<<<<<<< HEAD
-from billing.processing.state import StateDB, Customer, Session
-=======
 from billing.processing.state import StateDB, Customer, Session, UtilBill, \
     Register, Address
->>>>>>> 884d956e
 from billing.processing.billupload import BillUpload
 from billing.processing.bill_mailer import Mailer
 from billing.processing.render import ReebillRenderer
@@ -62,40 +54,12 @@
     databases.'''
 
     @staticmethod
-<<<<<<< HEAD
-    def init_logging():
-        """Setup NullHandlers for test and root loggers.
-        """
-        testlogger = logging.getLogger('test')
-        testlogger.addHandler(logging.NullHandler())
-        testlogger.propagate = False
-
-        rootlogger = logging.getLogger('root')
-        rootlogger.addHandler(logging.NullHandler())
-        rootlogger.propagate = False
-
-    @staticmethod
-    def insert_data():
-        session = Session()
-        session.execute("delete from charge")
-        session.execute("delete from payment")
-        session.execute("delete from reebill")
-        session.execute("delete from utilbill")
-        session.execute("delete from customer")
-        session.add(Customer('Test Customer', '99999', .12, .34,
-                            '000000000000000000000001', 'example@example.com'))
-        session.commit()
-
-        # insert template utilbill document for the customer in Mongo
-        db = pymongo.Connection('localhost')['test']
-=======
     def truncate_tables(session):
         for t in ["charge", "register", "payment", "reebill",
                   "utilbill", "customer", "address"]:
             print "deleting from %s" % t
             session.execute("delete from %s" % t)
-
-
+        testlogger.propagate = False
     @staticmethod
     def insert_data():
         session = Session()
@@ -149,11 +113,9 @@
         session.add_all([fa_ba1, fa_sa1, fa_ba2, fa_sa2, ub_sa1, ub_ba1,
                          ub_sa2, ub_ba2])
         session.flush()
-
         session.add(Customer('Test Customer', '99999', .12, .34,
                              'example@example.com', 'Test Utility Company Template',
                              'Test Rate Class Template', fa_ba1, fa_sa1))
-
         #Template Customer aka "Template Account" in UI
         c2 = Customer('Test Customer 2', '100000', .12, .34,
                              'example2@example.com', 'Test Utility Company Template',
@@ -223,15 +185,12 @@
         session.commit()
 
         #Insert template utilbill document for the customer in Mongo
->>>>>>> 884d956e
         utilbill = example_data.get_utilbill_dict('99999',
                 start=date(1900, 1, 1), end=date(1900, 2, 1),
                 utility='washgas', service='gas')
         utilbill['_id'] = ObjectId('000000000000000000000001')
         db.utilbills.save(utilbill)
 
-<<<<<<< HEAD
-=======
 
 
         #Utility BIll with no Rate structures
@@ -280,7 +239,6 @@
 
 
 
->>>>>>> 884d956e
     def init_dependencies(self):
         """Configure connectivity to various other systems and databases.
         """
@@ -353,16 +311,13 @@
         """Sets up "test" databases in Mongo and MySQL, and crates DAOs:
         ReebillDAO, RateStructureDAO, StateDB, Splinter, Process,
         NexusUtil."""
-<<<<<<< HEAD
-        TestCaseWithSetup.init_logging()
-=======
->>>>>>> 884d956e
         init_config('tstsettings.cfg')
         init_model()
         self.maxDiff = None # show detailed dict equality assertion diffs
         self.init_dependencies()
         TestCaseWithSetup.insert_data()
 
+
     def tearDown(self):
         '''Clears out databases.'''
         # clear out mongo test database
@@ -373,10 +328,6 @@
         # fails to commit the SQLAlchemy session
         self.state_db.session.commit()
         Session.remove()
-<<<<<<< HEAD
-
-=======
->>>>>>> 884d956e
 
 if __name__ == '__main__':
     unittest.main()