--- conflicted
+++ resolved
@@ -6,10 +6,7 @@
 import unittest
 from datetime import date
 import logging
-<<<<<<< HEAD
-=======
 from mock import Mock
->>>>>>> 48aae425
 from boto.s3.connection import S3Connection
 
 import mongoengine
@@ -261,21 +258,7 @@
                 },
         ])
         mailer_opts = dict(config.items("mailer"))
-<<<<<<< HEAD
-        server = smtplib.SMTP(mailer_opts['smtp_host'], mailer_opts['smtp_port'])
-        bill_mailer = Mailer(
-                mailer_opts['mail_from'],
-                mailer_opts['originator'],
-                mailer_opts['password'],
-                mailer_opts['template_file_name'],
-                mailer_opts['smtp_host'],
-                mailer_opts['smtp_port'],
-                server,
-                mailer_opts['bcc_list']
-        )
-=======
         bill_mailer = Mock()
->>>>>>> 48aae425
 
         self.temp_dir = TempDirectory()
         reebill_file_handler = ReebillFileHandler(
