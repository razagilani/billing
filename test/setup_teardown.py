--- conflicted
+++ resolved
@@ -279,13 +279,8 @@
         journal_dao = journal.JournalDAO()
 
         self.process = Process(self.state_db,  self.rate_structure_dao,
-<<<<<<< HEAD
                 self.nexus_util, bill_mailer, renderer,
-                ree_getter, self.splinter, logger=logger)
-=======
-                self.billupload, self.nexus_util, bill_mailer, renderer,
                 ree_getter, journal_dao, splinter=self.splinter, logger=logger)
->>>>>>> dde99e0b
 
         mongoengine.connect('test', host='localhost', port=27017,
                             alias='journal')
