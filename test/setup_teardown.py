--- conflicted
+++ resolved
@@ -247,12 +247,6 @@
                      'XX',
                      '12345')
         other_rate_class = RateClass('Other Rate Class', other_uc)
-<<<<<<< HEAD
-        c4 = Customer('Test Customer 3 No Rate Strucutres', '100001', .12, .34,
-                             'example2@example.com', other_uc, other_supplier,
-                             other_rate_class, c4ba, c4sa)
-        session.add(c4)
-=======
         utility_account4 = UtilityAccount(
             'Test Customer 3 No Rate Strucutres', '100001', other_uc,
             other_supplier, other_rate_class, c4ba, c4sa)
@@ -262,7 +256,6 @@
 
         session.add(utility_account4)
         session.add(reebill_customer4)
->>>>>>> 5feb3746
 
         ub_sa = Address('Test Customer 3 UB 1 Service',
                      '123 Test Street',
