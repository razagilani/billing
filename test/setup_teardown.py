import unittest
from datetime import date
import logging
from os.path import join
from subprocess import CalledProcessError, Popen
from time import sleep
import subprocess

from mock import Mock
import mongoengine
from boto.s3.connection import S3Connection
from testfixtures import TempDirectory

from reebill.payment_dao import PaymentDAO
from reebill.reebill_dao import ReeBillDAO
from test import init_test_config
from util.file_utils import make_directories_if_necessary
from core import init_model
from test import testing_utils as test_utils
from core import pricing
from core.model import Supplier, RateClass, UtilityAccount, Base
from core.utilbill_loader import UtilBillLoader
from reebill import journal
from reebill.reebill_model import Session, UtilBill, \
    Register, Address, ReeBillCustomer
from core.model import Utility
from core.bill_file_handler import BillFileHandler
from reebill.fetch_bill_data import RenewableEnergyGetter
from reebill.reebill_processor import ReebillProcessor
from core.utilbill_processor import UtilbillProcessor
from reebill.views import Views
from nexusapi.nexus_util import MockNexusUtil
from skyliner.mock_skyliner import MockSplinter, MockSkyInstall
from reebill.reebill_file_handler import ReebillFileHandler


def clear_db():
    """Remove all data from the test database. This should be called before and
    after running any test that inserts data.
    """
    session = Session()
    Session.rollback()
    for t in reversed(Base.metadata.sorted_tables):
        session.execute(t.delete())
    session.commit()

def create_nexus_util():
    return MockNexusUtil([
        {
            'billing': '99999',
            'olap': 'example-1',
            'casualname': 'Example 1',
            'primus': '1785 Massachusetts Ave.',
            },
        {
            'billing': '88888',
            'olap': 'example-2',
            'casualname': 'Example 2',
            'primus': '1786 Massachusetts Ave.',
            },
        {
            'billing': '100000',
            'olap': 'example-3',
            'casualname': 'Example 3',
            'primus': '1787 Massachusetts Ave.',
            },
        {
            'billing': '100001',
            'olap': 'example-4',
            'casualname': 'Example 4',
            'primus': '1788 Massachusetts Ave.',
            },
        ])

def create_bill_file_handler():
    """Return a BillFileHandler instance.

    Note: a BillFileHandler should only be used with a single FakesS3 server
    process. If FakeS3 is stopped and started again the connection will be
    invalid.
    """
    from core import config
    s3_connection = S3Connection(
        config.get('aws_s3', 'aws_access_key_id'),
        config.get('aws_s3', 'aws_secret_access_key'),
        is_secure=config.get('aws_s3', 'is_secure'),
        port=config.get('aws_s3', 'port'),
        host=config.get('aws_s3', 'host'),
        calling_format=config.get('aws_s3', 'calling_format'))
    url_format = 'http://%s:%s/%%(bucket_name)s/%%(key_name)s' % (
        config.get('aws_s3', 'host'), config.get('aws_s3', 'port'))
    return BillFileHandler(s3_connection,
                                   config.get('aws_s3', 'bucket'),
                                   UtilBillLoader(), url_format)

def create_utilbill_processor():
        file_handler = create_bill_file_handler()
        pricing_model = pricing.FuzzyPricingModel(UtilBillLoader())
        return UtilbillProcessor(pricing_model, file_handler)

def create_reebill_objects():
    from core import config

    logger = logging.getLogger('test')

    # TODO most or all of these dependencies do not need to be instance
    # variables because they're not accessed outside __init__
    state_db = ReeBillDAO(logger)
    mock_install_1 = MockSkyInstall(name='example-1')
    mock_install_2 = MockSkyInstall(name='example-2')
    splinter = MockSplinter(deterministic=True,
                                 installs=[mock_install_1, mock_install_2])

    # TODO: 64956642 do not hard code nexus names
    nexus_util = create_nexus_util()
    bill_mailer = Mock()

    reebill_file_handler = ReebillFileHandler(
        config.get('reebill', 'reebill_file_path'),
        config.get('reebill', 'teva_accounts'))

    ree_getter = RenewableEnergyGetter(splinter, logger)
    journal_dao = journal.JournalDAO()
    payment_dao = PaymentDAO()

    reebill_processor = ReebillProcessor(
        state_db, payment_dao, nexus_util, bill_mailer,
        reebill_file_handler, ree_getter, journal_dao, logger=logger)
    reebill_views = Views(state_db, create_bill_file_handler(), nexus_util,
                          journal_dao)
    return reebill_processor, reebill_views

class FakeS3Manager(object):
    '''Encapsulates starting and stopping the FakeS3 server process for tests
    that use it.
    This replaces the code related to TestCaseWithSetup.
    '''
    @classmethod
    def start(cls):
        from core import config
        cls.fakes3_root_dir = TempDirectory()
        bucket_name = config.get('aws_s3', 'bucket')
        make_directories_if_necessary(join(cls.fakes3_root_dir.path,
                                           bucket_name))

        # start FakeS3 as a subprocess
        # redirect both stdout and stderr because it prints all its log
        # messages to both
        cls.fakes3_command = 'fakes3 --port %s --root %s' % (
            config.get('aws_s3', 'port'), cls.fakes3_root_dir.path)
        cls.fakes3_process = Popen(cls.fakes3_command.split(),
                                   stdout=subprocess.PIPE,
                                   stderr=subprocess.STDOUT)

        # make sure FakeS3 is actually running (and did not immediately exit
        # because, for example, another instance of it is already
        # running and occupying the same port)
        sleep(0.1)
        cls.check()

    @classmethod
    def check(cls):
        exit_status = cls.fakes3_process.poll()
        if exit_status is not None:
            raise CalledProcessError(exit_status, cls.fakes3_command)

    @classmethod
    def stop(cls):
        cls.fakes3_process.kill()
        cls.fakes3_process.wait()
        cls.fakes3_root_dir.cleanup()
        exit_status = cls.fakes3_process.poll()
        # don't care if it exited with 0 or not
        assert exit_status is not None

<<<<<<< HEAD
class TestCaseWithSetup(test_utils.TestCase):
    '''Shared setup and teardown code for various tests. This class should go
    away, so don't add any new uses of it.
    '''
    def __init__(self):
        raise DeprecationWarning
=======
    @staticmethod
    def truncate_tables():
        session = Session()
        Session.rollback()
        for t in [
            "altitude_utility",
            "altitude_supplier",
            "altitude_account",
            "altitude_bill",
            "utilbill_reebill",
            "register",
            "payment",
            "reebill",
            "charge",
            "utilbill",
            "reading",
            "reebill_charge",
            "reebill_customer",
            "brokerage_account",
            "utility_account",
            "rate_class",
            "supplier",
            "utility",
            "address",
            "billentry_role_user",
            "billentry_user",
            "billentry_role"
        ]:
            session.execute("delete from %s" % t)
        session.commit()

    @staticmethod
    def init_logging():
        """Setup NullHandlers for test and root loggers.
        """
        testlogger = logging.getLogger('test')
        testlogger.addHandler(logging.NullHandler())
        testlogger.propagate = False
>>>>>>> a1e3a103

    @staticmethod
    def insert_data():
        session = Session()
        #Customer Addresses
        fa_ba1 = Address('Test Customer 1 Billing',
                     '123 Test Street',
                     'Test City',
                     'XX',
                     '12345')
        fa_sa1 = Address('Test Customer 1 Service',
                     '123 Test Street',
                     'Test City',
                     'XX',
                     '12345')
        fa_ba2 = Address('Test Customer 2 Billing',
                     '123 Test Street',
                     'Test City',
                     'XX',
                     '12345')
        fa_sa2 = Address('Test Customer 2 Service',
                     '123 Test Street',
                     'Test City',
                     'XX',
                     '12345')
        #Utility Bill Addresses
        ub_sa1 = Address('Test Customer 2 UB 1 Service',
                         '123 Test Street',
                         'Test City',
                         'XX',
                         '12345')
        ub_ba1 = Address('Test Customer 2 UB 1 Billing',
                         '123 Test Street',
                         'Test City',
                         'XX',
                         '12345')
        ub_sa2 = Address('Test Customer 2 UB 2 Service',
                         '123 Test Street',
                         'Test City',
                         'XX',
                         '12345')
        ub_ba2 = Address('Test Customer 2 UB 2 Billing',
                         '123 Test Street',
                         'Test City',
                         'XX',
                         '12345')

        ca1 = Address('Test Utilco Address',
                      '123 Utilco Street',
                      'Utilco City',
                      'XX', '12345')

        uc = Utility(name='Test Utility Company Template', address=ca1)
        supplier = Supplier(name='Test Supplier', address=ca1)

        ca2 = Address('Test Other Utilco Address',
                      '123 Utilco Street',
                      'Utilco City',
                      'XX', '12345')

        other_uc = Utility(name='Other Utility', address=ca1)
        other_supplier = Supplier(name='Other Supplier', address=ca1)

        session.add_all([fa_ba1, fa_sa1, fa_ba2, fa_sa2, ub_sa1, ub_ba1,
                        ub_sa2, ub_ba2, uc, ca1, ca2, other_uc, supplier,
                        other_supplier])
        session.flush()
        rate_class = RateClass(name='Test Rate Class Template', utility=uc,
                               service='gas')
        utility_account = UtilityAccount(
            'Test Customer', '99999', uc, supplier, rate_class, fa_ba1, fa_sa1,
            account_number='1')
        reebill_customer = ReeBillCustomer(name='Test Customer',
                                discount_rate=.12, late_charge_rate=.34,
                                service='thermal',
                                bill_email_recipient='example@example.com',
                                utility_account=utility_account)
        session.add(utility_account)
        session.add(reebill_customer)

        #Template Customer aka "Template Account" in UI
        utility_account2 = UtilityAccount(
            'Test Customer 2', '100000', uc, supplier, rate_class, fa_ba2,
            fa_sa2, account_number='2')
        reebill_customer2 = ReeBillCustomer(name='Test Customer 2',
                                discount_rate=.12, late_charge_rate=.34,
                                service='thermal',
                                bill_email_recipient='example2@example.com',
                                utility_account=utility_account2)
        session.add(utility_account2)
        session.add(reebill_customer2)

        u1 = UtilBill(utility_account2, uc,
                             rate_class, supplier=supplier,
                             billing_address=ub_ba1, service_address=ub_sa1,
                             period_start=date(2012, 1, 1),
                             period_end=date(2012, 1, 31),
                             target_total=50.00,
                             date_received=date(2011, 2, 3),
                             processed=True)

        u2 = UtilBill(utility_account2, uc, rate_class, supplier=supplier,
                             billing_address=ub_ba2, service_address=ub_sa2,
                             period_start=date(2012, 2, 1),
                             period_end=date(2012, 2, 28),
                             target_total=65.00,
                             date_received=date(2011, 3, 3),
                             processed=True)

        u1r1 = Register(u1, "test description", "M60324",
                        'therms', False, "total", None, "M60324",
                        quantity=123.45,
                        register_binding="REG_TOTAL")
        u2r1 = Register(u2, "test description", "M60324",
                      'therms', False, "total", None, "M60324",
                      quantity=123.45,
                      register_binding='REG_TOTAL')

        session.add_all([u1, u2, u1r1, u2r1])
        session.flush()
        session.commit()

        #Utility BIll with no Rate structures
        c4ba = Address('Test Customer 1 Billing',
                     '123 Test Street',
                     'Test City',
                     'XX',
                     '12345')
        c4sa = Address('Test Customer 1 Service',
                     '123 Test Street',
                     'Test City',
                     'XX',
                     '12345')
        other_rate_class = RateClass(name='Other Rate Class',
                                     utility=other_uc, service='gas')
        utility_account4 = UtilityAccount(
            'Test Customer 3 No Rate Strucutres', '100001', other_uc,
            other_supplier, other_rate_class, c4ba, c4sa)
        reebill_customer4 = ReeBillCustomer(
            name='Test Customer 3 No Rate Strucutres', discount_rate=.12,
            late_charge_rate=.34, service='thermal',
            bill_email_recipient='example2@example.com',
            utility_account=utility_account4)

        session.add(utility_account4)
        session.add(reebill_customer4)

        ub_sa = Address('Test Customer 3 UB 1 Service',
                     '123 Test Street',
                     'Test City',
                     'XX',
                     '12345')
        ub_ba = Address('Test Customer 3 UB 1 Billing',
                     '123 Test Street',
                     'Test City',
                     'XX',
                     '12345')

        u = UtilBill(utility_account4, other_uc, other_rate_class,
                     supplier=other_supplier, billing_address=ub_ba,
                     service_address=ub_sa, period_start=date(2012, 1, 1),
                     period_end=date(2012, 1, 31), target_total=50.00,
                     date_received=date(2011, 2, 3), processed=True)
        session.add(u)
        session.flush()
        session.commit()
<<<<<<< HEAD
=======

    def init_dependencies(self):
        """Configure connectivity to various other systems and databases.
        """
        from core import config

        logger = logging.getLogger('test')

        # TODO most or all of these dependencies do not need to be instance
        # variables because they're not accessed outside __init__
        self.state_db = ReeBillDAO()
        s3_connection = S3Connection(config.get('aws_s3', 'aws_access_key_id'),
                                  config.get('aws_s3', 'aws_secret_access_key'),
                                  is_secure=config.get('aws_s3', 'is_secure'),
                                  port=config.get('aws_s3', 'port'),
                                  host=config.get('aws_s3', 'host'),
                                  calling_format=config.get('aws_s3',
                                                            'calling_format'))
        utilbill_loader = UtilBillLoader()
        url_format = 'http://%s:%s/%%(bucket_name)s/%%(key_name)s' % (
                config.get('aws_s3', 'host'), config.get('aws_s3', 'port'))
        self.billupload = BillFileHandler(s3_connection,
                                     config.get('aws_s3', 'bucket'),
                                     utilbill_loader, url_format)

        mock_install_1 = MockSkyInstall(name='example-1')
        mock_install_2 = MockSkyInstall(name='example-2')
        self.splinter = MockSplinter(deterministic=True,
                installs=[mock_install_1, mock_install_2])

        self.pricing_model = pricing.FuzzyPricingModel(utilbill_loader,
                                                            logger=logger)

        # TODO: 64956642 do not hard code nexus names
        self.nexus_util = MockNexusUtil([
            {
                'billing': '99999',
                'olap': 'example-1',
                'casualname': 'Example 1',
                'primus': '1785 Massachusetts Ave.',
            },
            {
                'billing': '88888',
                'olap': 'example-2',
                'casualname': 'Example 2',
                'primus': '1786 Massachusetts Ave.',
            },
            {
                'billing': '100000',
                'olap': 'example-3',
                'casualname': 'Example 3',
                'primus': '1787 Massachusetts Ave.',
            },
            {
                'billing': '100001',
                'olap': 'example-4',
                'casualname': 'Example 4',
                'primus': '1788 Massachusetts Ave.',
                },
        ])
        mailer_opts = dict(config.items("mailer"))
        bill_mailer = Mock()

        self.temp_dir = TempDirectory()
        reebill_file_handler = ReebillFileHandler(
                config.get('reebill', 'reebill_file_path'),
                config.get('reebill', 'teva_accounts'))

        ree_getter = RenewableEnergyGetter(self.splinter, logger)
        journal_dao = journal.JournalDAO()
        self.payment_dao = PaymentDAO()

        self.utilbill_processor = UtilbillProcessor(
            self.pricing_model, self.billupload, logger=logger)
        self.views = Views(self.state_db, self.billupload, self.nexus_util,
                           journal_dao)
        self.reebill_processor = ReebillProcessor(
            self.state_db, self.payment_dao, self.nexus_util, bill_mailer,
            reebill_file_handler, ree_getter, journal_dao, logger=logger)

        mongoengine.connect('test', host='localhost', port=27017,
                            alias='journal')

    def setUp(self):
        """Sets up "test" databases in Mongo and MySQL, and crates DAOs:
        ReebillDAO, FuzzyPricingModel, ReeBillDAO, Splinter, Process,
        NexusUtil."""
        # make sure FakeS3 server is still running (in theory one of the
        # tests or some other process could cause it to exit)
        self.__class__.check_fakes3_process()

        self.maxDiff = None # show detailed dict equality assertion diffs
        self.init_dependencies()
        self.session = Session()
        self.truncate_tables()
        TestCaseWithSetup.insert_data()
        self.session.flush()

    def tearDown(self):
        '''Clears out databases.'''
        # this helps avoid a "lock wait timeout exceeded" error when a test
        # fails to commit the SQLAlchemy session
        Session.remove()
        self.session.rollback()
        self.truncate_tables()
        self.temp_dir.cleanup()



if __name__ == '__main__':
    unittest.main()
>>>>>>> a1e3a103
<|MERGE_RESOLUTION|>--- conflicted
+++ resolved
@@ -1,4 +1,3 @@
-import unittest
 from datetime import date
 import logging
 from os.path import join
@@ -7,15 +6,12 @@
 import subprocess
 
 from mock import Mock
-import mongoengine
 from boto.s3.connection import S3Connection
 from testfixtures import TempDirectory
 
 from reebill.payment_dao import PaymentDAO
 from reebill.reebill_dao import ReeBillDAO
-from test import init_test_config
 from util.file_utils import make_directories_if_necessary
-from core import init_model
 from test import testing_utils as test_utils
 from core import pricing
 from core.model import Supplier, RateClass, UtilityAccount, Base
@@ -105,7 +101,7 @@
 
     # TODO most or all of these dependencies do not need to be instance
     # variables because they're not accessed outside __init__
-    state_db = ReeBillDAO(logger)
+    state_db = ReeBillDAO()
     mock_install_1 = MockSkyInstall(name='example-1')
     mock_install_2 = MockSkyInstall(name='example-2')
     splinter = MockSplinter(deterministic=True,
@@ -173,53 +169,12 @@
         # don't care if it exited with 0 or not
         assert exit_status is not None
 
-<<<<<<< HEAD
 class TestCaseWithSetup(test_utils.TestCase):
     '''Shared setup and teardown code for various tests. This class should go
     away, so don't add any new uses of it.
     '''
     def __init__(self):
         raise DeprecationWarning
-=======
-    @staticmethod
-    def truncate_tables():
-        session = Session()
-        Session.rollback()
-        for t in [
-            "altitude_utility",
-            "altitude_supplier",
-            "altitude_account",
-            "altitude_bill",
-            "utilbill_reebill",
-            "register",
-            "payment",
-            "reebill",
-            "charge",
-            "utilbill",
-            "reading",
-            "reebill_charge",
-            "reebill_customer",
-            "brokerage_account",
-            "utility_account",
-            "rate_class",
-            "supplier",
-            "utility",
-            "address",
-            "billentry_role_user",
-            "billentry_user",
-            "billentry_role"
-        ]:
-            session.execute("delete from %s" % t)
-        session.commit()
-
-    @staticmethod
-    def init_logging():
-        """Setup NullHandlers for test and root loggers.
-        """
-        testlogger = logging.getLogger('test')
-        testlogger.addHandler(logging.NullHandler())
-        testlogger.propagate = False
->>>>>>> a1e3a103
 
     @staticmethod
     def insert_data():
@@ -386,117 +341,3 @@
         session.add(u)
         session.flush()
         session.commit()
-<<<<<<< HEAD
-=======
-
-    def init_dependencies(self):
-        """Configure connectivity to various other systems and databases.
-        """
-        from core import config
-
-        logger = logging.getLogger('test')
-
-        # TODO most or all of these dependencies do not need to be instance
-        # variables because they're not accessed outside __init__
-        self.state_db = ReeBillDAO()
-        s3_connection = S3Connection(config.get('aws_s3', 'aws_access_key_id'),
-                                  config.get('aws_s3', 'aws_secret_access_key'),
-                                  is_secure=config.get('aws_s3', 'is_secure'),
-                                  port=config.get('aws_s3', 'port'),
-                                  host=config.get('aws_s3', 'host'),
-                                  calling_format=config.get('aws_s3',
-                                                            'calling_format'))
-        utilbill_loader = UtilBillLoader()
-        url_format = 'http://%s:%s/%%(bucket_name)s/%%(key_name)s' % (
-                config.get('aws_s3', 'host'), config.get('aws_s3', 'port'))
-        self.billupload = BillFileHandler(s3_connection,
-                                     config.get('aws_s3', 'bucket'),
-                                     utilbill_loader, url_format)
-
-        mock_install_1 = MockSkyInstall(name='example-1')
-        mock_install_2 = MockSkyInstall(name='example-2')
-        self.splinter = MockSplinter(deterministic=True,
-                installs=[mock_install_1, mock_install_2])
-
-        self.pricing_model = pricing.FuzzyPricingModel(utilbill_loader,
-                                                            logger=logger)
-
-        # TODO: 64956642 do not hard code nexus names
-        self.nexus_util = MockNexusUtil([
-            {
-                'billing': '99999',
-                'olap': 'example-1',
-                'casualname': 'Example 1',
-                'primus': '1785 Massachusetts Ave.',
-            },
-            {
-                'billing': '88888',
-                'olap': 'example-2',
-                'casualname': 'Example 2',
-                'primus': '1786 Massachusetts Ave.',
-            },
-            {
-                'billing': '100000',
-                'olap': 'example-3',
-                'casualname': 'Example 3',
-                'primus': '1787 Massachusetts Ave.',
-            },
-            {
-                'billing': '100001',
-                'olap': 'example-4',
-                'casualname': 'Example 4',
-                'primus': '1788 Massachusetts Ave.',
-                },
-        ])
-        mailer_opts = dict(config.items("mailer"))
-        bill_mailer = Mock()
-
-        self.temp_dir = TempDirectory()
-        reebill_file_handler = ReebillFileHandler(
-                config.get('reebill', 'reebill_file_path'),
-                config.get('reebill', 'teva_accounts'))
-
-        ree_getter = RenewableEnergyGetter(self.splinter, logger)
-        journal_dao = journal.JournalDAO()
-        self.payment_dao = PaymentDAO()
-
-        self.utilbill_processor = UtilbillProcessor(
-            self.pricing_model, self.billupload, logger=logger)
-        self.views = Views(self.state_db, self.billupload, self.nexus_util,
-                           journal_dao)
-        self.reebill_processor = ReebillProcessor(
-            self.state_db, self.payment_dao, self.nexus_util, bill_mailer,
-            reebill_file_handler, ree_getter, journal_dao, logger=logger)
-
-        mongoengine.connect('test', host='localhost', port=27017,
-                            alias='journal')
-
-    def setUp(self):
-        """Sets up "test" databases in Mongo and MySQL, and crates DAOs:
-        ReebillDAO, FuzzyPricingModel, ReeBillDAO, Splinter, Process,
-        NexusUtil."""
-        # make sure FakeS3 server is still running (in theory one of the
-        # tests or some other process could cause it to exit)
-        self.__class__.check_fakes3_process()
-
-        self.maxDiff = None # show detailed dict equality assertion diffs
-        self.init_dependencies()
-        self.session = Session()
-        self.truncate_tables()
-        TestCaseWithSetup.insert_data()
-        self.session.flush()
-
-    def tearDown(self):
-        '''Clears out databases.'''
-        # this helps avoid a "lock wait timeout exceeded" error when a test
-        # fails to commit the SQLAlchemy session
-        Session.remove()
-        self.session.rollback()
-        self.truncate_tables()
-        self.temp_dir.cleanup()
-
-
-
-if __name__ == '__main__':
-    unittest.main()
->>>>>>> a1e3a103
