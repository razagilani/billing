from datetime import date
import logging
from os.path import join
import os
from subprocess import CalledProcessError, Popen
from time import sleep
import subprocess
import smtplib

from mock import Mock
from boto.s3.connection import S3Connection
from testfixtures import TempDirectory

from reebill.payment_dao import PaymentDAO
from util.file_utils import make_directories_if_necessary
from test import testing_utils as test_utils
from core import pricing
<<<<<<< HEAD
from core.model import Supplier, RateClass, UtilityAccount
=======
from core.model import Supplier, RateClass, UtilityAccount, Base, SupplyGroup
>>>>>>> ada5f8ee
from core.utilbill_loader import UtilBillLoader
from reebill import journal
from reebill.reebill_model import Session, UtilBill, \
    Register, Address, ReeBillCustomer
from core.model import Utility
from core.bill_file_handler import BillFileHandler
from reebill.fetch_bill_data import RenewableEnergyGetter
from reebill.reebill_processor import ReebillProcessor
from core.utilbill_processor import UtilbillProcessor
from reebill.users import UserDAO
from reebill.reebill_dao import ReeBillDAO
from reebill import fetch_bill_data as fbd
from reebill.journal import JournalDAO
from nexusapi.nexus_util import MockNexusUtil
from skyliner.mock_skyliner import MockSplinter, MockSkyInstall
from reebill.reebill_file_handler import ReebillFileHandler
from reebill.views import Views
from reebill.bill_mailer import Mailer


def create_nexus_util():
    return MockNexusUtil([
        {
            'billing': '99999',
            'olap': 'example-1',
            'casualname': 'Example 1',
            'primus': '1785 Massachusetts Ave.',
            },
        {
            'billing': '88888',
            'olap': 'example-2',
            'casualname': 'Example 2',
            'primus': '1786 Massachusetts Ave.',
            },
        {
            'billing': '100000',
            'olap': 'example-3',
            'casualname': 'Example 3',
            'primus': '1787 Massachusetts Ave.',
            },
        {
            'billing': '100001',
            'olap': 'example-4',
            'casualname': 'Example 4',
            'primus': '1788 Massachusetts Ave.',
            },
        ])


def create_bill_file_handler():
    """Return a BillFileHandler instance.

    Note: a BillFileHandler should only be used with a single FakesS3 server
    process. If FakeS3 is stopped and started again the connection will be
    invalid.
    """
    from core import config
    s3_connection = S3Connection(
        config.get('aws_s3', 'aws_access_key_id'),
        config.get('aws_s3', 'aws_secret_access_key'),
        is_secure=config.get('aws_s3', 'is_secure'),
        port=config.get('aws_s3', 'port'),
        host=config.get('aws_s3', 'host'),
        calling_format=config.get('aws_s3', 'calling_format'))
    url_format = 'http://%s:%s/%%(bucket_name)s/%%(key_name)s' % (
        config.get('aws_s3', 'host'), config.get('aws_s3', 'port'))
    return BillFileHandler(s3_connection,
                                   config.get('aws_s3', 'bucket'),
                                   UtilBillLoader(), url_format)


def create_bill_mailer():
    from core import config
    mailer_opts = dict(config.items("mailer"))
    return Mailer(
        mailer_opts['mail_from'],
        mailer_opts['originator'],
        mailer_opts['password'],
        smtplib.SMTP(),
        mailer_opts['smtp_host'],
        mailer_opts['smtp_port'],
        mailer_opts['bcc_list']
    )


def create_utilbill_processor():
        file_handler = create_bill_file_handler()
        pricing_model = pricing.FuzzyPricingModel(UtilBillLoader())
        return UtilbillProcessor(pricing_model, file_handler)


def create_utility_bill_views():
    file_handler = create_bill_file_handler()
    nexus_util = create_nexus_util()
    reebill_dao = ReeBillDAO()
    journal_dao = JournalDAO()
    return Views(reebill_dao, file_handler, nexus_util, journal_dao)


def create_reebill_file_handler():
    from core import config
    return ReebillFileHandler(
        config.get('reebill', 'reebill_file_path'),
        config.get('reebill', 'teva_accounts'))


def create_reebill_objects():
    logger = logging.getLogger('test')

    # TODO most or all of these dependencies do not need to be instance
    # variables because they're not accessed outside __init__
    state_db = ReeBillDAO()
    mock_install_1 = MockSkyInstall(name='example-1')
    mock_install_2 = MockSkyInstall(name='example-2')
    splinter = MockSplinter(deterministic=True,
                                 installs=[mock_install_1, mock_install_2])
    # TODO: 64956642 do not hard code nexus names
    nexus_util = create_nexus_util()
    bill_mailer = Mock()
    reebill_file_handler = create_reebill_file_handler()

    ree_getter = RenewableEnergyGetter(splinter, nexus_util, logger)
    journal_dao = journal.JournalDAO()
    payment_dao = PaymentDAO()

    reebill_processor = ReebillProcessor(
        state_db, payment_dao, nexus_util, bill_mailer,
        reebill_file_handler, ree_getter, journal_dao, logger=logger)
    reebill_views = Views(state_db, create_bill_file_handler(), nexus_util,
                          journal_dao)
    return reebill_processor, reebill_views


def create_reebill_resource_objects():
    from core import config
    logger = logging.getLogger('test')
    nexus_util = create_nexus_util()
    bill_file_handler = create_bill_file_handler()
    utilbill_processor = create_utilbill_processor()
    reebill_processor, _ = create_reebill_objects()
    user_dao = UserDAO()
    journal_dao = JournalDAO()
    payment_dao = PaymentDAO()
    reebill_dao = ReeBillDAO()
    splinter = MockSplinter()
    reebill_file_handler = create_reebill_file_handler()
    utilbill_views = create_utility_bill_views()
    bill_mailer = create_bill_mailer()
    ree_getter = fbd.RenewableEnergyGetter(splinter, nexus_util, logger)
    return (config, logger, nexus_util, user_dao, payment_dao, reebill_dao,
            bill_file_handler, journal_dao, splinter, reebill_file_handler,
            bill_mailer, ree_getter, utilbill_views, utilbill_processor,
            reebill_processor)

class FakeS3Manager(object):
    '''Encapsulates starting and stopping the FakeS3 server process for tests
    that use it.
    This replaces the code related to TestCaseWithSetup.
    '''
    @classmethod
    def start(cls):
        from core import config
        cls.fakes3_root_dir = TempDirectory()
        bucket_name = config.get('aws_s3', 'bucket')
        make_directories_if_necessary(join(cls.fakes3_root_dir.path,
                                           bucket_name))

        # start FakeS3 as a subprocess
        # redirect both stdout and stderr because it prints all its log
        # messages to both
        cls.fakes3_command = 'fakes3 --port %s --root %s' % (
            config.get('aws_s3', 'port'), cls.fakes3_root_dir.path)

        # On Thomas' computer FakeS3 needs to write its output to somewhere,
        # because othewise requests to fakes3 raise a socket timeout.
        cls.fakes3_process = Popen(cls.fakes3_command.split(),
                                   stdout=open(os.devnull, 'w'),
                                   stderr=subprocess.STDOUT)

        # make sure FakeS3 is actually running (and did not immediately exit
        # because, for example, another instance of it is already
        # running and occupying the same port)
        sleep(1)
        cls.check()

    @classmethod
    def check(cls):
        exit_status = cls.fakes3_process.poll()
        if exit_status is not None:
            raise CalledProcessError(exit_status, cls.fakes3_command)

    @classmethod
    def stop(cls):
        cls.fakes3_process.kill()
        cls.fakes3_process.wait()
        cls.fakes3_root_dir.cleanup()
        exit_status = cls.fakes3_process.poll()
        # don't care if it exited with 0 or not
        assert exit_status is not None


class TestCaseWithSetup(test_utils.TestCase):
    '''Shared setup and teardown code for various tests. This class should go
    away, so don't add any new uses of it.
    '''
    def __init__(self):
        raise DeprecationWarning

    @staticmethod
    def insert_data():
        session = Session()
        #Customer Addresses
        fa_ba1 = Address(addressee='Test Customer 1 Billing',
                     street='123 Test Street',
                     city='Test City',
                     state='XX',
                     postal_code='12345')
        fa_sa1 = Address(addressee='Test Customer 1 Service',
                     street='123 Test Street',
                     city='Test City',
                     state='XX',
                     postal_code='12345')
        fa_ba2 = Address(addressee='Test Customer 2 Billing',
                     street='123 Test Street',
                     city='Test City',
                     state='XX',
                    postal_code='12345')
        fa_sa2 = Address(addressee='Test Customer 2 Service',
                     street='123 Test Street',
                     city='Test City',
                     state='XX',
                     postal_code='12345')
        #Utility Bill Addresses
        ub_sa1 = Address(addressee='Test Customer 2 UB 1 Service',
                         street='123 Test Street',
                         city='Test City',
                         state='XX',
                         postal_code='12345')
        ub_ba1 = Address(addressee='Test Customer 2 UB 1 Billing',
                         street='123 Test Street',
                         city='Test City',
                         state='XX',
                         postal_code='12345')
        ub_sa2 = Address(addressee='Test Customer 2 UB 2 Service',
                         street='123 Test Street',
                         city='Test City',
                         state='XX',
                         postal_code='12345')
        ub_ba2 = Address(addressee='Test Customer 2 UB 2 Billing',
                         street='123 Test Street',
                         city='Test City',
                         state='XX',
                         postal_code='12345')

        ca1 = Address(addressee='Test Utilco Address',
                      street='123 Utilco Street',
                      city='Utilco City',
                      state='XX',
                      postal_code='12345')
        supplier = Supplier(name='Test Supplier', address=ca1)
        supply_group = SupplyGroup(name='test', supplier=supplier,
                                   service='gas')
        uc = Utility(name='Test Utility Company Template', address=ca1,
                     sos_supply_group=supply_group)


        ca2 = Address(addressee='Test Other Utilco Address',
                      street='123 Utilco Street',
                      city='Utilco City',
                      state='XX',
                      postal_code='12345')
        other_supplier = Supplier(name='Other Supplier', address=ca1)
        other_supply_group = SupplyGroup(name='test', supplier=other_supplier,
                                   service='gas')
        other_uc = Utility(name='Other Utility', address=ca1,
                           sos_supply_group=other_supply_group)


        session.add_all([fa_ba1, fa_sa1, fa_ba2, fa_sa2, ub_sa1, ub_ba1,
                        ub_sa2, ub_ba2, uc, ca1, ca2, other_uc, supplier,
                        other_supplier])
        session.flush()
        rate_class = RateClass(name='Test Rate Class Template', utility=uc,
                               service='gas')
        utility_account = UtilityAccount(
            'Test Customer', '99999', uc, supplier, rate_class, fa_ba1, fa_sa1,
            account_number='1')
        reebill_customer = ReeBillCustomer(name='Test Customer',
                                discount_rate=.12, late_charge_rate=.34,
                                service='thermal',
                                bill_email_recipient='example@example.com',
                                utility_account=utility_account,
                                payee='payee')
        session.add(utility_account)
        session.add(reebill_customer)

        #Template Customer aka "Template Account" in UI
        utility_account2 = UtilityAccount(
            'Test Customer 2', '100000', uc, supplier, rate_class,
            fa_ba2, fa_sa2, account_number='2')
        reebill_customer2 = ReeBillCustomer(name='Test Customer 2',
                                discount_rate=.12, late_charge_rate=.34,
                                service='thermal',
                                bill_email_recipient='example2@example.com',
                                utility_account=utility_account2,
                                payee="Someone Else!")
        session.add(utility_account2)
        session.add(reebill_customer2)

        u1 = UtilBill(utility_account2, uc,
                             rate_class, supplier=supplier,
                             billing_address=ub_ba1, service_address=ub_sa1,
                             period_start=date(2012, 1, 1),
                             period_end=date(2012, 1, 31),
                             target_total=50.00,
                             date_received=date(2011, 2, 3),
                             processed=True)

        u2 = UtilBill(utility_account2, uc, rate_class, supplier=supplier,
                             billing_address=ub_ba2, service_address=ub_sa2,
                             period_start=date(2012, 2, 1),
                             period_end=date(2012, 2, 28),
                             target_total=65.00,
                             date_received=date(2011, 3, 3),
                             processed=True)

        # replaced registers that were automatically created by the rate class
        # because old tests rely on these specific values
        u1.registers = []
        u1r1 = Register(Register.TOTAL, 'therms', quantity=123.45,
                        description='test description', identifier="M60324",
                        meter_identifier="M60324", reg_type='total')
        u1r1.utilbill = u1
        u2.registers = []
        u2r1 = Register(Register.TOTAL, 'therms', quantity=123.45,
                        description='test description', identifier="M60324",
                        meter_identifier="M60324", reg_type='total')
        u2r1.utilbill = u2
        session.add_all([u1, u2, u1r1, u2r1])
        session.flush()
        session.commit()

        #Utility BIll with no Rate structures
        c4ba = Address(addressee='Test Customer 1 Billing',
                     street='123 Test Street',
                     city='Test City',
                     state='XX',
                     postal_code='12345')
        c4sa = Address(addressee='Test Customer 1 Service',
                     street='123 Test Street',
                     city='Test City',
                     state='XX',
                     postal_code='12345')
        other_rate_class = RateClass(name='Other Rate Class',
                                     utility=other_uc, service='gas')
        utility_account4 = UtilityAccount(
            'Test Customer 3 No Rate Strucutres', '100001', other_uc,
            other_supplier, other_rate_class, c4ba, c4sa)
        reebill_customer4 = ReeBillCustomer(
            name='Test Customer 3 No Rate Strucutres', discount_rate=.12,
            late_charge_rate=.34, service='thermal',
            bill_email_recipient='example2@example.com',
            utility_account=utility_account4,
            payee="Nextility")

        session.add(utility_account4)
        session.add(reebill_customer4)

        ub_sa = Address(addressee='Test Customer 3 UB 1 Service',
                     street='123 Test Street',
                     city='Test City',
                     state='XX',
                     postal_code='12345')
        ub_ba = Address(addressee='Test Customer 3 UB 1 Billing',
                     street='123 Test Street',
                     city='Test City',
                     state='XX',
                     postal_code='12345')

        u = UtilBill(utility_account4, other_uc, other_rate_class,
                     supplier=other_supplier, billing_address=ub_ba,
                     service_address=ub_sa, period_start=date(2012, 1, 1),
                     period_end=date(2012, 1, 31), target_total=50.00,
                     date_received=date(2011, 2, 3), processed=True)
        session.add(u)
        session.flush()
        session.commit()
<|MERGE_RESOLUTION|>--- conflicted
+++ resolved
@@ -15,11 +15,7 @@
 from util.file_utils import make_directories_if_necessary
 from test import testing_utils as test_utils
 from core import pricing
-<<<<<<< HEAD
-from core.model import Supplier, RateClass, UtilityAccount
-=======
 from core.model import Supplier, RateClass, UtilityAccount, Base, SupplyGroup
->>>>>>> ada5f8ee
 from core.utilbill_loader import UtilBillLoader
 from reebill import journal
 from reebill.reebill_model import Session, UtilBill, \
