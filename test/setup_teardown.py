--- conflicted
+++ resolved
@@ -1,7 +1,5 @@
 
-<<<<<<< HEAD
-=======
-import logging
+
 import sys
 
 def init_logging():
@@ -22,7 +20,6 @@
         logger.propagate = True
 
 init_logging()
->>>>>>> 72dd1da8
 
 from os.path import realpath, join, dirname
 import unittest
@@ -38,12 +35,8 @@
 from billing.processing import mongo
 from billing.processing import rate_structure2
 from billing.processing.process import Process
-<<<<<<< HEAD
-from billing.processing.state import StateDB, Customer, Session
-=======
 from billing.processing.state import StateDB, Customer, Session, UtilBill, \
     Register, Address
->>>>>>> 72dd1da8
 from billing.processing.billupload import BillUpload
 from billing.processing.bill_mailer import Mailer
 from billing.processing.render import ReebillRenderer
@@ -51,62 +44,31 @@
 from billing.test import example_data
 from nexusapi.nexus_util import MockNexusUtil
 from skyliner.mock_skyliner import MockSplinter, MockSkyInstall
-<<<<<<< HEAD
 import logging
 
 
-=======
->>>>>>> 72dd1da8
 
 class TestCaseWithSetup(unittest.TestCase):
     '''Contains setUp/tearDown code for all test cases that need to use ReeBill
     databases.'''
 
     @staticmethod
-<<<<<<< HEAD
+    def truncate_tables(session):
+        for t in ["charge", "register", "payment", "reebill",
+                  "utilbill", "customer", "address"]:
+            print "deleting from %s" % t
+            session.execute("delete from %s" % t)
     def init_logging():
         """Setup NullHandlers for test and root loggers.
         """
         testlogger = logging.getLogger('test')
         testlogger.addHandler(logging.NullHandler())
         testlogger.propagate = False
-
-        rootlogger = logging.getLogger('root')
-        rootlogger.addHandler(logging.NullHandler())
-        rootlogger.propagate = False
-=======
-    def truncate_tables(session):
-        for t in ["charge", "register", "payment", "reebill",
-                  "utilbill", "customer", "address"]:
-            print "deleting from %s" % t
-            session.execute("delete from %s" % t)
-
->>>>>>> 72dd1da8
-
     @staticmethod
     def insert_data():
         session = Session()
-<<<<<<< HEAD
-        session.execute("delete from charge")
-        session.execute("delete from payment")
-        session.execute("delete from reebill")
-        session.execute("delete from utilbill")
-        session.execute("delete from customer")
-        session.add(Customer('Test Customer', '99999', .12, .34,
-                            '000000000000000000000001', 'example@example.com'))
-        session.commit()
-
-        # insert template utilbill document for the customer in Mongo
-        db = pymongo.Connection('localhost')['test']
-        utilbill = example_data.get_utilbill_dict('99999',
-                start=date(1900,01,01), end=date(1900,02,01),
-                utility='washgas', service='gas')
-        utilbill['_id'] = ObjectId('000000000000000000000001')
-        db.utilbills.save(utilbill)
-=======
         db = pymongo.Connection('localhost')['test']
         TestCaseWithSetup.truncate_tables(session)
-
         #Customer Addresses
         fa_ba1 = Address('Test Customer 1 Billing',
                      '123 Test Street',
@@ -128,7 +90,6 @@
                      'Test City',
                      'XX',
                      '12345')
-
         #Utility Bill Addresses
         ub_sa1 = Address('Test Customer 2 UB 1 Service',
                          '123 Test Street',
@@ -231,16 +192,12 @@
         """
         from billing import config
 
-        logger = logging.getLogger('test')
-
         self.state_db = StateDB(Session, logger)
         self.billupload = BillUpload(config, logger)
-
         mock_install_1 = MockSkyInstall(name='example-1')
         mock_install_2 = MockSkyInstall(name='example-2')
         self.splinter = MockSplinter(deterministic=True,
                 installs=[mock_install_1, mock_install_2])
->>>>>>> 72dd1da8
 
     def init_dependencies(self):
         """Configure connectivity to various other systems and databases.
@@ -277,15 +234,12 @@
                 'casualname': 'Example 2',
                 'primus': '1786 Massachusetts Ave.',
             },
-<<<<<<< HEAD
-=======
             {
                 'billing': '100000',
                 'olap': 'example-3',
                 'casualname': 'Example 3',
                 'primus': '1787 Massachusetts Ave.',
             },
->>>>>>> 72dd1da8
         ])
 
         bill_mailer = Mailer({
@@ -317,21 +271,15 @@
         """Sets up "test" databases in Mongo and MySQL, and crates DAOs:
         ReebillDAO, RateStructureDAO, StateDB, Splinter, Process,
         NexusUtil."""
-<<<<<<< HEAD
-        TestCaseWithSetup.init_logging()
-=======
->>>>>>> 72dd1da8
         init_config('tstsettings.cfg')
         init_model()
         self.maxDiff = None # show detailed dict equality assertion diffs
         self.init_dependencies()
         TestCaseWithSetup.insert_data()
 
-<<<<<<< HEAD
+
         self.session = Session()
 
-=======
->>>>>>> 72dd1da8
     def tearDown(self):
         '''Clears out databases.'''
         # clear out mongo test database
@@ -340,14 +288,9 @@
 
         # this helps avoid a "lock wait timeout exceeded" error when a test
         # fails to commit the SQLAlchemy session
-<<<<<<< HEAD
         self.session.commit()
         Session.remove()
 
-=======
-        self.state_db.session.commit()
-        Session.remove()
->>>>>>> 72dd1da8
 
 if __name__ == '__main__':
     unittest.main()