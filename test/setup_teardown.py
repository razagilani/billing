import sys
import unittest
from datetime import date
import logging
from os.path import join
from subprocess import CalledProcessError, Popen
from time import sleep

from mock import Mock
import mongoengine

from boto.s3.connection import S3Connection

from billing.test import init_test_config
from billing.util.file_utils import make_directories_if_necessary


init_test_config()


from billing import init_config, init_model
from billing.test import testing_utils as test_utils
from billing.core import pricing
from billing.core.model import Supplier, UtilBillLoader, RateClass
from billing.reebill import journal
from billing.reebill.process import Process
from billing.reebill.state import StateDB, Customer, Session, UtilBill, \
    Register, Address
from billing.core.model import Utility
from billing.core.bill_file_handler import BillFileHandler
from billing.reebill.fetch_bill_data import RenewableEnergyGetter
from nexusapi.nexus_util import MockNexusUtil
from skyliner.mock_skyliner import MockSplinter, MockSkyInstall


def init_logging():
    """Initialize logging to debug before we import anything else"""

    ch = logging.StreamHandler(sys.stderr)  #Log to stdout
    ch.setLevel(logging.DEBUG)
    formatter = logging.Formatter('%(asctime)s - %(name)s - %(levelname)s - %(message)s')
    ch.setFormatter(formatter)

    rootlogger = logging.getLogger('root')
    rootlogger.setLevel(logging.DEBUG)
    rootlogger.addHandler(ch)

    for logger_name in ['test', 'reebill']:
        logger = logging.getLogger(logger_name)
        logger.setLevel(logging.DEBUG)
        logger.propagate = True

init_logging()

from billing.reebill.reebill_file_handler import ReebillFileHandler
from testfixtures import TempDirectory



class TestCaseWithSetup(test_utils.TestCase):
    '''Contains setUp/tearDown code for all test cases that need to use ReeBill
    databases.'''

    @classmethod
    def check_fakes3_process(cls):
        exit_status = cls.fakes3_process.poll()
        if exit_status is not None:
            raise CalledProcessError(exit_status, cls.fakes3_command)

    @classmethod
    def setUpClass(cls):
        from billing import config
        # create root directory on the filesystem for the FakeS3 server,
        # and inside it, a directory to be used as an "S3 bucket".
        cls.fakes3_root_dir = TempDirectory()
        bucket_name = config.get('aws_s3', 'bucket')
        make_directories_if_necessary(join(cls.fakes3_root_dir.path,
                                           bucket_name))

        # start FakeS3 as a subprocess
<<<<<<< HEAD
        # TODO: host should be set according to config file
        fakes3_args = ['fakes3', '--port', '4567', '--root',
                   cls.fakes3_root_dir.path]
        cls.fakes3_process = subprocess.Popen(fakes3_args, stdout=subprocess.PIPE, stderr=subprocess.STDOUT)
=======
        cls.fakes3_command = 'fakes3 --port %s --root %s' % (
            config.get('aws_s3', 'port'), cls.fakes3_root_dir.path)
        cls.fakes3_process = Popen(cls.fakes3_command.split())
>>>>>>> 24a42595

        # make sure FakeS3 is actually running (and did not immediately exit
        # because, for example, another instance of it is already
        # running and occupying the same port)
        sleep(0.5)
        cls.check_fakes3_process()

    @classmethod
    def tearDownClass(cls):
        cls.fakes3_process.kill()
        cls.fakes3_process.wait()
        cls.fakes3_root_dir.cleanup()

    @staticmethod
    def truncate_tables(session):
        for t in ["utilbill_reebill", "register", "payment", "reebill",
                  "charge", "utilbill",  "reading", "reebill_charge",
                  "customer", "rate_class", "supplier", "company", "address"]:
            session.execute("delete from %s" % t)
        session.commit()

    @staticmethod
    def init_logging():
        """Setup NullHandlers for test and root loggers.
        """
        testlogger = logging.getLogger('test')
        testlogger.addHandler(logging.NullHandler())
        testlogger.propagate = False

    @staticmethod
    def insert_data():
        session = Session()
        TestCaseWithSetup.truncate_tables(session)
        #Customer Addresses
        fa_ba1 = Address('Test Customer 1 Billing',
                     '123 Test Street',
                     'Test City',
                     'XX',
                     '12345')
        fa_sa1 = Address('Test Customer 1 Service',
                     '123 Test Street',
                     'Test City',
                     'XX',
                     '12345')
        fa_ba2 = Address('Test Customer 2 Billing',
                     '123 Test Street',
                     'Test City',
                     'XX',
                     '12345')
        fa_sa2 = Address('Test Customer 2 Service',
                     '123 Test Street',
                     'Test City',
                     'XX',
                     '12345')
        #Utility Bill Addresses
        ub_sa1 = Address('Test Customer 2 UB 1 Service',
                         '123 Test Street',
                         'Test City',
                         'XX',
                         '12345')
        ub_ba1 = Address('Test Customer 2 UB 1 Billing',
                         '123 Test Street',
                         'Test City',
                         'XX',
                         '12345')
        ub_sa2 = Address('Test Customer 2 UB 2 Service',
                         '123 Test Street',
                         'Test City',
                         'XX',
                         '12345')
        ub_ba2 = Address('Test Customer 2 UB 2 Billing',
                         '123 Test Street',
                         'Test City',
                         'XX',
                         '12345')

        ca1 = Address('Test Utilco Address',
                      '123 Utilco Street',
                      'Utilco City',
                      'XX', '12345')

        uc = Utility('Test Utility Company Template', ca1, '')
        supplier = Supplier('Test Supplier', ca1, '')

        ca2 = Address('Test Other Utilco Address',
                      '123 Utilco Street',
                      'Utilco City',
                      'XX', '12345')

        other_uc = Utility('Other Utility', ca1, '')
        other_supplier = Supplier('Other Supplier', ca1, '')

        session.add_all([fa_ba1, fa_sa1, fa_ba2, fa_sa2, ub_sa1, ub_ba1,
                        ub_sa2, ub_ba2, uc, ca1, ca2, other_uc, supplier,
                        other_supplier])
        session.flush()
        rate_class = RateClass('Test Rate Class Template', uc)
        session.add(Customer('Test Customer', '99999', .12, .34,
                             'example@example.com', uc, supplier,
                             rate_class,
                             fa_ba1, fa_sa1))

        #Template Customer aka "Template Account" in UI
        c2 = Customer('Test Customer 2', '100000', .12, .34,
                             'example2@example.com', uc, supplier,
                             rate_class,
                             fa_ba2, fa_sa2)
        session.add(c2)

        u1 = UtilBill(c2, UtilBill.Complete, 'gas', uc, supplier,
                             rate_class,
                             ub_ba1, ub_sa1,
                             account_number='Acct123456',
                             period_start=date(2012, 1, 1),
                             period_end=date(2012, 1, 31),
                             target_total=50.00,
                             date_received=date(2011, 2, 3),
                             processed=True)

        u2 = UtilBill(c2, UtilBill.Complete, 'gas', uc, supplier,
                             rate_class,
                             ub_ba2, ub_sa2,
                             account_number='Acct123456',
                             period_start=date(2012, 2, 1),
                             period_end=date(2012, 2, 28),
                             target_total=65.00,
                             date_received=date(2011, 3, 3),
                             processed=True)

        u1r1 = Register(u1, "test description", "M60324",
                        'therms', False, "total", None, "M60324",
                        quantity=123.45,
                        register_binding="REG_TOTAL")
        u2r1 = Register(u2, "test description", "M60324",
                      'therms', False, "total", None, "M60324",
                      quantity=123.45,
                      register_binding='REG_TOTAL')

        session.add_all([u1r1, u2r1])
        session.commit()

        #Utility BIll with no Rate structures
        c4ba = Address('Test Customer 1 Billing',
                     '123 Test Street',
                     'Test City',
                     'XX',
                     '12345')
        c4sa = Address('Test Customer 1 Service',
                     '123 Test Street',
                     'Test City',
                     'XX',
                     '12345')
        other_rate_class = RateClass('Other Rate Class', other_uc)
        c4 = Customer('Test Customer 3 No Rate Strucutres', '100001', .12, .34,
                             'example2@example.com', other_uc, other_supplier,
                             other_rate_class, c4ba, c4sa)

        ub_sa = Address('Test Customer 3 UB 1 Service',
                     '123 Test Street',
                     'Test City',
                     'XX',
                     '12345')
        ub_ba = Address('Test Customer 3 UB 1 Billing',
                     '123 Test Street',
                     'Test City',
                     'XX',
                     '12345')

        u = UtilBill(c4, UtilBill.Complete, 'gas', other_uc, other_supplier,
                         other_rate_class, ub_ba, ub_sa,
                         account_number='Acct123456',
                         period_start=date(2012, 1, 1),
                         period_end=date(2012, 1, 31),
                         target_total=50.00,
                         date_received=date(2011, 2, 3),
                         processed=True)
        session.add(u)

    def init_dependencies(self):
        """Configure connectivity to various other systems and databases.
        """
        from billing import config

        logger = logging.getLogger('test')

        # TODO most or all of these dependencies do not need to be instance
        # variables because they're not accessed outside __init__
        self.state_db = StateDB(logger)
        s3_connection = S3Connection(config.get('aws_s3', 'aws_access_key_id'),
                                  config.get('aws_s3', 'aws_secret_access_key'),
                                  is_secure=config.get('aws_s3', 'is_secure'),
                                  port=config.get('aws_s3', 'port'),
                                  host=config.get('aws_s3', 'host'),
                                  calling_format=config.get('aws_s3',
                                                            'calling_format'))
        utilbill_loader = UtilBillLoader(Session())
        url_format = 'http://%s:%s/%%(bucket_name)s/%%(key_name)s' % (
                config.get('aws_s3', 'host'), config.get('aws_s3', 'port'))
        self.billupload = BillFileHandler(s3_connection,
                                     config.get('aws_s3', 'bucket'),
                                     utilbill_loader, url_format)

        mock_install_1 = MockSkyInstall(name='example-1')
        mock_install_2 = MockSkyInstall(name='example-2')
        self.splinter = MockSplinter(deterministic=True,
                installs=[mock_install_1, mock_install_2])

        self.rate_structure_dao = pricing.FuzzyPricingModel(utilbill_loader,
                                                            logger=logger)

        # TODO: 64956642 do not hard code nexus names
        self.nexus_util = MockNexusUtil([
            {
                'billing': '99999',
                'olap': 'example-1',
                'casualname': 'Example 1',
                'primus': '1785 Massachusetts Ave.',
            },
            {
                'billing': '88888',
                'olap': 'example-2',
                'casualname': 'Example 2',
                'primus': '1786 Massachusetts Ave.',
            },
            {
                'billing': '100000',
                'olap': 'example-3',
                'casualname': 'Example 3',
                'primus': '1787 Massachusetts Ave.',
            },
            {
                'billing': '100001',
                'olap': 'example-4',
                'casualname': 'Example 4',
                'primus': '1788 Massachusetts Ave.',
                },
        ])
        mailer_opts = dict(config.items("mailer"))
        bill_mailer = Mock()

        self.temp_dir = TempDirectory()
        reebill_file_handler = ReebillFileHandler(
                config.get('reebill', 'reebill_file_path'),
                config.get('reebill', 'teva_accounts'))

        ree_getter = RenewableEnergyGetter(self.splinter, logger)

        journal_dao = journal.JournalDAO()

        self.process = Process(self.state_db, self.rate_structure_dao,
                self.billupload, self.nexus_util, bill_mailer, reebill_file_handler,
                ree_getter, journal_dao, logger=logger)

        mongoengine.connect('test', host='localhost', port=27017,
                            alias='journal')

    def setUp(self):
        """Sets up "test" databases in Mongo and MySQL, and crates DAOs:
        ReebillDAO, FuzzyPricingModel, StateDB, Splinter, Process,
        NexusUtil."""
        # make sure FakeS3 server is still running (in theory one of the
        # tests or some other process could cause it to exit)
        self.__class__.check_fakes3_process()

        init_config('test/tstsettings.cfg')
        init_model()
        self.maxDiff = None # show detailed dict equality assertion diffs
        self.init_dependencies()
        self.session = Session()
        self.truncate_tables(self.session)
        TestCaseWithSetup.insert_data()

    def tearDown(self):
        '''Clears out databases.'''
        # this helps avoid a "lock wait timeout exceeded" error when a test
        # fails to commit the SQLAlchemy session
        self.session.rollback()
        self.truncate_tables(self.session)
        Session.remove()

        self.temp_dir.cleanup()



if __name__ == '__main__':
    unittest.main()<|MERGE_RESOLUTION|>--- conflicted
+++ resolved
@@ -10,6 +10,7 @@
 import mongoengine
 
 from boto.s3.connection import S3Connection
+import subprocess
 
 from billing.test import init_test_config
 from billing.util.file_utils import make_directories_if_necessary
@@ -78,16 +79,9 @@
                                            bucket_name))
 
         # start FakeS3 as a subprocess
-<<<<<<< HEAD
-        # TODO: host should be set according to config file
-        fakes3_args = ['fakes3', '--port', '4567', '--root',
-                   cls.fakes3_root_dir.path]
-        cls.fakes3_process = subprocess.Popen(fakes3_args, stdout=subprocess.PIPE, stderr=subprocess.STDOUT)
-=======
         cls.fakes3_command = 'fakes3 --port %s --root %s' % (
             config.get('aws_s3', 'port'), cls.fakes3_root_dir.path)
-        cls.fakes3_process = Popen(cls.fakes3_command.split())
->>>>>>> 24a42595
+        cls.fakes3_process = Popen(cls.fakes3_command.split(), stdout=subprocess.PIPE, stderr=subprocess.STDOUT)
 
         # make sure FakeS3 is actually running (and did not immediately exit
         # because, for example, another instance of it is already
