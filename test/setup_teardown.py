from datetime import date
import logging
from os.path import join
import os
from subprocess import CalledProcessError, Popen
from time import sleep
import subprocess
import smtplib

from mock import Mock
from boto.s3.connection import S3Connection
from testfixtures import TempDirectory

from reebill.payment_dao import PaymentDAO
from util.file_utils import make_directories_if_necessary
from test import testing_utils as test_utils
from core import pricing
from core.model import Supplier, RateClass, UtilityAccount, Base, SupplyGroup
from core.utilbill_loader import UtilBillLoader
from reebill import journal
from reebill.reebill_model import Session, UtilBill, \
    Register, Address, ReeBillCustomer
from core.model import Utility
from core.bill_file_handler import BillFileHandler
from reebill.fetch_bill_data import RenewableEnergyGetter
from reebill.reebill_processor import ReebillProcessor
from core.utilbill_processor import UtilbillProcessor
from reebill.users import UserDAO
from reebill.reebill_dao import ReeBillDAO
from reebill import fetch_bill_data as fbd
from reebill.journal import JournalDAO
from nexusapi.nexus_util import MockNexusUtil
from skyliner.mock_skyliner import MockSplinter, MockSkyInstall
from reebill.reebill_file_handler import ReebillFileHandler
from reebill.views import Views
from reebill.bill_mailer import Mailer


def create_nexus_util():
    return MockNexusUtil([
        {
            'billing': '99999',
            'olap': 'example-1',
            'casualname': 'Example 1',
            'primus': '1785 Massachusetts Ave.',
            },
        {
            'billing': '88888',
            'olap': 'example-2',
            'casualname': 'Example 2',
            'primus': '1786 Massachusetts Ave.',
            },
        {
            'billing': '100000',
            'olap': 'example-3',
            'casualname': 'Example 3',
            'primus': '1787 Massachusetts Ave.',
            },
        {
            'billing': '100001',
            'olap': 'example-4',
            'casualname': 'Example 4',
            'primus': '1788 Massachusetts Ave.',
            },
        ])


def create_bill_file_handler():
    """Return a BillFileHandler instance.

    Note: a BillFileHandler should only be used with a single FakesS3 server
    process. If FakeS3 is stopped and started again the connection will be
    invalid.
    """
    from core import config
    s3_connection = S3Connection(
        config.get('aws_s3', 'aws_access_key_id'),
        config.get('aws_s3', 'aws_secret_access_key'),
        is_secure=config.get('aws_s3', 'is_secure'),
        port=config.get('aws_s3', 'port'),
        host=config.get('aws_s3', 'host'),
        calling_format=config.get('aws_s3', 'calling_format'))
    url_format = 'http://%s:%s/%%(bucket_name)s/%%(key_name)s' % (
        config.get('aws_s3', 'host'), config.get('aws_s3', 'port'))
    return BillFileHandler(s3_connection,
                                   config.get('aws_s3', 'bucket'),
                                   UtilBillLoader(), url_format)


def create_bill_mailer():
    from core import config
    mailer_opts = dict(config.items("mailer"))
    return Mailer(
        mailer_opts['mail_from'],
        mailer_opts['originator'],
        mailer_opts['password'],
        smtplib.SMTP(),
        mailer_opts['smtp_host'],
        mailer_opts['smtp_port'],
        mailer_opts['bcc_list']
    )


def create_utilbill_processor():
        file_handler = create_bill_file_handler()
        pricing_model = pricing.FuzzyPricingModel(UtilBillLoader())
        return UtilbillProcessor(pricing_model, file_handler)


def create_utility_bill_views():
    file_handler = create_bill_file_handler()
    nexus_util = create_nexus_util()
    reebill_dao = ReeBillDAO()
    journal_dao = JournalDAO()
    return Views(reebill_dao, file_handler, nexus_util, journal_dao)


def create_reebill_file_handler():
    from core import config
    return ReebillFileHandler(
        config.get('reebill', 'reebill_file_path'),
        config.get('reebill', 'teva_accounts'))


def create_reebill_objects():
    logger = logging.getLogger('test')

    # TODO most or all of these dependencies do not need to be instance
    # variables because they're not accessed outside __init__
    state_db = ReeBillDAO()
    mock_install_1 = MockSkyInstall(name='example-1')
    mock_install_2 = MockSkyInstall(name='example-2')
    splinter = MockSplinter(deterministic=True,
                                 installs=[mock_install_1, mock_install_2])
    # TODO: 64956642 do not hard code nexus names
    nexus_util = create_nexus_util()
    bill_mailer = Mock()
    reebill_file_handler = create_reebill_file_handler()

    ree_getter = RenewableEnergyGetter(splinter, nexus_util, logger)
    journal_dao = journal.JournalDAO()
    payment_dao = PaymentDAO()

    reebill_processor = ReebillProcessor(
        state_db, payment_dao, nexus_util, bill_mailer,
        reebill_file_handler, ree_getter, journal_dao, logger=logger)
    reebill_views = Views(state_db, create_bill_file_handler(), nexus_util,
                          journal_dao)
    return reebill_processor, reebill_views


def create_reebill_resource_objects():
    from core import config
    logger = logging.getLogger('test')
    nexus_util = create_nexus_util()
    bill_file_handler = create_bill_file_handler()
    utilbill_processor = create_utilbill_processor()
    reebill_processor, _ = create_reebill_objects()
    user_dao = UserDAO()
    journal_dao = JournalDAO()
    payment_dao = PaymentDAO()
    reebill_dao = ReeBillDAO()
    splinter = MockSplinter()
    reebill_file_handler = create_reebill_file_handler()
    utilbill_views = create_utility_bill_views()
    bill_mailer = create_bill_mailer()
    ree_getter = fbd.RenewableEnergyGetter(splinter, nexus_util, logger)
    return (config, logger, nexus_util, user_dao, payment_dao, reebill_dao,
            bill_file_handler, journal_dao, splinter, reebill_file_handler,
            bill_mailer, ree_getter, utilbill_views, utilbill_processor,
            reebill_processor)

class FakeS3Manager(object):
    '''Encapsulates starting and stopping the FakeS3 server process for tests
    that use it.
    This replaces the code related to TestCaseWithSetup.
    '''
    @classmethod
    def start(cls):
        from core import config
        cls.fakes3_root_dir = TempDirectory()
        bucket_name = config.get('aws_s3', 'bucket')
        make_directories_if_necessary(join(cls.fakes3_root_dir.path,
                                           bucket_name))

        # start FakeS3 as a subprocess
        # redirect both stdout and stderr because it prints all its log
        # messages to both
        cls.fakes3_command = 'fakes3 --port %s --root %s' % (
            config.get('aws_s3', 'port'), cls.fakes3_root_dir.path)

        # On Thomas' computer FakeS3 needs to write its output to somewhere,
        # because othewise requests to fakes3 raise a socket timeout.
        cls.fakes3_process = Popen(cls.fakes3_command.split(),
                                   stdout=open(os.devnull, 'w'),
                                   stderr=subprocess.STDOUT)

        # make sure FakeS3 is actually running (and did not immediately exit
        # because, for example, another instance of it is already
        # running and occupying the same port)
        sleep(1)
        cls.check()

    @classmethod
    def check(cls):
        exit_status = cls.fakes3_process.poll()
        if exit_status is not None:
            raise CalledProcessError(exit_status, cls.fakes3_command)

    @classmethod
    def stop(cls):
        cls.fakes3_process.kill()
        cls.fakes3_process.wait()
        cls.fakes3_root_dir.cleanup()
        exit_status = cls.fakes3_process.poll()
        # don't care if it exited with 0 or not
        assert exit_status is not None


class TestCaseWithSetup(test_utils.TestCase):
    '''Shared setup and teardown code for various tests. This class should go
    away, so don't add any new uses of it.
    '''
    def __init__(self):
        raise DeprecationWarning

    @staticmethod
    def insert_data():
        session = Session()
        #Customer Addresses
        fa_ba1 = Address(addressee='Test Customer 1 Billing',
                     street='123 Test Street',
                     city='Test City',
                     state='XX',
                     postal_code='12345')
        fa_sa1 = Address(addressee='Test Customer 1 Service',
                     street='123 Test Street',
                     city='Test City',
                     state='XX',
                     postal_code='12345')
        fa_ba2 = Address(addressee='Test Customer 2 Billing',
                     street='123 Test Street',
                     city='Test City',
                     state='XX',
                    postal_code='12345')
        fa_sa2 = Address(addressee='Test Customer 2 Service',
                     street='123 Test Street',
                     city='Test City',
                     state='XX',
                     postal_code='12345')
        #Utility Bill Addresses
        ub_sa1 = Address(addressee='Test Customer 2 UB 1 Service',
                         street='123 Test Street',
                         city='Test City',
                         state='XX',
                         postal_code='12345')
        ub_ba1 = Address(addressee='Test Customer 2 UB 1 Billing',
                         street='123 Test Street',
                         city='Test City',
                         state='XX',
                         postal_code='12345')
        ub_sa2 = Address(addressee='Test Customer 2 UB 2 Service',
                         street='123 Test Street',
                         city='Test City',
                         state='XX',
                         postal_code='12345')
        ub_ba2 = Address(addressee='Test Customer 2 UB 2 Billing',
                         street='123 Test Street',
                         city='Test City',
                         state='XX',
                         postal_code='12345')

        ca1 = Address(addressee='Test Utilco Address',
                      street='123 Utilco Street',
                      city='Utilco City',
                      state='XX',
                      postal_code='12345')
        supplier = Supplier(name='Test Supplier', address=ca1)
        supply_group = SupplyGroup(name='test', supplier=supplier,
                                   service='gas')
<<<<<<< HEAD
        uc = Utility(name='Test Utility Company Template', address=ca1,
                     sos_supply_group=supply_group)

=======
        uc = Utility(name='Test Utility Company Template', address=ca1)
>>>>>>> 86902d79

        ca2 = Address(addressee='Test Other Utilco Address',
                      street='123 Utilco Street',
                      city='Utilco City',
                      state='XX',
                      postal_code='12345')
        other_supplier = Supplier(name='Other Supplier', address=ca1)
        other_supply_group = SupplyGroup(name='test', supplier=other_supplier,
                                   service='gas')
<<<<<<< HEAD
        other_uc = Utility(name='Other Utility', address=ca1,
                           sos_supply_group=other_supply_group)
=======
        other_uc = Utility(name='Other Utility', address=ca1)
>>>>>>> 86902d79


        session.add_all([fa_ba1, fa_sa1, fa_ba2, fa_sa2, ub_sa1, ub_ba1,
                        ub_sa2, ub_ba2, uc, ca1, ca2, other_uc, supplier,
                        other_supplier])
        session.flush()
        rate_class = RateClass(name='Test Rate Class Template', utility=uc,
                               service='gas', sos_supply_group=supply_group)
        utility_account = UtilityAccount(
            'Test Customer', '99999', uc, supplier, rate_class, fa_ba1, fa_sa1,
            account_number='1')
        reebill_customer = ReeBillCustomer(name='Test Customer',
                                discount_rate=.12, late_charge_rate=.34,
                                service='thermal',
                                bill_email_recipient='example@example.com',
                                utility_account=utility_account,
                                payee='payee')
        session.add(utility_account)
        session.add(reebill_customer)

        #Template Customer aka "Template Account" in UI
        utility_account2 = UtilityAccount(
            'Test Customer 2', '100000', uc, supplier, rate_class,
            fa_ba2, fa_sa2, account_number='2')
        reebill_customer2 = ReeBillCustomer(name='Test Customer 2',
                                discount_rate=.12, late_charge_rate=.34,
                                service='thermal',
                                bill_email_recipient='example2@example.com',
                                utility_account=utility_account2,
                                payee="Someone Else!")
        session.add(utility_account2)
        session.add(reebill_customer2)

        u1 = UtilBill(utility_account2, uc,
                             rate_class, supplier=supplier,
                             billing_address=ub_ba1, service_address=ub_sa1,
                             period_start=date(2012, 1, 1),
                             period_end=date(2012, 1, 31),
                             target_total=50.00,
                             date_received=date(2011, 2, 3),
                             processed=True)

        u2 = UtilBill(utility_account2, uc, rate_class, supplier=supplier,
                             billing_address=ub_ba2, service_address=ub_sa2,
                             period_start=date(2012, 2, 1),
                             period_end=date(2012, 2, 28),
                             target_total=65.00,
                             date_received=date(2011, 3, 3),
                             processed=True)

        # replaced registers that were automatically created by the rate class
        # because old tests rely on these specific values
        u1.registers = []
        u1r1 = Register(Register.TOTAL, 'therms', quantity=123.45,
                        description='test description', identifier="M60324",
                        meter_identifier="M60324", reg_type='total')
        u1r1.utilbill = u1
        u2.registers = []
        u2r1 = Register(Register.TOTAL, 'therms', quantity=123.45,
                        description='test description', identifier="M60324",
                        meter_identifier="M60324", reg_type='total')
        u2r1.utilbill = u2
        session.add_all([u1, u2, u1r1, u2r1])
        session.flush()
        session.commit()

        #Utility BIll with no Rate structures
        c4ba = Address(addressee='Test Customer 1 Billing',
                     street='123 Test Street',
                     city='Test City',
                     state='XX',
                     postal_code='12345')
        c4sa = Address(addressee='Test Customer 1 Service',
                     street='123 Test Street',
                     city='Test City',
                     state='XX',
                     postal_code='12345')
        other_rate_class = RateClass(name='Other Rate Class',
                                     utility=other_uc, service='gas',
                                     sos_supply_group=other_supply_group)
        utility_account4 = UtilityAccount(
            'Test Customer 3 No Rate Strucutres', '100001', other_uc,
            other_supplier, other_rate_class, c4ba, c4sa)
        reebill_customer4 = ReeBillCustomer(
            name='Test Customer 3 No Rate Strucutres', discount_rate=.12,
            late_charge_rate=.34, service='thermal',
            bill_email_recipient='example2@example.com',
            utility_account=utility_account4,
            payee="Nextility")

        session.add(utility_account4)
        session.add(reebill_customer4)

        ub_sa = Address(addressee='Test Customer 3 UB 1 Service',
                     street='123 Test Street',
                     city='Test City',
                     state='XX',
                     postal_code='12345')
        ub_ba = Address(addressee='Test Customer 3 UB 1 Billing',
                     street='123 Test Street',
                     city='Test City',
                     state='XX',
                     postal_code='12345')

        u = UtilBill(utility_account4, other_uc, other_rate_class,
                     supplier=other_supplier, billing_address=ub_ba,
                     service_address=ub_sa, period_start=date(2012, 1, 1),
                     period_end=date(2012, 1, 31), target_total=50.00,
                     date_received=date(2011, 2, 3), processed=True)
        session.add(u)
        session.flush()
        session.commit()
<|MERGE_RESOLUTION|>--- conflicted
+++ resolved
@@ -278,13 +278,8 @@
         supplier = Supplier(name='Test Supplier', address=ca1)
         supply_group = SupplyGroup(name='test', supplier=supplier,
                                    service='gas')
-<<<<<<< HEAD
-        uc = Utility(name='Test Utility Company Template', address=ca1,
-                     sos_supply_group=supply_group)
-
-=======
         uc = Utility(name='Test Utility Company Template', address=ca1)
->>>>>>> 86902d79
+
 
         ca2 = Address(addressee='Test Other Utilco Address',
                       street='123 Utilco Street',
@@ -294,12 +289,8 @@
         other_supplier = Supplier(name='Other Supplier', address=ca1)
         other_supply_group = SupplyGroup(name='test', supplier=other_supplier,
                                    service='gas')
-<<<<<<< HEAD
-        other_uc = Utility(name='Other Utility', address=ca1,
-                           sos_supply_group=other_supply_group)
-=======
         other_uc = Utility(name='Other Utility', address=ca1)
->>>>>>> 86902d79
+
 
 
         session.add_all([fa_ba1, fa_sa1, fa_ba2, fa_sa2, ub_sa1, ub_ba1,
