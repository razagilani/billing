--- conflicted
+++ resolved
@@ -309,33 +309,8 @@
 		u"sa_postal_code" : u"20010",
 		u"sa_street1" : u"3501 13TH ST NW #WH"
 	},
-<<<<<<< HEAD
-	"total_adjustment" : 0,
+	u"total_adjustment" : 0,
 	"manual_adjustment" : 0,
-	"ree_savings" : 118.42,
-	"statistics" : {
-		"renewable_utilization" : 0.26,
-		"renewable_produced" : null,
-		"total_conventional_consumed" : 95850000,
-		"total_co2_offset" : 53443.7978407542,
-		"conventional_consumed" : 56190000,
-		"total_renewable_produced" : null,
-		"total_savings" : 2380.14,
-		"consumption_trend" : [
-			{ "quantity" : 176.070325956, "month" : "Dec" },
-			{ "quantity" : 131.326916818, "month" : "Jan" },
-			{ "quantity" : 208.930598627, "month" : "Feb" },
-			{ "quantity" : 254.056862159, "month" : "Mar" },
-			{ "quantity" : 261.959046815, "month" : "Apr" },
-			{ "quantity" : 292.214836348, "month" : "May" },
-			{ "quantity" : 300.407399538, "month" : "Jun" },
-			{ "quantity" : 389.158304182, "month" : "Jul" },
-			{ "quantity" : 331.316663376, "month" : "Aug" },
-			{ "quantity" : 191.795145461, "month" : "Sep" },
-			{ "quantity" : 240.325501002, "month" : "Oct" },
-			{ "quantity" : 211.297853513, "month" : "Nov" }
-=======
-	u"total_adjustment" : 0,
 	u"ree_savings" : 118.42,
 	u"statistics" : {
 		u"renewable_utilization" : 0.26,
@@ -358,7 +333,6 @@
 			{ u"quantity" : 191.795145461, u"month" : u"Sep" },
 			{ u"quantity" : 240.325501002, u"month" : u"Oct" },
 			{ u"quantity" : 211.297853513, u"month" : u"Nov" }
->>>>>>> 5b683449
 		],
 		u"conventional_utilization" : 0.74,
 		u"total_trees" : 41.110613723657075,
