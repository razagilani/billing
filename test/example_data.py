--- conflicted
+++ resolved
@@ -297,31 +297,17 @@
             },
         }
     ],
-<<<<<<< HEAD
 	u"payment_received" : 10,
 	u"version" : 0,
 	u"period_end" : ISODate("2011-12-14T00:00:00Z"),
 	u"actual_total" : 743.49,
 	u"due_date" : null,
 	u"service_address" : {
-		u"sa_city" : u"Washington",
-		u"sa_state" : u"DC",
-		u"sa_addressee" : u"Monroe Towers",
-		u"sa_postal_code" : u"20010",
-		u"sa_street1" : u"3501 13TH ST NW #WH"
-=======
-	"payment_received" : 10,
-	"version" : 0,
-	"period_end" : ISODate("2011-12-14T00:00:00Z"),
-	"actual_total" : 743.49,
-	"due_date" : null,
-	"service_address" : {
-		"city" : "Washington",
-		"state" : "DC",
-		"addressee" : "Monroe Towers",
-		"postal_code" : "20010",
-		"street" : "3501 13TH ST NW #WH"
->>>>>>> a520a9c7
+		u"city" : u"Washington",
+		u"state" : u"DC",
+		u"addressee" : u"Monroe Towers",
+		u"postal_code" : u"20010",
+		u"street1" : u"3501 13TH ST NW #WH"
 	},
 	u"total_adjustment" : 0,
 	"manual_adjustment" : 0,
@@ -354,7 +340,6 @@
 		u"total_renewable_consumed" : 42455175.5556,
 		u"renewable_consumed" : 18820197.727
 	},
-<<<<<<< HEAD
 	u"balance_due" : 1146.21,
 	#"account" : u"10003", # i think this should not be here
 	u"prior_balance" : 1027.79,
@@ -362,25 +347,11 @@
 	u"balance_forward" : 1027.79,
 	u"period_begin" : ISODate("2011-11-12T00:00:00Z"),
 	u"billing_address" : {
-		u"ba_addressee" : u"Managing Member Monroe Towers",
-		u"ba_state" : u"MD",
-		u"ba_city" : u"Silver Spring",
-		u"ba_street1" : u"3501 13TH ST NW LLC",
-		u"ba_postal_code" : u"20910"
-=======
-	"balance_due" : 1146.21,
-	#"account" : "10003", # i think this should not be here
-	"prior_balance" : 1027.79,
-	"hypothetical_total" : 980.33,
-	"balance_forward" : 1027.79,
-	"period_begin" : ISODate("2011-11-12T00:00:00Z"),
-	"billing_address" : {
-		"addressee" : "Managing Member Monroe Towers",
-		"state" : "MD",
-		"city" : "Silver Spring",
-		"street" : "3501 13TH ST NW LLC",
-		"postal_code" : "20910"
->>>>>>> a520a9c7
+		u"addressee" : u"Managing Member Monroe Towers",
+		u"state" : u"MD",
+		u"city" : u"Silver Spring",
+		u"street1" : u"3501 13TH ST NW LLC",
+		u"postal_code" : u"20910"
 	}
 }
 
