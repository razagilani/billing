--- conflicted
+++ resolved
@@ -140,10 +140,10 @@
         self.ub1.registers[0].meter_identifier = "GHIJKL"
         self.ub2 = BEUtilBill(self.ua1, self.utility, None,
                               service_address=Address(street='2 Example St.'))
-        # UB2 does not have a rateclass so we must manually create a register
-        register2 = Register(self.ub2, "ABCDEF description",
-            "ABCDEF", 'therms', False, "total", None, "MNOPQR",
-            quantity=250.0, register_binding='REG_TOTAL')
+        register2 = Register('REG_TOTAL', 'therms', quantity=250.0,
+                             description='ABCDEF description',
+                             identifier='ABCDEF', meter_identifier="MNOPQR")
+        register2.utilbill = self.ub2
         self.ua2 = UtilityAccount('Account 2', '22222', self.utility, None,
                                   None, Address(), Address(), '2')
         self.rate_class2 = RateClass('Some Electric Rate Class', self.utility,
@@ -191,15 +191,8 @@
         ub3.id = 3
 
         self.ub1.registers[0].quantity = 150
-<<<<<<< HEAD
-        self.ub2.set_rate_class(self.rate_class)
-        self.ub2.registers[0].identifier = 'ABCDEF'
-        self.ub2.registers[0].meter_identifier = 'GHIJKL'
-        self.ub2.registers[0].quantity = 150
-=======
         self.ub2.registers[0].quantity = 150
         self.ub2.registers[0].meter_identifier = "GHIJKL"
->>>>>>> 0ab9e6f7
 
         c1 = Charge(self.ub1, 'CONSTANT', 0.4, '100', unit='dollars',
                     type='distribution', target_total=1)
@@ -262,8 +255,8 @@
               'period_end': None,
               'period_start': None,
               'processed': False,
-              'rate_class': 'Some Rate Class',
-              'service': 'Gas',
+              'rate_class': 'Unknown',
+              'service': 'Unknown',
               'service_address': '2 Example St., ,  ',
               'supplier': 'Unknown',
               'supply_total': 0.0,
@@ -442,56 +435,6 @@
         # TODO: why aren't there tests for editing all the other fields?
 
     def test_update_utilbill_rate_class(self):
-<<<<<<< HEAD
-        expected = { 'results': 2,
-            'rows': [
-                {'computed_total': 0.0,
-                 'due_date': None,
-                 'entered': False,
-                 'id': 2,
-                 'meter_identifier': 'GHIJKL',
-                 'next_meter_read_date': None,
-                 'pdf_url': '',
-                 'period_end': None,
-                 'period_start': None,
-                 'processed': False,
-                 'rate_class': 'Some Rate Class',
-                 'service': 'Gas',
-                 'service_address': '2 Example St., ,  ',
-                 'supplier': 'Unknown',
-                 'supply_choice_id': None,
-                 'supply_total': 0.0,
-                 'target_total': 0.0,
-                 'total_energy': 150.0,
-                 'tou': False,
-                 'utility': 'Example Utility',
-                 'utility_account_id': 1,
-                 'utility_account_number': '1',
-                 'wiki_url': 'http://example.com/utility:Example Utility'},
-                {'computed_total': 0.0,
-                 'due_date': None,
-                 'entered': False,
-                 'id': 1,
-                 'meter_identifier': 'GHIJKL',
-                 'next_meter_read_date': None,
-                 'pdf_url': '',
-                 'period_end': None,
-                 'period_start': None,
-                 'processed': False,
-                 'rate_class': 'Some Rate Class',
-                 'service': 'Gas',
-                 'service_address': '1 Example St., ,  ',
-                 'supplier': 'Unknown',
-                 'supply_choice_id': None,
-                 'supply_total': 2.0,
-                 'target_total': 0.0,
-                 'total_energy': 150.0,
-                 'tou': False,
-                 'utility': 'Example Utility',
-                 'utility_account_id': 1,
-                 'utility_account_number': '1',
-                 'wiki_url': 'http://example.com/utility:Example Utility'}]}
-=======
         expected = {'results': 2,
          'rows': [
              {'computed_total': 0.0,
@@ -544,7 +487,6 @@
               'meter_identifier': 'GHIJKL',
               'tou': False}
          ], }
->>>>>>> 0ab9e6f7
         rv = self.app.get(self.URL_PREFIX + 'utilitybills?id=1')
         self.assertJson(expected, rv.data)
 
