--- conflicted
+++ resolved
@@ -21,7 +21,7 @@
 from billentry import common
 from billentry.billentry_exchange import create_amqp_conn_params, \
     ConsumeUtilbillGuidsHandler
-from billentry.billentry_model import BillEntryUser, BEUtilBill
+from billentry.billentry_model import BillEntryUser, BEUtilBill, Role
 from billentry.common import replace_utilbill_with_beutilbill, \
     account_has_bills_for_data_entry
 
@@ -124,6 +124,7 @@
         # causes a failure when the session is committed below.
         init_model()
 
+        self.project_mgr_role = Role('Project Manager', 'Role for accessing reports view of billentry app' )
         self.utility = Utility('Example Utility', Address())
         self.utility.id = 1
         self.ua1 = UtilityAccount('Account 1', '11111', self.utility, None, None,
@@ -137,7 +138,8 @@
         self.ub1.id = 1
         self.ub2.id = 2
         s = Session()
-        s.add_all([self.utility, self.ua1, self.rate_class, self.ub1, self.ub2])
+        s.add_all([self.utility, self.ua1, self.rate_class, self.ub1,
+            self.ub2, self.project_mgr_role])
         s.commit()
         # TODO: add more database objects used in multiple subclass setUps
 
@@ -221,33 +223,6 @@
         # set is returned
         rv = self.app.get(self.URL_PREFIX + 'utilitybills?id=3')
         self.assertJson(
-<<<<<<< HEAD
-            {'results': 1,
-             'rows': [
-                 {'computed_total': 0.0,
-                  'due_date': None,
-                  'id': 3,
-                  'next_meter_read_date': None,
-                  'pdf_url': '',
-                  'period_end': None,
-                  'period_start': None,
-                  'processed': False,
-                  'rate_class': 'Unknown',
-                  'service': 'Unknown',
-                  'service_address': '2 Example St., ,  ',
-                  'supplier': 'Unknown',
-                  'supply_total': 0.0,
-                  'target_total': 0.0,
-                  'total_energy': 0.0,
-                  'utility': 'Empty Utility',
-                  'utility_account_number': '3',
-                  'utility_account_id': 3,
-                  'supply_choice_id': None,
-                  'wiki_url': 'http://example.com/utility:Empty Utility',
-                  'entered': None
-                 },
-             ], }, rv.data)
-=======
             {'results': 0,
              'rows': [], }, rv.data)
 
@@ -255,7 +230,7 @@
         rv = self.app.get(self.URL_PREFIX + 'utilitybills?id=1')
         expected = {'results': 2,
          'rows': [
-             {'account': None,
+             {
               'computed_total': 0.0,
               'due_date': None,
               'id': 2,
@@ -273,11 +248,12 @@
               'total_energy': 150.0,
               'utility': 'Example Utility',
               'utility_account_number': '1',
+              'utility_account_id': 1,
               'supply_choice_id': None,
               'wiki_url': 'http://example.com/utility:Example Utility',
               'entered': False
              },
-             {'account': None,
+             {
          	  'computed_total': 0.0,
               'due_date': None,
               'entered': False,
@@ -296,11 +272,11 @@
               'target_total': 0.0,
               'total_energy': 150.0,
               'utility': 'Example Utility',
+              'utility_account_id': 1,
               'utility_account_number': '1',
               'wiki_url': 'http://example.com/utility:Example Utility'}
          ], }
         self.assertJson(expected, rv.data)
->>>>>>> 3b197cf8
 
     def test_charges_list(self):
         rv = self.app.get(self.URL_PREFIX + 'charges?utilbill_id=1')
@@ -424,20 +400,15 @@
               'supplier': 'Unknown',
               'supply_total': 0.0,
               'target_total': 0.0,
-<<<<<<< HEAD
-              'total_energy': 0.0,
-              'utility': 'Empty Utility',
-              'utility_account_number': '3',
-              'utility_account_id': 3,
-=======
               'total_energy': 150.0,
               'utility': 'Example Utility',
               'utility_account_number': '1',
+              'utility_account_id': 1,
               'supply_choice_id': None,
               'wiki_url': 'http://example.com/utility:Example Utility',
               'entered': False
              },
-             {'account': None,
+             {
          	  'computed_total': 0.0,
               'due_date': None,
               'entered': False,
@@ -451,12 +422,12 @@
               'service': 'Gas',
               'service_address': '1 Example St., ,  ',
               'supplier': 'Unknown',
->>>>>>> 3b197cf8
               'supply_choice_id': None,
               'supply_total': 2.0,
               'target_total': 0.0,
               'total_energy': 150.0,
               'utility': 'Example Utility',
+              'utility_account_id': 1,
               'utility_account_number': '1',
               'wiki_url': 'http://example.com/utility:Example Utility'}
          ], }
@@ -474,31 +445,6 @@
             {
             "results": 1,
             "rows": {
-<<<<<<< HEAD
-                  'computed_total': 85.0,
-                  'id': 1,
-                  'due_date': None,
-                  'next_meter_read_date': None,
-                  'pdf_url': '',
-                  'period_end': None,
-                  'period_start': None,
-                  'processed': False,
-                  'rate_class': 'Some Rate Class',
-                  'service': 'Gas',
-                  'service_address': '1 Example St., ,  ',
-                  'supplier': 'Unknown',
-                  'supply_total': 2.0,
-                  'target_total': 0.0,
-                  'total_energy': 150.0,
-                  'utility': 'Empty Utility',
-                  'utility_account_number': '1',
-                  'utility_account_id': 1,
-                  'supply_choice_id': None,
-                  'wiki_url': 'http://example.com/utility:Empty Utility',
-                  'entered': False
-            },
-=======
-              'account': None,
          	  'computed_total': 85.0,
               'due_date': None,
               'entered': False,
@@ -518,8 +464,8 @@
               'total_energy': 150.0,
               'utility': 'Empty Utility',
               'utility_account_number': '1',
+                  'utility_account_id': 1,
               'wiki_url': 'http://example.com/utility:Empty Utility'}
->>>>>>> 3b197cf8
             }, rv.data
         )
 
@@ -564,17 +510,42 @@
     def setUp(self):
         super(TestBillEntryReport, self).setUp()
         s = Session()
-        self.user1 = BillEntryUser(email='1@example.com')
-        self.user2 = BillEntryUser(email='2@example.com')
+        self.user1 = BillEntryUser(email='1@example.com', password='password')
+        self.user2 = BillEntryUser(email='2@example.com', password='password')
         s.add_all([self.ub1, self.ub2, self.user1, self.user2])
+        self.user1.roles = [self.project_mgr_role]
+        self.user2.roles = [self.project_mgr_role]
         s.commit()
 
     def test_report_count_for_user(self):
+
+        data = {'email':'1@example.com', 'password': 'password'}\
+        # post request for user login with valid credentials
+        response = self.app.post('/userlogin',
+                                 content_type='multipart/form-data', data=data)
+
+        # on successful login user is routed to the next url
+        self.assertTrue(response.status_code == 302)
+        self.assertEqual('http://localhost/', response.location)
+
+        data = {'email':'2@example.com', 'password': 'password'}\
+        # post request for user login with valid credentials
+        response = self.app.post('/userlogin',
+                                 content_type='multipart/form-data', data=data)
+
+        # on successful login user is routed to the next url
+        self.assertTrue(response.status_code == 302)
+        self.assertEqual('http://localhost/', response.location)
+
         url_format = self.URL_PREFIX + 'users_counts?start=%s&end=%s'
 
         # no "entered" bills yet
         rv = self.app.get(url_format % (datetime(2000,1,1).isoformat(),
                                         datetime(2000,2,1).isoformat()))
+
+
+
+
         self.assertJson({"results": 2, "rows": [
             {"id": self.user1.id, "email": '1@example.com', "count": 0},
             {"id": self.user2.id, 'email': '2@example.com', "count": 0}]},
