--- conflicted
+++ resolved
@@ -163,15 +163,9 @@
                                      'electric')
         self.rate_class2.id = 2
         self.ub2.set_rate_class(self.rate_class2)
-<<<<<<< HEAD
-        self.ub2.registers[0].unit = 'therms'
-        self.ub2.registers[0].quantity = 250.0
-        self.ub2.registers[0].meter_identifier = 'MNOPQR'
-=======
         self.ub2._registers[0].unit = 'therms'
         self.ub2._registers[0].quantity = 250.0
         self.ub2._registers[0].meter_identifier = 'MNOPQR'
->>>>>>> 6d31a9a0
         self.ub3 = BEUtilBill(self.ua2, self.utility, self.rate_class2,
                               service_address=Address(street='1 Electric St.'))
         self.ub1.id = 1
