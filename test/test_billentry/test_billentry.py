"""All tests for the Bill Entry application.
"""
from datetime import datetime, date
from time import sleep
import unittest
from json import loads
import json
from mock import Mock
from sqlalchemy.orm.exc import NoResultFound

# if init_test_config() is not called before "billentry" is imported,
# "billentry" will call init_config to initialize the config object with the
# non-test config file. so init_test_config must be called before
# "billentry" is imported.
from exc import UnEditableBillError
from test import init_test_config
from util import FixMQ
from util.dictutils import deep_map

init_test_config()

from core.altitude import AltitudeBill, get_utilbill_from_guid

import billentry
from billentry import common
from billentry.billentry_exchange import create_amqp_conn_params, \
    ConsumeUtilbillGuidsHandler
from billentry.billentry_model import BillEntryUser, BEUtilBill, Role, BEUserSession
from billentry.common import replace_utilbill_with_beutilbill, \
    account_has_bills_for_data_entry

from core import init_model, altitude
from core.model import Session, UtilityAccount, Address, UtilBill, Utility,\
    Charge, Register, RateClass
from brokerage.brokerage_model import BrokerageAccount
with FixMQ():
    from mq import IncomingMessage
    from mq.tests import create_mock_channel_method_props, \
    create_channel_message_body
from test.setup_teardown import clear_db


def unicodify(x):
    return unicode(x) if isinstance(x, basestring) else x


class TestBEUtilBill(unittest.TestCase):
    """Unit test for BEUtilBill.
    """
    def setUp(self):
        self.utility = Mock(autospec=Utility)
        self.rate_class = Mock(autospec=RateClass)
        self.rate_class.get_register_list.return_value = []
        self.ua = UtilityAccount('Account 1', '11111', self.utility, None, None,
                            Address(), Address(), '1')
        self.user = Mock(autospec=BillEntryUser)
        self.user.is_anonymous.return_value = False
        self.ub = BEUtilBill(self.ua, self.utility, self.rate_class, None)

    def test_create_from_utilbill(self):
        utilbill = UtilBill(self.ua, self.utility, self.rate_class, None,
                            self.rate_class)
        beutilbill = BEUtilBill.create_from_utilbill(utilbill)
        self.assertIs(BEUtilBill, type(beutilbill))
        for attr_name in UtilBill.column_names():
            if attr_name in ('discriminator'):
                continue
            utilbill_value = getattr(utilbill, attr_name)
            beutilbill_value = getattr(beutilbill, attr_name)
            self.assertEqual(utilbill_value, beutilbill_value)

    def test_entry(self):
        self.assertFalse(self.ub.is_entered())

        the_date = datetime(2000,1,1,0)
        self.ub.enter(self.user, the_date)
        self.assertEqual(the_date, self.ub.get_date())
        self.assertEqual(self.user, self.ub.get_user())
        self.assertTrue(self.ub.is_entered())
        self.assertEqual(self.ub.editable(), False)

        self.ub.un_enter()
        self.assertEqual(None, self.ub.get_date())
        self.assertEqual(None, self.ub.get_user())
        self.assertFalse(self.ub.is_entered())
        self.assertEqual(self.ub.editable(), True)

        self.ub.processed = True
        self.assertEqual(None, self.ub.get_date())
        self.assertEqual(None, self.ub.get_user())
        self.assertTrue(self.ub.is_entered())

class BillEntryIntegrationTest(object):
    """Shared code for TestCases that test Bill Entry. Some of this (like
    assertJson) is not specific to Bill Entry and can be shared with other
    test cases.

    This is not a subclass of TestCase because inheritance from TestCase
    subclasses never seems to work. Subclasses should have this as their first
    superclass and TestCase as the second.
    """
    maxDiff = None

    # this may change
    URL_PREFIX = '/utilitybills/'

    def assertJson(self, expected, actual):
        '''AssertEqual for JSON where the things being compared can be in
        either string or dict/list form.
        '''
        if isinstance(expected, basestring):
            expected = deep_map(unicodify, loads(expected))
        if isinstance(actual, basestring):
            actual = deep_map(unicodify, loads(actual))
        self.assertEqual(expected, actual)

    @classmethod
    def setUpClass(cls):
        init_test_config()
        init_model()
        billentry.app.config['TESTING'] = True
        # TESTING is supposed to imply LOGIN_DISABLED if the Flask-Login
        # "login_required" decorator is used, but we
        # are using the before_request callback instead
        billentry.app.config['LOGIN_DISABLED'] = True
        # TODO: this should prevent the method decorated with
        # "app.errorhandler" from running, but doesn't
        billentry.app.config['TRAP_HTTP_EXCEPTIONS'] = True
        billentry.app.config['PROPAGATE_EXCEPTIONS'] = True
        cls.app = billentry.app.test_client()

    def setUp(self):
        clear_db()

        # TODO: this should not have to be done multiple times, but removing it
        # causes a failure when the session is committed below.
        init_model()

        self.project_mgr_role = Role(
            'Project Manager',
            'Role for accessing reports view of billentry app')
        self.admin_role = Role('admin', 'admin role for bill entry app')
        self.utility = Utility(name='Example Utility')
        self.utility.id = 1
        self.ua1 = UtilityAccount('Account 1', '11111', self.utility, None,
                                  None, Address(), Address(), '1')
        self.ua1.id = 1
        self.rate_class = RateClass('Some Rate Class', self.utility, 'gas')
        self.ub1 = BEUtilBill(self.ua1, self.utility, self.rate_class,
                              service_address=Address(street='1 Example St.'))
        self.ub1.registers[0].quantity = 150
        self.ub1.registers[0].meter_identifier = "GHIJKL"
        self.ub2 = BEUtilBill(self.ua1, self.utility, None,
                              service_address=Address(street='2 Example St.'))
        self.ua2 = UtilityAccount('Account 2', '22222', self.utility, None,
                                  None, Address(), Address(), '2')
        self.rate_class2 = RateClass('Some Electric Rate Class', self.utility,
                                     'electric')
        self.ub2.set_rate_class(self.rate_class2)
        self.ub2.registers[0].unit = 'therms'
        self.ub2.registers[0].quantity = 250.0
        self.ub2.registers[0].meter_identifier = 'MNOPQR'
        self.ub3 = BEUtilBill(self.ua2, self.utility, self.rate_class2,
                              service_address=Address(street='1 Electric St.'))
        self.ub1.id = 1
        self.ub2.id = 2
        self.ub3.id = 3
        s = Session()
        s.add_all([
            self.utility, self.ua1, self.rate_class, self.ub1,
            self.ub2, self.project_mgr_role, self.admin_role,
        ])
        s.commit()
        # TODO: add more database objects used in multiple subclass setUps

    def tearDown(self):
        clear_db()

class TestBillEntryMain(BillEntryIntegrationTest, unittest.TestCase):
    """Integration tests using REST request handlers related to Bill Entry main
    page.
    BillEntryIntegrationTest must be the first superclass for super() to work.
    """
    def setUp(self):
        super(TestBillEntryMain, self).setUp()

        s = Session()
        utility1 = Utility(name='Empty Utility')
        utility2 = Utility(name='Some Other Utility')
        ua2 = UtilityAccount('Account 2', '22222', self.utility, None, None,
                             Address(), Address(), '2')
        ua3 = UtilityAccount('Not PG', '33333', self.utility, None, None,
                             Address(), Address(), '3')
        rate_class1 = RateClass('Other Rate Class', self.utility, 'electric')
        s.add_all([self.rate_class, rate_class1])
        ua2.id, ua3.id = 2, 3
        utility1.id, utility2.id = 2, 10
        s.add_all([self.utility, utility1, utility2, ua2, ua3,
                   BrokerageAccount(self.ua1), BrokerageAccount(ua2)])
        ub3 = UtilBill(ua3, utility1, None,
                       service_address=Address(street='2 Example St.'))
        ub3.id = 3

        self.ub1.registers[0].quantity = 150
        self.ub2.registers[0].quantity = 150
        self.ub2.registers[0].meter_identifier = "GHIJKL"

        c1 = Charge('CONSTANT', rate=0.4, formula='100', unit='dollars',
                    type='distribution', target_total=1)
        c2 = Charge('LINEAR', rate=0.1, formula='REG_TOTAL.quantity * 3',
                    unit='therms', type='supply', target_total=2)
<<<<<<< HEAD
=======
        self.ub1.charges = [c1, c2]
>>>>>>> 139bfe55
        c3 = Charge('LINEAR_PLUS_CONSTANT', rate=0.1,
                    formula='REG_TOTAL.quantity * 2 + 10', unit='therms',
                    type='supply')
        c4 = Charge('BLOCK_1', rate=0.3, formula='min(100, REG_TOTAL.quantity)',
                    unit='therms', type='distribution')
        c5 = Charge('BLOCK_2',rate= 0.4,
                    formula='min(200, max(0, REG_TOTAL.quantity - 100))',
                    unit='dollars', type='supply')
        self.ub2.charges = [c3, c4, c5]
        c1.id, c2.id, c3.id, c4.id, c5.id = 1, 2, 3, 4, 5
        self.ub1.charges = [c1, c2]
        self.ub2.charges = [c3, c4, c5]
        s.add_all([self.ub1, self.ub2, c1, c2, c3, c4, c5, ub3])
        user = BillEntryUser(email='user1@test.com', password='password')
        s.add(user)
        s.commit()

    def test_accounts_get(self):
        rv = self.app.get(self.URL_PREFIX + 'accounts')
        self.assertJson(
            [{'account': '11111',
              'bills_to_be_entered': True,
              'id': 1,
              'service_address': '1 Example St., ,  ',
              'utility': 'Example Utility',
              'utility_account_number': '1'},
             {'account': '22222',
              'bills_to_be_entered': False,
              'id': 2,
              'service_address': ', ,  ',
              'utility': 'Example Utility',
              'utility_account_number': '2'}], rv.data)

    def test_account_put(self):
        rv = self.app.put(self.URL_PREFIX + 'accounts/1')
        self.assertJson(
            {'account': '11111',
              'bills_to_be_entered': True,
              'id': 1,
              'service_address': '1 Example St., ,  ',
              'utility': 'Example Utility',
              'utility_account_number': '1'}, rv.data)

        rv = self.app.get(self.URL_PREFIX + 'utilitybills?id=3')
        self.assertJson(
            {'results': 0,
             'rows': [], }, rv.data)

    def test_utilbills_list(self):
        rv = self.app.get(self.URL_PREFIX + 'utilitybills?id=1')
        expected = {'results': 2,
         'rows': [
             {'computed_total': 0.0,
              'due_date': None,
              'id': 2,
              'next_meter_read_date': None,
              'pdf_url': '',
              'period_end': None,
              'period_start': None,
              'processed': False,
              'rate_class': 'Some Electric Rate Class',
              'service': 'Electric',
              'service_address': '2 Example St., ,  ',
              'supplier': 'Unknown',
              'supply_total': 0.0,
              'target_total': 0.0,
              'total_energy': 150.0,
              'utility': 'Example Utility',
              'utility_account_number': '1',
              'utility_account_id': 1,
              'supply_choice_id': None,
              'wiki_url': 'http://example.com/utility:Example Utility',
              'entered': False,
              'flagged': False,
              'meter_identifier': 'GHIJKL',
              'tou': False
             },
             {'computed_total': 0.0,
              'due_date': None,
              'entered': False,
              'id': 1,
              'next_meter_read_date': None,
              'pdf_url': '',
              'period_end': None,
              'period_start': None,
              'processed': False,
              'rate_class': 'Some Rate Class',
              'service': 'Gas',
              'service_address': '1 Example St., ,  ',
              'supplier': 'Unknown',
              'supply_choice_id': None,
              'supply_total': 2.0,
              'target_total': 0.0,
              'total_energy': 150.0,
              'utility': 'Example Utility',
              'utility_account_number': '1',
              'utility_account_id': 1,
              'wiki_url': 'http://example.com/utility:Example Utility',
              'flagged': False,
              'meter_identifier': 'GHIJKL',
              'tou': False}
         ], }
        self.assertJson(expected, rv.data)

    def test_charges_list(self):
        rv = self.app.get(self.URL_PREFIX + 'charges?utilbill_id=1')
        self.assertJson(
            {'rows': [
                {"target_total": 2.0,
                 "rsi_binding": "LINEAR",
                 "id": 2},
            ],
             'results': 1,
            }, rv.data)
        rv = self.app.get(self.URL_PREFIX + 'charges?utilbill_id=2')
        self.assertJson(
            {'rows': [
                {
                    "target_total": None,
                    "rsi_binding": "LINEAR_PLUS_CONSTANT",
                    "id": 3
                },
                {
                    "target_total": None,
                    "rsi_binding": "BLOCK_2",
                    "id": 5
                }
            ],
             'results': 2,
            }, rv.data)

    def test_charge(self):
        rv = self.app.put(self.URL_PREFIX + 'charges/2', data=dict(
            id=2,
            rsi_binding='NON_LINEAR',
            target_total=1
        ))
        self.assertJson(
            {'rows':
                 {
                     "target_total": 1,
                     "rsi_binding": "NON_LINEAR",
                     "id": 2
                 },
             'results': 1
            }, rv.data)

    def test_utilbill(self):
        expected = {'rows':
             {'computed_total': 85.0,
              'due_date': None,
              'id': 1,
              'next_meter_read_date': None,
              'pdf_url': '',
              'period_end': None,
              'period_start': '2000-01-01',
              'processed': False,
              'rate_class': 'Some Rate Class',
              'service': 'Gas',
              'service_address': '1 Example St., ,  ',
              'supplier': 'Unknown',
              'supply_choice_id': None,
              'supply_total': 2.0,
              'target_total': 0.0,
              'total_energy': 150.0,
              'utility': 'Example Utility',
              'utility_account_id': 1,
              'utility_account_number': '1',
              'wiki_url': 'http://example.com/utility:Example Utility',
              'entered': True,
              'meter_identifier': 'GHIJKL',
              'flagged': False,
              'tou': False
              },
         'results': 1}

        rv = self.app.put(self.URL_PREFIX + 'utilitybills/1', data=dict(
            id=2,
            period_start=datetime(2000, 1, 1).isoformat(),
            entered=True
        ))
        expected['rows']['period_start'] = '2000-01-01'
        self.assertJson(expected, rv.data)

        # catch ProcessedBillError because a 500 response is returned
        # when the user tries to edit a bill that is not editable=
        with self.assertRaises(UnEditableBillError):
            rv = self.app.put(self.URL_PREFIX + 'utilitybills/1', data=dict(
                id=2,
                next_meter_read_date=date(2000, 2, 5).isoformat()
                ))

        # this request is being made using a different content-type because
        # with the default content-type of form-urlencoded bool False
        # was interpreted as a string and it was evaluating to True on the
        # server. Also in out app, the content-type is application/json so
        # we should probably update all our test code to use application/json
        rv = self.app.put(self.URL_PREFIX + 'utilitybills/1',
                          content_type='application/json',
            data=json.dumps(dict(
                id=2,
                entered=False
        )))
        self.assertEqual(rv.status_code, 200)

        rv = self.app.put(self.URL_PREFIX + 'utilitybills/1', data=dict(
            id=2,
            next_meter_read_date=date(2000, 2, 5).isoformat()
        ))

        expected['rows']['next_meter_read_date'] = date(2000, 2, 5).isoformat()
        expected['rows']['entered'] = False
        self.assertJson(expected, rv.data)

        rv = self.app.put(
            self.URL_PREFIX + 'utilitybills/1',
            content_type='application/json',
            data=json.dumps(dict(
                id=2,
                flagged=True
            ))
        )
        self.assertEqual(rv.status_code, 200)
        expected['rows']['flagged'] = True
        self.assertJson(expected, rv.data)

        rv = self.app.put(
            self.URL_PREFIX + 'utilitybills/1',
            content_type='application/json',
            data=json.dumps(dict(
                id=2,
                flagged=False
            ))
        )
        self.assertEqual(rv.status_code, 200)
        expected['rows']['flagged'] = False
        self.assertJson(expected, rv.data)

        # TODO: why aren't there tests for editing all the other fields?

    def test_update_utilbill_rate_class(self):
        expected = {'results': 2,
         'rows': [
             {'computed_total': 0.0,
              'due_date': None,
              'id': 2,
              'next_meter_read_date': None,
              'pdf_url': '',
              'period_end': None,
              'period_start': None,
              'processed': False,
              'rate_class': 'Some Electric Rate Class',
              'service': 'Electric',
              'service_address': '2 Example St., ,  ',
              'supplier': 'Unknown',
              'supply_total': 0.0,
              'target_total': 0.0,
              'total_energy': 150.0,
              'utility': 'Example Utility',
              'utility_account_id': 1,
              'utility_account_number': '1',
              'supply_choice_id': None,
              'wiki_url': 'http://example.com/utility:Example Utility',
              'entered': False,
              'flagged': False,
              'meter_identifier': 'GHIJKL',
              'tou': False
             },
             {'computed_total': 0.0,
              'due_date': None,
              'entered': False,
              'id': 1,
              'next_meter_read_date': None,
              'pdf_url': '',
              'period_end': None,
              'period_start': None,
              'processed': False,
              'rate_class': 'Some Rate Class',
              'service': 'Gas',
              'service_address': '1 Example St., ,  ',
              'supplier': 'Unknown',
              'supply_choice_id': None,
              'supply_total': 2.0,
              'target_total': 0.0,
              'total_energy': 150.0,
              'utility': 'Example Utility',
              'utility_account_number': '1',
              'utility_account_id': 1,
              'wiki_url': 'http://example.com/utility:Example Utility',
              'flagged': False,
              'meter_identifier': 'GHIJKL',
              'tou': False}
         ], }
        rv = self.app.get(self.URL_PREFIX + 'utilitybills?id=1')
        self.assertJson(expected, rv.data)

        # TODO reuse 'expected' in later assertions instead of repeating the
        # giant dictionary over and over

        rv = self.app.put(self.URL_PREFIX + 'utilitybills/1', data=dict(
                id = 2,
                utility = "Empty Utility"
        ))
        self.assertJson({
            "results": 1,
            "rows": {
         	    'computed_total': 40.0,
                'due_date': None,
                'entered': False,
                'id': 1,
                'next_meter_read_date': None,
                'pdf_url': '',
                'period_end': None,
                'period_start': None,
                'processed': False,
                'rate_class': 'Unknown',
                'service': 'Unknown',
                'service_address': '1 Example St., ,  ',
                'supplier': 'Unknown',
                'supply_choice_id': None,
                'supply_total': 2.0,
                'target_total': 0.0,
                'total_energy': 0,
                'utility': 'Empty Utility',
                'utility_account_number': '1',
                'utility_account_id': 1,
                'wiki_url': 'http://example.com/utility:Empty Utility',
                'flagged': False,
                'meter_identifier': None,
                'tou': False
            }}, rv.data
        )

        rv = self.app.put(self.URL_PREFIX + 'utilitybills/1', data=dict(
                id = 10,
                utility = "Some Other Utility"
        ))

        self.assertJson(
            {
            "results": 1,
            "rows": {
                  'computed_total': 40.0,
                  'id': 1,
                  'due_date': None,
                  'next_meter_read_date': None,
                  'pdf_url': '',
                  'period_end': None,
                  'period_start': None,
                  'processed': False,
                  'rate_class': 'Unknown',
                  'service': 'Unknown',
                  'service_address': '1 Example St., ,  ',
                  'supplier': 'Unknown',
                  'supply_total': 2.0,
                  'target_total': 0.0,
                  'total_energy': 0,
                  'utility': 'Some Other Utility',
                  'utility_account_number': '1',
                  'utility_account_id': 1,
                  'supply_choice_id': None,
                  'wiki_url': 'http://example.com/utility:Some Other Utility',
                  'entered': False,
                  'flagged': False,
                  'meter_identifier': None,
                  'tou': False
            },
            }, rv.data
        )

class TestBillEntryReport(BillEntryIntegrationTest, unittest.TestCase):
    """Integration tests using REST request handlers related to Bill Entry
    report page.
    """
    def setUp(self):
        super(TestBillEntryReport, self).setUp()
        s = Session()
        self.user1 = BillEntryUser(email='1@example.com', password='password')
        self.user1.id = 1
        self.user2 = BillEntryUser(email='2@example.com', password='password')
        self.user2.id = 2
        self.user3 = BillEntryUser(email='3@example.com', password='password')
        self.user3.id = 3
        s.add_all([self.ub1, self.ub2, self.ub3, self.user1, self.user2])
        self.user1.roles = [self.project_mgr_role]
        self.user3.roles = [self.admin_role]
        s.commit()

        self.response_all_counts_0 = {"results": 2, "rows": [
            {"id": 1, "email": '1@example.com', "total_count": 0,
             "gas_count": 0, "electric_count": 0, "elapsed_time": 0},
            {"id": 2, 'email': '2@example.com', "total_count": 0,
             "gas_count": 0, "electric_count": 0, "elapsed_time": 0}]}
        self.response_no_flagged_bills = {"results": 0, "rows": []}

    def test_report_count_for_user(self):

        data = {'email': '1@example.com', 'password': 'password'}
        # post request for user login with valid credentials
        response = self.app.post('/userlogin',
                                 content_type='multipart/form-data', data=data)

        # on successful login user is routed to the next url
        self.assertTrue(response.status_code == 302)
        self.assertEqual('http://localhost/', response.location)

        url_format = self.URL_PREFIX + 'users_counts?start=%s&end=%s'

        # no "entered" bills yet
        rv = self.app.get(url_format % (datetime(2000,1,1).isoformat(),
                                        datetime(2000,2,1).isoformat()))

        self.assertJson(self.response_all_counts_0, rv.data)

        self.ub1.enter(self.user1, datetime(2000,1,10))
        self.ub2.enter(self.user1, datetime(2000,1,20))

        # no bills in range
        rv = self.app.get(url_format % (datetime(2000,1,11).isoformat(),
                                        datetime(2000,1,20).isoformat()))
        self.assertJson(self.response_all_counts_0, rv.data)

        # 1 gas bill and 1 bill without rate class in range for user 1
        # No bill in range for user 2
        rv = self.app.get(url_format % (datetime(2000,1,10).isoformat(),
                                        datetime(2000,1,21).isoformat()))
        self.assertJson({"results": 2, "rows": [
            {"id": self.user1.id, "email": '1@example.com', "total_count": 2,
<<<<<<< HEAD
             "gas_count": 1, "electric_count": 1},
=======
             "gas_count": 1, "electric_count": 1, "elapsed_time": 0},
>>>>>>> 139bfe55
            {"id": self.user2.id, 'email': '2@example.com', "total_count": 0,
             "gas_count": 0, "electric_count": 0, "elapsed_time": 0}]},
                        rv.data)

        self.ub3.enter(self.user2, datetime(2000,1,10))

        # 1 gas bill and 1 bill without rate class in range for user 1
        # 1 electrtic bill for user 1
        rv = self.app.get(url_format % (datetime(2000,1,10).isoformat(),
                                        datetime(2000,1,21).isoformat()))
        self.assertJson({"results": 2, "rows": [
            {"id": self.user1.id, "email": '1@example.com', "total_count": 2,
<<<<<<< HEAD
             "gas_count": 1, "electric_count": 1},
=======
             "gas_count": 1, "electric_count": 1, "elapsed_time": 0},
>>>>>>> 139bfe55
            {"id": self.user2.id, 'email': '2@example.com', "total_count": 1,
             "gas_count": 0, "electric_count": 1, "elapsed_time": 0}]},
                        rv.data)


    def test_user_permission_for_utilbill_counts(self):
        data = {'email':'2@example.com', 'password': 'password'}
        # post request for user login with for user2, member of no role
        response = self.app.post('/userlogin',
                                 content_type='multipart/form-data', data=data)

        url_format = self.URL_PREFIX + 'users_counts?start=%s&end=%s'

        rv = self.app.get(url_format % (datetime(2000,1,1).isoformat(),
                                        datetime(2000,2,1).isoformat()))
        # this should result in a status_code of '403 permission denied'
        # as only members of 'Project Manager' or 'admin' role are allowed
        # access to report page and user2 is member of niether one
        self.assertEqual(403, rv.status_code)


        data = {'email':'1@example.com', 'password': 'password'}
        # post request for user login with for user1, member of
        # Project Manager role
        response = self.app.post('/userlogin',
                                 content_type='multipart/form-data', data=data)
        rv = self.app.get(url_format % (datetime(2000,1,1).isoformat(),
                                        datetime(2000,2,1).isoformat()))

        # this should succeed with 200 as user1 is member of Project Manager
        # Role
        self.assertEqual(200, rv.status_code)
        self.assertJson(self.response_all_counts_0, rv.data)

        data = {'email':'3@example.com', 'password': 'password'}
        # post request for user login with for user3, member of
        # admin role
        response = self.app.post('/userlogin',
                                 content_type='multipart/form-data', data=data)
        rv = self.app.get(url_format % (datetime(2000,1,1).isoformat(),
                                        datetime(2000,2,1).isoformat()))

        # this should succeed with 200 as user3 is member of admin role
        self.assertEqual(200, rv.status_code)
        self.assertJson(self.response_all_counts_0, rv.data)

    def test_user_permissions_for_utilbill_flagging(self):
        data = {'email':'2@example.com', 'password': 'password'}
        # post request for user login with for user2, member of no role
        self.app.post('/userlogin',
                      content_type='multipart/form-data', data=data)

        url_format = self.URL_PREFIX + 'flagged_utilitybills'
        rv = self.app.get(url_format)
        # this should result in a status_code of '403 permission denied'
        # as only members of 'Project Manager' or 'admin' role are allowed
        # access to report page and user2 is member of niether one
        self.assertEqual(403, rv.status_code)

        data = {'email':'1@example.com', 'password': 'password'}
        # post request for user login with for user1, member of
        # Project Manager role
        self.app.post('/userlogin',
                      content_type='multipart/form-data', data=data)

        rv = self.app.get(url_format)
        # this should succeed with 200 as user1 is member of Project Manager
        # Role
        self.assertEqual(200, rv.status_code)
        self.assertJson(self.response_no_flagged_bills, rv.data)

        data = {'email':'3@example.com', 'password': 'password'}
        # post request for user login with for user3, member of
        # admin role
        response = self.app.post('/userlogin',
                                 content_type='multipart/form-data', data=data)
        rv = self.app.get(url_format)

        # this should succeed with 200 as user3 is member of admin role
        self.assertEqual(200, rv.status_code)
        self.assertJson(self.response_no_flagged_bills, rv.data)

    def test_report_flagged_utilbills(self):
        # log in as project manager
        data = {'email':'1@example.com', 'password': 'password'}
        self.app.post('/userlogin',
                      content_type='multipart/form-data', data=data)
        url_format = self.URL_PREFIX + 'flagged_utilitybills'

        # no bills flagged yet
        rv = self.app.get(url_format)
        self.assertJson(self.response_no_flagged_bills, rv.data)

        # flag two bills
        self.ub1.flag()
        self.ub2.flag()
        rv = self.app.get(url_format)
        self.assertJson({
            "results": 2,
            'rows': [{
                'computed_total': 0,
                'due_date': None,
                'id': 2,
                'meter_identifier': 'MNOPQR',
                'next_meter_read_date': None,
                'pdf_url': '',
                'period_end': None,
                'period_start': None,
                'processed': False,
                'rate_class': 'Some Electric Rate Class',
                'service': 'Electric',
                'service_address': '2 Example St., ,  ',
                'supplier': 'Unknown',
                'supply_total': 0,
                'target_total': 0,
                'total_energy': 250.0,
                'utility': 'Example Utility',
                'utility_account_id': 1,
                'utility_account_number': '1',
                'supply_choice_id': None,
                'wiki_url': 'http://example.com/utility:Example Utility',
                'entered': False,
                'flagged': True,
                'tou': False
            }, {
                'computed_total': 0,
                'due_date': None,
                'id': 1,
                'meter_identifier': 'GHIJKL',
                'next_meter_read_date': None,
                'pdf_url': '',
                'period_end': None,
                'period_start': None,
                'processed': False,
                'rate_class': 'Some Rate Class',
                'service': 'Gas',
                'service_address': '1 Example St., ,  ',
                'supplier': 'Unknown',
                'supply_total': 0,
                'target_total': 0,
                'total_energy': 150.0,
                'utility': 'Example Utility',
                'utility_account_id': 1,
                'utility_account_number': '1',
                'supply_choice_id': None,
                'wiki_url': 'http://example.com/utility:Example Utility',
                'entered': False,
                'flagged': True,
                'tou': False
            }]}, rv.data)

        # Unflag one bill
        self.ub2.un_flag()
        rv = self.app.get(url_format)
        self.assertJson({
            "results": 1,
            'rows': [{
                'computed_total': 0,
                'due_date': None,
                'id': 1,
                'meter_identifier': 'GHIJKL',
                'next_meter_read_date': None,
                'pdf_url': '',
                'period_end': None,
                'period_start': None,
                'processed': False,
                'rate_class': 'Some Rate Class',
                'service': 'Gas',
                'service_address': '1 Example St., ,  ',
                'supplier': 'Unknown',
                'supply_total': 0,
                'target_total': 0,
                'total_energy': 150,
                'utility': 'Example Utility',
                'utility_account_id': 1,
                'utility_account_number': '1',
                'supply_choice_id': None,
                'wiki_url': 'http://example.com/utility:Example Utility',
                'entered': False,
                'flagged': True,
                'tou': False
            }]}, rv.data)

    def test_report_utilbills_for_user(self):
        url_format = self.URL_PREFIX + 'user_utilitybills?start=%s&end=%s&id=%s'

        # no "entered" bills yet
        start = datetime(2000, 1, 5)
        end = datetime(2000, 1, 11)
        rv = self.app.get(url_format % (start.isoformat(),
                                        end.isoformat(),
                                        self.user1.id))
        self.assertJson({"results": 0, "rows": []}, rv.data)

        # one "entered bill for user1
        self.ub1.enter(self.user1, datetime(2000,1,10))
        rv = self.app.get(url_format % (start.isoformat(),
                                        end.isoformat(),
                                        self.user1.id))
        self.assertJson(
            {"results": 1,
             'rows':
                 [{'computed_total': 0,
                  'due_date': None,
                  'id': 1,
                  'next_meter_read_date': None,
                  'pdf_url': '',
                  'period_end': None,
                  'period_start': None,
                  'processed': False,
                  'rate_class': 'Some Rate Class',
                  'service': 'Gas',
                  'service_address': '1 Example St., ,  ',
                  'supplier': 'Unknown',
                  'supply_total': 0,
                  'target_total': 0,
                  'total_energy': 150.0,
                  'utility': 'Example Utility',
                  'utility_account_id': 1,
                  'utility_account_number': '1',
                  'supply_choice_id': None,
                  'wiki_url': 'http://example.com/utility:Example Utility',
                  'entered': True,
                  'flagged': False,
                  'meter_identifier': 'GHIJKL',
                  'tou': False
                 }],
             }, rv.data)

        # still none for user2
        rv = self.app.get(url_format % (start.isoformat(),
                                        end.isoformat(),
                                        self.user2.id))
        self.assertJson({"results": 0, "rows": []}, rv.data)


class TestReplaceUtilBillWithBEUtilBill(BillEntryIntegrationTest,
                                        unittest.TestCase):

    def test_replace_utilbill_with_beutilbill(self):
        s = Session()
        u = UtilBill(self.ua1, self.utility, self.rate_class)
        s.add(u)
        s.flush() # set u.id

        self.assertEqual(1, s.query(UtilBill).filter_by(id=u.id).count())
        self.assertEqual(0, s.query(BEUtilBill).filter_by(id=u.id).count())

        # replace_utilbill_with_beutilbill does not have to destroy
        # utilbill.id, but it may
        original_id = u.id

        # load charges and registers while 'utilbill' is still valid, so they
        # can be compared below
        u.charges, u.registers

        new_beutilbill = replace_utilbill_with_beutilbill(u)
        self.assertEqual(original_id, new_beutilbill.id)

        # new_beutilbill has the same id, because it corresponds to the same
        # database row
        query_result = s.query(UtilBill).filter_by(id=original_id).one()
        self.assertIs(new_beutilbill, query_result)
        self.assertIsInstance(new_beutilbill, BEUtilBill)
        self.assertEqual(BEUtilBill.POLYMORPHIC_IDENTITY,
                         new_beutilbill.discriminator)

        # foreign keys and child objects are the same
        self.assertEqual(u.billing_address_id,
                         new_beutilbill.billing_address_id)
        self.assertEqual(u.service_address_id,
                         new_beutilbill.service_address_id)
        self.assertEqual(u.billing_address.id,
                         new_beutilbill.billing_address.id)
        self.assertEqual(u.service_address.id,
                         new_beutilbill.service_address.id)
        self.assertEqual(u.billing_address, new_beutilbill.billing_address)
        self.assertEqual(u.service_address, new_beutilbill.service_address)
        self.assertEqual(u.charges, new_beutilbill.charges)
        self.assertEqual([c.id for c in u.charges],
                         [c.id for c in new_beutilbill.charges])
        self.assertEqual([r.id for r in u.registers],
                         [r.id for r in new_beutilbill.registers])

        # also the child objects should really exist in the database
        self.assertEqual(1, s.query(Address).filter_by(
            id=new_beutilbill.billing_address_id).count())
        self.assertEqual(1, s.query(Address).filter_by(
            id=new_beutilbill.service_address_id).count())

class TestAccountHasBillsForDataEntry(unittest.TestCase):

    def test_account_has_bills_for_data_entry(self):
        utility = Utility(name='Empty Utility')
<<<<<<< HEAD

=======
>>>>>>> 139bfe55
        utility_account = UtilityAccount('Account 2', '22222', utility, None,
                                         None, Address(), Address(), '2')

        regular_utilbill = UtilBill(utility_account, utility, None,
                       service_address=Address(street='2 Example St.'))
        beutilbill = BEUtilBill(utility_account, utility, None,
                                service_address=Address(street='2 Example St.'))

        utility_account.utilbills = []
        self.assertFalse(account_has_bills_for_data_entry(utility_account))

        utility_account.utilbills = [regular_utilbill]
        self.assertFalse(account_has_bills_for_data_entry(utility_account))

        utility_account.utilbills = [regular_utilbill, beutilbill]
        self.assertTrue(account_has_bills_for_data_entry(utility_account))

        utility_account.utilbills = [beutilbill]
        self.assertTrue(account_has_bills_for_data_entry(utility_account))

        beutilbill.enter(BillEntryUser(Mock(autospecs=BillEntryUser)),
                         datetime.utcnow())
        self.assertFalse(account_has_bills_for_data_entry(utility_account))


class TestUtilBillGUIDAMQP(unittest.TestCase):

    def setUp(self):
        super(TestUtilBillGUIDAMQP, self).setUp()

        # parameters for real RabbitMQ connection are stored but never used so
        # there is no actual connection
        exchange_name, routing_key, amqp_connection_parameters, \
                = create_amqp_conn_params()

        self.utilbill = Mock(autospec=UtilBill)
        self.utilbill.discriminator = UtilBill.POLYMORPHIC_IDENTITY
        self.core_altitude_module = Mock(autospec=altitude)
        self.billentry_common_module = Mock(autospec=common)
        self.guid = '5efc8f5a-7cca-48eb-af58-7787348388c5'

        self.handler = ConsumeUtilbillGuidsHandler(
            exchange_name, routing_key, amqp_connection_parameters,
            self.core_altitude_module, self.billentry_common_module)

        # We don't have to wait for the rabbitmq connection to close,
        # since we're never instatiating a connection
        self.handler._wait_on_close = 0

        # these are for creating IncomingMessage objects for 'handler' to
        # handle
        _, method, props = create_mock_channel_method_props()
        self.mock_method = method
        self.mock_props = props

    def test_process_utilbill_guid_with_no_matching_guid(self):
        message = create_channel_message_body(dict(
            message_version=[1, 0],
            guid='3e7f9bf5-f729-423c-acde-58f6174df551'))
        message_obj = IncomingMessage(self.mock_method, self.mock_props,
                                      message)
        self.core_altitude_module.get_utilbill_from_guid.side_effect = \
            NoResultFound
        self.assertRaises(NoResultFound, self.handler.handle, message_obj)
        self.billentry_common_module.replace_utilbill_with_beutilbill.has_calls(
            [])

    def test_process_utilbill_guid_with_matching_guid(self):
        message = create_channel_message_body(dict(
            message_version=[1, 0],
            guid=self.guid))
        message_obj = IncomingMessage(self.mock_method, self.mock_props,
                                      message)
        self.core_altitude_module.get_utilbill_from_guid.return_value = \
            self.utilbill
        self.handler.handle(message_obj)
        self.billentry_common_module.replace_utilbill_with_beutilbill\
                .assert_called_once_with(self.utilbill)


class TestBillEntryUserSessions(unittest.TestCase):

    @classmethod
    def setUpClass(cls):
        init_test_config()
        init_model()
        billentry.app.config['LOGIN_DISABLED'] = False
        billentry.app.config['TRAP_HTTP_EXCEPTIONS'] = True
        billentry.app.config['TESTING'] = True
        cls.app = billentry.app.test_client()

        from core import config
        cls.authorize_url = config.get('billentry', 'authorize_url')

    def setUp(self):
        init_test_config()
        clear_db()
        s = Session()
        user = BillEntryUser(email='user1@test.com', password='password')
        s.add(user)
        s.commit()

    def tearDown(self):
        clear_db()

    def test_session_duration(self):
        current_timestamp = datetime.utcnow()
        # valid data for user login
        data = {'email':'user1@test.com', 'password': 'password'}\
        # post request for user login with valid credentials
        self.app.post('/userlogin',
                                 content_type='multipart/form-data', data=data)
        # a BEUserSession object must exist for this user after a
        # successfull login
        user = Session().query(BillEntryUser).filter_by(email='user1@test.com').first()
        be_user_session = Session().query(BEUserSession).filter_by(beuser=user).all()
        self.assertEqual(len(be_user_session), 1)

        # both session_start and last_request are updated at user login so
        # the difference between their timestamps and current_timestamp
        # must be greater than 0
        self.assertNotEquals(0, be_user_session[0].session_start - current_timestamp)
        self.assertNotEquals(0, be_user_session[0].last_request - current_timestamp)

        last_request_timestamp = be_user_session[0].last_request
        # make another request to update the last_request field as the
        # timestamp for last_request is updated on every request
        self.app.get('/')
        self.assertNotEquals(0, be_user_session[0].last_request - last_request_timestamp)

        last_request_timestamp =  be_user_session[0].last_request
        # logout closes the current session
        self.app.get('/logout')
        self.assertNotEquals(0, be_user_session[0].last_request - last_request_timestamp)
        self.assertEqual((be_user_session[0].last_request -
                          be_user_session[0].session_start).
                         total_seconds(), user.get_beuser_billentry_duration
                        (current_timestamp, datetime.utcnow()))

        #start a new session by logging in
        self.app.post('/userlogin',
                                 content_type='multipart/form-data', data=data)
        current_timestamp = datetime.utcnow()
        user_sessions = Session().query(BEUserSession).filter_by(beuser=user).all()
        # count of sessione should be two now that another login request has been made
        self.assertEqual(2, len(user_sessions))
        # the session duration for current session should be 0 as both
        # session_start and last_request have the same values
        self.assertEqual(0, user.get_beuser_billentry_duration(current_timestamp, datetime.utcnow()))


class TestBillEnrtyAuthentication(unittest.TestCase):
    URL_PREFIX = 'http://localhost'

    @classmethod
    def setUpClass(cls):
        init_test_config()
        init_model()
        billentry.app.config['LOGIN_DISABLED'] = False
        billentry.app.config['TRAP_HTTP_EXCEPTIONS'] = True
        billentry.app.config['TESTING'] = True
        cls.app = billentry.app.test_client()

        from core import config
        cls.authorize_url = config.get('billentry', 'authorize_url')

    def setUp(self):
        init_test_config()
        clear_db()
        s = Session()
        user = BillEntryUser(email='user1@test.com', password='password')
        s.add(user)
        s.commit()

    def tearDown(self):
        clear_db()

    def test_oauth_login(self):
        # just an example of a URL the user was trying to go to
        original_url = '/admin'

        # first the user tries to go to 'original_url' and 401 is returned
        rv = self.app.get(original_url)
        self.assertEqual(302, rv.status_code)
        self.assertEqual(self.URL_PREFIX + '/login-page', rv.location)

        # then the user clicks on the "Log in with Google" link, whose URL is
        #  /login, and gets redirected to Google's OAuth URL
        rv = self.app.get('/login')
        self.assertEqual(302, rv.status_code)
        # not checking arguments in the URL
        self.assertTrue(rv.location.startswith(self.authorize_url))

        # /oauth2callback is the URL that Google redirects to after the user
        # authenticates. we aren't simulating the valid OAuth data that
        # Google would provide, so the response is invalid
        rv = self.app.get('/oauth2callback')
        self.assertEqual(302, rv.status_code)
        self.assertEqual(self.URL_PREFIX + '/login-page', rv.location)

        # after unsuccessful login, the user still can't get to a normal page
        rv = self.app.get('/')
        self.assertEqual(302, rv.status_code)
        self.assertEqual(self.URL_PREFIX + '/login-page', rv.location)

    def test_local_login(self):
        response = self.app.get('/')
        # because user is not logged in so a redirect to login-page should
        # happen
        self.assertEqual(response.status_code, 302)
        self.assertEqual(self.URL_PREFIX + '/login-page', response.location)

        # valid data for user login
        data = {'email':'user1@test.com', 'password': 'password'}\
        # post request for user login with valid credentials
        response = self.app.post('/userlogin',
                                 content_type='multipart/form-data', data=data)

        self.assertTrue(response.status_code == 302)
        self.assertEqual('http://localhost/', response.location)

        # user successfully gets index.html
        response = self.app.get(self.URL_PREFIX + '/')
        self.assertEqual(200, response.status_code)

        # logout user
        self.app.get('/logout')

        # TODO: when a user gets redirected to the login page,
        # test redirection to the page the user originally wanted to go to.

        response = self.app.get('/')
        # because user is not logged in so a 401 is returned
        self.assertEqual(response.status_code, 302)
        self.assertEqual(self.URL_PREFIX + '/login-page', response.location)

        # invalid email for user login
        data = {'email':'user2@test.com', 'password': 'password'}

        # post request for user login with invalid credentials
        response = self.app.post('/userlogin',
                                 content_type='multipart/form-data', data=data)

        # the login should fail and user should be redirected to login page
        self.assertEqual(response.status_code, 302)
        self.assertEqual('http://localhost/login-page', response.location)

        # invalid password for user login
        data = {'email':'user1@test.com', 'password': 'password1'}

        # post request for user login with invalid credentials
        response = self.app.post('/userlogin',
                                 content_type='multipart/form-data', data=data)
        # the login should fail and user should be redirected to login page
        self.assertEqual(response.status_code, 302)
        self.assertEqual('http://localhost/login-page', response.location)


<|MERGE_RESOLUTION|>--- conflicted
+++ resolved
@@ -209,10 +209,6 @@
                     type='distribution', target_total=1)
         c2 = Charge('LINEAR', rate=0.1, formula='REG_TOTAL.quantity * 3',
                     unit='therms', type='supply', target_total=2)
-<<<<<<< HEAD
-=======
-        self.ub1.charges = [c1, c2]
->>>>>>> 139bfe55
         c3 = Charge('LINEAR_PLUS_CONSTANT', rate=0.1,
                     formula='REG_TOTAL.quantity * 2 + 10', unit='therms',
                     type='supply')
@@ -221,7 +217,6 @@
         c5 = Charge('BLOCK_2',rate= 0.4,
                     formula='min(200, max(0, REG_TOTAL.quantity - 100))',
                     unit='dollars', type='supply')
-        self.ub2.charges = [c3, c4, c5]
         c1.id, c2.id, c3.id, c4.id, c5.id = 1, 2, 3, 4, 5
         self.ub1.charges = [c1, c2]
         self.ub2.charges = [c3, c4, c5]
@@ -641,11 +636,7 @@
                                         datetime(2000,1,21).isoformat()))
         self.assertJson({"results": 2, "rows": [
             {"id": self.user1.id, "email": '1@example.com', "total_count": 2,
-<<<<<<< HEAD
-             "gas_count": 1, "electric_count": 1},
-=======
              "gas_count": 1, "electric_count": 1, "elapsed_time": 0},
->>>>>>> 139bfe55
             {"id": self.user2.id, 'email': '2@example.com', "total_count": 0,
              "gas_count": 0, "electric_count": 0, "elapsed_time": 0}]},
                         rv.data)
@@ -658,11 +649,7 @@
                                         datetime(2000,1,21).isoformat()))
         self.assertJson({"results": 2, "rows": [
             {"id": self.user1.id, "email": '1@example.com', "total_count": 2,
-<<<<<<< HEAD
-             "gas_count": 1, "electric_count": 1},
-=======
              "gas_count": 1, "electric_count": 1, "elapsed_time": 0},
->>>>>>> 139bfe55
             {"id": self.user2.id, 'email': '2@example.com', "total_count": 1,
              "gas_count": 0, "electric_count": 1, "elapsed_time": 0}]},
                         rv.data)
@@ -957,10 +944,7 @@
 
     def test_account_has_bills_for_data_entry(self):
         utility = Utility(name='Empty Utility')
-<<<<<<< HEAD
-
-=======
->>>>>>> 139bfe55
+
         utility_account = UtilityAccount('Account 2', '22222', utility, None,
                                          None, Address(), Address(), '2')
 
