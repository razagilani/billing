--- conflicted
+++ resolved
@@ -526,12 +526,8 @@
         s = Session()
         self.user1 = BillEntryUser(email='1@example.com', password='password')
         self.user2 = BillEntryUser(email='2@example.com', password='password')
-<<<<<<< HEAD
         self.user3 = BillEntryUser(email='3@example.com', password='password')
-        s.add_all([self.ub1, self.ub2, self.user1, self.user2])
-=======
         s.add_all([self.ub1, self.ub2, self.ub3, self.user1, self.user2])
->>>>>>> 2682134f
         self.user1.roles = [self.project_mgr_role]
         self.user3.roles = [self.admin_role]
         s.commit()
