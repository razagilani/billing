--- conflicted
+++ resolved
@@ -230,12 +230,7 @@
         rv = self.app.get(self.URL_PREFIX + 'utilitybills?id=1')
         expected = {'results': 2,
          'rows': [
-<<<<<<< HEAD
              {'computed_total': 0.0,
-=======
-             {
-              'computed_total': 0.0,
->>>>>>> 8426897a
               'due_date': None,
               'id': 2,
               'next_meter_read_date': None,
@@ -257,12 +252,7 @@
               'wiki_url': 'http://example.com/utility:Example Utility',
               'entered': False
              },
-<<<<<<< HEAD
              {'computed_total': 0.0,
-=======
-             {
-         	  'computed_total': 0.0,
->>>>>>> 8426897a
               'due_date': None,
               'entered': False,
               'id': 1,
@@ -417,12 +407,7 @@
               'wiki_url': 'http://example.com/utility:Example Utility',
               'entered': False
              },
-<<<<<<< HEAD
              {'computed_total': 0.0,
-=======
-             {
-         	  'computed_total': 0.0,
->>>>>>> 8426897a
               'due_date': None,
               'entered': False,
               'id': 1,
@@ -458,7 +443,6 @@
         self.assertJson({
             "results": 1,
             "rows": {
-<<<<<<< HEAD
          	    'computed_total': 85.0,
                 'due_date': None,
                 'entered': False,
@@ -481,30 +465,6 @@
                 'utility_account_id': 1,
                 'wiki_url': 'http://example.com/utility:Empty Utility'
             }}, rv.data
-=======
-         	  'computed_total': 85.0,
-              'due_date': None,
-              'entered': False,
-              'id': 1,
-              'next_meter_read_date': None,
-              'pdf_url': '',
-              'period_end': None,
-              'period_start': None,
-              'processed': False,
-              'rate_class': 'Some Rate Class',
-              'service': 'Gas',
-              'service_address': '1 Example St., ,  ',
-              'supplier': 'Unknown',
-              'supply_choice_id': None,
-              'supply_total': 2.0,
-              'target_total': 0.0,
-              'total_energy': 150.0,
-              'utility': 'Empty Utility',
-              'utility_account_number': '1',
-                  'utility_account_id': 1,
-              'wiki_url': 'http://example.com/utility:Empty Utility'}
-            }, rv.data
->>>>>>> 8426897a
         )
 
         rv = self.app.put(self.URL_PREFIX + 'utilitybills/1', data=dict(
