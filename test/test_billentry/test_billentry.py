--- conflicted
+++ resolved
@@ -158,19 +158,15 @@
                               service_address=Address(street='2 Example St.'))
         self.ua2 = UtilityAccount('Account 2', '22222', self.utility, None,
                                   None, Address(), Address(), account_number='2')
-<<<<<<< HEAD
-        self.some_electric_rate_class = RateClass('Some Electric Rate Class', self.utility,
-=======
         self.ua2.id = 2
         self.rate_class2 = RateClass('Some Electric Rate Class', self.utility,
->>>>>>> 86902d79
                                      'electric')
-        self.some_electric_rate_class.id = 2
-        self.ub2.set_rate_class(self.some_electric_rate_class)
+        self.rate_class2.id = 2
+        self.ub2.set_rate_class(self.rate_class2)
         self.ub2.registers[0].unit = 'therms'
         self.ub2.registers[0].quantity = 250.0
         self.ub2.registers[0].meter_identifier = 'MNOPQR'
-        self.ub3 = BEUtilBill(self.ua2, self.utility, self.some_electric_rate_class,
+        self.ub3 = BEUtilBill(self.ua2, self.utility, self.rate_class2,
                               service_address=Address(street='1 Electric St.'))
         self.ub1.id = 1
         self.ub2.id = 2
@@ -200,14 +196,9 @@
                              Address(), Address(), account_number='2')
         ua3 = UtilityAccount('Not PG', '33333', self.utility, None, None,
                              Address(), Address(), account_number='3')
-<<<<<<< HEAD
         self.other_rate_class = RateClass('Other Rate Class', self.utility, 'electric')
         self.other_rate_class.id = 3
         s.add_all([self.some_rate_class, self.other_rate_class])
-=======
-        rate_class1 = RateClass('Other Rate Class', self.utility, 'electric')
-        s.add_all([self.rate_class, rate_class1])
->>>>>>> 86902d79
         ua2.id, ua3.id = 2, 3
         utility1.id, utility2.id = 2, 10
         s.add_all([self.utility, utility1, utility2, ua2, ua3,
@@ -282,8 +273,8 @@
               'period_end': None,
               'period_start': None,
               'processed': False,
-              'rate_class': self.some_electric_rate_class.name,
-              'rate_class_id': self.some_electric_rate_class.id,
+              'rate_class': self.rate_class2.name,
+              'rate_class_id': self.rate_class2.id,
               'service': 'Electric',
               'service_address': '2 Example St., ,  ',
               'supplier': 'Unknown',
@@ -488,8 +479,8 @@
               'period_end': None,
               'period_start': None,
               'processed': False,
-              'rate_class': self.some_electric_rate_class.name,
-              'rate_class_id': self.some_electric_rate_class.id,
+              'rate_class': self.rate_class2.name,
+              'rate_class_id': self.rate_class2.id,
               'service': 'Electric',
               'service_address': '2 Example St., ,  ',
               'supplier': 'Unknown',
@@ -543,14 +534,8 @@
         rv = self.app.get(self.URL_PREFIX + 'utilitybills?id=1')
         self.assertJson(expected, rv.data)
 
-<<<<<<< HEAD
-        # TODO reuse 'expected' in later assertions instead of repeating the
-        # giant dictionary over and over
-        utility = Utility(name="Empty Utility")
-=======
         utility = Utility(name="Empty Utility")
         utility.id = 3
->>>>>>> 86902d79
         Session().add(utility)
         Session().commit()
 
@@ -593,10 +578,7 @@
             }}, rv.data
         )
         utility = Utility(name="Some Other Utility")
-<<<<<<< HEAD
-=======
         utility.id = 4
->>>>>>> 86902d79
         Session().add(utility)
         Session().commit()
         rv = self.app.put(self.URL_PREFIX + 'utilitybills/1', data=dict(
@@ -823,8 +805,8 @@
                 'period_end': None,
                 'period_start': None,
                 'processed': False,
-                'rate_class': self.some_electric_rate_class.name,
-                'rate_class_id': self.some_electric_rate_class.id,
+                'rate_class': self.rate_class2.name,
+                'rate_class_id': self.rate_class2.id,
                 'service': 'Electric',
                 'service_address': '2 Example St., ,  ',
                 'supplier': 'Unknown',
@@ -975,12 +957,8 @@
 
     def test_replace_utilbill_with_beutilbill(self):
         s = Session()
-<<<<<<< HEAD
         u = UtilBill(self.ua1, self.utility, self.some_rate_class)
-=======
-        u = UtilBill(self.ua1, self.utility, self.rate_class)
         u.id = 3
->>>>>>> 86902d79
         s.add(u)
         s.flush() # set u.id
 
