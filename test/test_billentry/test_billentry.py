--- conflicted
+++ resolved
@@ -137,16 +137,11 @@
         self.ub1.registers[0].quantity = 150
         self.ub1.registers[0].meter_identifier = "GHIJKL"
         self.ub2 = BEUtilBill(self.ua1, self.utility, None,
-<<<<<<< HEAD
-                            service_address=Address(street='2 Example St.'))
-
-=======
                               service_address=Address(street='2 Example St.'))
         # UB2 does not have a rateclass so we must manually create a register
         register2 = Register(self.ub2, "ABCDEF description",
             "ABCDEF", 'therms', False, "total", None, "MNOPQR",
             quantity=250.0, register_binding='REG_TOTAL')
->>>>>>> 4edc8e45
         self.ua2 = UtilityAccount('Account 2', '22222', self.utility, None,
                                   None, Address(), Address(), '2')
         self.rate_class2 = RateClass('Some Electric Rate Class', self.utility,
@@ -576,10 +571,7 @@
         self.user2 = BillEntryUser(email='2@example.com', password='password')
         self.user2.id = 2
         self.user3 = BillEntryUser(email='3@example.com', password='password')
-<<<<<<< HEAD
-=======
         self.user3.id = 3
->>>>>>> 4edc8e45
         s.add_all([self.ub1, self.ub2, self.ub3, self.user1, self.user2])
         self.user1.roles = [self.project_mgr_role]
         self.user3.roles = [self.admin_role]
@@ -609,16 +601,7 @@
         rv = self.app.get(url_format % (datetime(2000,1,1).isoformat(),
                                         datetime(2000,2,1).isoformat()))
 
-<<<<<<< HEAD
-        self.assertJson({"results": 2, "rows": [
-            {"id": self.user1.id, "email": '1@example.com', "total_count": 0,
-             "gas_count": 0, "electric_count": 0},
-            {"id": self.user2.id, 'email': '2@example.com', "total_count": 0,
-             "gas_count": 0, "electric_count": 0}]},
-                        rv.data)
-=======
         self.assertJson(self.response_all_counts_0, rv.data)
->>>>>>> 4edc8e45
 
         self.ub1.enter(self.user1, datetime(2000,1,10))
         self.ub2.enter(self.user1, datetime(2000,1,20))
@@ -627,18 +610,6 @@
         rv = self.app.get(url_format % (datetime(2000,1,11).isoformat(),
                                         datetime(2000,1,20).isoformat()))
         self.assertJson(self.response_all_counts_0, rv.data)
-
-        # 1 gas bill and 1 bill without rate class in range for user 1
-        # No bill in range for user 2
-        rv = self.app.get(url_format % (datetime(2000,1,10).isoformat(),
-                                        datetime(2000,1,21).isoformat()))
-        self.assertJson({"results": 2, "rows": [
-<<<<<<< HEAD
-            {"id": self.user1.id, "email": '1@example.com', "total_count": 0,
-             "gas_count": 0, "electric_count": 0},
-            {"id": self.user2.id, 'email': '2@example.com', "total_count": 0,
-             "gas_count": 0, "electric_count": 0}]},
-                        rv.data)
 
         # 1 gas bill and 1 bill without rate class in range for user 1
         # No bill in range for user 2
@@ -653,32 +624,17 @@
 
         self.ub3.enter(self.user2, datetime(2000,1,10))
 
-=======
-            {"id": 1, "email": '1@example.com', "total_count": 2,
-             "gas_count": 1, "electric_count": 0},
-            {"id": 2, 'email': '2@example.com', "total_count": 0,
-             "gas_count": 0, "electric_count": 0}]}, rv.data)
-
-        self.ub3.enter(self.user2, datetime(2000,1,10))
-
->>>>>>> 4edc8e45
         # 1 gas bill and 1 bill without rate class in range for user 1
         # 1 electrtic bill for user 1
         rv = self.app.get(url_format % (datetime(2000,1,10).isoformat(),
                                         datetime(2000,1,21).isoformat()))
         self.assertJson({"results": 2, "rows": [
-<<<<<<< HEAD
             {"id": self.user1.id, "email": '1@example.com', "total_count": 2,
              "gas_count": 1, "electric_count": 0},
             {"id": self.user2.id, 'email': '2@example.com', "total_count": 1,
              "gas_count": 0, "electric_count": 1}]},
                         rv.data)
-=======
-            {"id": 1, "email": '1@example.com', "total_count": 2,
-             "gas_count": 1, "electric_count": 0},
-            {"id": 2, 'email': '2@example.com', "total_count": 1,
-             "gas_count": 0, "electric_count": 1}]}, rv.data)
->>>>>>> 4edc8e45
+
 
     def test_user_permission_for_utilbill_counts(self):
         data = {'email':'2@example.com', 'password': 'password'}
@@ -707,16 +663,7 @@
         # this should succeed with 200 as user1 is member of Project Manager
         # Role
         self.assertEqual(200, rv.status_code)
-<<<<<<< HEAD
-        self.assertJson({"results": 2, "rows": [
-            {"id": self.user1.id, "email": '1@example.com', "total_count": 0,
-             "gas_count": 0, "electric_count": 0},
-            {"id": self.user2.id, 'email': '2@example.com', "total_count": 0,
-             "gas_count": 0, "electric_count": 0}]},
-                        rv.data)
-=======
         self.assertJson(self.response_all_counts_0, rv.data)
->>>>>>> 4edc8e45
 
         data = {'email':'3@example.com', 'password': 'password'}
         # post request for user login with for user3, member of
@@ -728,14 +675,6 @@
 
         # this should succeed with 200 as user3 is member of admin role
         self.assertEqual(200, rv.status_code)
-<<<<<<< HEAD
-        self.assertJson({"results": 2, "rows": [
-            {"id": self.user1.id, "email": '1@example.com', "total_count": 0,
-             "gas_count": 0, "electric_count": 0},
-            {"id": self.user2.id, 'email': '2@example.com', "total_count": 0,
-             "gas_count": 0, "electric_count": 0}]},
-                        rv.data)
-=======
         self.assertJson(self.response_all_counts_0, rv.data)
 
     def test_user_permissions_for_utilbill_flagging(self):
@@ -874,7 +813,6 @@
                 'flagged': True,
                 'tou': False
             }]}, rv.data)
->>>>>>> 4edc8e45
 
     def test_report_utilbills_for_user(self):
         url_format = self.URL_PREFIX + 'user_utilitybills?start=%s&end=%s&id=%s'
