"""All tests for the Bill Entry application.
"""
from datetime import datetime, date
import unittest
from json import loads
import json
from mock import Mock
from sqlalchemy.orm.exc import NoResultFound

# if init_test_config() is not called before "billentry" is imported,
# "billentry" will call init_config to initialize the config object with the
# non-test config file. so init_test_config must be called before
# "billentry" is imported.
from test import init_test_config
init_test_config()

from core.altitude import AltitudeBill, get_utilbill_from_guid
from mq import IncomingMessage

import billentry
from billentry import common
from billentry.billentry_exchange import create_amqp_conn_params, \
    ConsumeUtilbillGuidsHandler
from billentry.billentry_model import BillEntryUser, BEUtilBill, Role
from billentry.common import replace_utilbill_with_beutilbill, \
    account_has_bills_for_data_entry

from core import init_model, altitude
from core.model import Session, UtilityAccount, Address, UtilBill, Utility,\
    Charge, Register, RateClass
from brokerage.brokerage_model import BrokerageAccount
from mq.tests import create_mock_channel_method_props, \
    create_channel_message_body
from test.setup_teardown import TestCaseWithSetup


class TestBEUtilBill(unittest.TestCase):
    """Unit test for BEUtilBill.
    """
    def setUp(self):
        self.utility = Mock(autospec=Utility)
        self.rate_class = Mock(autospec=RateClass)
        self.ua = UtilityAccount('Account 1', '11111', self.utility, None, None,
                            Address(), Address(), '1')
        self.user = Mock(autospec=BillEntryUser)
        self.user.is_anonymous.return_value = False
        self.ub = BEUtilBill(self.ua, UtilBill.Complete, self.utility, None,
                             self.rate_class, Address(), Address())

    def test_create_from_utilbill(self):
        utilbill = UtilBill(self.ua, UtilBill.Complete, self.utility, None,
                             self.rate_class, Address(), Address())
        beutilbill = BEUtilBill.create_from_utilbill(utilbill)
        self.assertIs(BEUtilBill, type(beutilbill))
        for attr_name in UtilBill.column_names():
            if attr_name in ('discriminator'):
                continue
            utilbill_value = getattr(utilbill, attr_name)
            beutilbill_value = getattr(beutilbill, attr_name)
            self.assertEqual(utilbill_value, beutilbill_value)

    def test_entry(self):
        self.assertFalse(self.ub.is_entered())

        the_date = datetime(2000,1,1,0)
        self.ub.enter(self.user, the_date)
        self.assertEqual(the_date, self.ub.get_date())
        self.assertEqual(self.user, self.ub.get_user())
        self.assertTrue(self.ub.is_entered())
        self.assertEqual(self.ub.editable(), False)

        self.ub.un_enter()
        self.assertEqual(None, self.ub.get_date())
        self.assertEqual(None, self.ub.get_user())
        self.assertFalse(self.ub.is_entered())
        self.assertEqual(self.ub.editable(), True)

        self.ub.processed = True
        self.assertEqual(None, self.ub.get_date())
        self.assertEqual(None, self.ub.get_user())
        self.assertTrue(self.ub.is_entered())

class BillEntryIntegrationTest(object):
    """Shared code for TestCases that test Bill Entry. Some of this (like
    assertJson) is not specific to Bill Entry and can be shared with other
    test cases.

    This is not a subclass of TestCase because inheritance from TestCase
    subclasses never seems to work. Subclasses should have this as their first
    superclass and TestCase as the second.
    """
    maxDiff = None

    # this may change
    URL_PREFIX = '/utilitybills/'

    def assertJson(self, expected, actual):
        '''AssertEqual for JSON where the things being compared can be in
        either string or dict/list form.
        '''
        if isinstance(expected, basestring):
            expected = loads(expected)
        if isinstance(actual, basestring):
            actual = loads(actual)
        self.assertEqual(expected, actual)

    @classmethod
    def setUpClass(cls):
        init_test_config()
        init_model()
        billentry.app.config['TESTING'] = True
        # TESTING is supposed to imply LOGIN_DISABLED if the Flask-Login "login_required" decorator is used, but we
        # are using the before_request callback instead
        billentry.app.config['LOGIN_DISABLED'] = True
        # TODO: this should prevent the method decorated with
        # "app.errorhandler" from running, but doesn't
        billentry.app.config['TRAP_HTTP_EXCEPTIONS'] = True
        cls.app = billentry.app.test_client()

    def setUp(self):
        TestCaseWithSetup.truncate_tables()

        # TODO: this should not have to be done multiple times, but removing it
        # causes a failure when the session is committed below.
        init_model()

        self.project_mgr_role = Role('Project Manager', 'Role for accessing reports view of billentry app' )
        self.admin_role = Role('admin', 'admin role for bill entry app')
        self.utility = Utility('Example Utility', Address())
        self.utility.id = 1
        self.ua1 = UtilityAccount('Account 1', '11111', self.utility, None, None,
                                  Address(), Address(), '1')
        self.ua1.id = 1
        self.rate_class = RateClass('Some Rate Class', self.utility, 'gas')
        self.ub1 = BEUtilBill(self.ua1, self.utility, self.rate_class,
                              service_address=Address(street='1 Example St.'))
        register = Register(self.ub1, "ABCDEF description",
            "ABCDEF", 'therms', False, "total", None, "GHIJKL",
            quantity=150.0, register_binding='REG_TOTAL')
        self.ub2 = BEUtilBill(self.ua1, self.utility, None,
                            service_address=Address(street='2 Example St.'))
        self.ub1.id = 1
        self.ub2.id = 2
        s = Session()
        s.add_all([self.utility, self.ua1, self.rate_class, self.ub1,
<<<<<<< HEAD
            self.ub2, self.project_mgr_role, register])
=======
            self.ub2, self.project_mgr_role, self.admin_role])
>>>>>>> 3955b774
        s.commit()
        # TODO: add more database objects used in multiple subclass setUps

    def tearDown(self):
        TestCaseWithSetup.truncate_tables()

class TestBillEntryMain(BillEntryIntegrationTest, unittest.TestCase):
    """Integration tests using REST request handlers related to Bill Entry main
    page.
    BillEntryIntegrationTest must be the first superclass for super() to work.
    """
    def setUp(self):
        super(TestBillEntryMain, self).setUp()

        s = Session()
        utility1 = Utility('Empty Utility', Address())
        utility2 = Utility('Some Other Utility',  Address())
        ua2 = UtilityAccount('Account 2', '22222', self.utility, None, None,
                             Address(), Address(), '2')
        ua3 = UtilityAccount('Not PG', '33333', self.utility, None, None,
                             Address(), Address(), '3')
        rate_class1 = RateClass('Other Rate Class', self.utility, 'electric')
        s.add_all([self.rate_class, rate_class1])
        ua2.id, ua3.id = 2, 3
        utility1.id, utility2.id = 2, 10
        s.add_all([self.utility, utility1, utility2, ua2, ua3,
                   BrokerageAccount(self.ua1), BrokerageAccount(ua2)])
        ub3 = UtilBill(ua3, utility1, None,
                       service_address=Address(street='2 Example St.'))
        ub3.id = 3

        register1 = Register(self.ub1, "ABCDEF description",
                "ABCDEF", 'therms', False, "total", None, "GHIJKL",
                quantity=150,
                register_binding='REG_TOTAL')
        register2 = Register(self.ub2, "ABCDEF description",
                "ABCDEF", 'therms', False, "total", None, "GHIJKL",
                quantity=150,
                register_binding='REG_TOTAL')
        s.add_all([register1, register2])
        self.ub1.registers = [register1]
        self.ub2.registers = [register2]

        c1 = Charge(self.ub1, 'CONSTANT', 0.4, '100', unit='dollars',
                    type='distribution', target_total=1)
        c2 = Charge(self.ub1, 'LINEAR', 0.1, 'REG_TOTAL.quantity * 3',
                    unit='therms', type='supply', target_total=2)
        c3 = Charge(self.ub2, 'LINEAR_PLUS_CONSTANT', 0.1,
                    'REG_TOTAL.quantity * 2 + 10', unit='therms',
                    type='supply')
        c4 = Charge(self.ub2, 'BLOCK_1', 0.3, 'min(100, REG_TOTAL.quantity)',
                    unit='therms', type='distribution')
        c5 = Charge(self.ub2, 'BLOCK_2', 0.4,
                    'min(200, max(0, REG_TOTAL.quantity - 100))',
                    unit='dollars', type='supply')
        c1.id, c2.id, c3.id, c4.id, c5.id = 1, 2, 3, 4, 5
        s.add_all([c1, c2, c3, c4, c5, ub3])
        user = BillEntryUser(email='user1@test.com', password='password')
        s.add(user)
        s.commit()

    def test_accounts_get(self):
        rv = self.app.get(self.URL_PREFIX + 'accounts')
        self.assertJson(
            [{'account': '11111',
              'bills_to_be_entered': True,
              'id': 1,
              'service_address': '1 Example St., ,  ',
              'utility': 'Example Utility',
              'utility_account_number': '1'},
             {'account': '22222',
              'bills_to_be_entered': False,
              'id': 2,
              'service_address': ', ,  ',
              'utility': 'Example Utility',
              'utility_account_number': '2'}], rv.data)

    def test_account_put(self):
        rv = self.app.put(self.URL_PREFIX + 'accounts/1')
        self.assertJson(
            {'account': '11111',
              'bills_to_be_entered': True,
              'id': 1,
              'service_address': '1 Example St., ,  ',
              'utility': 'Example Utility',
              'utility_account_number': '1'}, rv.data)

        rv = self.app.get(self.URL_PREFIX + 'utilitybills?id=3')
        self.assertJson(
            {'results': 0,
             'rows': [], }, rv.data)

    def test_utilbills_list(self):
        rv = self.app.get(self.URL_PREFIX + 'utilitybills?id=1')
        expected = {'results': 2,
         'rows': [
             {'computed_total': 0.0,
              'due_date': None,
              'id': 2,
              'next_meter_read_date': None,
              'pdf_url': '',
              'period_end': None,
              'period_start': None,
              'processed': False,
              'rate_class': 'Unknown',
              'service': 'Unknown',
              'service_address': '2 Example St., ,  ',
              'supplier': 'Unknown',
              'supply_total': 0.0,
              'target_total': 0.0,
              'total_energy': 150.0,
              'utility': 'Example Utility',
              'utility_account_number': '1',
              'utility_account_id': 1,
              'supply_choice_id': None,
              'wiki_url': 'http://example.com/utility:Example Utility',
              'entered': False,
<<<<<<< HEAD
              'meter_identifier': 'GHIJKL'
=======
              'tou': False
>>>>>>> 3955b774
             },
             {'computed_total': 0.0,
              'due_date': None,
              'entered': False,
              'id': 1,
              'next_meter_read_date': None,
              'pdf_url': '',
              'period_end': None,
              'period_start': None,
              'processed': False,
              'rate_class': 'Some Rate Class',
              'service': 'Gas',
              'service_address': '1 Example St., ,  ',
              'supplier': 'Unknown',
              'supply_choice_id': None,
              'supply_total': 2.0,
              'target_total': 0.0,
              'total_energy': 150.0,
              'utility': 'Example Utility',
              'utility_account_id': 1,
              'utility_account_number': '1',
              'utility_account_id': 1,
              'wiki_url': 'http://example.com/utility:Example Utility',
<<<<<<< HEAD
              'meter_identifier': 'GHIJKL'}
=======
              'tou': False}
>>>>>>> 3955b774
         ], }
        self.assertJson(expected, rv.data)

    def test_charges_list(self):
        rv = self.app.get(self.URL_PREFIX + 'charges?utilbill_id=1')
        self.assertJson(
            {'rows': [
                {"target_total": 2.0,
                 "rsi_binding": "LINEAR",
                 "id": 2},
            ],
             'results': 1,
            }, rv.data)
        rv = self.app.get(self.URL_PREFIX + 'charges?utilbill_id=2')
        self.assertJson(
            {'rows': [
                {
                    "target_total": None,
                    "rsi_binding": "LINEAR_PLUS_CONSTANT",
                    "id": 3
                },
                {
                    "target_total": None,
                    "rsi_binding": "BLOCK_2",
                    "id": 5
                }
            ],
             'results': 2,
            }, rv.data)

    def test_charge(self):
        rv = self.app.put(self.URL_PREFIX + 'charges/2', data=dict(
            id=2,
            rsi_binding='NON_LINEAR',
            target_total=1
        ))
        self.assertJson(
            {'rows':
                 {
                     "target_total": 1,
                     "rsi_binding": "NON_LINEAR",
                     "id": 2
                 },
             'results': 1
            }, rv.data)

    def test_utilbill(self):
        expected = {'rows':
             {'computed_total': 85.0,
              'due_date': None,
              'id': 1,
              'next_meter_read_date': None,
              'pdf_url': '',
              'period_end': None,
              'period_start': '2000-01-01',
              'processed': False,
              'rate_class': 'Some Rate Class',
              'service': 'Gas',
              'service_address': '1 Example St., ,  ',
              'supplier': 'Unknown',
              'supply_choice_id': None,
              'supply_total': 2.0,
              'target_total': 0.0,
              'total_energy': 150.0,
              'utility': 'Example Utility',
              'utility_account_id': 1,
              'utility_account_number': '1',
              'wiki_url': 'http://example.com/utility:Example Utility',
              'entered': True,
<<<<<<< HEAD
              'meter_identifier': 'GHIJKL'
=======
              'tou': False
>>>>>>> 3955b774
              },
         'results': 1}

        rv = self.app.put(self.URL_PREFIX + 'utilitybills/1', data=dict(
            id=2,
            period_start=datetime(2000, 1, 1).isoformat(),
            entered=True
        ))
        expected['rows']['period_start'] = '2000-01-01'
        self.assertJson(expected, rv.data)

        rv = self.app.put(self.URL_PREFIX + 'utilitybills/1', data=dict(
            id=2,
            next_meter_read_date=date(2000, 2, 5).isoformat()
            ))
        # this request is being made using a different content-type because
        # with the default content-type of form-urlencoded bool False
        # was interpreted as a string and it was evaluating to True on the
        # server. Also in out app, the content-type is application/json so
        # we should probably update all our test code to use application/json
        self.assertEqual(500, rv.status_code)
        rv = self.app.put(self.URL_PREFIX + 'utilitybills/1', content_type = 'application/json',
            data=json.dumps(dict(
                id=2,
                entered=False
        )))
        self.assertEqual(rv.status_code, 200)

        rv = self.app.put(self.URL_PREFIX + 'utilitybills/1', data=dict(
            id=2,
            next_meter_read_date=date(2000, 2, 5).isoformat()
        ))

        expected['rows']['next_meter_read_date'] = date(2000, 2, 5).isoformat()
        expected['rows']['entered'] = False
        self.assertJson(expected, rv.data)

        # TODO: why aren't there tests for editing all the other fields?

    def test_update_utilbill_rate_class(self):
        expected = {'results': 2,
         'rows': [
             {'computed_total': 0.0,
              'due_date': None,
              'id': 2,
              'next_meter_read_date': None,
              'pdf_url': '',
              'period_end': None,
              'period_start': None,
              'processed': False,
              'rate_class': 'Unknown',
              'service': 'Unknown',
              'service_address': '2 Example St., ,  ',
              'supplier': 'Unknown',
              'supply_total': 0.0,
              'target_total': 0.0,
              'total_energy': 150.0,
              'utility': 'Example Utility',
              'utility_account_id': 1,
              'utility_account_number': '1',
              'utility_account_id': 1,
              'supply_choice_id': None,
              'wiki_url': 'http://example.com/utility:Example Utility',
<<<<<<< HEAD
              'meter_identifier': 'GHIJKL',
              'entered': False
=======
              'entered': False,
              'tou': False
>>>>>>> 3955b774
             },
             {'computed_total': 0.0,
              'due_date': None,
              'entered': False,
              'id': 1,
              'next_meter_read_date': None,
              'pdf_url': '',
              'period_end': None,
              'period_start': None,
              'processed': False,
              'rate_class': 'Some Rate Class',
              'service': 'Gas',
              'service_address': '1 Example St., ,  ',
              'supplier': 'Unknown',
              'supply_choice_id': None,
              'supply_total': 2.0,
              'target_total': 0.0,
              'total_energy': 150.0,
              'utility': 'Example Utility',
              'utility_account_id': 1,
              'utility_account_number': '1',
              'utility_account_id': 1,
              'wiki_url': 'http://example.com/utility:Example Utility',
<<<<<<< HEAD
              'meter_identifier': 'GHIJKL'}
=======
              'tou': False}
>>>>>>> 3955b774
         ], }
        rv = self.app.get(self.URL_PREFIX + 'utilitybills?id=1')
        self.assertJson(expected, rv.data)

        # TODO reuse 'expected' in later assertions instead of repeating the
        # giant dictionary over and over

        rv = self.app.put(self.URL_PREFIX + 'utilitybills/1', data=dict(
                id = 2,
                utility = "Empty Utility"
        ))
        self.assertJson({
            "results": 1,
            "rows": {
         	    'computed_total': 85.0,
                'due_date': None,
                'entered': False,
                'id': 1,
                'next_meter_read_date': None,
                'pdf_url': '',
                'period_end': None,
                'period_start': None,
                'processed': False,
                'rate_class': 'Some Rate Class',
                'service': 'Gas',
                'service_address': '1 Example St., ,  ',
                'supplier': 'Unknown',
                'supply_choice_id': None,
                'supply_total': 2.0,
                'target_total': 0.0,
                'total_energy': 150.0,
                'utility': 'Empty Utility',
                'utility_account_number': '1',
                'utility_account_id': 1,
                'wiki_url': 'http://example.com/utility:Empty Utility',
<<<<<<< HEAD
                'meter_identifier': 'GHIJKL'
=======
                'tou': False
>>>>>>> 3955b774
            }}, rv.data
        )

        rv = self.app.put(self.URL_PREFIX + 'utilitybills/1', data=dict(
                id = 10,
                utility = "Some Other Utility"
        ))

        self.assertJson(
            {
            "results": 1,
            "rows": {
                  'computed_total': 85.0,
                  'id': 1,
                  'due_date': None,
                  'next_meter_read_date': None,
                  'pdf_url': '',
                  'period_end': None,
                  'period_start': None,
                  'processed': False,
                  'rate_class': 'Some Rate Class',
                  'service': 'Gas',
                  'service_address': '1 Example St., ,  ',
                  'supplier': 'Unknown',
                  'supply_total': 2.0,
                  'target_total': 0.0,
                  'total_energy': 150.0,
                  'utility': 'Some Other Utility',
                  'utility_account_number': '1',
                  'utility_account_id': 1,
                  'supply_choice_id': None,
                  'wiki_url': 'http://example.com/utility:Some Other Utility',
                  'entered': False,
<<<<<<< HEAD
                  'meter_identifier': 'GHIJKL'
=======
                  'tou': False
>>>>>>> 3955b774
            },
            }, rv.data
        )

class TestBillEntryReport(BillEntryIntegrationTest, unittest.TestCase):
    """Integration tests using REST request handlers related to Bill Entry
    report page.
    """
    def setUp(self):
        super(TestBillEntryReport, self).setUp()
        s = Session()
        self.user1 = BillEntryUser(email='1@example.com', password='password')
        self.user2 = BillEntryUser(email='2@example.com', password='password')
        self.user3 = BillEntryUser(email='3@example.com', password='password')
        s.add_all([self.ub1, self.ub2, self.user1, self.user2])
        self.user1.roles = [self.project_mgr_role]
        self.user3.roles = [self.admin_role]
        s.commit()

    def test_report_count_for_user(self):

        data = {'email':'1@example.com', 'password': 'password'}\
        # post request for user login with valid credentials
        response = self.app.post('/userlogin',
                                 content_type='multipart/form-data', data=data)

        # on successful login user is routed to the next url
        self.assertTrue(response.status_code == 302)
        self.assertEqual('http://localhost/', response.location)

        url_format = self.URL_PREFIX + 'users_counts?start=%s&end=%s'

        # no "entered" bills yet
        rv = self.app.get(url_format % (datetime(2000,1,1).isoformat(),
                                        datetime(2000,2,1).isoformat()))


        self.assertJson({"results": 2, "rows": [
            {"id": self.user1.id, "email": '1@example.com', "count": 0},
            {"id": self.user2.id, 'email': '2@example.com', "count": 0}]},
                        rv.data)

        self.ub1.enter(self.user1, datetime(2000,1,10))
        self.ub2.enter(self.user1, datetime(2000,1,20))

        # no bills in range
        rv = self.app.get(url_format % (datetime(2000,1,11).isoformat(),
                                        datetime(2000,1,20).isoformat()))
        self.assertJson({"results": 2, "rows": [
            {"id": self.user1.id, "email": '1@example.com', "count": 0},
            {"id": self.user2.id, 'email': '2@example.com', "count": 0}]},
                        rv.data)

        # user1 has 2 bills in range, user2 has none
        rv = self.app.get(url_format % (datetime(2000,1,10).isoformat(),
                                        datetime(2000,1,21).isoformat()))
        self.assertJson({"results": 2, "rows": [
            {"id": self.user1.id, "email": '1@example.com', "count": 2},
            {"id": self.user2.id, 'email': '2@example.com', "count": 0}]},
                        rv.data)

    def test_user_permission_for_report(self):
        data = {'email':'2@example.com', 'password': 'password'}
        # post request for user login with for user2, member of no role
        response = self.app.post('/userlogin',
                                 content_type='multipart/form-data', data=data)

        url_format = self.URL_PREFIX + 'users_counts?start=%s&end=%s'

        # no "entered" bills yet
        rv = self.app.get(url_format % (datetime(2000,1,1).isoformat(),
                                        datetime(2000,2,1).isoformat()))
        # this should result in a status_code of '403 permission denied'
        # as only members of 'Project Manager' or 'admin' role are allowed
        # access to report page and user2 is member of niether one
        self.assertEqual(403, rv.status_code)


        data = {'email':'1@example.com', 'password': 'password'}
        # post request for user login with for user1, member of
        # Project Manager role
        response = self.app.post('/userlogin',
                                 content_type='multipart/form-data', data=data)
        url_format = self.URL_PREFIX + 'users_counts?start=%s&end=%s'

        # no "entered" bills yet
        rv = self.app.get(url_format % (datetime(2000,1,1).isoformat(),
                                        datetime(2000,2,1).isoformat()))

        # this should succeed with 200 as user1 is member of Project Manager
        # Role
        self.assertEqual(200, rv.status_code)
        self.assertJson({"results": 2, "rows": [
            {"id": self.user1.id, "email": '1@example.com', "count": 0},
            {"id": self.user2.id, 'email': '2@example.com', "count": 0}]},
                        rv.data)

        data = {'email':'3@example.com', 'password': 'password'}
        # post request for user login with for user3, member of
        # admin role
        response = self.app.post('/userlogin',
                                 content_type='multipart/form-data', data=data)
        url_format = self.URL_PREFIX + 'users_counts?start=%s&end=%s'

        # no "entered" bills yet
        rv = self.app.get(url_format % (datetime(2000,1,1).isoformat(),
                                        datetime(2000,2,1).isoformat()))

        # this should succeed with 200 as user3 is member of admin role
        self.assertEqual(200, rv.status_code)
        self.assertJson({"results": 2, "rows": [
            {"id": self.user1.id, "email": '1@example.com', "count": 0},
            {"id": self.user2.id, 'email': '2@example.com', "count": 0}]},
                        rv.data)

    def test_report_utilbills_for_user(self):
        url_format = self.URL_PREFIX + 'user_utilitybills?start=%s&end=%s&id=%s'

        # no "entered" bills yet
        start = datetime(2000, 1, 5)
        end = datetime(2000, 1, 11)
        rv = self.app.get(url_format % (start.isoformat(),
                                        end.isoformat(),
                                        self.user1.id))
        self.assertJson({"results": 0, "rows": []}, rv.data)

        # one "entered bill for user1
        self.ub1.enter(self.user1, datetime(2000,1,10))
        rv = self.app.get(url_format % (start.isoformat(),
                                        end.isoformat(),
                                        self.user1.id))
        self.assertJson(
            {"results": 1,
             'rows':
                 [{'computed_total': 0,
                  'due_date': None,
                  'id': 1,
                  'next_meter_read_date': None,
                  'pdf_url': '',
                  'period_end': None,
                  'period_start': None,
                  'processed': False,
                  'rate_class': 'Some Rate Class',
                  'service': 'Gas',
                  'service_address': '1 Example St., ,  ',
                  'supplier': 'Unknown',
                  'supply_total': 0,
                  'target_total': 0,
                  'total_energy': 150.0,
                  'utility': 'Example Utility',
                  'utility_account_id': 1,
                  'utility_account_number': '1',
                  'supply_choice_id': None,
                  'wiki_url': 'http://example.com/utility:Example Utility',
                  'entered': True,
<<<<<<< HEAD
                  'meter_identifier': 'GHIJKL'
=======
                  'tou': False
>>>>>>> 3955b774
                 }],
             }, rv.data)

        # still none for user2
        rv = self.app.get(url_format % (start.isoformat(),
                                        end.isoformat(),
                                        self.user2.id))
        self.assertJson({"results": 0, "rows": []}, rv.data)


class TestReplaceUtilBillWithBEUtilBill(BillEntryIntegrationTest,
                                        unittest.TestCase):

    def test_replace_utilbill_with_beutilbill(self):
        s = Session()
        u = UtilBill(self.ua1, self.utility, self.rate_class)
        s.add(u)
        s.flush() # set u.id

        self.assertEqual(1, s.query(UtilBill).filter_by(id=u.id).count())
        self.assertEqual(0,
                         s.query(BEUtilBill).filter_by(id=u.id).count())

        the_id = u.id
        new_beutilbill = replace_utilbill_with_beutilbill(u)

        # note that new_beutilbill has the same id
        query_result = s.query(UtilBill).filter_by(id=the_id).one()
        self.assertIsNone(u.id)
        self.assertIs(new_beutilbill, query_result)
        self.assertIsInstance(new_beutilbill, BEUtilBill)
        self.assertEqual(BEUtilBill.POLYMORPHIC_IDENTITY,
                         new_beutilbill.discriminator)

class TestAccountHasBillsForDataEntry(unittest.TestCase):

    def test_account_has_bills_for_data_entry(self):
        utility = Utility('Empty Utility', Address())

        utility_account = UtilityAccount('Account 2', '22222', utility, None, None,
                             Address(), Address(), '2')

        regular_utilbill = UtilBill(utility_account, utility, None,
                       service_address=Address(street='2 Example St.'))

        beutilbill = BEUtilBill.create_from_utilbill(regular_utilbill)

        utility_account.utilbills = []
        self.assertFalse(account_has_bills_for_data_entry(utility_account))

        utility_account.utilbills = [regular_utilbill]
        self.assertFalse(account_has_bills_for_data_entry(utility_account))

        utility_account.utilbills = [regular_utilbill, beutilbill]
        self.assertTrue(account_has_bills_for_data_entry(utility_account))


        utility_account.utilbills = [beutilbill]
        self.assertTrue(account_has_bills_for_data_entry(utility_account))

        beutilbill.enter(BillEntryUser(Mock(autospecs=BillEntryUser)), datetime.utcnow())
        self.assertFalse(account_has_bills_for_data_entry(utility_account))


class TestUtilBillGUIDAMQP(unittest.TestCase):

    def setUp(self):
        super(TestUtilBillGUIDAMQP, self).setUp()

        # parameters for real RabbitMQ connection are stored but never used so
        # there is no actual connection
        exchange_name, routing_key, amqp_connection_parameters, \
                = create_amqp_conn_params()

        self.utilbill = Mock(autospec=UtilBill)
        self.utilbill.discriminator = UtilBill.POLYMORPHIC_IDENTITY
        self.core_altitude_module = Mock(autospec=altitude)
        self.billentry_common_module = Mock(autospec=common)
        self.guid = '5efc8f5a-7cca-48eb-af58-7787348388c5'

        self.handler = ConsumeUtilbillGuidsHandler(
            exchange_name, routing_key, amqp_connection_parameters,
            self.core_altitude_module, self.billentry_common_module)

        # We don't have to wait for the rabbitmq connection to close,
        # since we're never instatiating a connection
        self.handler._wait_on_close = 0

        # these are for creating IncomingMessage objects for 'handler' to
        # handle
        _, method, props = create_mock_channel_method_props()
        self.mock_method = method
        self.mock_props = props

    def test_process_utilbill_guid_with_no_matching_guid(self):
        message = create_channel_message_body(dict(
            message_version=[1, 0],
            guid='3e7f9bf5-f729-423c-acde-58f6174df551'))
        message_obj = IncomingMessage(self.mock_method, self.mock_props,
                                      message)
        self.core_altitude_module.get_utilbill_from_guid.side_effect = NoResultFound
        self.assertRaises(NoResultFound, self.handler.handle, message_obj)
        self.billentry_common_module.replace_utilbill_with_beutilbill.has_calls([])

    def test_process_utilbill_guid_with_matching_guid(self):
        message = create_channel_message_body(dict(
            message_version=[1, 0],
            guid=self.guid))
        message_obj = IncomingMessage(self.mock_method, self.mock_props,
                                      message)
        self.core_altitude_module.get_utilbill_from_guid.return_value = self.utilbill
        self.handler.handle(message_obj)
        self.billentry_common_module.replace_utilbill_with_beutilbill\
                .assert_called_once_with(self.utilbill)

class TestBillEnrtyAuthentication(unittest.TestCase):
    URL_PREFIX = 'http://localhost'

    @classmethod
    def setUpClass(cls):
        init_test_config()
        init_model()
        billentry.app.config['LOGIN_DISABLED'] = False
        billentry.app.config['TRAP_HTTP_EXCEPTIONS'] = True
        billentry.app.config['TESTING'] = True
        cls.app = billentry.app.test_client()

        from core import config
        cls.authorize_url = config.get('billentry', 'authorize_url')

    def setUp(self):
        init_test_config()
        TestCaseWithSetup.truncate_tables()
        s = Session()
        user = BillEntryUser(email='user1@test.com', password='password')
        s.add(user)
        s.commit()

    def tearDown(self):
        TestCaseWithSetup.truncate_tables()

    def test_oauth_login(self):
        # just an example of a URL the user was trying to go to
        original_url = '/admin'

        # first the user tries to go to 'original_url', and gets redirected to
        # /login-page
        rv = self.app.get(original_url)
        self.assertEqual(302, rv.status_code)
        self.assertEqual(self.URL_PREFIX + '/login-page', rv.location)

        # then the user clicks on the "Log in with Google" link, whose URL is
        #  /login, and gets redirected to Google's OAuth URL
        rv = self.app.get('/login')
        self.assertEqual(302, rv.status_code)
        # not checking arguments in the URL
        self.assertTrue(rv.location.startswith(self.authorize_url))

        # /oauth2callback is the URL that Google redirects to after the user
        # authenticates. we aren't simulating the valid OAuth data that
        # Google would provide, so the response is invalid
        rv = self.app.get('/oauth2callback')
        self.assertEqual(302, rv.status_code)
        self.assertEqual(self.URL_PREFIX + '/login-page', rv.location)

        # after unsuccessful login, the user still can't get to a normal page
        rv = self.app.get('/')
        self.assertEqual(302, rv.status_code)
        self.assertEqual(self.URL_PREFIX + '/login-page', rv.location)

    def test_local_login(self):
        response = self.app.get('/')
        # because user is not logged in so a redirect to login-page should
        # happen
        self.assertEqual(response.status_code, 302)
        self.assertEqual('http://localhost/login-page', response.location)

        # valid data for user login
        data = {'email':'user1@test.com', 'password': 'password'}\
        # post request for user login with valid credentials
        response = self.app.post('/userlogin',
                                 content_type='multipart/form-data', data=data)

        # on successful login user is routed to the next url
        self.assertTrue(response.status_code == 302)
        self.assertEqual('http://localhost/', response.location)

        # user successfully gets index.html
        response = self.app.get(self.URL_PREFIX + '/')
        self.assertEqual(200, response.status_code)

        # logout user
        self.app.get('/logout')

        # TODO: when a user gets redirected to the login page,
        # test redirection to the page the user originally wanted to go to.

        response = self.app.get('/')
        # because user is not logged in so a redirect to login-page should
        # happen
        self.assertEqual(response.status_code, 302)
        self.assertEqual('http://localhost/login-page', response.location)

        # invalid email for user login
        data = {'email':'user2@test.com', 'password': 'password'}

        # post request for user login with invalid credentials
        response = self.app.post('/userlogin',
                                 content_type='multipart/form-data', data=data)
        # the login should fail and user should be redirected to login-page
        self.assertEqual(response.status_code, 302)
        self.assertEqual('http://localhost/login-page', response.location)

        # invalid password for user login
        data = {'email':'user1@test.com', 'password': 'password1'}

        # post request for user login with invalid credentials
        response = self.app.post('/userlogin',
                                 content_type='multipart/form-data', data=data)
        # the login should fail and user should be redirected to login-page
        self.assertEqual(response.status_code, 302)
        self.assertEqual('http://localhost/login-page', response.location)


<|MERGE_RESOLUTION|>--- conflicted
+++ resolved
@@ -143,11 +143,7 @@
         self.ub2.id = 2
         s = Session()
         s.add_all([self.utility, self.ua1, self.rate_class, self.ub1,
-<<<<<<< HEAD
-            self.ub2, self.project_mgr_role, register])
-=======
             self.ub2, self.project_mgr_role, self.admin_role])
->>>>>>> 3955b774
         s.commit()
         # TODO: add more database objects used in multiple subclass setUps
 
@@ -265,11 +261,8 @@
               'supply_choice_id': None,
               'wiki_url': 'http://example.com/utility:Example Utility',
               'entered': False,
-<<<<<<< HEAD
-              'meter_identifier': 'GHIJKL'
-=======
+              'meter_identifier': 'GHIJKL',
               'tou': False
->>>>>>> 3955b774
              },
              {'computed_total': 0.0,
               'due_date': None,
@@ -293,11 +286,8 @@
               'utility_account_number': '1',
               'utility_account_id': 1,
               'wiki_url': 'http://example.com/utility:Example Utility',
-<<<<<<< HEAD
-              'meter_identifier': 'GHIJKL'}
-=======
+              'meter_identifier': 'GHIJKL',
               'tou': False}
->>>>>>> 3955b774
          ], }
         self.assertJson(expected, rv.data)
 
@@ -367,11 +357,8 @@
               'utility_account_number': '1',
               'wiki_url': 'http://example.com/utility:Example Utility',
               'entered': True,
-<<<<<<< HEAD
-              'meter_identifier': 'GHIJKL'
-=======
+              'meter_identifier': 'GHIJKL',
               'tou': False
->>>>>>> 3955b774
               },
          'results': 1}
 
@@ -435,13 +422,9 @@
               'utility_account_id': 1,
               'supply_choice_id': None,
               'wiki_url': 'http://example.com/utility:Example Utility',
-<<<<<<< HEAD
               'meter_identifier': 'GHIJKL',
-              'entered': False
-=======
               'entered': False,
               'tou': False
->>>>>>> 3955b774
              },
              {'computed_total': 0.0,
               'due_date': None,
@@ -465,11 +448,8 @@
               'utility_account_number': '1',
               'utility_account_id': 1,
               'wiki_url': 'http://example.com/utility:Example Utility',
-<<<<<<< HEAD
-              'meter_identifier': 'GHIJKL'}
-=======
+              'meter_identifier': 'GHIJKL',
               'tou': False}
->>>>>>> 3955b774
          ], }
         rv = self.app.get(self.URL_PREFIX + 'utilitybills?id=1')
         self.assertJson(expected, rv.data)
@@ -505,11 +485,8 @@
                 'utility_account_number': '1',
                 'utility_account_id': 1,
                 'wiki_url': 'http://example.com/utility:Empty Utility',
-<<<<<<< HEAD
-                'meter_identifier': 'GHIJKL'
-=======
+                'meter_identifier': 'GHIJKL',
                 'tou': False
->>>>>>> 3955b774
             }}, rv.data
         )
 
@@ -543,11 +520,8 @@
                   'supply_choice_id': None,
                   'wiki_url': 'http://example.com/utility:Some Other Utility',
                   'entered': False,
-<<<<<<< HEAD
-                  'meter_identifier': 'GHIJKL'
-=======
+                  'meter_identifier': 'GHIJKL',
                   'tou': False
->>>>>>> 3955b774
             },
             }, rv.data
         )
@@ -703,11 +677,8 @@
                   'supply_choice_id': None,
                   'wiki_url': 'http://example.com/utility:Example Utility',
                   'entered': True,
-<<<<<<< HEAD
-                  'meter_identifier': 'GHIJKL'
-=======
+                  'meter_identifier': 'GHIJKL',
                   'tou': False
->>>>>>> 3955b774
                  }],
              }, rv.data)
 
