--- conflicted
+++ resolved
@@ -221,7 +221,6 @@
         # set is returned
         rv = self.app.get(self.URL_PREFIX + 'utilitybills?id=3')
         self.assertJson(
-<<<<<<< HEAD
             {'results': 0,
              'rows': [], }, rv.data)
 
@@ -229,8 +228,7 @@
         rv = self.app.get(self.URL_PREFIX + 'utilitybills?id=1')
         expected = {'results': 2,
          'rows': [
-             {'account': None,
-              'computed_total': 0.0,
+             {'computed_total': 0.0,
               'due_date': None,
               'id': 2,
               'next_meter_read_date': None,
@@ -247,12 +245,12 @@
               'total_energy': 150.0,
               'utility': 'Example Utility',
               'utility_account_number': '1',
+              'utility_account_id': 1,
               'supply_choice_id': None,
               'wiki_url': 'http://example.com/utility:Example Utility',
               'entered': False
              },
-             {'account': None,
-         	  'computed_total': 0.0,
+             {'computed_total': 0.0,
               'due_date': None,
               'entered': False,
               'id': 1,
@@ -271,36 +269,10 @@
               'total_energy': 150.0,
               'utility': 'Example Utility',
               'utility_account_number': '1',
+              'utility_account_id': 1,
               'wiki_url': 'http://example.com/utility:Example Utility'}
          ], }
         self.assertJson(expected, rv.data)
-=======
-            {'results': 1,
-             'rows': [
-                 {'computed_total': 0.0,
-                  'due_date': None,
-                  'id': 3,
-                  'next_meter_read_date': None,
-                  'pdf_url': '',
-                  'period_end': None,
-                  'period_start': None,
-                  'processed': False,
-                  'rate_class': 'Unknown',
-                  'service': 'Unknown',
-                  'service_address': '2 Example St., ,  ',
-                  'supplier': 'Unknown',
-                  'supply_total': 0.0,
-                  'target_total': 0.0,
-                  'total_energy': 0.0,
-                  'utility': 'Empty Utility',
-                  'utility_account_number': '3',
-                  'utility_account_id': 3,
-                  'supply_choice_id': None,
-                  'wiki_url': 'http://example.com/utility:Empty Utility',
-                  'entered': None
-                 },
-             ], }, rv.data)
->>>>>>> 86ad3745
 
     def test_charges_list(self):
         rv = self.app.get(self.URL_PREFIX + 'charges?utilbill_id=1')
@@ -424,59 +396,15 @@
               'supplier': 'Unknown',
               'supply_total': 0.0,
               'target_total': 0.0,
-<<<<<<< HEAD
               'total_energy': 150.0,
               'utility': 'Example Utility',
               'utility_account_number': '1',
+              'utility_account_id': 1,
               'supply_choice_id': None,
               'wiki_url': 'http://example.com/utility:Example Utility',
               'entered': False
              },
-             {'account': None,
-         	  'computed_total': 0.0,
-              'due_date': None,
-              'entered': False,
-              'id': 1,
-              'next_meter_read_date': None,
-              'pdf_url': '',
-              'period_end': None,
-              'period_start': None,
-              'processed': False,
-              'rate_class': 'Some Rate Class',
-              'service': 'Gas',
-              'service_address': '1 Example St., ,  ',
-              'supplier': 'Unknown',
-=======
-              'total_energy': 0.0,
-              'utility': 'Empty Utility',
-              'utility_account_number': '3',
-              'utility_account_id': 3,
->>>>>>> 86ad3745
-              'supply_choice_id': None,
-              'supply_total': 2.0,
-              'target_total': 0.0,
-              'total_energy': 150.0,
-              'utility': 'Example Utility',
-              'utility_account_number': '1',
-              'wiki_url': 'http://example.com/utility:Example Utility'}
-         ], }
-        rv = self.app.get(self.URL_PREFIX + 'utilitybills?id=1')
-        self.assertJson(expected, rv.data)
-
-        # TODO reuse 'expected' in later assertions instead of repeating the
-        # giant dictionary over and over
-
-        rv = self.app.put(self.URL_PREFIX + 'utilitybills/1', data=dict(
-                id = 2,
-                utility = "Empty Utility"
-        ))
-        self.assertJson(
-            {
-            "results": 1,
-            "rows": {
-<<<<<<< HEAD
-              'account': None,
-         	  'computed_total': 85.0,
+             {'computed_total': 0.0,
               'due_date': None,
               'entered': False,
               'id': 1,
@@ -493,34 +421,46 @@
               'supply_total': 2.0,
               'target_total': 0.0,
               'total_energy': 150.0,
-              'utility': 'Empty Utility',
+              'utility': 'Example Utility',
               'utility_account_number': '1',
-              'wiki_url': 'http://example.com/utility:Empty Utility'}
-=======
-                  'computed_total': 85.0,
-                  'id': 1,
-                  'due_date': None,
-                  'next_meter_read_date': None,
-                  'pdf_url': '',
-                  'period_end': None,
-                  'period_start': None,
-                  'processed': False,
-                  'rate_class': 'Some Rate Class',
-                  'service': 'Gas',
-                  'service_address': '1 Example St., ,  ',
-                  'supplier': 'Unknown',
-                  'supply_total': 2.0,
-                  'target_total': 0.0,
-                  'total_energy': 150.0,
-                  'utility': 'Empty Utility',
-                  'utility_account_number': '1',
-                  'utility_account_id': 1,
-                  'supply_choice_id': None,
-                  'wiki_url': 'http://example.com/utility:Empty Utility',
-                  'entered': False
-            },
->>>>>>> 86ad3745
-            }, rv.data
+              'utility_account_id': 1,
+              'wiki_url': 'http://example.com/utility:Example Utility'}
+         ], }
+        rv = self.app.get(self.URL_PREFIX + 'utilitybills?id=1')
+        self.assertJson(expected, rv.data)
+
+        # TODO reuse 'expected' in later assertions instead of repeating the
+        # giant dictionary over and over
+
+        rv = self.app.put(self.URL_PREFIX + 'utilitybills/1', data=dict(
+                id = 2,
+                utility = "Empty Utility"
+        ))
+        self.assertJson({
+            "results": 1,
+            "rows": {
+         	    'computed_total': 85.0,
+                'due_date': None,
+                'entered': False,
+                'id': 1,
+                'next_meter_read_date': None,
+                'pdf_url': '',
+                'period_end': None,
+                'period_start': None,
+                'processed': False,
+                'rate_class': 'Some Rate Class',
+                'service': 'Gas',
+                'service_address': '1 Example St., ,  ',
+                'supplier': 'Unknown',
+                'supply_choice_id': None,
+                'supply_total': 2.0,
+                'target_total': 0.0,
+                'total_energy': 150.0,
+                'utility': 'Empty Utility',
+                'utility_account_number': '1',
+                'utility_account_id': 1,
+                'wiki_url': 'http://example.com/utility:Empty Utility'
+            }}, rv.data
         )
 
         rv = self.app.put(self.URL_PREFIX + 'utilitybills/1', data=dict(
