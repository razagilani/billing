--- conflicted
+++ resolved
@@ -215,11 +215,16 @@
               'utility': 'Example Utility',
               'utility_account_number': '2'}], rv.data)
 
-<<<<<<< HEAD
-    def test_no_utilbills_list(self):
-        # only BEUtilBill objects are returned to bilentry app
-        # since id 3 contains UtilBill objects, an empty result
-        # set is returned
+    def test_account_put(self):
+        rv = self.app.put(self.URL_PREFIX + 'accounts/1')
+        self.assertJson(
+            {'account': '11111',
+              'bills_to_be_entered': True,
+              'id': 1,
+              'service_address': '1 Example St., ,  ',
+              'utility': 'Example Utility',
+              'utility_account_number': '1'}, rv.data)
+
         rv = self.app.get(self.URL_PREFIX + 'utilitybills?id=3')
         self.assertJson(
             {'results': 0,
@@ -229,7 +234,7 @@
         rv = self.app.get(self.URL_PREFIX + 'utilitybills?id=1')
         expected = {'results': 2,
          'rows': [
-             {'account': None,
+             {
               'computed_total': 0.0,
               'due_date': None,
               'id': 2,
@@ -247,11 +252,12 @@
               'total_energy': 150.0,
               'utility': 'Example Utility',
               'utility_account_number': '1',
+              'utility_account_id': 1,
               'supply_choice_id': None,
               'wiki_url': 'http://example.com/utility:Example Utility',
               'entered': False
              },
-             {'account': None,
+             {
          	  'computed_total': 0.0,
               'due_date': None,
               'entered': False,
@@ -270,50 +276,11 @@
               'target_total': 0.0,
               'total_energy': 150.0,
               'utility': 'Example Utility',
+              'utility_account_id': 1,
               'utility_account_number': '1',
               'wiki_url': 'http://example.com/utility:Example Utility'}
          ], }
         self.assertJson(expected, rv.data)
-=======
-    def test_account_put(self):
-        rv = self.app.put(self.URL_PREFIX + 'accounts/1')
-        self.assertJson(
-            {'account': '11111',
-              'bills_to_be_entered': True,
-              'id': 1,
-              'service_address': '1 Example St., ,  ',
-              'utility': 'Example Utility',
-              'utility_account_number': '1'}, rv.data)
-
-    def test_utilbills_list(self):
-        rv = self.app.get(self.URL_PREFIX + 'utilitybills?id=3')
-        self.assertJson(
-            {'results': 1,
-             'rows': [
-                 {'computed_total': 0.0,
-                  'due_date': None,
-                  'id': 3,
-                  'next_meter_read_date': None,
-                  'pdf_url': '',
-                  'period_end': None,
-                  'period_start': None,
-                  'processed': False,
-                  'rate_class': 'Unknown',
-                  'service': 'Unknown',
-                  'service_address': '2 Example St., ,  ',
-                  'supplier': 'Unknown',
-                  'supply_total': 0.0,
-                  'target_total': 0.0,
-                  'total_energy': 0.0,
-                  'utility': 'Empty Utility',
-                  'utility_account_number': '3',
-                  'utility_account_id': 3,
-                  'supply_choice_id': None,
-                  'wiki_url': 'http://example.com/utility:Empty Utility',
-                  'entered': None
-                 },
-             ], }, rv.data)
->>>>>>> a27ce182
 
     def test_charges_list(self):
         rv = self.app.get(self.URL_PREFIX + 'charges?utilbill_id=1')
@@ -437,16 +404,15 @@
               'supplier': 'Unknown',
               'supply_total': 0.0,
               'target_total': 0.0,
-<<<<<<< HEAD
               'total_energy': 150.0,
               'utility': 'Example Utility',
+              'utility_account_id': 1,
               'utility_account_number': '1',
               'supply_choice_id': None,
               'wiki_url': 'http://example.com/utility:Example Utility',
               'entered': False
              },
-             {'account': None,
-         	  'computed_total': 0.0,
+             {'computed_total': 0.0,
               'due_date': None,
               'entered': False,
               'id': 1,
@@ -459,18 +425,13 @@
               'service': 'Gas',
               'service_address': '1 Example St., ,  ',
               'supplier': 'Unknown',
-=======
-              'total_energy': 0.0,
-              'utility': 'Empty Utility',
-              'utility_account_number': '3',
-              'utility_account_id': 3,
->>>>>>> a27ce182
               'supply_choice_id': None,
               'supply_total': 2.0,
               'target_total': 0.0,
               'total_energy': 150.0,
               'utility': 'Example Utility',
               'utility_account_number': '1',
+              'utility_account_id': 1,
               'wiki_url': 'http://example.com/utility:Example Utility'}
          ], }
         rv = self.app.get(self.URL_PREFIX + 'utilitybills?id=1')
@@ -487,8 +448,6 @@
             {
             "results": 1,
             "rows": {
-<<<<<<< HEAD
-              'account': None,
          	  'computed_total': 85.0,
               'due_date': None,
               'entered': False,
@@ -508,31 +467,8 @@
               'total_energy': 150.0,
               'utility': 'Empty Utility',
               'utility_account_number': '1',
+              'utility_account_id': 1,
               'wiki_url': 'http://example.com/utility:Empty Utility'}
-=======
-                  'computed_total': 85.0,
-                  'id': 1,
-                  'due_date': None,
-                  'next_meter_read_date': None,
-                  'pdf_url': '',
-                  'period_end': None,
-                  'period_start': None,
-                  'processed': False,
-                  'rate_class': 'Some Rate Class',
-                  'service': 'Gas',
-                  'service_address': '1 Example St., ,  ',
-                  'supplier': 'Unknown',
-                  'supply_total': 2.0,
-                  'target_total': 0.0,
-                  'total_energy': 150.0,
-                  'utility': 'Empty Utility',
-                  'utility_account_number': '1',
-                  'utility_account_id': 1,
-                  'supply_choice_id': None,
-                  'wiki_url': 'http://example.com/utility:Empty Utility',
-                  'entered': False
-            },
->>>>>>> a27ce182
             }, rv.data
         )
 
