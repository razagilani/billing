--- conflicted
+++ resolved
@@ -1,12 +1,4 @@
-<<<<<<< HEAD
-
 def init_test_config():
     from billing import init_config
     from os.path import realpath, join, dirname
-    init_config(join(dirname(realpath(__file__)), 'tstsettings.cfg'))
-=======
-def init_test_config():
-    from billing import init_config
-    from os.path import realpath, join, dirname
-    init_config(join(dirname(realpath(__file__)), 'tstsettings.cfg'))
->>>>>>> 136981fa
+    init_config(join(dirname(realpath(__file__)), 'tstsettings.cfg'))