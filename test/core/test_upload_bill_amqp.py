'''Integration tests for receiving data associated with an existing utility
bill file over AMQP. The RabbitMQ server is not started by this test so it
must be running separately before the test starts.

# TODO: a lot of the behavior that is tested in here could be tested at a
unit-test level. Also, as much as possible of the real code that is used to
process AMQP messages should be covered here, which means using
run_amqp_consuers.py if possible.
'''
from StringIO import StringIO
from datetime import date
from pika import ConnectionParameters

<<<<<<< HEAD
from billing.core.amqp_exchange import BillingHandler, ConsumeUtilbillFileHandler
=======
from billing.core.amqp_exchange import consume_utilbill_file, \
    create_dependencies
>>>>>>> 8cdcc9ad
from billing.core.model import Session, UtilityAccount
from billing.core.altitude import AltitudeUtility, AltitudeGUID, AltitudeAccount
from billing.core.utilbill_loader import UtilBillLoader
from billing.test.setup_teardown import TestCaseWithSetup
from billing.exc import DuplicateFileError
from billing.test.testing_utils import clean_up_rabbitmq
from billing.mq.tests import create_channel_message_body, create_mock_channel_method_props
from billing.mq import IncomingMessage

class TestUploadBillAMQP(TestCaseWithSetup):

    def setUp(self):
        super(TestUploadBillAMQP, self).setUp()
<<<<<<< HEAD
        _, method, props = create_mock_channel_method_props()
        self.mock_method = method
        self.mock_props = props
        self.handler = ConsumeUtilbillFileHandler(
            config.get('amqp', 'exchange'),
            config.get('amqp', 'utilbill_routing_key'),
            {},
            ConnectionParameters(host=config.get('amqp', 'host'))
        )

        self.utilbill_loader = UtilBillLoader(Session())

=======

        self.connection, self.channel, self.exchange_name, self.queue_name, \
            self.utilbill_processor = create_dependencies()
        print self.exchange_name, self.queue_name
        self.utilbill_loader = UtilBillLoader(Session())

        clean_up_rabbitmq(self.connection, self.queue_name)

    def tearDown(self):
        # channel must be closed before trying to purge the queue, otherwise
        # any un-acked messages remain in an "unacked" rather than "ready"
        # state and will not get removed when queue_purge is called. (these
        # can always be removed in setUp because all "unacked" messages
        # become "ready", and thus purgeable, when the client process exits.)
        # a separate channel should be used to purge the queue so the channel
        # associated with the "unacked" messages can be closed.
        self.channel.close()
        clean_up_rabbitmq(self.connection, self.queue_name)
        self.connection.close()
        super(self.__class__, self).tearDown()

>>>>>>> 8cdcc9ad
    def test_upload_bill_amqp(self):
        # put the file in place
        the_file = StringIO('test data')
        file_hash = self.utilbill_processor.bill_file_handler.upload_file(
            the_file)

        # no UtilBills exist yet with this hash
        self.assertEqual(0, self.utilbill_loader.count_utilbills_with_hash(
            file_hash))

        # altitude GUID entities must exist
        s = Session()
        utility_account = s.query(UtilityAccount).filter_by(
            account='99999').one()
        utility = utility_account.fb_utility
        guid_a, guid_b = 'A' * AltitudeGUID.LENGTH, 'B' * AltitudeGUID.LENGTH
        s.add_all([AltitudeUtility(utility, guid_a),
                   AltitudeUtility(utility, guid_b),
                   ])

        # two messages with the same sha256_hexigest: the first one will
        # cause a UtilBill to be created, but the second will cause a
        # DuplicateFileError to be raised. the second message also checks the
        # "empty" values that are allowed for some fields in the message.
        message1 = create_channel_message_body(dict(
            utility_account_number='1',
            utility_provider_guid=guid_a,
            sha256_hexdigest=file_hash,
            due_date='2014-09-30T18:00:00',
            total='$231.12',
            service_address='123 Hollywood Drive',
            account_guids=['C' * AltitudeGUID.LENGTH,
                           'D' * AltitudeGUID.LENGTH]))
        message_obj = IncomingMessage(self.mock_method, self.mock_props, message1)
        self.handler.handle(message_obj)

        message2 = create_channel_message_body(dict(
            utility_account_number='2',
            utility_provider_guid=guid_b,
            sha256_hexdigest=file_hash,
            due_date='',
            total='',
            service_address='',
            account_guids=[]))
        message_obj = IncomingMessage(self.mock_method, self.mock_props,
                                      message2)

        # receive message: this not only causes the callback function to be
        # registered, but also calls it for any messages that are already
        # present when it is registered. any messages that are inserted after
        # "basic_consume" is called will not be processed until after the
        # test is finished, so we can't check for them.
        with self.assertRaises(DuplicateFileError):
            self.handler.handle(message_obj)

        # make sure the data have been received. we can only check for the
        # final state after all messages have been processed, not the
        # intermediate states after receiving each individual message. that's
        # not ideal, but not a huge problem because we also have unit testing.
        self.assertEqual(1, self.utilbill_loader.count_utilbills_with_hash(
            file_hash))

        # check metadata that were provided with the bill:
        u = self.utilbill_loader.get_last_real_utilbill(utility_account.account)
        self.assertEqual(date(2014, 9, 30), u.due_date)
        self.assertEqual(231.12, u.target_total)
        self.assertEqual('123 Hollywood Drive', u.service_address.street)
        self.assertEqual('', u.service_address.city)
        self.assertEqual('', u.service_address.state)
        self.assertEqual('', u.service_address.postal_code)

        altitude_accounts = s.query(AltitudeAccount).all()
        self.assertEqual(2, len(altitude_accounts))
        for aa in altitude_accounts:
            self.assertEqual(utility_account, aa.utility_account)<|MERGE_RESOLUTION|>--- conflicted
+++ resolved
@@ -1,22 +1,12 @@
 '''Integration tests for receiving data associated with an existing utility
 bill file over AMQP. The RabbitMQ server is not started by this test so it
 must be running separately before the test starts.
-
-# TODO: a lot of the behavior that is tested in here could be tested at a
-unit-test level. Also, as much as possible of the real code that is used to
-process AMQP messages should be covered here, which means using
-run_amqp_consuers.py if possible.
 '''
 from StringIO import StringIO
 from datetime import date
 from pika import ConnectionParameters
+from datetime import datetime
 
-<<<<<<< HEAD
-from billing.core.amqp_exchange import BillingHandler, ConsumeUtilbillFileHandler
-=======
-from billing.core.amqp_exchange import consume_utilbill_file, \
-    create_dependencies
->>>>>>> 8cdcc9ad
 from billing.core.model import Session, UtilityAccount
 from billing.core.altitude import AltitudeUtility, AltitudeGUID, AltitudeAccount
 from billing.core.utilbill_loader import UtilBillLoader
@@ -25,12 +15,15 @@
 from billing.test.testing_utils import clean_up_rabbitmq
 from billing.mq.tests import create_channel_message_body, create_mock_channel_method_props
 from billing.mq import IncomingMessage
+from billing.core.amqp_exchange import BillingHandler, ConsumeUtilbillFileHandler
+
 
 class TestUploadBillAMQP(TestCaseWithSetup):
 
     def setUp(self):
         super(TestUploadBillAMQP, self).setUp()
-<<<<<<< HEAD
+        from billing import config
+
         _, method, props = create_mock_channel_method_props()
         self.mock_method = method
         self.mock_props = props
@@ -43,29 +36,6 @@
 
         self.utilbill_loader = UtilBillLoader(Session())
 
-=======
-
-        self.connection, self.channel, self.exchange_name, self.queue_name, \
-            self.utilbill_processor = create_dependencies()
-        print self.exchange_name, self.queue_name
-        self.utilbill_loader = UtilBillLoader(Session())
-
-        clean_up_rabbitmq(self.connection, self.queue_name)
-
-    def tearDown(self):
-        # channel must be closed before trying to purge the queue, otherwise
-        # any un-acked messages remain in an "unacked" rather than "ready"
-        # state and will not get removed when queue_purge is called. (these
-        # can always be removed in setUp because all "unacked" messages
-        # become "ready", and thus purgeable, when the client process exits.)
-        # a separate channel should be used to purge the queue so the channel
-        # associated with the "unacked" messages can be closed.
-        self.channel.close()
-        clean_up_rabbitmq(self.connection, self.queue_name)
-        self.connection.close()
-        super(self.__class__, self).tearDown()
-
->>>>>>> 8cdcc9ad
     def test_upload_bill_amqp(self):
         # put the file in place
         the_file = StringIO('test data')
@@ -91,6 +61,7 @@
         # DuplicateFileError to be raised. the second message also checks the
         # "empty" values that are allowed for some fields in the message.
         message1 = create_channel_message_body(dict(
+            message_version=[1, 0],
             utility_account_number='1',
             utility_provider_guid=guid_a,
             sha256_hexdigest=file_hash,
@@ -103,6 +74,7 @@
         self.handler.handle(message_obj)
 
         message2 = create_channel_message_body(dict(
+            message_version=[1, 0],
             utility_account_number='2',
             utility_provider_guid=guid_b,
             sha256_hexdigest=file_hash,
