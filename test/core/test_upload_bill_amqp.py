'''Integration tests for receiving data associated with an existing utility
bill file over AMQP. The RabbitMQ server is not started by this test so it
must be running separately before the test starts.
'''
from StringIO import StringIO
import json
from datetime import date

import pika
from pika.exceptions import ChannelClosed

from billing.core.amqp_exchange import consume_utilbill_file
from billing.core.model import Session, UtilBillLoader, Utility, UtilityAccount
from billing.core.altitude import AltitudeUtility
from billing.test.setup_teardown import TestCaseWithSetup
from billing import config
from billing.exc import DuplicateFileError


class TestUploadBillAMQP(TestCaseWithSetup):

    def _queue_exists(self):
        '''Return True if the queue named by 'self.queue_name' exists,
        False otherwise.
        '''
        # for an unknown reason, queue_declare() can cause the channel used
        # to become closed, so a separate channel must be used for this
        tmp_channel = self.connection.channel()

        # "passive declare" of the queue will fail if the queue does not
        # exist and otherwise do nothing, so is equivalent to checking if the
        # queue exists
        try:
            tmp_channel.queue_declare(queue=self.queue_name, passive=True)
        except ChannelClosed:
            result = False
        else:
            result = True

        if tmp_channel.is_open:
            tmp_channel.close()
        return result

    def _clean_up_rabbitmq(self):
           if self._queue_exists():
                self.channel.queue_purge(queue=self.queue_name)

                # TODO: the queue cannot be deleted because pika raises
                # 'ConsumerCancelled' here for an unknown reason. this seems
                # similar to this Github issue from 2012 that is described as
                # "correct behavior":
                # https://github.com/pika/pika/issues/223
                # self.channel.queue_delete(queue=self.queue_name)

    def setUp(self):
        super(TestUploadBillAMQP, self).setUp()

        host_name = config.get('amqp', 'host')
        self.exchange_name = config.get('amqp', 'exchange')
        self.queue_name = config.get('amqp', 'utilbill_queue')

        self.connection = pika.BlockingConnection(
            pika.ConnectionParameters(host_name))
        self.channel = self.connection.channel()
        self._clean_up_rabbitmq()
        self.channel.exchange_declare(exchange=self.exchange_name)
        self.channel.queue_declare(queue=self.queue_name)
        self.channel.queue_bind(exchange=self.exchange_name,
                                queue=self.queue_name)

        self.utilbill_loader = UtilBillLoader(Session())

    def tearDown(self):
        self._clean_up_rabbitmq()
        self.connection.close()
        super(self.__class__, self).tearDown()

    def test_upload_bill_amqp(self):
        # put the file in place
        the_file = StringIO('test data')
        file_hash = self.utilbill_processor.bill_file_handler.upload_file(
            the_file)

        # no UtilBills exist yet with this hash
        self.assertEqual(0, self.utilbill_loader.count_utilbills_with_hash(
            file_hash))

        # altitude GUID entities must exist
        s = Session()
        utility = s.query(Utility).first()
        s.add_all([AltitudeUtility(utility, 'a'),
                   AltitudeUtility(utility, 'b'),
                   ])

        # two messages with the same sha256_hexigest: the first one will
        # cause a UtilBill to be created, but the second will cause a
        # DuplicateFileError to be raised.
<<<<<<< HEAD
        message1 = json.dumps({'account': '99999','utility_guid': 'a',
                              'sha256_hexdigest': file_hash,
                              #'due_date': '2014-09-30T18:00:00+00:00',
                              'total': '$231.12',
                              'service_address': '123 Hollywood Drive'})
        self.channel.basic_publish(exchange=self.exchange_name,
                                   routing_key=self.queue_name, body=message1)
        message2 = json.dumps({'account': '100000','utility_guid': 'b',
                              'sha256_hexdigest': file_hash,
                               #'due_date': '2014-09-30T18:00:00+00:00',
                               'total': '',
                               'service_address': ''})
=======
        message1 = json.dumps({'account': '1','utility_guid': 'a',
                              'sha256_hexdigest': file_hash})
        self.channel.basic_publish(exchange=self.exchange_name,
                                   routing_key=self.queue_name, body=message1)
        message2 = json.dumps({'account': '2','utility_guid': 'b',
                              'sha256_hexdigest': file_hash})
>>>>>>> bda92626
        self.channel.basic_publish(exchange=self.exchange_name,
                                   routing_key=self.queue_name, body=message2)

        # receive message: this not only causes the callback function to be
        # registered, but also calls it for any messages that are already
        # present when it is registered. any messages that are inserted after
        # "basic_consume" is called will not be processed until after the
        # test is finished, so we can't check for them.
        with self.assertRaises(DuplicateFileError):
            consume_utilbill_file(self.channel, self.queue_name,
                                  self.utilbill_processor)

        # make sure the data have been received. we can only check for the
        # final state after all messages have been processed, not the
        # intermediate states after receiving each individual message. that's
        # not ideal, but not a huge problem because we also have unit testing.
        self.assertEqual(1, self.utilbill_loader.count_utilbills_with_hash(
            file_hash))

        # check metadata that were provided with the bill:
        u = self.utilbill_loader.get_last_real_utilbill('99999')
        #self.assertEqual(date(2014,9,30), u.due_date)
        self.assertEqual(231.12, u.target_total)
        self.assertEqual('123 Hollywood Drive', u.service_address.street)
        self.assertEqual('', u.service_address.city)
        self.assertEqual('', u.service_address.state)
        self.assertEqual('', u.service_address.postal_code)<|MERGE_RESOLUTION|>--- conflicted
+++ resolved
@@ -4,14 +4,14 @@
 '''
 from StringIO import StringIO
 import json
-from datetime import date
 
 import pika
 from pika.exceptions import ChannelClosed
 
-from billing.core.amqp_exchange import consume_utilbill_file
-from billing.core.model import Session, UtilBillLoader, Utility, UtilityAccount
-from billing.core.altitude import AltitudeUtility
+from billing.core.amqp_exchange import consume_utilbill_file, \
+    UtilbillMessageSchema
+from billing.core.model import Session, UtilBillLoader, Utility
+from billing.core.altitude import AltitudeUtility, AltitudeGUID
 from billing.test.setup_teardown import TestCaseWithSetup
 from billing import config
 from billing.exc import DuplicateFileError
@@ -88,34 +88,30 @@
         # altitude GUID entities must exist
         s = Session()
         utility = s.query(Utility).first()
-        s.add_all([AltitudeUtility(utility, 'a'),
-                   AltitudeUtility(utility, 'b'),
+        guid_a, guid_b = 'A' * AltitudeGUID.LENGTH, 'B' * AltitudeGUID.LENGTH
+        s.add_all([AltitudeUtility(utility, guid_a),
+                   AltitudeUtility(utility, guid_b),
                    ])
 
         # two messages with the same sha256_hexigest: the first one will
         # cause a UtilBill to be created, but the second will cause a
         # DuplicateFileError to be raised.
-<<<<<<< HEAD
-        message1 = json.dumps({'account': '99999','utility_guid': 'a',
-                              'sha256_hexdigest': file_hash,
-                              #'due_date': '2014-09-30T18:00:00+00:00',
-                              'total': '$231.12',
-                              'service_address': '123 Hollywood Drive'})
+        message1 = json.dumps(dict(
+            utility_account_number='1',
+            utility_provider_guid=guid_a,
+            sha256_hexdigest=file_hash,
+            # due_date='2014-09-30T18:00:00+00:00',
+            total='$231.12',
+            service_address='123 Hollywood Drive'))
         self.channel.basic_publish(exchange=self.exchange_name,
                                    routing_key=self.queue_name, body=message1)
-        message2 = json.dumps({'account': '100000','utility_guid': 'b',
-                              'sha256_hexdigest': file_hash,
-                               #'due_date': '2014-09-30T18:00:00+00:00',
-                               'total': '',
-                               'service_address': ''})
-=======
-        message1 = json.dumps({'account': '1','utility_guid': 'a',
-                              'sha256_hexdigest': file_hash})
-        self.channel.basic_publish(exchange=self.exchange_name,
-                                   routing_key=self.queue_name, body=message1)
-        message2 = json.dumps({'account': '2','utility_guid': 'b',
-                              'sha256_hexdigest': file_hash})
->>>>>>> bda92626
+        message2 = json.dumps(dict(
+            utility_account_number='2',
+            utility_provider_guid=guid_b,
+            sha256_hexdigest=file_hash,
+            # due_date='2014-09-30T18:00:00+00:00',
+            total='',
+            service_address=''))
         self.channel.basic_publish(exchange=self.exchange_name,
                                    routing_key=self.queue_name, body=message2)
 
