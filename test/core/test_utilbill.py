'''Unit tests for the UtilBill class and other code that will eventually be
included in it.
'''
from test import init_test_config
init_test_config()
from billing import init_model

from datetime import date
from unittest import TestCase

from billing.exc import RSIError, ProcessedBillError
from billing.core.model import UtilBill, Customer, Session, Charge,\
    Address, Register, Utility, Supplier
from billing.reebill.state import Payment

class UtilBillTest(TestCase):

    def setUp(self):
        init_model()
        session = Session()
        session.query(Register).delete()
        session.query(UtilBill).delete()
        session.query(Payment).delete()
        session.query(Customer).delete()

    def tearDown(self):
        Session.remove()

    def assert_error(self, c, error_message):
        '''Assert that the Charge 'c' has None for its quantity/rate/total
        and 'error_message' in its 'error' field.
        '''
        self.assertIsNone(c.quantity)
        self.assertIsNone(c.total)
        self.assertIsNotNone(c.error)
        self.assertEqual(error_message, c.error)

    def assert_charge_values(self, quantity, rate, c):
        '''Assert that the charge 'c' has the given quantity and rate,
        total = quantity * rate, and no error.
        '''
        self.assertEqual(quantity, c.quantity)
        self.assertEqual(rate, c.rate)
        self.assertEqual(quantity * rate, c.total)
        self.assertEqual(None, c.error)

    def test_add_charge(self):
        utility = Utility('utility', Address(), '')
        supplier = Supplier('supplier', Address(), '')
        utilbill = UtilBill(Customer('someone', '98989', 0.3, 0.1,
                'nobody@example.com', utility, supplier,
                'FB Test Rate Class', Address(), Address()),
                UtilBill.Complete, 'gas', utility, supplier,
                'rate class', Address(), Address(),
                period_start=date(2000, 1, 1), period_end=date(2000, 2, 1))

        session = Session()
        session.add(utilbill)
        session.flush()

        self.assertEqual(utilbill.registers, [])

        charge = utilbill.add_charge()
        self.assertEqual(charge.quantity_formula, '', "The quantity formula"
                " should be an empty string when no registers are present")

        session.delete(charge)

        utilbill.registers = [Register(utilbill, "ABCDEF description", 150,
            'therms', "ABCDEF", False, "total", "REG_TOTAL", None, "GHIJKL"),
                              Register(utilbill, "ABCDEF description", 150,
            'therms', "ABCDEF", False, "total", "SOME_OTHER_BINDING", None,
            "GHIJKL")]

        charge = utilbill.add_charge()
        self.assertEqual(charge.quantity_formula, "REG_TOTAL.quantity", "The "
         " quantity formula should be 'REG_TOTAL.quantity' when at least one "
         " register has a register_binding named 'REG_TOTAL'.")
        session.delete(charge)

        for register in utilbill.registers:
            session.delete(register)

        utilbill.registers = [Register(utilbill, "ABCDEF description", 150,
            'therms', "ABCDEF", False, "total", "SOME_OTHER_BINDING", None,
            "GHIJKL")]
        charge = utilbill.add_charge()
        self.assertEqual(charge.quantity_formula, "SOME_OTHER_BINDING", "The "
            " quantity formula should be 'SOME_OTHER_BINDING' when no registers"
            " have a register binding named 'REG_TOTAL'")

    def test_compute(self):
        utilbill = UtilBill(Customer('someone', '98989', 0.3, 0.1,
                'nobody@example.com', 'FB Test Utility',
                'FB Test Supplier', 'FB Test Rate Class',
                Address(), Address()), UtilBill.Complete, 'gas',
                Utility('utility', Address(), ''),
                Supplier('supplier', Address(), ''), 'rate class',
                Address(), Address(), period_start=date(2000, 1, 1),
                period_end=date(2000, 2, 1))
        register = Register(utilbill, "ABCDEF description", 150, 'therms',
                "ABCDEF", False, "total", "REG_TOTAL", None, "GHIJKL")
        utilbill.registers = [register]
        charges = [
            dict(
                rsi_binding='CONSTANT',
                quantity='100',
                quantity_units='dollars',
                rate=0.4,
            ),
            dict(
                rsi_binding='LINEAR',
                quantity='REG_TOTAL.quantity * 3',
                quantity_units='therms',
                rate=0.1,
            ),
            dict(
                rsi_binding='LINEAR_PLUS_CONSTANT',
                quantity='REG_TOTAL.quantity * 2 + 10',
                quantity_units='therms',
                rate=0.1,
            ),
            dict(
                rsi_binding='BLOCK_1',
                quantity='min(100, REG_TOTAL.quantity)',
                quantity_units='therms',
                rate=0.3,
            ),
            dict(
                rsi_binding='BLOCK_2',
                quantity='min(200, max(0, REG_TOTAL.quantity - 100))',
                quantity_units='therms',
                rate=0.2,
            ),
            dict(
                rsi_binding='BLOCK_3',
                quantity='max(0, REG_TOTAL.quantity - 200)',
                quantity_units='therms',
                rate=0.1,
            ),
            dict(
                rsi_binding='REFERENCES_ANOTHER',
                # TODO also try "total" here
                quantity='REFERENCED_BY_ANOTHER.quantity + '
                         'REFERENCED_BY_ANOTHER.rate',
                quantity_units='therms',
                rate=1,
            ),
            dict(
                rsi_binding='NO_CHARGE_FOR_THIS_RSI',
                quantity='1',
                quantity_units='therms',
                rate=1,
            ),
            # this RSI has no charge associated with it, but is used to
            # provide identifiers in the formula of the "REFERENCES_ANOTHER"
            # RSI in 'uprs'
            dict(
                rsi_binding='REFERENCED_BY_ANOTHER',
                quantity='2',
                quantity_units='therms',
                rate=3,
            ),
            dict(
                rsi_binding='SYNTAX_ERROR',
                quantity='5 + ',
                quantity_units='therms',
                rate=1,
            ),
            dict(
                rsi_binding='DIV_BY_ZERO_ERROR',
                quantity='1 / 0',
                quantity_units='therms',
                rate=1,
            ),
            # shows that quantity formula error takes priority over rate
            # formula error
            dict(
                rsi_binding='UNKNOWN_IDENTIFIER',
                quantity='x * 2',
                quantity_units='therms',
                rate=1,
            ),
        ]
        utilbill.charges = [Charge(utilbill, "Insert description here", "",
                0.0, c['quantity_units'], c['rate'], c['rsi_binding'], 0.0,
                quantity_formula=c['quantity']) for c in charges]

        get = utilbill.get_charge_by_rsi_binding

        # 'raise_exception' argument validates that all charges were computed
        # without errors. if this argument is given, all the charges without
        # errors still be correct, and the exception raised only after computing
        # all the charges
        with self.assertRaises(RSIError):
            utilbill.compute_charges(raise_exception=True)
        self.assert_charge_values(100, 0.4, get('CONSTANT'))
        self.assert_charge_values(450, .1, get('LINEAR'))
        self.assert_charge_values(310, 0.1, get('LINEAR_PLUS_CONSTANT'))
        self.assert_charge_values(100, 0.3, get('BLOCK_1'))
        self.assert_charge_values(50, 0.2, get('BLOCK_2'))
        self.assert_charge_values(0, 0.1, get('BLOCK_3'))
        self.assert_charge_values(5, 1, get('REFERENCES_ANOTHER'))
        self.assert_charge_values(2, 3, get('REFERENCED_BY_ANOTHER'))
        self.assert_error(
                utilbill.get_charge_by_rsi_binding('SYNTAX_ERROR'),
                'Syntax error')
        self.assert_error(
                utilbill.get_charge_by_rsi_binding('DIV_BY_ZERO_ERROR'),
                'Error: division by zero')
        self.assert_error(
                utilbill.get_charge_by_rsi_binding('UNKNOWN_IDENTIFIER'),
                "Error: name 'x' is not defined")

        # TODO enable when bug #76318266 is fixed
        # self.assertEqual(40 + 45 + 31 + 30 + 10 + 0 + 5 + 6,
        #         utilbill.total_charge())

        # check "total" for each of the charges in the utility bill at the
        # register quantity of 150 therms. there should not be a charge for
        # NO_CHARGE_FOR_THIS_RSI even though that RSI was in the rate
        # structure.
        self.assert_charge_values(100, 0.4, get('CONSTANT'))
        self.assert_charge_values(450, 0.1, get('LINEAR'))
        self.assert_charge_values(310, 0.1, get('LINEAR_PLUS_CONSTANT'))
        self.assert_charge_values(100, 0.3, get('BLOCK_1'))
        self.assert_charge_values(50, 0.2, get('BLOCK_2'))
        self.assert_charge_values(0, 0.1, get('BLOCK_3'))
        self.assert_charge_values(5, 1, get('REFERENCES_ANOTHER'))
        self.assert_error(get('SYNTAX_ERROR'), 'Syntax error')
        self.assert_error(get('DIV_BY_ZERO_ERROR'), 'Error: division by zero')

        self.assert_error(get('UNKNOWN_IDENTIFIER'),
                "Error: name 'x' is not defined")

        # try a different quantity: 250 therms
        register.quantity = 250
        utilbill.compute_charges()
        self.assert_charge_values(100, 0.4, get('CONSTANT'))
        self.assert_charge_values(750, 0.1, get('LINEAR'))
        self.assert_charge_values(510, 0.1, get('LINEAR_PLUS_CONSTANT'))
        self.assert_charge_values(100, 0.3, get('BLOCK_1'))
        self.assert_charge_values(150, 0.2, get('BLOCK_2'))
        self.assert_charge_values(50, 0.1, get('BLOCK_3'))
        self.assert_charge_values(5, 1, get('REFERENCES_ANOTHER'))
        self.assert_error(get('SYNTAX_ERROR'), 'Syntax error')
        self.assert_error(get('DIV_BY_ZERO_ERROR'),
                'Error: division by zero')
        self.assert_error(get('UNKNOWN_IDENTIFIER'),
                "Error: name 'x' is not defined")

        # and another quantity: 0
        register.quantity = 0
        utilbill.compute_charges()
        self.assert_charge_values(100, 0.4, get('CONSTANT'))
        self.assert_charge_values(0, 0.1, get('LINEAR'))
        self.assert_charge_values(10, 0.1, get('LINEAR_PLUS_CONSTANT'))
        self.assert_charge_values(0, 0.3, get('BLOCK_1'))
        self.assert_charge_values(0, 0.2, get('BLOCK_2'))
        self.assert_charge_values(0, 0.1, get('BLOCK_3'))
        self.assert_charge_values(5, 1, get('REFERENCES_ANOTHER'))
        self.assert_error(get('SYNTAX_ERROR'), 'Syntax error')
        self.assert_error(get('DIV_BY_ZERO_ERROR'),
                'Error: division by zero')
        self.assert_error(get('UNKNOWN_IDENTIFIER'),
                "Error: name 'x' is not defined")


    def test_compute_charges_empty(self):
        '''Compute utility bill with no charges.
        '''
        customer = Customer('someone', '99999', 0.3, 0.1,
                'nobody@example.com', 'utility', 'supplier',
                'rate class', Address(), Address())
        utilbill = UtilBill(customer, UtilBill.Complete,
                'gas', 'utility', 'supplier', 'rate class',
                Address(), Address())
        utilbill.compute_charges()
        self.assertEqual([], utilbill.charges)
        self.assertEqual(0, utilbill.get_total_charges())

    def test_compute_charges_independent(self):
        utility = Utility('utility', Address(), '')
        supplier = Supplier('supplier', Address(), '')
        customer = Customer('someone', '99999', 0.3, 0.1,
                'nobody@example.com', utility, supplier,
                'rate class', Address(), Address())
        utilbill = UtilBill(customer, UtilBill.Complete,
                'gas', utility, supplier, 'rate class',
                Address(), Address(), period_start=date(2000,1,1),
                period_end=date(2000,2,1))
        utilbill.registers = [Register(utilbill, '', 150,
                'kWh', '', False, "total", "REG_TOTAL", '', '')]
        utilbill.charges = [
            Charge(utilbill, '', '', 0, 'kWh', 1, 'A', 0,
                    quantity_formula='REG_TOTAL.quantity'),
            Charge(utilbill, '', '', 0, 'kWh', 3, 'B', 0,
                    quantity_formula='2'),
            # this has an error
            Charge(utilbill, '', '', 0, 'kWh', 0, 'C', 0,
                    quantity_formula='1/0'),
        ]
        Session().add(utilbill)
        utilbill.compute_charges()

        self.assert_charge_values(150, 1,
                utilbill.get_charge_by_rsi_binding('A'))
        self.assert_charge_values(2, 3,
                utilbill.get_charge_by_rsi_binding('B'))
        self.assert_error(utilbill.get_charge_by_rsi_binding('C'),
                'Error: division by zero')
        self.assertEqual(150 + 6, utilbill.get_total_charges())

    def test_compute_charges_with_cycle(self):
        '''Test computing charges whose dependencies form a cycle.
        All such charges should have errors.
        '''
        utility = Utility('utility', Address(), '')
        supplier = Supplier('supplier', Address(), '')
        customer = Customer('someone', '99999', 0.3, 0.1,
                'nobody@example.com', utility, supplier,
                'rate class', Address(), Address())
        utilbill = UtilBill(customer, UtilBill.Complete,
                'gas', utility, supplier, 'rate class', Address(),
                Address(), period_start=date(2000,1,1),
                period_end=date(2000,2,1))
        utilbill.charges = [
            # circular dependency between A and B: A depends on B's "quantity"
            # and B depends on A's "rate", which is not allowed even though
            # theoretically both could be computed.
            Charge(utilbill, '', '', 0, 'kWh', 0, 'A', 0,
                    quantity_formula='B.quantity'),
            Charge(utilbill, '', '', 0, 'kWh', 0, 'B', 0,
                    quantity_formula='A.rate'),
            # C depends on itself
            Charge(utilbill, '', '', 0, 'kWh', 0, 'C', 0,
                    quantity_formula='C.total'),
            # D depends on A, which has a circular dependency with B. it should
            # not be computable because A is not computable.
            Charge(utilbill, '', '', 0, 'kWh', 0, 'D', 0,
                    quantity_formula='A.total'),
            Charge(utilbill, '', '', 0, 'kWh', 3, 'E', 0,
                    quantity_formula='2'),
        ]
        Session().add(utilbill)
        utilbill.compute_charges()

        self.assert_error(utilbill.get_charge_by_rsi_binding('A'),
                "Error: name 'B' is not defined")
        self.assert_error(utilbill.get_charge_by_rsi_binding('B'),
                "Error: name 'A' is not defined")
        self.assert_error(utilbill.get_charge_by_rsi_binding('C'),
                "Error: name 'C' is not defined")
        self.assert_error(utilbill.get_charge_by_rsi_binding('D'),
                "Error: name 'A' is not defined")
        self.assert_charge_values(2, 3, utilbill.get_charge_by_rsi_binding('E'))

    def test_processed_utility_bills(self):
        '''
        test for making sure processed bills cannot be edited
        '''
        utility = Utility('utility', Address(), '')
        supplier = Supplier('supplier', Address(), '')
        customer = Customer('someone', '99999', 0.3, 0.1,
                'nobody@example.com', utility, supplier,
                'rate class', Address(), Address())
        utilbill = UtilBill(customer, UtilBill.Complete,
                'gas', utility, supplier, 'rate class', Address(),
                Address(), period_start=date(2000,1,1),
                period_end=date(2000,2,1))
        utilbill.registers = [Register(utilbill, '', 150,
                'kWh', '', False, "total", "REG_TOTAL", '', '')]
        utilbill.charges = [
            Charge(utilbill, '', '', 0, 'kWh', 1, 'A', 0,
                    quantity_formula='REG_TOTAL.quantity'),
            Charge(utilbill, '', '', 0, 'kWh', 3, 'B', 0,
                    quantity_formula='2'),
            # this has an error
            Charge(utilbill, '', '', 0, 'kWh', 0, 'C', 0,
                    quantity_formula='1/0'),
        ]
        self.assertTrue(utilbill.editable())
        Session().add(utilbill)
        utilbill.processed = True
        self.assertRaises(ProcessedBillError, utilbill.compute_charges())
<<<<<<< HEAD
        self.assertRaises(ProcessedBillError, utilbill.editable)
=======
        self.assertFalse(utilbill.editable())
>>>>>>> 48aae425
<|MERGE_RESOLUTION|>--- conflicted
+++ resolved
@@ -383,8 +383,4 @@
         Session().add(utilbill)
         utilbill.processed = True
         self.assertRaises(ProcessedBillError, utilbill.compute_charges())
-<<<<<<< HEAD
-        self.assertRaises(ProcessedBillError, utilbill.editable)
-=======
-        self.assertFalse(utilbill.editable())
->>>>>>> 48aae425
+        self.assertFalse(utilbill.editable())