--- conflicted
+++ resolved
@@ -23,8 +23,8 @@
         session.query(Payment).delete()
         session.query(UtilityAccount).delete()
 
-        self.utility = Utility('utility', Address(), '')
-        self.supplier = Supplier('supplier', Address(), '')
+        self.utility = Utility('utility', Address())
+        self.supplier = Supplier('supplier', Address())
 
     def tearDown(self):
         Session.remove()
@@ -66,16 +66,6 @@
             UtilBill.validate_utilbill_period(date(2000,1,1), date(2001,1,2))
 
     def test_add_charge(self):
-<<<<<<< HEAD
-        utility = Utility('utility', Address())
-        supplier = Supplier('supplier', Address())
-        utilbill = UtilBill(Customer('someone', '98989', 0.3, 0.1,
-                'nobody@example.com', utility, supplier,
-                RateClass('FB Test Rate Class',utility), Address(),
-                Address()), UtilBill.Complete, 'gas', utility, supplier,
-                RateClass('rate class', utility), Address(), Address(),
-                period_start=date(2000, 1, 1), period_end=date(2000, 2, 1))
-=======
         utility_account = UtilityAccount(
             'someone', '98989', self.utility, self.supplier,
             RateClass('FB Test Rate Class', self.utility), Address(), Address())
@@ -84,7 +74,6 @@
                             RateClass('rate class', self.utility), Address(),
                             Address(), period_start=date(2000, 1, 1),
                             period_end=date(2000, 2, 1))
->>>>>>> 309bd949
 
         session = Session()
         session.add(utilbill)
@@ -123,18 +112,10 @@
             " have a register binding named 'REG_TOTAL'")
 
     def test_compute(self):
-<<<<<<< HEAD
         fb_utility = Utility('FB Test Utility', Address())
         utility = Utility('utility', Address())
-        utilbill = UtilBill(Customer('someone', '98989', 0.3, 0.1,
-                'nobody@example.com', fb_utility,
-                'FB Test Supplier',
-=======
-        fb_utility = Utility('FB Test Utility', '', '')
-        utility = Utility('utility', Address(), '')
         utilbill = UtilBill(UtilityAccount('someone', '98989',
                 fb_utility, 'FB Test Supplier',
->>>>>>> 309bd949
                 RateClass('FB Test Rate Class', fb_utility),
                 Address(), Address()), UtilBill.Complete, 'gas',
                 utility, Supplier('supplier', Address()),
@@ -325,17 +306,10 @@
         self.assertEqual(0, utilbill.get_total_charges())
 
     def test_compute_charges_independent(self):
-<<<<<<< HEAD
         utility = Utility('utility', Address())
         supplier = Supplier('supplier', Address())
-        customer = Customer('someone', '99999', 0.3, 0.1,
-                'nobody@example.com', utility, supplier,
-=======
-        utility = Utility('utility', Address(), '')
-        supplier = Supplier('supplier', Address(), '')
         utility_account = UtilityAccount('someone', '99999',
                 utility, supplier,
->>>>>>> 309bd949
                 RateClass('rate class', utility), Address(),
                 Address())
         utilbill = UtilBill(utility_account, UtilBill.Complete,
@@ -368,17 +342,10 @@
         '''Test computing charges whose dependencies form a cycle.
         All such charges should have errors.
         '''
-<<<<<<< HEAD
         utility = Utility('utility', Address())
         supplier = Supplier('supplier', Address())
-        customer = Customer('someone', '99999', 0.3, 0.1,
-                'nobody@example.com', utility, supplier,
-=======
-        utility = Utility('utility', Address(), '')
-        supplier = Supplier('supplier', Address(), '')
         utility_account = UtilityAccount('someone', '99999',
                 utility, supplier,
->>>>>>> 309bd949
                 RateClass('rate class', utility), Address(),
                 Address())
         utilbill = UtilBill(utility_account, UtilBill.Complete,
@@ -415,17 +382,10 @@
         '''
         test for making sure processed bills cannot be edited
         '''
-<<<<<<< HEAD
         utility = Utility('utility', Address())
         supplier = Supplier('supplier', Address())
-        customer = Customer('someone', '99999', 0.3, 0.1,
-                'nobody@example.com', utility, supplier,
-=======
-        utility = Utility('utility', Address(), '')
-        supplier = Supplier('supplier', Address(), '')
         utility_account = UtilityAccount('someone', '99999',
                 utility, supplier,
->>>>>>> 309bd949
                 RateClass('rate class', utility), Address(),
                 Address())
         utilbill = UtilBill(utility_account, UtilBill.Complete,
