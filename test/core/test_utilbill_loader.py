--- conflicted
+++ resolved
@@ -3,13 +3,8 @@
 
 from billing.test.setup_teardown import TestCaseWithSetup
 from billing import init_config, init_model
-<<<<<<< HEAD
 from billing.core.model import Customer, UtilBill, Session, \
-    Address, UtilBillLoader
-=======
-from billing.processing.state import Customer, UtilBill, Session, \
     Address, UtilBillLoader, Utility
->>>>>>> fa1bf534
 from billing.exc import NoSuchBillException
 
 
