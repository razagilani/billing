from datetime import date
from mock import Mock

from billing.core.model import Charge, UtilBill, Customer, Address, \
    ChargeEvaluation
from billing.exc import FormulaError
from test import testing_utils


builtins = ['__import__', 'abs', 'all', 'any', 'apply', 'bin', 'callable',
            'chr', 'cmp', 'coerce', 'compile', 'delattr', 'dir', 'divmod',
            'eval', 'execfile', 'filter', 'format', 'getattr', 'globals',
            'hasattr', 'hash', 'hex', 'id', 'input', 'intern', 'isinstance',
            'issubclass', 'iter', 'len', 'locals', 'map', 'max', 'min', 'next',
            'oct', 'open', 'ord', 'pow', 'range', 'raw_input', 'reduce',
            'reload', 'repr', 'round', 'setattr', 'sorted', 'sum', 'unichr',
            'vars', 'zip']

class ChargeUnitTests(testing_utils.TestCase):
    """Unit Tests for the :class:`billing.processing.state.Charge` class"""

    def setUp(self):
        self.bill = UtilBill(Customer('someone', '98989', 0.3, 0.1,
                                 'nobody@example.com', 'FB Test Utility',
                                 'FB Test Supplier', 'FB Test Rate Class',
                                 Address(), Address()), UtilBill.Complete,
                                 'gas', 'utility', 'supplier', 'rate class',
                                 Address(), Address(),
                                 period_start=date(2000, 1, 1),
                                 period_end=date(2000, 2, 1))
        self.charge_params = dict(utilbill=self.bill,
                                  rsi_binding='SOME_RSI',
                                  rate=6,
                                  description='SOME_DESCRIPTION',
                                  group='SOME_GROUP',
<<<<<<< HEAD
                                  quantity=0.0,
                                  unit='therms',
                                  rsi_binding='SOME_RSI',
                                  total=0.0,
=======
                                  quantity_units='therms',
>>>>>>> 5282835a
                                  quantity_formula="SOME_VAR.quantity * 2",
                                  has_charge=True,
                                  shared=False,
                                  roundrule="rounding")
        self.charge = Charge(**self.charge_params)
        self.context = {'SOME_VAR': ChargeEvaluation(quantity=2, rate=3),
                        'OTHER_VAR': ChargeEvaluation(quantity=4, rate=5),
                        'ERROR': ChargeEvaluation(exception="uh oh")}

    def test_is_builtin(self):
        for builtin_function_name in builtins:
            self.assertTrue(self.charge.is_builtin(builtin_function_name))
        for function_name in ["No", "built-ins", "here"]:
            self.assertFalse(self.charge.is_builtin(function_name))

    def test_get_variable_names(self):
        for formula, expected in [('sum(x) if y else 5', ['y', 'x']),
                                  ('5*usage + 15 - spent', ['spent', 'usage']),
                                  ('range(20) + somevar', ['somevar'])]:
            self.assertEqual(expected, Charge.get_variable_names(formula))

    def test_formulas_from_other(self):
        charge_2 = Charge.formulas_from_other(self.charge)
        for key, val in self.charge_params.iteritems():
            self.assertEqual(getattr(charge_2, key),
                             None if key == 'utilbill' else val)

    def test_evaluate_formula(self):
        test_cases = [('5 + ', None, 'Syntax error'),
                      ('OTHER_VAR.quantity', 4, None),
                      ('SOME_VAR.rate * OTHER_VAR.quantity', 12, None),
                      ('asdf', None, "Error: name 'asdf' "
                                     "is not defined"),
                      ('ERROR.value', None, "Error: 'ChargeEvaluation' object has no "
                                            "attribute 'value'")]
        for formula, expected_result, expected_error_message in test_cases:
            try:
                result = self.charge._evaluate_formula(formula, self.context)
                self.assertEqual(result, expected_result)
            except FormulaError as error:
                self.assertEqual(error.message, expected_error_message)

    def test_formula_variable(self):
        formulas = [('REG_TOTAL.quantity', set(['REG_TOTAL'])),
                    ('SOMEVAR.rr + zz',  set(['SOMEVAR', 'zz']))]
        for quantity_formula, formula_variables in formulas:
            self.charge.quantity_formula = quantity_formula
            self.assertEqual(formula_variables,
                             Charge.formula_variables(self.charge))
        self.charge.quantity_formula = '$958^04'
        self.assertRaises(SyntaxError, Charge.formula_variables, self.charge)

    def test_evaluate(self):
        evaluation = Charge.evaluate(self.charge, self.context)
        self.assertEqual(evaluation.quantity, 4)
        self.assertEqual(evaluation.total, 24)

    def test_evaluate_check_update_is_true(self):
        self.assertNotEqual(self.charge.quantity, 4)
        Charge.evaluate(self.charge, self.context, update=True)
        self.assertEqual(self.charge.quantity, 4)
        self.assertEqual(self.charge.total, 24)

    def test_evaluate_does_not_raise_on_bad_input_raise_exception_false(self):
        self.charge.quantity_formula = '^)%I$#*4'
        Charge.evaluate(self.charge, self.context)

    def test_evaluate_blank(self):
        '''Test that empty quantity_formula is equivalent to 0.
        '''
        c = Charge(self.bill, 'X', 3, '', '', 'kWh',
                   quantity_formula='')
        self.assertEqual(0, c.evaluate({}).quantity)
        self.assertEqual(0, c.evaluate({}).total)


<|MERGE_RESOLUTION|>--- conflicted
+++ resolved
@@ -33,14 +33,7 @@
                                   rate=6,
                                   description='SOME_DESCRIPTION',
                                   group='SOME_GROUP',
-<<<<<<< HEAD
-                                  quantity=0.0,
                                   unit='therms',
-                                  rsi_binding='SOME_RSI',
-                                  total=0.0,
-=======
-                                  quantity_units='therms',
->>>>>>> 5282835a
                                   quantity_formula="SOME_VAR.quantity * 2",
                                   has_charge=True,
                                   shared=False,
