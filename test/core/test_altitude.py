--- conflicted
+++ resolved
@@ -37,11 +37,6 @@
     '''Test with database for data access function.
     '''
     def setUp(self):
-<<<<<<< HEAD
-        self.u = Utility('A Utility', Address())
-        self.au = AltitudeUtility(self.u, 'abc')
-
-=======
         # don't use everything in TestCaseWithSetup because it needs to be
         # broken into smaller parts
         TestCaseWithSetup.truncate_tables(Session())
@@ -54,7 +49,6 @@
         s.rollback()
         TestCaseWithSetup.truncate_tables(s)
 
->>>>>>> 7b140da0
     def test_get_utility_from_guid(self):
         s = Session()
         s.add_all([self.u, self.au])
@@ -74,9 +68,6 @@
         s.flush()
         s.add(AltitudeUtility(self.u, 'abc'))
         with self.assertRaises(FlushError):
-<<<<<<< HEAD
-            s.flush()
-=======
             s.flush()
 
     def test_update_altitude_account_guids(self):
@@ -121,5 +112,4 @@
         update_altitude_account_guids(ua, [])
         c2 = s.query(AltitudeAccount).one()
         self.assertEqual('c', c2.guid)
-        self.assertEqual(ua2, c2.utility_account)
->>>>>>> 7b140da0
+        self.assertEqual(ua2, c2.utility_account)