import requests

from billing.test import init_test_config
from billing.exc import DuplicateFileError

init_test_config()

from StringIO import StringIO
from datetime import date
from os.path import join, dirname, realpath
from sqlalchemy.orm.exc import NoResultFound
from billing.core.model import UtilBill, UtilityAccount
from billing.core.model.model import Session, Customer
from test import testing_utils
from test.setup_teardown import TestCaseWithSetup


class UtilbillProcessingTest(TestCaseWithSetup, testing_utils.TestCase):
    '''Integration tests for features of the ReeBill application that deal
    with utility bills (to become "NexBill") including database.
    '''
    def test_create_new_account(self):
        billing_address = {
            'addressee': 'Andrew Mellon',
            'street': '1785 Massachusetts Ave. NW',
            'city': 'Washington',
            'state': 'DC',
            'postal_code': '20036',
            }
        service_address = {
            'addressee': 'Skyline Innovations',
            'street': '1606 20th St. NW',
            'city': 'Washington',
            'state': 'DC',
            'postal_code': '20009',
            }
        # Create new account "88888" based on template account "99999",
        # which was created in setUp
        self.process.create_new_account('88888', 'New Account', 'thermal',
                                        0.6, 0.2, billing_address,
                                        service_address, '100000')

        # Disabled this test for now since it bypasses the process object
        # customer = self.state_db.get_customer(session, '88888')
        # self.assertEquals('88888', customer.account)
        # self.assertEquals(0.6, customer.get_discount_rate())
        # self.assertEquals(0.2, customer.get_late_charge_rate())
        # template_customer = self.state_db.get_customer(session, '99999')
        # self.assertNotEqual(template_customer.utilbill_template_id,
        # customer.utilbill_template_id)

        self.assertEqual(([], 0), self.process.get_all_utilbills_json(
            '88888', 0, 30))

        # Upload a utility bill and check it persists and fetches
        self.process.upload_utility_bill('88888', StringIO('January 2013'),
                                         date(2013, 1, 1), date(2013, 2, 1),
                                         'gas')
        utilbills_data = self.process.get_all_utilbills_json('88888',
                                                             0, 30)[0]

        self.assertEqual(1, len(utilbills_data))
        utilbill_data = utilbills_data[0]
        self.assertDictContainsSubset({'state': 'Final',
                                       'service': 'Gas',
                                       'utility': self.state_db.
                                            get_utility('Test Utility Company Template').
                                            column_dict(),
                                       'rate_class': self.state_db.
                                            get_rate_class('Test Rate Class Template').
                                            column_dict(),
                                       'period_start': date(2013, 1, 1),
                                       'period_end': date(2013, 2, 1),
                                       'total_charges': 0.0,
                                       'computed_total': 0,
                                       'processed': 0,
                                       'account': '88888',
                                       'reebills': [],
                                       }, utilbill_data)

        self.process.add_charge(utilbill_data['id'])
        self.process.update_charge({'quantity_formula': 'REG_TOTAL.quantity',
                                    'rate': 1, 'rsi_binding': 'A',
                                    'description':'a'},
                                   utilbill_id=utilbill_data['id'],
                                   rsi_binding='New Charge 1')

        ubdata = self.process.get_all_utilbills_json('88888', 0, 30)[0][0]
        self.assertDictContainsSubset({
                                          'account': '88888',
                                          'computed_total': 0,
                                          'period_end': date(2013, 2, 1),
                                          'period_start': date(2013, 1, 1),
                                          'processed': 0,
                                          'rate_class': self.state_db.
                                            get_rate_class('Test Rate Class Template').
                                            column_dict(),
                                          'service': 'Gas',
                                          'state': 'Final',
                                          'total_charges': 0.0,
                                          'utility': self.state_db.
                                            get_utility('Test Utility Company Template').
                                            column_dict(),
                                          }, ubdata)

        # nothing should exist for account 99999
        # (this checks for bug #70032354 in which query for
        # get_reebill_metadata_json includes bills from all accounts)
        self.assertEqual(([], 0), self.process.get_all_utilbills_json(
            '99999', 0, 30))

        # it should not be possible to create an account that already
        # exists
        self.assertRaises(ValueError, self.process.create_new_account,
            '88888', 'New Account', 'pv', 0.6, 0.2,
            billing_address, service_address, '99999')

        # try creating another account when the template account has no
        # utility bills yet
        self.process.create_new_account('77777', 'New Account', 'thermal',
                0.6, 0.2, billing_address, service_address, '88888')
        self.process.create_new_account('66666', 'New Account', 'thermal',
                0.6, 0.2, billing_address, service_address, '77777')

        # Try creating a reebill for a new account that has no utility bills
        # uploaded yet
        self.assertRaises(NoResultFound, self.process.roll_reebill,
                          '777777', start_date=date(2013, 2, 1))


    def test_update_utilbill_metadata(self):
        utilbill = self.process.upload_utility_bill('99999',
                                                    StringIO('January 2013'),
                                                    date(2013, 1, 1),
                                                    date(2013, 2, 1), 'Gas',
                                                    total=100)

        doc = self.process.get_all_utilbills_json('99999', 0, 30)[0][0]
        assert utilbill.period_start == doc['period_start'] == date(2013, 1,
                                                                    1)
        assert utilbill.period_end == doc['period_end'] == date(2013, 2, 1)
        assert utilbill.service.lower() == doc['service'].lower() == 'gas'
        assert utilbill.utility.name == doc['utility']['name'] == \
               'Test Utility Company Template'
        assert utilbill.target_total == 100
        assert utilbill.rate_class.name == doc['rate_class']['name'] == \
               'Test Rate Class Template'

        # invalid date ranges
        self.assertRaises(ValueError,
                          self.process.update_utilbill_metadata,
                          utilbill.id, period_start=date(2014, 1, 1))
        self.assertRaises(ValueError,
                          self.process.update_utilbill_metadata,
                          utilbill.id, period_end=date(2012, 1, 1))
        self.assertRaises(ValueError,
                          self.process.update_utilbill_metadata,
                          utilbill.id, period_end=date(2014, 2, 1))

        # change start date
        # TODO: this fails to actually move the file because
        # get_utilbill_file_path, called by move_utilbill, is using the
        # UtilBill object, whose date attributes have not been updated
        # yet. it should start passing when the file's old path and the
        # new it's path are the same.
        self.process.update_utilbill_metadata(utilbill.id,
                                              period_start=date(2013, 1, 2))
        self.assertEqual(date(2013, 1, 2), utilbill.period_start)

        # check that file really exists at the expected path
        # (get_utilbill_file_path also checks for existence)
        key_name = self.billupload._get_key_name_for_utilbill(utilbill)
        key_obj = self.billupload._get_amazon_bucket().get_key(key_name)
        self.assertEqual('January 2013', key_obj.get_contents_as_string())

        # change end date
        self.process.update_utilbill_metadata(utilbill.id,
                                              period_end=date(2013, 2, 2))
        self.assertEqual(date(2013, 2, 2), utilbill.period_end)

        # change service
        self.process.update_utilbill_metadata(utilbill.id,
                                              service='electricity')
        self.assertEqual('electricity', utilbill.service)

        # change "total" aka "total_charges"
        self.process.update_utilbill_metadata(utilbill.id,
                                              target_total=200)
        self.assertEqual(200, utilbill.target_total)
        # NOTE "total" is not in utility bill Mongo documents, only MySQL

        # change utility name
        self.process.update_utilbill_metadata(utilbill.id,
                                              utility='BGE')
        self.assertEqual('BGE', utilbill.utility.name)

        # change rate class
        self.process.update_utilbill_metadata(utilbill.id,
                                              rate_class='something else')
        self.assertEqual('something else', utilbill.rate_class.name)

        # change processed state
        self.process.update_utilbill_metadata(utilbill.id,
                                              processed=True)
        self.assertEqual(True, utilbill.processed)
        self.process.update_utilbill_metadata(utilbill.id,
                                            processed=False)
        self.assertEqual(False, utilbill.processed)

        # even when the utility bill is attached to an issued reebill, only
        # the editable document gets changed
        reebill = self.process.roll_reebill('99999',
                                            start_date=date(2013, 1, 1))
        self.process.issue('99999', 1)
        self.process.update_utilbill_metadata(utilbill.id, service='water')

    def test_upload_utility_bill(self):
        '''Tests saving of utility bills in database (which also belongs partly
        to StateDB); does not test saving of utility bill files (which belongs
        to BillFileHandler).'''
        account = '99999'

        s = Session()
        utility_account = s.query(UtilityAccount).filter_by(account=account).one()

        # validation of dates
        bad_dates = [
            (date(2000,1,1), date(2000,1,1,)),
            (date(2000,1,1), date(2001,1,2,)),
            ]
        for start, end in bad_dates:
            with self.assertRaises(ValueError):
<<<<<<< HEAD
                self.process.upload_utility_bill(account, StringIO(), start,
                                                 end, 'electric',
                                                 utility=customer.fb_utility,
                                                 rate_class='Residential-R',
                                                 supplier=customer.fb_supplier)
=======
                self.process.upload_utility_bill(
                    account, 'electric', start, end, StringIO(),
                    utility=utility_account.fb_utility, supplier=utility_account.fb_supplier,
                    rate_class='Residential-R')
>>>>>>> 5feb3746

        # one utility bill
        # service, utility, rate_class are different from the template
        # account
        utilbill_path = join(dirname(realpath(__file__)), 'data',
                             'utility_bill.pdf')

        with open(utilbill_path) as file1:
            # store args for this utilbill to be re-used below
            args = [account, file1, date(2012, 1, 1), date(2012, 2, 1),
                    'electric']
            kwargs = dict(utility='pepco', rate_class='Residential-R',
                          supplier='supplier')

            self.process.upload_utility_bill(*args, **kwargs)

            # exception should be raised if the same file is re-uploaded
            # (regardless of other parameters)
            file1.seek(0)
            with self.assertRaises(DuplicateFileError):
                self.process.upload_utility_bill(*args, **kwargs)
            file1.seek(0)
            with self.assertRaises(DuplicateFileError):
                self.process.upload_utility_bill(
                    '100000', file1, date(2015, 1, 2),
                    date(2015, 1, 31), 'Gas', total=100)

            # save file contents to compare later
            file1.seek(0)
            file_content = file1.read()

        utilbills_data, count = self.process.get_all_utilbills_json(account,
                                                                    0, 30)
        self.assertEqual(1, count)
        self.assertDictContainsSubset({
                                          'state': 'Final',
                                          'service': 'Electric',
                                          'utility': self.state_db.
                                            get_utility('pepco').
                                            column_dict(),
                                          'supplier': self.state_db.
                                            get_supplier('supplier').
                                            column_dict(),
                                          'rate_class': self.state_db.
                                            get_rate_class('Residential-R').
                                            column_dict(),
                                          'period_start': date(2012, 1, 1),
                                          'period_end': date(2012, 2, 1),
                                          'total_charges': 0,
                                          'computed_total': 0,
                                          'processed': 0,
                                          'account': '99999',
                                          'reebills': []
                                      }, utilbills_data[0])

        # TODO check "meters and registers" data here
        # TODO check "charges" data here

        # check charges
        charges = self.process.get_utilbill_charges_json(
            utilbills_data[0]['id'])
        self.assertEqual([], charges)

        # check that the file is accessible
        url = utilbills_data[0]['pdf_url']
        response = requests.get(url)
        self.assertEqual(200, response.status_code)
        self.assertEqual(file_content, response.content)

        # second bill: default utility and rate class are chosen
        # when those arguments are not given, and non-standard file
        # extension is used
        file2 = StringIO('Another bill file')
        self.process.upload_utility_bill(account, file2, date(2012, 2, 1),
                                         date(2012, 3, 1), 'electric',
                                         utility='pepco',
                                         supplier='supplier')
        utilbills_data, _ = self.process.get_all_utilbills_json(account, 0, 30)
        dictionaries = [{
                            'state': 'Final',
                            'service': 'Electric',
                            'utility': self.state_db.
                                get_utility('pepco').column_dict(),
                            'supplier': self.state_db.
                                get_supplier('supplier').column_dict(),
                            'rate_class': self.state_db.
                                get_rate_class('Residential-R').column_dict(),
                            'period_start': date(2012, 2, 1),
                            'period_end': date(2012, 3, 1),
                            'total_charges': 0,
                            'computed_total': 0,
                            'processed': 0,
                            'account': '99999',
                            'reebills': [],
                            }, {
                            'state': 'Final',
                            'service': 'Electric',
                            'utility': self.state_db.
                                get_utility('pepco').column_dict(),
                            'supplier': self.state_db.
                                get_supplier('supplier').column_dict(),
                            'rate_class': self.state_db.
                                get_rate_class('Residential-R').
                                column_dict(),
                            'period_start': date(2012, 1, 1),
                            'period_end': date(2012, 2, 1),
                            'total_charges': 0,
                            'computed_total': 0,
                            'processed': 0,
                            'account': '99999',
                            'reebills': [],
                            }]
        for x, y in zip(dictionaries, utilbills_data):
            self.assertDictContainsSubset(x, y)

        # 3rd bill "estimated", without a file
        self.process.upload_utility_bill(account, None, date(2012, 3, 1),
                                         date(2012, 4, 1), 'gas',
                                         utility='washgas',
                                         rate_class='DC Non Residential Non Heat',
                                         state=UtilBill.Estimated,
                                         supplier='supplier')
        utilbills_data, _ = self.process.get_all_utilbills_json(account, 0,
                                                                30)
        dictionaries = [{
                            'state': 'Estimated',
                            'service': 'Gas',
                            'utility': self.state_db.
                                get_utility('washgas').column_dict(),
                            'supplier': self.state_db.
                                get_supplier('supplier').column_dict(),
                            'rate_class': self.state_db.
                                get_rate_class('DC Non Residential Non Heat').
                                column_dict(),
                            'period_start': date(2012, 3, 1),
                            'period_end': date(2012, 4,
                                               1),
                            'total_charges': 0,
                            'computed_total': 0,
                            'processed': 0,
                            'account': '99999',
                            'reebills': [],
                            }, {
                            'state': 'Final',
                            'service': 'Electric',
                            'utility': self.state_db.
                                get_utility('pepco').column_dict(),
                            'supplier': self.state_db.
                                get_supplier('supplier').column_dict(),
                            'rate_class': self.state_db.
                                get_rate_class('Residential-R').
                                column_dict(),
                            'period_start': date(2012, 2, 1),
                            'period_end': date(2012, 3, 1),
                            'total_charges': 0,
                            'computed_total': 0,
                            'processed': 0,
                            'account': '99999',
                            'reebills': [],
                            }, {
                            'state': 'Final',
                            'service': 'Electric',
                            'utility': self.state_db.
                                get_utility('pepco').column_dict(),
                            'supplier': self.state_db.
                                get_supplier('supplier').column_dict(),
                            'rate_class': self.state_db.
                                get_rate_class('Residential-R').
                                column_dict(),
                            'period_start': date(2012, 1, 1),
                            'period_end': date(2012, 2, 1),
                            'total_charges': 0,
                            'computed_total': 0,
                            'processed': 0,
                            'account': '99999',
                            'reebills': [],
                            }]
        for x, y in zip(dictionaries, utilbills_data):
            self.assertDictContainsSubset(x, y)

        # 4th bill: utility and rate_class will be taken from the last bill
        # with the same service. the file has no extension.
        last_bill_id = utilbills_data[0]['id']
        file4 = StringIO('Yet another file')
        self.process.upload_utility_bill(account, file4, date(2012, 4, 1),
                                         date(2012, 5, 1), 'electric')

        utilbills_data, count = self.process.get_all_utilbills_json(
            account, 0, 30)
        self.assertEqual(4, count)
        last_utilbill = utilbills_data[0]
        self.assertDictContainsSubset({
                                          'state': 'Final',
                                          'service': 'Electric',
                                          'utility': self.state_db.
                                            get_utility('pepco').column_dict(),
                                          'supplier': self.state_db.
                                            get_supplier('supplier').column_dict(),
                                          'rate_class': self.state_db.
                                            get_rate_class('Residential-R').
                                            column_dict(),
                                          'period_start': date(2012, 4, 1),
                                          'period_end': date(2012, 5, 1),
                                          'total_charges': 0,
                                          'computed_total': 0,
                                          'processed': 0,
                                          'account': '99999',
                                          'reebills': [],
                                          }, last_utilbill)

        # make sure files can be accessed for these bills (except the
        # estimated one)
        for obj in utilbills_data:
            id, state = obj['id'], obj['state']
            u = Session().query(UtilBill).filter_by(id=id).one()
            if state == 'Final':
                key_name = self.billupload._get_key_name_for_utilbill(u)
                key_obj = self.billupload._get_amazon_bucket().get_key(key_name)
                key_obj.get_contents_as_string()

        # delete utility bills
        ids = [obj['id'] for obj in utilbills_data]

        self.process.delete_utility_bill_by_id(ids[3])
        _, count = self.process.get_all_utilbills_json(account, 0, 30)
        self.assertEqual(3, count)

        self.process.delete_utility_bill_by_id(ids[2])
        _, count = self.process.get_all_utilbills_json(account, 0, 30)
        self.assertEqual(2, count)

        self.process.delete_utility_bill_by_id(ids[1])
        _, count = self.process.get_all_utilbills_json(account, 0, 30)
        self.assertEqual(1, count)

        self.process.delete_utility_bill_by_id(ids[0])
        _, count = self.process.get_all_utilbills_json(account, 0, 30)
        self.assertEqual(0, count)

    def test_upload_utility_bill_existing_file(self):
        account = '99999'

        # file is assumed to already exist in S3, so put it there
        file = StringIO('example')
        file_hash = self.process.bill_file_handler.compute_hexdigest(file)
        s = Session()
        customer = s.query(Customer).filter_by(account=account).one()
        self.process.bill_file_handler.upload_file(file)

        # this was added in setUp
        utility_guid = 'a'

        self.process.upload_utility_bill_existing_file(account, utility_guid,
                                                       file_hash)

        data, count = self.process.get_all_utilbills_json(account, 0, 30)
        self.assertEqual(1, count)
        self.assertDictContainsSubset({
            'state': 'Final',
            'service': 'Electric',
            'utility': customer.fb_utility.column_dict(),
            'supplier': customer.fb_supplier.column_dict(),
            'rate_class': customer.fb_rate_class.column_dict(),
            'period_start': None,
            'period_end': None,
            'total_charges': 0,
            'computed_total': 0,
            'processed': 0,
            'account': '99999',
            'reebills': []
        }, data[0])

        # exception should be raised if the same file is re-uploaded
        # (regardless of other parameters)
        with self.assertRaises(DuplicateFileError):
            self.process.upload_utility_bill_existing_file(
                account, utility_guid, file_hash)
        with self.assertRaises(DuplicateFileError):
            self.process.upload_utility_bill_existing_file(
                'other acccount', 'other utility guid', file_hash)

    def test_get_service_address(self):
        account = '99999'
        self.process.upload_utility_bill(account, StringIO("A PDF"),
                                         date(2012, 1, 1), date(2012, 2, 1),
                                         'gas')
        address = self.process.get_service_address(account)
        self.assertEqual('12345', address['postal_code'])
        self.assertEqual('Test City', address['city'])
        self.assertEqual('XX', address['state'])
        self.assertEqual('Test Customer 1 Service', address['addressee'])
        self.assertEqual('123 Test Street', address['street'])

    def test_rs_prediction(self):
        '''Basic test of rate structure prediction when uploading utility
        bills.
        '''
        acc_a, acc_b, acc_c = 'aaaaa', 'bbbbb', 'ccccc'
        # create customers A, B, and C
        billing_address = {
            'addressee': 'Andrew Mellon',
            'street': '1785 Massachusetts Ave. NW',
            'city': 'Washington',
            'state': 'DC',
            'postal_code': '20036',
        }
        service_address = {
            'addressee': 'Skyline Innovations',
            'street': '1606 20th St. NW',
            'city': 'Washington',
            'state': 'DC',
            'postal_code': '20009',
        }

        self.process.create_new_account(acc_a, 'Customer A', 'thermal',
                                        .12, .34, billing_address,
                                        service_address, '100001')
        self.process.create_new_account(acc_b, 'Customer B', 'thermal',
                                        .12, .34, billing_address,
                                        service_address, '100001')
        self.process.create_new_account(acc_c, 'Customer C', 'thermal',
                                        .12, .34, billing_address,
                                        service_address, '100001')

        # new customers also need to be in nexus for
        # 'update_renewable_readings' to
        # work (using mock skyliner)
        self.nexus_util._customers.extend([
            {
                'billing': 'aaaaa',
                'olap': 'a-1',
                'casualname': 'Customer A',
                'primus': '1 A St.',
                },
            {
                'billing': 'bbbbb',
                'olap': 'b-1',
                'casualname': 'Customer B',
                'primus': '1 B St.',
                },
            {
                'billing': 'ccccc',
                'olap': 'c-1',
                'casualname': 'Customer C',
                'primus': '1 C St.',
                },
            ])

        # create utility bills and reebill #1 for all 3 accounts
        # (note that period dates are not exactly aligned)
        self.process.upload_utility_bill(acc_a, StringIO('January 2000 A'),
                                         date(2000, 1, 1), date(2000, 2, 1),
                                         'gas', total=0,
                                         state=UtilBill.Complete)
        self.process.upload_utility_bill(acc_b, StringIO('January 2000 B'),
                                         date(2000, 1, 1), date(2000, 2, 1),
                                         'gas', total=0,
                                         state=UtilBill.Complete)
        self.process.upload_utility_bill(acc_c, StringIO('January 2000 C'),
                                         date(2000, 1, 1), date(2000, 2, 1),
                                         'gas', total=0,
                                         state=UtilBill.Complete)

        id_a = next(obj['id'] for obj in self.process.get_all_utilbills_json(
            acc_a, 0, 30)[0])
        id_b = next(obj['id'] for obj in self.process.get_all_utilbills_json(
            acc_b, 0, 30)[0])
        id_c = next(obj['id'] for obj in self.process.get_all_utilbills_json(
            acc_c, 0, 30)[0])

        # UPRSs of all 3 bills will be empty.
        # insert some RSIs into them. A gets only one
        # RSI, SYSTEM_CHARGE, while B and C get two others,
        # DISTRIBUTION_CHARGE and PGC.
        self.process.add_charge(id_a)
        self.process.add_charge(id_a)
        self.process.update_charge({
                                       'rsi_binding': 'SYSTEM_CHARGE',
                                       'description': 'System Charge',
                                       'quantity_formula': '1',
                                       'rate': 11.2,
                                       'shared': True,
                                       'group': 'A',
                                       }, utilbill_id=id_a, rsi_binding='New Charge 1')
        self.process.update_charge({
                                       'rsi_binding': 'NOT_SHARED',
                                       'description': 'System Charge',
                                       'quantity_formula': '1',
                                       'rate': 3,
                                       'shared': False,
                                       'group': 'B',
                                       }, utilbill_id=id_a, rsi_binding='New Charge 2')
        for i in (id_b, id_c):
            self.process.add_charge(i)
            self.process.add_charge(i)
            self.process.update_charge({
                                           'rsi_binding': 'DISTRIBUTION_CHARGE',
                                           'description': 'Distribution charge for all therms',
                                           'quantity_formula': '750.10197727',
                                           'rate': 220.16,
                                           'shared': True,
                                           'group': 'C',
                                           }, utilbill_id=i, rsi_binding='New Charge 1')
            self.process.update_charge({
                                           'rsi_binding': 'PGC',
                                           'description': 'Purchased Gas Charge',
                                           'quantity_formula': '750.10197727',
                                           'rate': 0.7563,
                                           'shared': True,
                                           'group': 'D',
                                           }, utilbill_id=i, rsi_binding='New Charge 2')

        # create utility bill and reebill #2 for A
        self.process.upload_utility_bill(acc_a, StringIO('February 2000 A'),
                                         date(2000, 2, 1), date(2000, 3, 1),
                                         'gas', total=0,
                                         state=UtilBill.Complete)
        id_a_2 = [obj for obj in self.process.get_all_utilbills_json(
            acc_a, 0, 30)][0][0]['id']

        # initially there will be no RSIs in A's 2nd utility bill, because
        # there are no "processed" utility bills yet.
        self.assertEqual([], self.process.get_utilbill_charges_json(id_a_2))

        # when the other bills have been marked as "processed", they should
        # affect the new one.
        self.process.update_utilbill_metadata(id_a, processed=True)
        self.process.update_utilbill_metadata(id_b, processed=True)
        self.process.update_utilbill_metadata(id_c, processed=True)
        self.process.regenerate_uprs(id_a_2)
        # the UPRS of A's 2nd bill should now match B and C, i.e. it
        # should contain DISTRIBUTION and PGC and exclude SYSTEM_CHARGE,
        # because together the other two have greater weight than A's
        # reebill #1. it should also contain the NOT_SHARED RSI because
        # un-shared RSIs always get copied from each bill to its successor.
        self.assertEqual(set(['DISTRIBUTION_CHARGE', 'PGC', 'NOT_SHARED']),
                         set(r['rsi_binding'] for r in
                             self.process.get_utilbill_charges_json(id_a_2)))

        # now, modify A-2's UPRS so it differs from both A-1 and B/C-1. if
        # a new bill is rolled, the UPRS it gets depends on whether it's
        # closer to B/C-1 or to A-2.
        self.process.delete_charge(utilbill_id=id_a_2, rsi_binding='DISTRIBUTION_CHARGE')
        self.process.delete_charge(utilbill_id=id_a_2, rsi_binding='PGC')
        self.process.delete_charge(utilbill_id=id_a_2, rsi_binding='NOT_SHARED')
        self.session.flush()
        self.process.add_charge(id_a_2)
        self.process.update_charge({
                                       'rsi_binding': 'RIGHT_OF_WAY',
                                       'description': 'DC Rights-of-Way Fee',
                                       'quantity_formula': '750.10197727',
                                       'rate': 0.03059,
                                       'shared': True
                                   }, utilbill_id=id_a_2, rsi_binding='New Charge 1')

        # create B-2 with period 2-5 to 3-5, closer to A-2 than B-1 and C-1.
        # the latter are more numerous, but A-1 should outweigh them
        # because weight decreases quickly with distance.
        self.process.upload_utility_bill(acc_b, StringIO('February 2000 B'),
                                         date(2000, 2, 5), date(2000, 3, 5),
                                         'gas', total=0,
                                         state=UtilBill.Complete)
        self.assertEqual(set(['RIGHT_OF_WAY']), set(r['rsi_binding'] for r in
                                                    self.process.get_utilbill_charges_json(id_a_2)))

    def test_rs_prediction_processed(self):
        '''Tests that rate structure prediction includes all and only utility
        bills that are "processed". '''
        # TODO
        pass

    def test_compute_utility_bill(self):
        '''Tests creation of a utility bill and updating the Mongo document
            after the MySQL row has changed.'''
        # create reebill and utility bill
        # NOTE Process._generate_docs_for_new_utility_bill requires utility
        # and rate_class arguments to match those of the template
        self.process.upload_utility_bill('99999', StringIO('A Water Bill'),
                                         date(2013, 5, 6), date(2013, 7, 8),
                                         'gas', utility='washgas',
                                         rate_class='some rate structure')
        utilbill_data = self.process.get_all_utilbills_json(
            '99999', 0, 30)[0][0]
        self.assertDictContainsSubset({
                                          'account': '99999',
                                          'computed_total': 0,
                                          'period_end': date(2013, 7, 8),
                                          'period_start': date(2013, 5, 6),
                                          'processed': 0,
                                          'rate_class': self.state_db.
                                      get_rate_class('some rate structure').column_dict(),
                                          'reebills': [],
                                          'service': 'Gas',
                                          'state': 'Final',
                                          'total_charges': 0.0,
                                          'utility': self.state_db.
                                      get_utility('washgas').column_dict(),
                                          }, utilbill_data)

        # doc = self.process.get_utilbill_doc(session, utilbill_data['id'])
        # TODO enable these assertions when upload_utility_bill stops
        # ignoring them; currently they are set to match the template's
        # values regardless of the arguments to upload_utility_bill, and
        # Process._generate_docs_for_new_utility_bill requires them to
        # match the template.
        #self.assertEquals('water', doc['service'])
        #self.assertEquals('pepco', doc['utility'])
        #self.assertEquals('pepco', doc['rate_class'])

        # modify the MySQL utility bill
        self.process.update_utilbill_metadata(utilbill_data['id'],
                                              period_start=date(2013, 6, 6),
                                              period_end=date(2013, 8, 8),
                                              service='electricity',
                                              utility='BGE',
                                              rate_class='General Service - Schedule C')

        # add some RSIs to the UPRS, and charges to match

        self.process.add_charge(utilbill_data['id'])
        self.process.update_charge({
                                       'rsi_binding': 'A',
                                       'description':'UPRS only',
                                       'quantity_formula': '2',
                                       'rate': 3,
                                       'group': 'All Charges',
                                       'unit':'kWh'
                                   },
                                   utilbill_id=utilbill_data['id'],
                                   rsi_binding='New Charge 1')

        self.process.add_charge(utilbill_data['id'])
        self.process.update_charge({
                                       'rsi_binding': 'B',
                                       'description':'not shared',
                                       'quantity_formula': '6',
                                       'rate': 7,
                                       'unit':'therms',
                                       'group': 'All Charges',
                                       'shared': False
                                   }, utilbill_id=utilbill_data['id'], rsi_binding='New Charge 1')

        # compute_utility_bill should update the document to match
        self.process.compute_utility_bill(utilbill_data['id'])
        charges = self.process.get_utilbill_charges_json(utilbill_data['id'])

        # check charges
        # NOTE if the commented-out lines are added below the test will
        # fail, because the charges are missing those keys.
        for x, y in zip([
                            {
                                'rsi_binding': 'A',
                                'quantity': 2,
                                'unit': 'kWh',
                                'rate': 3,
                                'total': 6,
                                'description': 'UPRS only',
                                'group': 'All Charges',
                                'error': None,
                                }, {
                                'rsi_binding': 'B',
                                'quantity': 6,
                                'unit': 'therms',
                                'rate': 7,
                                'total': 42,
                                'description': 'not shared',
                                'group': 'All Charges',
                                'error': None,
                                },
                            ], charges):
            self.assertDictContainsSubset(x, y)

    def test_compute_realistic_charges(self):
        '''Tests computing utility bill charges and reebill charge for a
        reebill based on the utility bill, using a set of charge from an actual
        bill.
        '''
        account = '99999'
        # create utility bill and reebill
        self.process.upload_utility_bill(account, StringIO('January 2012'),
                                         date(2012, 1, 1), date(2012, 2, 1),
                                         'gas')
        utilbill_id = self.process.get_all_utilbills_json(
            account, 0, 30)[0][0]['id']

        example_charge_fields = [
            dict(rate=23.14,
                 rsi_binding='PUC',
                 description='Peak Usage Charge',
                 quantity_formula='1'),
            dict(rate=0.03059,
                 rsi_binding='RIGHT_OF_WAY',
                 roundrule='ROUND_HALF_EVEN',
                 quantity_formula='REG_TOTAL.quantity'),
            dict(rate=0.01399,
                 rsi_binding='SETF',
                 roundrule='ROUND_UP',
                 quantity_formula='REG_TOTAL.quantity'),
            dict(rsi_binding='SYSTEM_CHARGE',
                 rate=11.2,
                 quantity_formula='1'),
            dict(rsi_binding='DELIVERY_TAX',
                 rate=0.07777,
                 unit='therms',
                 quantity_formula='REG_TOTAL.quantity'),
            dict(rate=.2935,
                 rsi_binding='DISTRIBUTION_CHARGE',
                 roundrule='ROUND_UP',
                 quantity_formula='REG_TOTAL.quantity'),
            dict(rate=.7653,
                 rsi_binding='PGC',
                 quantity_formula='REG_TOTAL.quantity'),
            dict(rate=0.006,
                 rsi_binding='EATF',
                 quantity_formula='REG_TOTAL.quantity'),
            dict(rate=0.06,
                 rsi_binding='SALES_TAX',
                 quantity_formula=(
                     'SYSTEM_CHARGE.total + DISTRIBUTION_CHARGE.total + '
                     'PGC.total + RIGHT_OF_WAY.total + PUC.total + '
                     'SETF.total + EATF.total + DELIVERY_TAX.total'))
        ]

        # there are no charges in this utility bill yet because there are no
        # other utility bills in the db, so add charges. (this is the same way
        # the user would manually add charges when processing the
        # first bill for a given rate structure.)
        for fields in example_charge_fields:
            self.process.add_charge(utilbill_id)
            self.process.update_charge(fields, utilbill_id=utilbill_id,
                                       rsi_binding="New Charge 1")

        # ##############################################################
        # check that each actual (utility) charge was computed correctly:
        quantity = self.process.get_registers_json(
            utilbill_id)[0]['quantity']
        actual_charges = self.process.get_utilbill_charges_json(utilbill_id)

        def get_total(rsi_binding):
            charge = next(c for c in actual_charges
                          if c['rsi_binding'] == rsi_binding)
            return charge['total']

        self.assertEqual(11.2, get_total('SYSTEM_CHARGE'))
        self.assertEqual(0.03059 * quantity, get_total('RIGHT_OF_WAY'))
        self.assertEqual(0.01399 * quantity, get_total('SETF'))
        self.assertEqual(0.006 * quantity, get_total('EATF'))
        self.assertEqual(0.07777 * quantity, get_total('DELIVERY_TAX'))
        self.assertEqual(23.14, get_total('PUC'))
        self.assertEqual(.2935 * quantity, get_total('DISTRIBUTION_CHARGE'))
        self.assertEqual(.7653 * quantity, get_total('PGC'))
        # sales tax depends on all of the above
        non_tax_rsi_bindings = [
            'SYSTEM_CHARGE',
            'DISTRIBUTION_CHARGE',
            'PGC',
            'RIGHT_OF_WAY',
            'PUC',
            'SETF',
            'EATF',
            'DELIVERY_TAX'
        ]
        self.assertEqual(0.06 * sum(map(get_total, non_tax_rsi_bindings)),
                         get_total('SALES_TAX'))

    def test_delete_utility_bill_with_reebill(self):
        account = '99999'
        start, end = date(2012, 1, 1), date(2012, 2, 1)
        # create utility bill in MySQL, Mongo, and filesystem (and make
        # sure it exists all 3 places)
        self.process.upload_utility_bill(account, StringIO("test1"), start, end,
                                         'gas')
        utilbills_data, count = self.process.get_all_utilbills_json(
            account, 0, 30)
        self.assertEqual(1, count)

        # when utilbill is attached to reebill, deletion should fail
        self.process.roll_reebill(account, start_date=start)
        reebills_data = self.process.get_reebill_metadata_json(account)
        self.assertDictContainsSubset({
                                          'actual_total': 0,
                                          'balance_due': 0.0,
                                          'balance_forward': 0,
                                          'corrections': '(never issued)',
                                          'hypothetical_total': 0,
                                          'issue_date': None,
                                          'issued': 0,
                                          'version': 0,
                                          'payment_received': 0.0,
                                          'period_end': date(2012, 2, 1),
                                          'period_start': date(2012, 1, 1),
                                          'prior_balance': 0,
                                          'processed': 0,
                                          'ree_charge': 0.0,
                                          'ree_quantity': 22.602462036826545,
                                          'ree_value': 0,
                                          'sequence': 1,
                                          'services': [],
                                          'total_adjustment': 0,
                                          'total_error': 0.0
                                      }, reebills_data[0])
        self.assertRaises(ValueError,
                          self.process.delete_utility_bill_by_id,
                          utilbills_data[0]['id'])

        # deletion should fail if any version of a reebill has an
        # association with the utility bill. so issue the reebill, add
        # another utility bill, and create a new version of the reebill
        # attached to that utility bill instead.
        self.process.issue(account, 1)
        self.process.new_version(account, 1)
        self.process.upload_utility_bill(account, StringIO("test2"),
                                         date(2012, 2, 1), date(2012, 3, 1),
                                         'gas')
        # TODO this may not accurately reflect the way reebills get
        # attached to different utility bills; see
        # https://www.pivotaltracker.com/story/show/51935657
        self.assertRaises(ValueError,
                          self.process.delete_utility_bill_by_id,
                          utilbills_data[0]['id'])<|MERGE_RESOLUTION|>--- conflicted
+++ resolved
@@ -230,18 +230,10 @@
             ]
         for start, end in bad_dates:
             with self.assertRaises(ValueError):
-<<<<<<< HEAD
                 self.process.upload_utility_bill(account, StringIO(), start,
                                                  end, 'electric',
-                                                 utility=customer.fb_utility,
-                                                 rate_class='Residential-R',
-                                                 supplier=customer.fb_supplier)
-=======
-                self.process.upload_utility_bill(
-                    account, 'electric', start, end, StringIO(),
                     utility=utility_account.fb_utility, supplier=utility_account.fb_supplier,
                     rate_class='Residential-R')
->>>>>>> 5feb3746
 
         # one utility bill
         # service, utility, rate_class are different from the template
@@ -488,7 +480,7 @@
         file = StringIO('example')
         file_hash = self.process.bill_file_handler.compute_hexdigest(file)
         s = Session()
-        customer = s.query(Customer).filter_by(account=account).one()
+        customer = s.query(UtilityAccount).filter_by(account=account).one()
         self.process.bill_file_handler.upload_file(file)
 
         # this was added in setUp
