from billing.test import init_test_config
init_test_config()

from StringIO import StringIO
from datetime import date
import os
from os.path import join, dirname, realpath
from sqlalchemy.orm.exc import NoResultFound
from billing.core.model import UtilBill
<<<<<<< HEAD
from billing.core.model import Session
=======
from billing.core.model.model import Session, Customer, Utility, Address
>>>>>>> 93d0be2e
from test import testing_utils
from test.setup_teardown import TestCaseWithSetup


class UtilbillProcessingTest(TestCaseWithSetup, testing_utils.TestCase):
    '''Integration tests for features of the ReeBill application that deal
    with utility bills (to become "NexBill") including database.
    '''
    def test_create_new_account(self):
        billing_address = {
            'addressee': 'Andrew Mellon',
            'street': '1785 Massachusetts Ave. NW',
            'city': 'Washington',
            'state': 'DC',
            'postal_code': '20036',
            }
        service_address = {
            'addressee': 'Skyline Innovations',
            'street': '1606 20th St. NW',
            'city': 'Washington',
            'state': 'DC',
            'postal_code': '20009',
            }
        # Create new account "88888" based on template account "99999",
        # which was created in setUp
        self.process.create_new_account('88888', 'New Account', 'thermal',
                                        0.6, 0.2, billing_address,
                                        service_address, '100000')

        # Disabled this test for now since it bypasses the process object
        # customer = self.state_db.get_customer(session, '88888')
        # self.assertEquals('88888', customer.account)
        # self.assertEquals(0.6, customer.get_discount_rate())
        # self.assertEquals(0.2, customer.get_late_charge_rate())
        # template_customer = self.state_db.get_customer(session, '99999')
        # self.assertNotEqual(template_customer.utilbill_template_id,
        # customer.utilbill_template_id)

        self.assertEqual(([], 0), self.process.get_all_utilbills_json(
            '88888', 0, 30))

        # Upload a utility bill and check it persists and fetches
        self.process.upload_utility_bill('88888', 'gas',
                                         date(2013, 1, 1), date(2013, 2, 1),
                                         StringIO('January 2013'))
        utilbills_data = self.process.get_all_utilbills_json('88888',
                                                             0, 30)[0]

        self.assertEqual(1, len(utilbills_data))
        utilbill_data = utilbills_data[0]
        self.assertDictContainsSubset({'state': 'Final',
                                       'service': 'Gas',
                                       'utility': 'Test Utility Company Template',
                                       'rate_class': 'Test Rate Class Template',
                                       'period_start': date(2013, 1, 1),
                                       'period_end': date(2013, 2, 1),
                                       'total_charges': 0.0,
                                       'computed_total': 0,
                                       'processed': 0,
                                       'account': '88888',
                                       'reebills': [],
                                       }, utilbill_data)

        self.process.add_charge(utilbill_data['id'])
        self.process.update_charge({'quantity_formula': 'REG_TOTAL.quantity',
                                    'rate': 1, 'rsi_binding': 'A',
                                    'description':'a'},
                                   utilbill_id=utilbill_data['id'],
                                   rsi_binding='New Charge 1')

        ubdata = self.process.get_all_utilbills_json('88888', 0, 30)[0][0]
        self.assertDictContainsSubset({
                                          'account': '88888',
                                          'computed_total': 0,
                                          'period_end': date(2013, 2, 1),
                                          'period_start': date(2013, 1, 1),
                                          'processed': 0,
                                          'rate_class': 'Test Rate Class Template',
                                          'service': 'Gas',
                                          'state': 'Final',
                                          'total_charges': 0.0,
                                          'utility': 'Test Utility Company Template',
                                          }, ubdata)

        # nothing should exist for account 99999
        # (this checks for bug #70032354 in which query for
        # get_reebill_metadata_json includes bills from all accounts)
        self.assertEqual(([], 0), self.process.get_all_utilbills_json(
            '99999', 0, 30))

        # it should not be possible to create an account that already
        # exists
        self.assertRaises(ValueError, self.process.create_new_account,
            '88888', 'New Account', 'pv', 0.6, 0.2,
            billing_address, service_address, '99999')

        # try creating another account when the template account has no
        # utility bills yet
        self.process.create_new_account('77777', 'New Account', 'thermal',
                0.6, 0.2, billing_address, service_address, '88888')
        self.process.create_new_account('66666', 'New Account', 'thermal',
                0.6, 0.2, billing_address, service_address, '77777')

        # Try creating a reebill for a new account that has no utility bills
        # uploaded yet
        self.assertRaises(NoResultFound, self.process.roll_reebill,
                          '777777', start_date=date(2013, 2, 1))


    def test_update_utilbill_metadata(self):
        utilbill = self.process.upload_utility_bill('99999',
                                                    'Gas', date(2013, 1, 1),
                                                    date(2013, 2, 1),
                                                    StringIO('January 2013'),
                                                    total=100)

        doc = self.process.get_all_utilbills_json('99999', 0, 30)[0][0]
        assert utilbill.period_start == doc['period_start'] == date(2013, 1,
                                                                    1)
        assert utilbill.period_end == doc['period_end'] == date(2013, 2, 1)
        assert utilbill.service == doc['service'] == 'Gas'
        assert utilbill.utility.name == doc['utility'] == 'Test Utility Company Template'
        assert utilbill.target_total == 100
        assert utilbill.rate_class == doc['rate_class'] == 'Test Rate Class Template'

        # invalid date ranges
        self.assertRaises(ValueError,
                          self.process.update_utilbill_metadata,
                          utilbill.id, period_start=date(2014, 1, 1))
        self.assertRaises(ValueError,
                          self.process.update_utilbill_metadata,
                          utilbill.id, period_end=date(2012, 1, 1))
        self.assertRaises(ValueError,
                          self.process.update_utilbill_metadata,
                          utilbill.id, period_end=date(2014, 2, 1))

        # change start date
        # TODO: this fails to actually move the file because
        # get_utilbill_file_path, called by move_utilbill, is using the
        # UtilBill object, whose date attributes have not been updated
        # yet. it should start passing when the file's old path and the
        # new it's path are the same.
        self.process.update_utilbill_metadata(utilbill.id,
                                              period_start=date(2013, 1, 2))
        self.assertEqual(date(2013, 1, 2), utilbill.period_start)

        # check that file really exists at the expected path
        # (get_utilbill_file_path also checks for existence)
        key_name = self.billupload._get_key_name(utilbill)
        key_obj = self.billupload._get_amazon_bucket().get_key(key_name)
        self.assertEqual('January 2013', key_obj.get_contents_as_string())

        # change end date
        self.process.update_utilbill_metadata(utilbill.id,
                                              period_end=date(2013, 2, 2))
        self.assertEqual(date(2013, 2, 2), utilbill.period_end)

        # change service
        self.process.update_utilbill_metadata(utilbill.id,
                                              service='electricity')
        self.assertEqual('electricity', utilbill.service)

        # change "total" aka "total_charges"
        self.process.update_utilbill_metadata(utilbill.id,
                                              target_total=200)
        self.assertEqual(200, utilbill.target_total)
        # NOTE "total" is not in utility bill Mongo documents, only MySQL

        # change utility name
        self.process.update_utilbill_metadata(utilbill.id,
                                              utility='BGE')
        self.assertEqual('BGE', utilbill.utility.name)

        # change rate class
        self.process.update_utilbill_metadata(utilbill.id,
                                              rate_class='something else')
        self.assertEqual('something else', utilbill.rate_class)

        # change processed state
        self.process.update_utilbill_metadata(utilbill.id,
                                              processed=True)
        self.assertEqual(True, utilbill.processed)
        self.process.update_utilbill_metadata(utilbill.id,
                                            processed=False)
        self.assertEqual(False, utilbill.processed)

        # even when the utility bill is attached to an issued reebill, only
        # the editable document gets changed
        reebill = self.process.roll_reebill('99999',
                                            start_date=date(2013, 1, 1))
        self.process.issue('99999', 1)
        self.process.update_utilbill_metadata(utilbill.id, service='water')

    def test_upload_utility_bill(self):
        '''Tests saving of utility bills in database (which also belongs partly
        to StateDB); does not test saving of utility bill files (which belongs
        to BillUpload).'''
        account = '99999'

        s = Session()
        customer = s.query(Customer).filter_by(account=account).one()

        # validation of dates
        bad_dates = [
            (date(2000,1,1), date(2000,1,1,)),
            (date(2000,1,1), date(2001,1,2,)),
            ]
        for start, end in bad_dates:
            with self.assertRaises(ValueError):
                self.process.upload_utility_bill(
                    account, 'electric', start, end, StringIO(),
                    utility=customer.fb_utility, supplier=customer.fb_supplier,
                    rate_class='Residential-R')

        # one utility bill
        # service, utility, rate_class are different from the template
        # account
        utilbill_path = join(dirname(realpath(__file__)), 'data',
                             'utility_bill.pdf')


        with open(utilbill_path) as file1:
            self.process.upload_utility_bill(account, 'electric',
                                             date(2012, 1, 1),
                                             date(2012, 2, 1), file1,
                                             utility='pepco',
                                             supplier = 'supplier',
                                             rate_class='Residential-R')
        utilbills_data, _ = self.process.get_all_utilbills_json(account, 0,
                                                                30)

        self.assertDictContainsSubset({
                                          'state': 'Final',
                                          'service': 'Electric',
                                          'utility': 'pepco',
                                          'supplier': 'supplier',
                                          'rate_class': 'Residential-R',
                                          'period_start': date(2012, 1, 1),
                                          'period_end': date(2012, 2, 1),
                                          'total_charges': 0,
                                          'computed_total': 0,
                                          'processed': 0,
                                          'account': '99999',
                                          'reebills': []
                                      }, utilbills_data[0])

        # TODO check "meters and registers" data here
        # TODO check "charges" data here

        # check charges
        charges = self.process.get_utilbill_charges_json(
            utilbills_data[0]['id'])
        self.assertEqual([], charges)

        # second bill: default utility and rate class are chosen
        # when those arguments are not given, and non-standard file
        # extension is used
        with open(utilbill_path) as file2:
            self.process.upload_utility_bill(account, 'electric',
                                             date(2012, 2, 1),
                                             date(2012, 3, 1), file2,
                                             utility='pepco',
                                             supplier='supplier')
        utilbills_data, _ = self.process.get_all_utilbills_json(
            account, 0,
            30)
        dictionaries = [{
                            'state': 'Final',
                            'service': 'Electric',
                            'utility': 'pepco',
                            'supplier': 'supplier',
                            'rate_class': 'Residential-R',
                            'period_start': date(2012, 2, 1),
                            'period_end': date(2012, 3, 1),
                            'total_charges': 0,
                            'computed_total': 0,
                            'processed': 0,
                            'account': '99999',
                            'reebills': [],
                            }, {
                            'state': 'Final',
                            'service': 'Electric',
                            'utility': 'pepco',
                            'supplier': 'supplier',
                            'rate_class': 'Residential-R',
                            'period_start': date(2012, 1, 1),
                            'period_end': date(2012, 2, 1),
                            'total_charges': 0,
                            'computed_total': 0,
                            'processed': 0,
                            'account': '99999',
                            'reebills': [],
                            }]
        for x, y in zip(dictionaries, utilbills_data):
            self.assertDictContainsSubset(x, y)

        # 3rd bill "estimated", without a file
        self.process.upload_utility_bill(account, 'gas',
                                         date(2012, 3, 1), date(2012, 4, 1),
                                         None,
                                         state=UtilBill.Estimated,
                                         utility='washgas',
                                         supplier='supplier',
                                         rate_class='DC Non Residential Non Heat'
                                         )
        utilbills_data, _ = self.process.get_all_utilbills_json(account, 0,
                                                                30)
        dictionaries = [{
                            'state': 'Estimated',
                            'service': 'Gas',
                            'utility': 'washgas',
                            'supplier': 'supplier',
                            'rate_class': 'DC Non Residential Non Heat',
                            'period_start': date(2012, 3, 1),
                            'period_end': date(2012, 4,
                                               1),
                            'total_charges': 0,
                            'computed_total': 0,
                            'processed': 0,
                            'account': '99999',
                            'reebills': [],
                            }, {
                            'state': 'Final',
                            'service': 'Electric',
                            'utility': 'pepco',
                            'supplier': 'supplier',
                            'rate_class': 'Residential-R',
                            'period_start': date(2012, 2, 1),
                            'period_end': date(2012, 3, 1),
                            'total_charges': 0,
                            'computed_total': 0,
                            'processed': 0,
                            'account': '99999',
                            'reebills': [],
                            }, {
                            'state': 'Final',
                            'service': 'Electric',
                            'utility': 'pepco',
                            'supplier': 'supplier',
                            'rate_class': 'Residential-R',
                            'period_start': date(2012, 1, 1),
                            'period_end': date(2012, 2, 1),
                            'total_charges': 0,
                            'computed_total': 0,
                            'processed': 0,
                            'account': '99999',
                            'reebills': [],
                            }]
        for x, y in zip(dictionaries, utilbills_data):
            self.assertDictContainsSubset(x, y)

        # 4th bill: utility and rate_class will be taken from the last bill
        # with the same service. the file has no extension.
        last_bill_id = utilbills_data[0]['id']
        with open(utilbill_path) as file4:
            self.process.upload_utility_bill(account, 'electric',
                                             date(2012, 4, 1),
                                             date(2012, 5, 1), file4)

        utilbills_data, count = self.process.get_all_utilbills_json(
            account, 0, 30)
        # NOTE: upload_utility bill is creating additional "missing"
        # utility bills, so there may be > 4 bills in the database now,
        # but this feature should not be tested because it's not used and
        # will probably go away.
        self.assertEqual(4, count)
        last_utilbill = utilbills_data[0]
        self.assertDictContainsSubset({
                                          'state': 'Final',
                                          'service': 'Electric',
                                          'utility': 'pepco',
                                          'supplier': 'supplier',
                                          'rate_class': 'Residential-R',
                                          'period_start': date(2012, 4, 1),
                                          'period_end': date(2012, 5, 1),
                                          'total_charges': 0,
                                          'computed_total': 0,
                                          'processed': 0,
                                          'account': '99999',
                                          'reebills': [],
                                          }, last_utilbill)

        # make sure files can be accessed for these bills (except the
        # estimated one)
        for obj in utilbills_data:
            id, state = obj['id'], obj['state']
            u = Session().query(UtilBill).filter_by(id=id).one()
            if state == 'Final':
                key_name = self.billupload._get_key_name(u)
                key_obj = self.billupload._get_amazon_bucket().get_key(key_name)
                key_obj.get_contents_as_string()

        # delete utility bills
        ids = [obj['id'] for obj in utilbills_data]

        self.process.delete_utility_bill_by_id(ids[3])
        _, count = self.process.get_all_utilbills_json(account, 0, 30)
        self.assertEqual(3, count)

        self.process.delete_utility_bill_by_id(ids[2])
        _, count = self.process.get_all_utilbills_json(account, 0, 30)
        self.assertEqual(2, count)

        self.process.delete_utility_bill_by_id(ids[1])
        _, count = self.process.get_all_utilbills_json(account, 0, 30)
        self.assertEqual(1, count)

        self.process.delete_utility_bill_by_id(ids[0])
        _, count = self.process.get_all_utilbills_json(account, 0, 30)
        self.assertEqual(0, count)

    def test_get_service_address(self):
        account = '99999'
        self.process.upload_utility_bill(account, 'gas',
                                         date(2012, 1, 1), date(2012, 2, 1),
                                         StringIO("A PDF"), 'january.pdf')
        address = self.process.get_service_address(account)
        self.assertEqual('12345', address['postal_code'])
        self.assertEqual('Test City', address['city'])
        self.assertEqual('XX', address['state'])
        self.assertEqual('Test Customer 1 Service', address['addressee'])
        self.assertEqual('123 Test Street', address['street'])

    def test_rs_prediction(self):
        '''Basic test of rate structure prediction when uploading utility
        bills.
        '''
        acc_a, acc_b, acc_c = 'aaaaa', 'bbbbb', 'ccccc'
        # create customers A, B, and C
        billing_address = {
            'addressee': 'Andrew Mellon',
            'street': '1785 Massachusetts Ave. NW',
            'city': 'Washington',
            'state': 'DC',
            'postal_code': '20036',
        }
        service_address = {
            'addressee': 'Skyline Innovations',
            'street': '1606 20th St. NW',
            'city': 'Washington',
            'state': 'DC',
            'postal_code': '20009',
        }

        self.process.create_new_account(acc_a, 'Customer A', 'thermal',
                                        .12, .34, billing_address,
                                        service_address, '100001')
        self.process.create_new_account(acc_b, 'Customer B', 'thermal',
                                        .12, .34, billing_address,
                                        service_address, '100001')
        self.process.create_new_account(acc_c, 'Customer C', 'thermal',
                                        .12, .34, billing_address,
                                        service_address, '100001')

        # new customers also need to be in nexus for 'update_renewable_readings' to
        # work (using mock skyliner)
        self.nexus_util._customers.extend([
            {
                'billing': 'aaaaa',
                'olap': 'a-1',
                'casualname': 'Customer A',
                'primus': '1 A St.',
                },
            {
                'billing': 'bbbbb',
                'olap': 'b-1',
                'casualname': 'Customer B',
                'primus': '1 B St.',
                },
            {
                'billing': 'ccccc',
                'olap': 'c-1',
                'casualname': 'Customer C',
                'primus': '1 C St.',
                },
            ])

        # create utility bills and reebill #1 for all 3 accounts
        # (note that period dates are not exactly aligned)
        self.process.upload_utility_bill(acc_a, 'gas',
                                         date(2000, 1, 1), date(2000, 2, 1), StringIO('January 2000 A'),
                                         total=0, state=UtilBill.Complete)
        self.process.upload_utility_bill(acc_b, 'gas',
                                         date(2000, 1, 1), date(2000, 2, 1), StringIO('January 2000 B'),
                                         total=0, state=UtilBill.Complete)
        self.process.upload_utility_bill(acc_c, 'gas',
                                         date(2000, 1, 1), date(2000, 2, 1), StringIO('January 2000 C'),
                                         total=0, state=UtilBill.Complete)

        id_a = next(obj['id'] for obj in self.process.get_all_utilbills_json(
            acc_a, 0, 30)[0])
        id_b = next(obj['id'] for obj in self.process.get_all_utilbills_json(
            acc_b, 0, 30)[0])
        id_c = next(obj['id'] for obj in self.process.get_all_utilbills_json(
            acc_c, 0, 30)[0])

        # UPRSs of all 3 bills will be empty.
        # insert some RSIs into them. A gets only one
        # RSI, SYSTEM_CHARGE, while B and C get two others,
        # DISTRIBUTION_CHARGE and PGC.
        self.process.add_charge(id_a)
        self.process.add_charge(id_a)
        self.process.update_charge({
                                       'rsi_binding': 'SYSTEM_CHARGE',
                                       'description': 'System Charge',
                                       'quantity_formula': '1',
                                       'rate': 11.2,
                                       'shared': True,
                                       'group': 'A',
                                       }, utilbill_id=id_a, rsi_binding='New Charge 1')
        self.process.update_charge({
                                       'rsi_binding': 'NOT_SHARED',
                                       'description': 'System Charge',
                                       'quantity_formula': '1',
                                       'rate': 3,
                                       'shared': False,
                                       'group': 'B',
                                       }, utilbill_id=id_a, rsi_binding='New Charge 2')
        for i in (id_b, id_c):
            self.process.add_charge(i)
            self.process.add_charge(i)
            self.process.update_charge({
                                           'rsi_binding': 'DISTRIBUTION_CHARGE',
                                           'description': 'Distribution charge for all therms',
                                           'quantity_formula': '750.10197727',
                                           'rate': 220.16,
                                           'shared': True,
                                           'group': 'C',
                                           }, utilbill_id=i, rsi_binding='New Charge 1')
            self.process.update_charge({
                                           'rsi_binding': 'PGC',
                                           'description': 'Purchased Gas Charge',
                                           'quantity_formula': '750.10197727',
                                           'rate': 0.7563,
                                           'shared': True,
                                           'group': 'D',
                                           }, utilbill_id=i, rsi_binding='New Charge 2')

        # create utility bill and reebill #2 for A
        self.process.upload_utility_bill(acc_a,
                                         'gas', date(2000, 2, 1), date(2000, 3, 1),
                                         StringIO('February 2000 A'), total=0,
                                         state=UtilBill.Complete)
        id_a_2 = [obj for obj in self.process.get_all_utilbills_json(
            acc_a, 0, 30)][0][0]['id']

        # initially there will be no RSIs in A's 2nd utility bill, because
        # there are no "processed" utility bills yet.
        self.assertEqual([], self.process.get_utilbill_charges_json(id_a_2))

        # when the other bills have been marked as "processed", they should
        # affect the new one.
        self.process.update_utilbill_metadata(id_a, processed=True)
        self.process.update_utilbill_metadata(id_b, processed=True)
        self.process.update_utilbill_metadata(id_c, processed=True)
        self.process.regenerate_uprs(id_a_2)
        # the UPRS of A's 2nd bill should now match B and C, i.e. it
        # should contain DISTRIBUTION and PGC and exclude SYSTEM_CHARGE,
        # because together the other two have greater weight than A's
        # reebill #1. it should also contain the NOT_SHARED RSI because
        # un-shared RSIs always get copied from each bill to its successor.
        self.assertEqual(set(['DISTRIBUTION_CHARGE', 'PGC', 'NOT_SHARED']),
                         set(r['rsi_binding'] for r in
                             self.process.get_utilbill_charges_json(id_a_2)))

        # now, modify A-2's UPRS so it differs from both A-1 and B/C-1. if
        # a new bill is rolled, the UPRS it gets depends on whether it's
        # closer to B/C-1 or to A-2.
        self.process.delete_charge(utilbill_id=id_a_2, rsi_binding='DISTRIBUTION_CHARGE')
        self.process.delete_charge(utilbill_id=id_a_2, rsi_binding='PGC')
        self.process.delete_charge(utilbill_id=id_a_2, rsi_binding='NOT_SHARED')
        self.session.flush()
        self.process.add_charge(id_a_2)
        self.process.update_charge({
                                       'rsi_binding': 'RIGHT_OF_WAY',
                                       'description': 'DC Rights-of-Way Fee',
                                       'quantity_formula': '750.10197727',
                                       'rate': 0.03059,
                                       'shared': True
                                   }, utilbill_id=id_a_2, rsi_binding='New Charge 1')

        # create B-2 with period 2-5 to 3-5, closer to A-2 than B-1 and C-1.
        # the latter are more numerous, but A-1 should outweigh them
        # because weight decreases quickly with distance.
        self.process.upload_utility_bill(acc_b, 'gas',
                                         date(2000, 2, 5), date(2000, 3, 5), StringIO('February 2000 B'),
                                         'february-b.pdf', total=0, state=UtilBill.Complete)
        self.assertEqual(set(['RIGHT_OF_WAY']), set(r['rsi_binding'] for r in
                                                    self.process.get_utilbill_charges_json(id_a_2)))

    def test_rs_prediction_processed(self):
        '''Tests that rate structure prediction includes all and only utility
        bills that are "processed". '''
        # TODO
        pass

    def test_compute_utility_bill(self):
        '''Tests creation of a utility bill and updating the Mongo document
            after the MySQL row has changed.'''
        # create reebill and utility bill
        # NOTE Process._generate_docs_for_new_utility_bill requires utility
        # and rate_class arguments to match those of the template
        self.process.upload_utility_bill('99999', 'gas', date(2013, 5, 6),
                                         date(2013, 7, 8), StringIO('A Water Bill'),
                                         utility='washgas', rate_class='some rate structure')
        utilbill_data = self.process.get_all_utilbills_json(
            '99999', 0, 30)[0][0]
        self.assertDictContainsSubset({
                                          'account': '99999',
                                          'computed_total': 0,
                                          'period_end': date(2013, 7, 8),
                                          'period_start': date(2013, 5, 6),
                                          'processed': 0,
                                          'rate_class': 'some rate structure',
                                          'reebills': [],
                                          'service': 'Gas',
                                          'state': 'Final',
                                          'total_charges': 0.0,
                                          'utility': 'washgas',
                                          }, utilbill_data)

        # doc = self.process.get_utilbill_doc(session, utilbill_data['id'])
        # TODO enable these assertions when upload_utility_bill stops
        # ignoring them; currently they are set to match the template's
        # values regardless of the arguments to upload_utility_bill, and
        # Process._generate_docs_for_new_utility_bill requires them to
        # match the template.
        #self.assertEquals('water', doc['service'])
        #self.assertEquals('pepco', doc['utility'])
        #self.assertEquals('pepco', doc['rate_class'])

        # modify the MySQL utility bill
        self.process.update_utilbill_metadata(utilbill_data['id'],
                                              period_start=date(2013, 6, 6),
                                              period_end=date(2013, 8, 8),
                                              service='electricity',
                                              utility='BGE',
                                              rate_class='General Service - Schedule C')

        # add some RSIs to the UPRS, and charges to match

        self.process.add_charge(utilbill_data['id'])
        self.process.update_charge({
                                       'rsi_binding': 'A',
                                       'description':'UPRS only',
                                       'quantity_formula': '2',
                                       'rate': 3,
                                       'group': 'All Charges',
                                       'quantity_units':'kWh'
                                   },
                                   utilbill_id=utilbill_data['id'],
                                   rsi_binding='New Charge 1')

        self.process.add_charge(utilbill_data['id'])
        self.process.update_charge({
                                       'rsi_binding': 'B',
                                       'description':'not shared',
                                       'quantity_formula': '6',
                                       'rate': 7,
                                       'quantity_units':'therms',
                                       'group': 'All Charges',
                                       'shared': False
                                   }, utilbill_id=utilbill_data['id'], rsi_binding='New Charge 1')

        # compute_utility_bill should update the document to match
        self.process.compute_utility_bill(utilbill_data['id'])
        charges = self.process.get_utilbill_charges_json(utilbill_data['id'])

        # check charges
        # NOTE if the commented-out lines are added below the test will
        # fail, because the charges are missing those keys.
        for x, y in zip([
                            {
                                'rsi_binding': 'A',
                                'quantity': 2,
                                'quantity_units': 'kWh',
                                'rate': 3,
                                'total': 6,
                                'description': 'UPRS only',
                                'group': 'All Charges',
                                'error': None,
                                }, {
                                'rsi_binding': 'B',
                                'quantity': 6,
                                'quantity_units': 'therms',
                                'rate': 7,
                                'total': 42,
                                'description': 'not shared',
                                'group': 'All Charges',
                                'error': None,
                                },
                            ], charges):
            self.assertDictContainsSubset(x, y)

    def test_compute_realistic_charges(self):
        '''Tests computing utility bill charges and reebill charge for a
        reebill based on the utility bill, using a set of charge from an actual
        bill.
        '''
        account = '99999'
        # create utility bill and reebill
        self.process.upload_utility_bill(account, 'gas', date(2012, 1, 1),
                                         date(2012, 2, 1), StringIO('January 2012'), 'january.pdf')
        utilbill_id = self.process.get_all_utilbills_json(
            account, 0, 30)[0][0]['id']

        example_charge_fields = [
            dict(rate=23.14,
                 rsi_binding='PUC',
                 description='Peak Usage Charge',
                 quantity_formula='1'),
            dict(rate=0.03059,
                 rsi_binding='RIGHT_OF_WAY',
                 roundrule='ROUND_HALF_EVEN',
                 quantity_formula='REG_TOTAL.quantity'),
            dict(rate=0.01399,
                 rsi_binding='SETF',
                 roundrule='ROUND_UP',
                 quantity_formula='REG_TOTAL.quantity'),
            dict(rsi_binding='SYSTEM_CHARGE',
                 rate=11.2,
                 quantity_formula='1'),
            dict(rsi_binding='DELIVERY_TAX',
                 rate=0.07777,
                 quantity_units='therms',
                 quantity_formula='REG_TOTAL.quantity'),
            dict(rate=.2935,
                 rsi_binding='DISTRIBUTION_CHARGE',
                 roundrule='ROUND_UP',
                 quantity_formula='REG_TOTAL.quantity'),
            dict(rate=.7653,
                 rsi_binding='PGC',
                 quantity_formula='REG_TOTAL.quantity'),
            dict(rate=0.006,
                 rsi_binding='EATF',
                 quantity_formula='REG_TOTAL.quantity'),
            dict(rate=0.06,
                 rsi_binding='SALES_TAX',
                 quantity_formula=(
                     'SYSTEM_CHARGE.total + DISTRIBUTION_CHARGE.total + '
                     'PGC.total + RIGHT_OF_WAY.total + PUC.total + '
                     'SETF.total + EATF.total + DELIVERY_TAX.total'))
        ]

        # there are no charges in this utility bill yet because there are no
        # other utility bills in the db, so add charges. (this is the same way
        # the user would manually add charges when processing the
        # first bill for a given rate structure.)
        for fields in example_charge_fields:
            self.process.add_charge(utilbill_id)
            self.process.update_charge(fields, utilbill_id=utilbill_id,
                                       rsi_binding="New Charge 1")

        # ##############################################################
        # check that each actual (utility) charge was computed correctly:
        quantity = self.process.get_registers_json(
            utilbill_id)[0]['quantity']
        actual_charges = self.process.get_utilbill_charges_json(utilbill_id)

        def get_total(rsi_binding):
            charge = next(c for c in actual_charges
                          if c['rsi_binding'] == rsi_binding)
            return charge['total']

        self.assertEqual(11.2, get_total('SYSTEM_CHARGE'))
        self.assertEqual(0.03059 * quantity, get_total('RIGHT_OF_WAY'))
        self.assertEqual(0.01399 * quantity, get_total('SETF'))
        self.assertEqual(0.006 * quantity, get_total('EATF'))
        self.assertEqual(0.07777 * quantity, get_total('DELIVERY_TAX'))
        self.assertEqual(23.14, get_total('PUC'))
        self.assertEqual(.2935 * quantity, get_total('DISTRIBUTION_CHARGE'))
        self.assertEqual(.7653 * quantity, get_total('PGC'))
        # sales tax depends on all of the above
        non_tax_rsi_bindings = [
            'SYSTEM_CHARGE',
            'DISTRIBUTION_CHARGE',
            'PGC',
            'RIGHT_OF_WAY',
            'PUC',
            'SETF',
            'EATF',
            'DELIVERY_TAX'
        ]
        self.assertEqual(0.06 * sum(map(get_total, non_tax_rsi_bindings)),
                         get_total('SALES_TAX'))

    def test_delete_utility_bill_with_reebill(self):
        account = '99999'
        start, end = date(2012, 1, 1), date(2012, 2, 1)
        # create utility bill in MySQL, Mongo, and filesystem (and make
        # sure it exists all 3 places)
        self.process.upload_utility_bill(account, 'gas', start, end,
                                         StringIO("test"), 'january.pdf')
        utilbills_data, count = self.process.get_all_utilbills_json(
            account, 0, 30)
        self.assertEqual(1, count)

        # when utilbill is attached to reebill, deletion should fail
        self.process.roll_reebill(account, start_date=start)
        reebills_data = self.process.get_reebill_metadata_json(account)
        self.assertDictContainsSubset({
                                          'actual_total': 0,
                                          'balance_due': 0.0,
                                          'balance_forward': 0,
                                          'corrections': '(never issued)',
                                          'hypothetical_total': 0,
                                          'issue_date': None,
                                          'issued': 0,
                                          'version': 0,
                                          'payment_received': 0.0,
                                          'period_end': date(2012, 2, 1),
                                          'period_start': date(2012, 1, 1),
                                          'prior_balance': 0,
                                          'processed': 0,
                                          'ree_charge': 0.0,
                                          'ree_quantity': 22.602462036826545,
                                          'ree_value': 0,
                                          'sequence': 1,
                                          'services': [],
                                          'total_adjustment': 0,
                                          'total_error': 0.0
                                      }, reebills_data[0])
        self.assertRaises(ValueError,
                          self.process.delete_utility_bill_by_id,
                          utilbills_data[0]['id'])

        # deletion should fail if any version of a reebill has an
        # association with the utility bill. so issue the reebill, add
        # another utility bill, and create a new version of the reebill
        # attached to that utility bill instead.
        self.process.issue(account, 1)
        self.process.new_version(account, 1)
        self.process.upload_utility_bill(account, 'gas',
                                         date(2012, 2, 1), date(2012, 3, 1),
                                         StringIO("test"),
                                         'january-electric.pdf')
        # TODO this may not accurately reflect the way reebills get
        # attached to different utility bills; see
        # https://www.pivotaltracker.com/story/show/51935657
        self.assertRaises(ValueError,
                          self.process.delete_utility_bill_by_id,
                          utilbills_data[0]['id'])<|MERGE_RESOLUTION|>--- conflicted
+++ resolved
@@ -7,11 +7,7 @@
 from os.path import join, dirname, realpath
 from sqlalchemy.orm.exc import NoResultFound
 from billing.core.model import UtilBill
-<<<<<<< HEAD
-from billing.core.model import Session
-=======
 from billing.core.model.model import Session, Customer, Utility, Address
->>>>>>> 93d0be2e
 from test import testing_utils
 from test.setup_teardown import TestCaseWithSetup
 
