--- conflicted
+++ resolved
@@ -5,30 +5,16 @@
 from billing import init_model
 from boto.exception import S3ResponseError
 from StringIO import StringIO
-<<<<<<< HEAD
-import ConfigParser
-import logging
-import os
-import shutil
-import errno
-from datetime import date, datetime, timedelta
+from boto.s3.bucket import Bucket
+from billing.core.model import UtilBill, Customer, Address, Session, Utility
+import unittest
 from billing.core.billupload import BillUpload
-
-import pprint
-pp = pprint.PrettyPrinter(indent=1).pprint
-=======
-from boto.s3.bucket import Bucket
-from processing.state import UtilBill, Customer, Utility, Address
-import unittest
-from billing.processing.billupload import BillUpload
 from billing import config
 import os
 import subprocess
 from mock import Mock
-from billing.processing.state import Session
 from datetime import date
 from os.path import join
->>>>>>> fa1bf534
 
 class BillUploadTest(unittest.TestCase):
 
