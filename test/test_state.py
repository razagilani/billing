--- conflicted
+++ resolved
@@ -148,7 +148,166 @@
                     (bills[2].period_start, bills[2].period_end))
         
 
-<<<<<<< HEAD
+    def test_new_reebill(self):
+        with DBSession(self.state_db) as session:
+            b = self.state_db.new_rebill(session, '99999', 1)
+            self.assertEqual('99999', b.customer.account)
+            self.assertEqual(1, b.sequence)
+            self.assertEqual(0, b.max_version)
+            self.assertEqual(0, b.issued)
+            session.commit()
+
+    def test_versions(self):
+        '''Tests max_version(), max_issued_version(), increment_version(), and
+        the behavior of is_issued() with multiple versions.'''
+        acc, seq = '99999', 1
+        with DBSession(self.state_db) as session:
+            # initially max_version is 0, max_issued_version is None, and issued
+            # is false
+            b = self.state_db.new_rebill(session, acc, seq)
+            self.assertEqual(0, self.state_db.max_version(session, acc, seq))
+            self.assertEqual(None, self.state_db.max_issued_version(session, acc,
+                seq))
+            self.assertEqual(False, self.state_db.is_issued(session, acc, seq))
+            self.assertEqual(False, self.state_db.is_issued(session, acc, seq,
+                version=0))
+            self.assertEqual(False, self.state_db.is_issued(session, acc, seq,
+                version=1))
+            self.assertEqual(False, self.state_db.is_issued(session, acc, seq,
+                version=2))
+            self.assertEqual(False, self.state_db.is_issued(session, acc, seq,
+                version=10))
+
+            # incrementing version to 1 should fail when the bill is not issued
+            self.assertRaises(Exception, self.state_db.increment_version, session, acc, seq)
+            self.assertEqual(0, self.state_db.max_version(session, acc, seq))
+            self.assertEqual(None, self.state_db.max_issued_version(session, acc, seq))
+            self.assertEqual(False, self.state_db.is_issued(session, acc, seq))
+            self.assertEqual(False, self.state_db.is_issued(session, acc, seq,
+                version=0))
+            self.assertEqual(False, self.state_db.is_issued(session, acc, seq,
+                version=1))
+            self.assertEqual(False, self.state_db.is_issued(session, acc, seq,
+                version=2))
+            self.assertEqual(False, self.state_db.is_issued(session, acc, seq,
+                version=10))
+
+            # issue & increment version to 1
+            self.state_db.issue(session, acc, seq)
+            self.assertEqual(True, self.state_db.is_issued(session, acc, seq))
+            self.assertEqual(True, self.state_db.is_issued(session, acc, seq,
+                version=0))
+            self.assertEqual(False, self.state_db.is_issued(session, acc, seq,
+                version=1))
+            self.assertEqual(False, self.state_db.is_issued(session, acc, seq,
+                version=2))
+            self.assertEqual(False, self.state_db.is_issued(session, acc, seq,
+                version=10))
+            self.state_db.increment_version(session, acc, seq)
+            self.assertEqual(1, self.state_db.max_version(session, acc, seq))
+            self.assertEqual(0, self.state_db.max_issued_version(session, acc, seq))
+            self.assertEqual(False, self.state_db.is_issued(session, acc, seq))
+            self.assertEqual(True, self.state_db.is_issued(session, acc, seq,
+                version=0))
+            self.assertEqual(False, self.state_db.is_issued(session, acc, seq,
+                version=1))
+            self.assertEqual(False, self.state_db.is_issued(session, acc, seq,
+                version=2))
+            self.assertEqual(False, self.state_db.is_issued(session, acc, seq,
+                version=10))
+
+            # issue & increment version to 2
+            self.state_db.issue(session, acc, seq)
+            self.assertEqual(1, self.state_db.max_issued_version(session, acc, seq))
+            self.assertEqual(True, self.state_db.is_issued(session, acc, seq))
+            self.assertEqual(True, self.state_db.is_issued(session, acc, seq,
+                version=0))
+            self.assertEqual(True, self.state_db.is_issued(session, acc, seq,
+                version=1))
+            self.assertEqual(False, self.state_db.is_issued(session, acc, seq,
+                version=2))
+            self.assertEqual(False, self.state_db.is_issued(session, acc, seq,
+                version=10))
+            self.state_db.increment_version(session, acc, seq)
+            self.assertEqual(False, self.state_db.is_issued(session, acc, seq))
+            self.assertEqual(True, self.state_db.is_issued(session, acc, seq,
+                version=0))
+            self.assertEqual(True, self.state_db.is_issued(session, acc, seq,
+                version=1))
+            self.assertEqual(False, self.state_db.is_issued(session, acc, seq,
+                version=2))
+            self.assertEqual(False, self.state_db.is_issued(session, acc, seq,
+                version=10))
+            self.assertEqual(2, self.state_db.max_version(session, acc, seq))
+            self.assertEqual(1, self.state_db.max_issued_version(session, acc, seq))
+
+            # issue version 2
+            self.state_db.issue(session, acc, seq)
+            self.assertEqual(2, self.state_db.max_issued_version(session, acc, seq))
+
+            session.commit()
+
+    def test_get_unissued_corrections(self):
+        with DBSession(self.state_db) as session:
+            # reebills 1-4, 1-3 issued
+            self.state_db.new_rebill(session, '99999', 1)
+            self.state_db.new_rebill(session, '99999', 2)
+            self.state_db.new_rebill(session, '99999', 3)
+            self.state_db.issue(session, '99999', 1)
+            self.state_db.issue(session, '99999', 2)
+            self.state_db.issue(session, '99999', 3)
+
+            # no unissued corrections yet
+            self.assertEquals([],
+                    self.state_db.get_unissued_corrections(session, '99999'))
+
+            # make corrections on 1 and 3
+            self.state_db.increment_version(session, '99999', 1)
+            self.state_db.increment_version(session, '99999', 3)
+            self.assertEquals([(1, 1), (3, 1)],
+                    self.state_db.get_unissued_corrections(session, '99999'))
+
+            # issue 3
+            self.state_db.issue(session, '99999', 3)
+            self.assertEquals([(1, 1)],
+                    self.state_db.get_unissued_corrections(session, '99999'))
+
+            # issue 1
+            self.state_db.issue(session, '99999', 1)
+            self.assertEquals([],
+                    self.state_db.get_unissued_corrections(session, '99999'))
+
+            session.commit()
+
+    def test_delete_reebill(self):
+        account = '99999'
+        with DBSession(self.state_db) as session:
+            # un-issued bill version 0: row is actually deleted from the table
+            self.state_db.new_rebill(session, account, 1)
+            assert self.state_db.max_version(session, account, 1) == 0
+            assert not self.state_db.is_issued(session, account, 1)
+            self.state_db.delete_reebill(session, account, 1)
+            self.assertEqual([], self.state_db.listSequences(session, account))
+
+            # issued bill can't be deleted
+            self.state_db.new_rebill(session, account, 1)
+            self.state_db.issue(session, account, 1)
+            self.assertRaises(Exception, self.state_db.delete_reebill, session, account, 1)
+
+            # make a new version, which is not issued; that can be deleted by
+            # decrementing max_version
+            self.state_db.increment_version(session, account, 1)
+            assert self.state_db.max_version(session, account, 1) == 1
+            assert not self.state_db.is_issued(session, account, 1)
+            self.state_db.delete_reebill(session, account, 1)
+            self.assertEqual([1], self.state_db.listSequences(session, account))
+            self.assertEqual(0, self.state_db.max_version(session, account, 1))
+
+            # remaining version 0 can't be deleted
+            self.assertRaises(Exception, self.state_db.delete_reebill, session, account, 1)
+
+            session.commit()
+
     def test_payments(self):
         acc = '99999'
         with DBSession(self.state_db) as session:
@@ -203,167 +362,6 @@
             self.state_db.delete_payment(session, p.id)
             self.assertEqual([q], self.state_db.find_payment(session, acc,
                     date(2012,1,1), date(2012,4,1)))
-=======
-    def test_new_reebill(self):
-        with DBSession(self.state_db) as session:
-            b = self.state_db.new_rebill(session, '99999', 1)
-            self.assertEqual('99999', b.customer.account)
-            self.assertEqual(1, b.sequence)
-            self.assertEqual(0, b.max_version)
-            self.assertEqual(0, b.issued)
-            session.commit()
-
-    def test_versions(self):
-        '''Tests max_version(), max_issued_version(), increment_version(), and
-        the behavior of is_issued() with multiple versions.'''
-        acc, seq = '99999', 1
-        with DBSession(self.state_db) as session:
-            # initially max_version is 0, max_issued_version is None, and issued
-            # is false
-            b = self.state_db.new_rebill(session, acc, seq)
-            self.assertEqual(0, self.state_db.max_version(session, acc, seq))
-            self.assertEqual(None, self.state_db.max_issued_version(session, acc,
-                seq))
-            self.assertEqual(False, self.state_db.is_issued(session, acc, seq))
-            self.assertEqual(False, self.state_db.is_issued(session, acc, seq,
-                version=0))
-            self.assertEqual(False, self.state_db.is_issued(session, acc, seq,
-                version=1))
-            self.assertEqual(False, self.state_db.is_issued(session, acc, seq,
-                version=2))
-            self.assertEqual(False, self.state_db.is_issued(session, acc, seq,
-                version=10))
-
-            # incrementing version to 1 should fail when the bill is not issued
-            self.assertRaises(Exception, self.state_db.increment_version, session, acc, seq)
-            self.assertEqual(0, self.state_db.max_version(session, acc, seq))
-            self.assertEqual(None, self.state_db.max_issued_version(session, acc, seq))
-            self.assertEqual(False, self.state_db.is_issued(session, acc, seq))
-            self.assertEqual(False, self.state_db.is_issued(session, acc, seq,
-                version=0))
-            self.assertEqual(False, self.state_db.is_issued(session, acc, seq,
-                version=1))
-            self.assertEqual(False, self.state_db.is_issued(session, acc, seq,
-                version=2))
-            self.assertEqual(False, self.state_db.is_issued(session, acc, seq,
-                version=10))
-
-            # issue & increment version to 1
-            self.state_db.issue(session, acc, seq)
-            self.assertEqual(True, self.state_db.is_issued(session, acc, seq))
-            self.assertEqual(True, self.state_db.is_issued(session, acc, seq,
-                version=0))
-            self.assertEqual(False, self.state_db.is_issued(session, acc, seq,
-                version=1))
-            self.assertEqual(False, self.state_db.is_issued(session, acc, seq,
-                version=2))
-            self.assertEqual(False, self.state_db.is_issued(session, acc, seq,
-                version=10))
-            self.state_db.increment_version(session, acc, seq)
-            self.assertEqual(1, self.state_db.max_version(session, acc, seq))
-            self.assertEqual(0, self.state_db.max_issued_version(session, acc, seq))
-            self.assertEqual(False, self.state_db.is_issued(session, acc, seq))
-            self.assertEqual(True, self.state_db.is_issued(session, acc, seq,
-                version=0))
-            self.assertEqual(False, self.state_db.is_issued(session, acc, seq,
-                version=1))
-            self.assertEqual(False, self.state_db.is_issued(session, acc, seq,
-                version=2))
-            self.assertEqual(False, self.state_db.is_issued(session, acc, seq,
-                version=10))
-
-            # issue & increment version to 2
-            self.state_db.issue(session, acc, seq)
-            self.assertEqual(1, self.state_db.max_issued_version(session, acc, seq))
-            self.assertEqual(True, self.state_db.is_issued(session, acc, seq))
-            self.assertEqual(True, self.state_db.is_issued(session, acc, seq,
-                version=0))
-            self.assertEqual(True, self.state_db.is_issued(session, acc, seq,
-                version=1))
-            self.assertEqual(False, self.state_db.is_issued(session, acc, seq,
-                version=2))
-            self.assertEqual(False, self.state_db.is_issued(session, acc, seq,
-                version=10))
-            self.state_db.increment_version(session, acc, seq)
-            self.assertEqual(False, self.state_db.is_issued(session, acc, seq))
-            self.assertEqual(True, self.state_db.is_issued(session, acc, seq,
-                version=0))
-            self.assertEqual(True, self.state_db.is_issued(session, acc, seq,
-                version=1))
-            self.assertEqual(False, self.state_db.is_issued(session, acc, seq,
-                version=2))
-            self.assertEqual(False, self.state_db.is_issued(session, acc, seq,
-                version=10))
-            self.assertEqual(2, self.state_db.max_version(session, acc, seq))
-            self.assertEqual(1, self.state_db.max_issued_version(session, acc, seq))
-
-            # issue version 2
-            self.state_db.issue(session, acc, seq)
-            self.assertEqual(2, self.state_db.max_issued_version(session, acc, seq))
-
-            session.commit()
-
-    def test_get_unissued_corrections(self):
-        with DBSession(self.state_db) as session:
-            # reebills 1-4, 1-3 issued
-            self.state_db.new_rebill(session, '99999', 1)
-            self.state_db.new_rebill(session, '99999', 2)
-            self.state_db.new_rebill(session, '99999', 3)
-            self.state_db.issue(session, '99999', 1)
-            self.state_db.issue(session, '99999', 2)
-            self.state_db.issue(session, '99999', 3)
-
-            # no unissued corrections yet
-            self.assertEquals([],
-                    self.state_db.get_unissued_corrections(session, '99999'))
-
-            # make corrections on 1 and 3
-            self.state_db.increment_version(session, '99999', 1)
-            self.state_db.increment_version(session, '99999', 3)
-            self.assertEquals([(1, 1), (3, 1)],
-                    self.state_db.get_unissued_corrections(session, '99999'))
-
-            # issue 3
-            self.state_db.issue(session, '99999', 3)
-            self.assertEquals([(1, 1)],
-                    self.state_db.get_unissued_corrections(session, '99999'))
-
-            # issue 1
-            self.state_db.issue(session, '99999', 1)
-            self.assertEquals([],
-                    self.state_db.get_unissued_corrections(session, '99999'))
-
-            session.commit()
-
-    def test_delete_reebill(self):
-        account = '99999'
-        with DBSession(self.state_db) as session:
-            # un-issued bill version 0: row is actually deleted from the table
-            self.state_db.new_rebill(session, account, 1)
-            assert self.state_db.max_version(session, account, 1) == 0
-            assert not self.state_db.is_issued(session, account, 1)
-            self.state_db.delete_reebill(session, account, 1)
-            self.assertEqual([], self.state_db.listSequences(session, account))
-
-            # issued bill can't be deleted
-            self.state_db.new_rebill(session, account, 1)
-            self.state_db.issue(session, account, 1)
-            self.assertRaises(Exception, self.state_db.delete_reebill, session, account, 1)
-
-            # make a new version, which is not issued; that can be deleted by
-            # decrementing max_version
-            self.state_db.increment_version(session, account, 1)
-            assert self.state_db.max_version(session, account, 1) == 1
-            assert not self.state_db.is_issued(session, account, 1)
-            self.state_db.delete_reebill(session, account, 1)
-            self.assertEqual([1], self.state_db.listSequences(session, account))
-            self.assertEqual(0, self.state_db.max_version(session, account, 1))
-
-            # remaining version 0 can't be deleted
-            self.assertRaises(Exception, self.state_db.delete_reebill, session, account, 1)
-
-            session.commit()
->>>>>>> 92157dad
 
 if __name__ == '__main__':
     unittest.main()