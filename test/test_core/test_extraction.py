--- conflicted
+++ resolved
@@ -20,11 +20,7 @@
 from core import init_model, ROOT_PATH
 from core.bill_file_handler import BillFileHandler
 from core.extraction.extraction import Field, Extractor, Main, TextExtractor, \
-<<<<<<< HEAD
-    LayoutExtractor
-=======
-    verify_field, ExtractorResult
->>>>>>> a673cab3
+    verify_field, ExtractorResult, LayoutExtractor
 from core.extraction.applier import Applier
 from core.model import UtilityAccount, Utility, Session, Address, \
     RateClass, Charge, LayoutElement
@@ -33,6 +29,7 @@
 from exc import ConversionError, ExtractionError, MatchError, ApplicationError
 from test import init_test_config, clear_db, create_tables
 from test.setup_teardown import FakeS3Manager
+from util.layout import TEXTLINE, IMAGE, TEXTBOX, PAGE
 
 
 class FieldTest(TestCase):
@@ -125,12 +122,8 @@
         f2 = Field(applier_key='b')
         f2.get_value = Mock(side_effect=ExtractionError)
         f3 = Field(applier_key='c')
-<<<<<<< HEAD
         f3.get_value = Mock(return_value=date(2000, 1, 1))
-=======
-        f3.get_value = Mock(return_value=date(2000,1,1))
         f4 = Field(applier_key='c', enabled=False)
->>>>>>> a673cab3
 
         self.e = Extractor()
         self.e.fields = [f1, f2, f3, f4]
@@ -217,13 +210,13 @@
 class LayoutExtractorTest(TestCase):
     def setUp(self):
         self.le1 = LayoutElement(text='hello', page_num=0, x0=0, y0=0,
-            x1=100, y1=200, type=LayoutElement.TEXTLINE)
+            x1=100, y1=200, type=TEXTLINE)
         self.le2 = LayoutElement(text='text', page_num=2, x0=0, y0=0,
-            x1=100, y1=200, type=LayoutElement.TEXTLINE)
+            x1=100, y1=200, type=TEXTLINE)
         self.le3 = LayoutElement(text='wot', page_num=0, x0=0, y0=200,
-            x1=100, y1=200, type=LayoutElement.TEXTLINE)
+            x1=100, y1=200, type=TEXTLINE)
         self.le4 = LayoutElement(text='sample', page_num=1, x0=0, y0=0,
-            x1=100, y1=200, type=LayoutElement.TEXTLINE)
+            x1=100, y1=200, type=TEXTLINE)
         self.layout_elts = [[self.le3, self.le1], [self.le4], [self.le2]]
 
         self.bfh = Mock(autospec=BillFileHandler)
@@ -250,17 +243,17 @@
     """
     def setUp(self):
         self.le1 = LayoutElement(text='hello', page_num=0, x0=0, y0=0,
-            x1=100, y1=200, type=LayoutElement.TEXTLINE)
+            x1=100, y1=200, type=TEXTLINE)
         self.le2 = LayoutElement(text='text', page_num=2, x0=0, y0=0,
-            x1=100, y1=200, type=LayoutElement.TEXTLINE)
+            x1=100, y1=200, type=TEXTLINE)
         self.le3 = LayoutElement(text='wot', page_num=0, x0=0, y0=200,
-            x1=100, y1=200, type=LayoutElement.TEXTLINE)
+            x1=100, y1=200, type=TEXTLINE)
         self.le4 = LayoutElement(text='sample', page_num=1, x0=0, y0=0,
-            x1=100, y1=200, type=LayoutElement.TEXTLINE)
+            x1=100, y1=200, type=TEXTLINE)
         self.le5 = LayoutElement(text='', page_num=1, x0=50, y0=50,
-            x1=70, y1=70, type=LayoutElement.TEXTLINE)
+            x1=70, y1=70, type=TEXTLINE)
         self.le6 = LayoutElement(text='woo', page_num=2, x0=50, y0=50,
-            x1=70, y1=70, type=LayoutElement.TEXTLINE)
+            x1=70, y1=70, type=TEXTLINE)
         self.layout_elts = [[self.le1, self.le3], [self.le4, self.le5],
                             [self.le2, self.le6]]
         self.bfh = Mock(autospec=BillFileHandler)
@@ -346,10 +339,10 @@
             for x in range(20, 50, 10):
                 elt = LayoutElement(x0=x, y0=y, x1=x+5,
                     y1=y+5, text="%d %d text" % (x, y),
-                    type=LayoutElement.TEXTLINE)
+                    type=TEXTLINE)
                 self.layout_elements[0].append(elt)
         self.layout_elements[0].append(LayoutElement(x0=0, y0=0, x1=5, y1=5,
-            text="not in table", type=LayoutElement.TEXTLINE))
+            text="not in table", type=TEXTLINE))
         self.bfh = Mock(autospec=BillFileHandler)
         self.bill = Mock(autospec=UtilBill)
         self.bill.get_layout.return_value = self.layout_elements
@@ -601,30 +594,14 @@
         # create a new session and re-load all the objects that are used in
         # the assertions below.
 
-<<<<<<< HEAD
-        result = test_extractor.apply(args=[self.e1.extractor_id])
-        metadata = AsyncResult(result.task_id).info
-        self.assertEqual((1, 1, 1), result.get())
-        self.assertEqual({'all_count': 1, 'any_count': 1, 'total_count': 1},
-            metadata)
-
-        result = test_extractor.apply(args=[self.e2.extractor_id])
-        metadata = AsyncResult(result.task_id).info
-        self.assertEqual((0, 0, 1), result.get())
-        self.assertEqual({'all_count': 0, 'any_count': 0, 'total_count': 1},
-                         metadata)
-=======
         results = [test_bill(self.e1.extractor_id, self.bill.id),
             TaskRevokedError("Representing a stopped task"),
             Exception("Representing a failed task"), None]
         total_result = reduce_bill_results(results)
 
-        expected_fields = {'end': 1,
-                           'charges': 1,
-                           'energy': 1,
-                           'start': 1,
-                           'rate class': 1,
-                           'next read': 1}
+        field_names = ['end', 'charges', 'energy', 'start', 'rate class',
+            'next read']
+        expected_fields = {fname:1 for fname in field_names}
         expected_dates = {'2014-04':
                                {'all_count': 1,
                                 'total_count': 1,
@@ -637,40 +614,35 @@
                            'failed': 1,
                            'stopped': 1,
                            'dates': expected_dates,
-                           'fields_fraction': {'end': 0,
-                                               'charges': 0,
-                                               'energy': 0,
-                                               'start': 0,
-                                               'rate class': 0,
-                                               'next read': 0},
+                           'fields_fraction':
+                               {fname:0 for fname in field_names},
                             'verified_count': 0,
                             'fields': expected_fields}
         self.assertEqual(total_result,expected_result)
 
         #set up extractor result with non-nullable fields
-        er = ExtractorResult(task_id="", parent_id="",
+        extractor_result = ExtractorResult(task_id="", parent_id="",
             bills_to_run=4, started=datetime.utcnow())
         #apply results to extractor result
-        er.set_results(total_result)
-        self.assertGreater(er.finished, er.started)
-        self.assertEqual(er.total_count, total_result['total_count'])
-        self.assertEqual(er.any_count, total_result['any_count'])
-        self.assertEqual(er.all_count, total_result['all_count'])
-        self.assertEqual(er.verified_count, total_result['verified_count'])
+        extractor_result.set_results(total_result)
+        self.assertGreater(extractor_result.finished, extractor_result.started)
+        self.assertEqual(extractor_result.total_count, total_result['total_count'])
+        self.assertEqual(extractor_result.any_count, total_result['any_count'])
+        self.assertEqual(extractor_result.all_count, total_result['all_count'])
+        self.assertEqual(extractor_result.verified_count, total_result['verified_count'])
 
         for fname in expected_fields.keys():
             attr_name = fname.replace(" ", "_")
 
             #check that field counts are the same
-            self.assertEqual(er.__getattribute__("field_"+attr_name),
+            self.assertEqual(extractor_result.__getattribute__("field_"+attr_name),
                 expected_fields[fname])
             # check taht field accuracies
-            self.assertEqual(er.__getattribute__(
+            self.assertEqual(extractor_result.__getattribute__(
                 "field_"+attr_name+"_fraction"), expected_result[
                 'fields_fraction'][fname])
             #check that monthly field counts are the same
             for date in expected_dates.keys():
-                self.assertEqual(er.__getattribute__(
-                    "field_"+attr_name+"_by_month")[date], expected_dates[
-                    date][fname])
->>>>>>> a673cab3
+                self.assertEqual(extractor_result.__getattribute__(
+                    attr_name+"_by_month")[date], str(expected_dates[
+                    date]['fields'][fname]))