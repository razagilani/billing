from datetime import date, datetime
import random
from celery.exceptions import TaskRevokedError
<<<<<<< HEAD
from core.extraction import type_conversion
=======
from dateutil.relativedelta import relativedelta
import numpy
>>>>>>> 008bc6e0
import os
from unittest import TestCase, skip

from boto.s3.connection import S3Connection
from celery.result import AsyncResult
from mock import Mock, NonCallableMock

# init_test_config has to be called first in every test module, because
# otherwise any module that imports billentry (directly or indirectly) causes
# app.py to be initialized with the regular config  instead of the test
# config. Simply calling init_test_config in a module that uses billentry
# does not work because test are run in a indeterminate order and an indirect
# dependency might cause the wrong config to be loaded.
from billentry.billentry_model import BEUtilBill
from core.extraction.task import test_bill, reduce_bill_results
from core.extraction.type_conversion import convert_unit, convert_address, \
    process_charge, convert_table_charges, _get_charge_names_map, \
    _get_rsi_binding_from_name
from core.model.model import ChargeNameMap
from test import init_test_config

from core import init_model, ROOT_PATH
from core.bill_file_handler import BillFileHandler
from core.extraction.extraction import Field, Extractor, Main, TextExtractor, \
    verify_field, ExtractorResult, LayoutExtractor
from core.extraction.applier import Applier, UtilBillApplier, Validator
from core.model import UtilityAccount, Utility, Session, Address, \
    RateClass, Charge, LayoutElement, BoundingBox, Supplier
from core.model.utilbill import UtilBill, Charge
from core.utilbill_loader import UtilBillLoader
from exc import ConversionError, ExtractionError, MatchError, ApplicationError
from test import init_test_config, clear_db, create_tables
from test.setup_teardown import FakeS3Manager
from util.layout import TEXTLINE, IMAGE, TEXTBOX, PAGE

def setUpModule():
    init_test_config()

class FieldTest(TestCase):
    def setUp(self):
        self.field = Field()
        self.field._extract = Mock(return_value='value string')
        self.input = 'input string'

        # mock the type conversion function by putting a mock into the TYPES
        # dictionary. maybe there's a way to do this without modifying the
        # class.
        self.type_convert_func = Mock(return_value=1)
        self.old_type_func = self.field.TYPES[Field.STRING]
        self.field.TYPES[Field.STRING] = self.type_convert_func

    def tearDown(self):
        self.field.TYPES[Field.STRING] = self.old_type_func

    def test_get_value(self):
        value = self.field.get_value(self.input)
        self.field._extract.assert_called_once_with(self.input)
        self.type_convert_func.assert_called_once_with('value string')
        self.assertEqual(1, value)

    def test_convert_error(self):
        self.type_convert_func.side_effect = Exception
        with self.assertRaises(ConversionError):
            self.field.get_value(self.input)


class ApplierTest(TestCase):
    def setUp(self):
        self.applier = UtilBillApplier.get_instance()
        self.bill = NonCallableMock()
        self.bill.set_total_energy = Mock()
        self.bill.set_next_meter_read_date = Mock()

    def test_default_applier(self):
        d = date(2000,1,1)
        self.applier.apply(UtilBillApplier.START, d, self.bill)
        self.assertEqual(d, self.bill.period_start)

        self.bill.reset_mock()
        self.applier.apply(UtilBillApplier.END, d, self.bill)
        self.assertEqual(d, self.bill.period_end)

        self.bill.reset_mock()
        self.applier.apply(UtilBillApplier.NEXT_READ, d, self.bill)
        self.bill.set_next_meter_read_date.assert_called_once_with(d)

        self.bill.reset_mock()
        self.applier.apply(UtilBillApplier.ENERGY, 123.456, self.bill)
        self.bill.set_total_energy.assert_called_once_with(123.456)

    def test_apply_values(self):
        # one field is good, 2 have ApplicationErrors (one with wrong value
        # type, one with unknown key)
        extractor = Mock(spec = Extractor)
        good = {UtilBillApplier.START: date(2000, 1, 1),
                UtilBillApplier.CHARGES: 'wrong type', 'wrong key': 1}
        extractor_errors = {UtilBillApplier.END: ExtractionError('an error')}
        extractor.get_values.return_value = (good, extractor_errors)
        bfh = Mock(spec = BillFileHandler)
        # validator is tested in ValidatorTest
        Validator.validate_bill = Mock(return_value = UtilBill.SUCCEEDED)

        success_count, applier_errors = self.applier.apply_values(
            extractor, self.bill, bfh)
        self.assertEqual(1, success_count)
        self.assertEqual(3, len(applier_errors))
        self.assertIsInstance(applier_errors['wrong key'], ApplicationError)
        self.assertIsInstance(applier_errors[UtilBillApplier.CHARGES],
                              ApplicationError)

    def test_errors(self):
        # wrong key
        with self.assertRaises(ApplicationError):
            self.applier.apply('wrong key', 1, self.bill)

        # wrong value type
        with self.assertRaises(ApplicationError):
            self.applier.apply(UtilBillApplier.START, 1, self.bill)

        # exception in target method
        self.bill.reset_mock()
        self.bill.set_total_energy.side_effect = Exception
        with self.assertRaises(ApplicationError):
            self.applier.apply(UtilBillApplier.ENERGY, 123.456, self.bill)


class ExtractorTest(TestCase):
    def setUp(self):
        # a Mock can't be used as a Field because it lacks SQLAlchemy
        # attributes, but its methods can be mocked.
        f1 = Field(applier_key='a')
        f1.get_value = Mock(return_value=123)
        f2 = Field(applier_key='b')
        f2.get_value = Mock(side_effect = ExtractionError)
        f3 = Field(applier_key='c')
        f3.get_value = Mock(return_value = date(2000, 1, 1))
        f4 = Field(applier_key='c', enabled = False)

        self.e = Extractor()
        self.e.fields = [f1, f2, f3, f4]
        self.e._prepare_input = Mock(return_value='input string')

        self.utilbill = Mock(spec = UtilBill)
        self.bill_file_handler = Mock(spec = BillFileHandler)

        # applying f1 succeeds, applying f3 fails (and f2 never gets applied
        # because its value couldn't be extracted)
        self.applier = Mock(spec = Applier)
        self.applier.apply.side_effect = [None, ApplicationError]

    def test_get_values(self):
        good, errors = self.e.get_values(self.utilbill, self.bill_file_handler)
        self.assertEqual({'a': 123, 'c': date(2000, 1, 1)}, good)
        self.assertEqual(['b'], errors.keys())
        self.assertIsInstance(errors['b'], ExtractionError)


class TextFieldTest(TestCase):
    def setUp(self):
        self.field = TextExtractor.TextField(
            regex = r'([A-Za-z]+ [0-9]{1,2}, [0-9]{4})', type = Field.DATE)

    def test_get_value(self):
        self.assertEqual(date(2000, 1, 1),
                         self.field.get_value('January 1, 2000'))

        # regex doesn't match
        with self.assertRaises(MatchError):
            self.field.get_value('xyz')

        # matched a string but couldn't convert to a date
        with self.assertRaises(ConversionError):
            self.field.get_value('Somemonth 0, 7689')

        # multiple matches
        with self.assertRaises(MatchError):
            field_multiple_matches = TextExtractor.TextField(regex = r'(\d+) ('
                                                                   r'\d+)',
                type = Field.FLOAT)
            print self.field.get_value('3342 2321')


class TextExtractorTest(TestCase):
    def setUp(self):
        self.text = 'Bill Text 1234.5 More Text  '
        self.bfh = Mock(spec = BillFileHandler)
        self.te = TextExtractor()
        self.bill = Mock(spec = UtilBill)
        self.bill.get_text.return_value = self.text

    def test_prepare_input(self):
        self.assertEqual(self.text, self.te._prepare_input(self.bill, self.bfh))

class VerifyFieldTest(TestCase):
    def setUp(self):
        self.rate_class = Mock(spec = RateClass)
        self.rate_class.name = "Some Rate Class"

    def test_verify_field(self):
        self.assertTrue(verify_field(UtilBillApplier.START, date(2015, 07, 04),
            date(2015, 07, 04)))
        self.assertTrue(verify_field(UtilBillApplier.START, date(2015, 07, 04),
            '2015-07-04'))
        # whitespace in DB is ok
        self.assertTrue(verify_field(UtilBillApplier.START, '2015-07-04',
            '2015-07-04 '))
        # whitespace in extracted value is not ok
        self.assertFalse(verify_field(UtilBillApplier.START, '2015-07-04 ',
            '2015-07-04'))
        self.assertFalse(verify_field(UtilBillApplier.START, '2014-07-04',
            '2015-07-04'))
        self.assertTrue(verify_field(UtilBillApplier.RATE_CLASS, "Some Rate Class",
            self.rate_class))
        # allowances for capitalization, formatting of spaces
        self.assertTrue(verify_field(UtilBillApplier.RATE_CLASS, "Some_rate-class",
            self.rate_class))
        self.assertFalse(verify_field(UtilBillApplier.RATE_CLASS, "Different rate "
                                                          "class",
            self.rate_class))

class LayoutExtractorTest(TestCase):
    def setUp(self):
        self.le1 = LayoutElement(text='hello', page_num=0,
            bounding_box = BoundingBox(x0=0, y0=0, x1=100, y1=200), type = TEXTLINE)
        self.le2 = LayoutElement(text='text', page_num=2,
            bounding_box = BoundingBox(x0=0, y0=0, x1=100, y1=200), type = TEXTLINE)
        self.le3 = LayoutElement(text='wot', page_num=0,
            bounding_box = BoundingBox(x0=0, y0=200, x1=100, y1=200),
            type = TEXTLINE)
        self.le4 = LayoutElement(text='sample', page_num=1,
            bounding_box = BoundingBox(x0=0, y0=0, x1=100, y1=200), type = TEXTLINE)
        self.layout_elts = [[self.le3, self.le1], [self.le4], [self.le2]]

        self.bfh = Mock(spec = BillFileHandler)
        self.le = LayoutExtractor()
        self.le_with_align = LayoutExtractor(origin_regex='wot', origin_x=10,
            origin_y=10)
        self.bill = Mock(spec = UtilBill)
        self.bill.get_layout.return_value = self.layout_elts

    def test_prepare_input(self):
        # layout elements, sorted by page and position
        le_input = self.le._prepare_input(self.bill, self.bfh)
        self.assertEqual((self.layout_elts, 0, 0), le_input)

        # check prepare_input with alignment
        aligned_input = self.le_with_align._prepare_input(
            self.bill, self.bfh)
        self.assertEqual((self.layout_elts, -10, 190), aligned_input)


class BoundingBoxFieldTest(TestCase):
    """
    Tests for layout extractor of bounding box fields
    """
    def setUp(self):
        self.le1 = LayoutElement(text='hello', page_num=0,
            bounding_box = BoundingBox(x0=0, y0=0, x1=100, y1=200), type = TEXTLINE)
        self.le2 = LayoutElement(text='text', page_num=2,
            bounding_box = BoundingBox(x0=0, y0=0, x1=100, y1=200), type = TEXTLINE)
        self.le3 = LayoutElement(text='wot', page_num=0,
            bounding_box = BoundingBox(x0=0, y0=200, x1=100, y1=200),
            type = TEXTLINE)
        self.le4 = LayoutElement(text='sample', page_num=1,
            bounding_box = BoundingBox(x0=0, y0=0, x1=100, y1=200), type = TEXTLINE)
        self.le5 = LayoutElement(text='', page_num=1,
            bounding_box = BoundingBox(x0=50, y0=50, x1=70, y1=70), type = TEXTLINE)
        self.le6 = LayoutElement(text='woo', page_num=2,
            bounding_box = BoundingBox(x0=50, y0=50, x1=70, y1=70), type = TEXTLINE)
        self.layout_elts = [[self.le1, self.le3], [self.le4, self.le5],
                            [self.le2, self.le6]]
        self.bfh = Mock(spec = BillFileHandler)
        self.bill = Mock(spec = UtilBill)

        #add a mis-alignment for testing
        self.input = (self.layout_elts, 5, 5)

    def test_not_enough_pages(self):
        bb_field = LayoutExtractor.BoundingBoxField(page_num=44)
        with self.assertRaises(ExtractionError):
            bb_field.get_value(self.input)

    def test_get_bounding_box(self):
        bb_field = LayoutExtractor.BoundingBoxField(bounding_box = BoundingBox(
            x0=0-5, y0=0-5, x1=100-5, y1=200-5), page_num=2,
            bbregex='([a-z]ampl[a-z])', corner=0)
        self.assertEqual('sample', bb_field.get_value(self.input))

    def test_bbox_alignment_error(self):
        # in this test, forget to align by 5 pixels
        bb_field = LayoutExtractor.BoundingBoxField(bounding_box = BoundingBox(
            x0=0, y0=0, x1=100, y1=200), page_num=2, bbregex='([a-z]ampl['
                                                             'a-z])', corner=0)
        with self.assertRaises(ExtractionError):
            bb_field.get_value(self.input)

    def test_get_without_bbox(self):
        """
        Test extraction with only a regular expression, instead of a bounding box
        """
        bb_field = LayoutExtractor.BoundingBoxField(page_num=2,
            bbregex='([a-z]ampl[a-z])')
        self.assertEqual('sample', bb_field.get_value(self.input))

        #This should fail with a MatchError, since no layout element matches
        # the regex
        bb_field_fail = LayoutExtractor.BoundingBoxField(
            page_num=2, bbregex='fail', corner=0)
        with self.assertRaises(MatchError):
            bb_field_fail.get_value(self.input)

    def test_multipage_search(self):
        """ Test searching through multiple pages for a field
        """
        bb_multipage_field = LayoutExtractor.BoundingBoxField(
            page_num=1, maxpage=3, bbregex='([a-z]ampl[a-z])')
        self.assertEqual('sample', bb_multipage_field.get_value(self.input))

    def test_offset_regex(self):
        """ Tests using a piece of text as a reference for the actual field.
        In this case, bounding box coordinates are relative to the text that
        matches offset_regex.
        """
        bb_offset = LayoutExtractor.BoundingBoxField(page_num=1, maxpage=3,
            offset_regex = r'text', corner=0, bounding_box = BoundingBox(x0=50,
                y0=50, x1=60, y1=60))
        self.assertEqual('woo', bb_offset.get_value(self.input))

    def test_match_empty_text(self):
        """ Test match for an empty string, e.g. in the case of an empty
        layout element or a regex returning an empty string
        """
        bb_field_fail = LayoutExtractor.BoundingBoxField(
            bounding_box = BoundingBox(x0=50-5, y0=50-5, x1=60-5, y1=60-5),
            page_num=2, corner=0)
        with self.assertRaises(ExtractionError):
            bb_field_fail.get_value(self.input)


class TableFieldTest(TestCase):
    """
    Tests for layout extractor of bounding box fields
    """
    def setUp(self):
        # generate of table of elements
        # The table is copied on two pages.
        self.layout_elements_pg1 = []
        self.layout_elements_pg2 = []
        for y in range(100, 10, -10):
            for x in range(20, 50, 10):
                elt1 = LayoutElement(bounding_box = BoundingBox(x0=x, y0=y,
                    x1=x+5, y1=y + 5), text="%d %d text" % (x, y),
                    type = TEXTLINE, page_num=1)
                elt2 = LayoutElement(bounding_box = BoundingBox(x0=x, y0=y,
                    x1=x+5, y1=y + 5), text="%d %d text" % (x, y),
                    type = TEXTLINE, page_num=1)
                self.layout_elements_pg1.append(elt1)
                self.layout_elements_pg2.append(elt2)
        self.layout_elements_pg1.append(LayoutElement(bounding_box = BoundingBox(
            x0=0, y0=0, x1=5, y1=5), text="not in table", type = TEXTLINE,
            page_num=1))
        self.layout_elements_pg2.append(LayoutElement(bounding_box = BoundingBox(
            x0=0, y0=0, x1=5, y1=5), text="not in table", type = TEXTLINE,
            page_num=2))

        # Create processed input data
        # Table is copied onto two pages.
        self.input = ([self.layout_elements_pg1, self.layout_elements_pg2],
        0, 0)

    def test_get_table_boundingbox(self):
        """ Test getting tabular data wihtin a bounding box
        """
        tablefield = LayoutExtractor.TableField(page_num=1,
            bounding_box = BoundingBox(x0=30, y0=30, x1=45, y1=45))
        expected_output = [["30 40 text", "40 40 text"],
                            ["30 30 text", "40 30 text"]]
        self.assertEqual(expected_output, tablefield._extract(self.input))

    def test_start_stop_regex(self):
        regex_tablefield = LayoutExtractor.TableField(page_num=1,
            bounding_box = BoundingBox(x0=30, y0=20, x1=45, y1=55),
            table_start_regex="30 50 text", table_stop_regex="30 20 text")
        expected_output = [["30 40 text", "40 40 text"],
                            ["30 30 text", "40 30 text"]]
        actual_output = regex_tablefield._extract(self.input)
        self.assertEqual(expected_output, actual_output)

    def test_not_enough_pages(self):
        table_field = LayoutExtractor.TableField(page_num=44)
        with self.assertRaises(ExtractionError):
            table_field.get_value(self.input)

    def test_multipage_table(self):
        multipage_tablefield= LayoutExtractor.TableField(page_num=1,
            bounding_box = BoundingBox(x0=30, y0=30, x1=45, y1=45), multipage_table = True,
            nextpage_top=35, maxpage=2)
        # 1st and 2nd rows come from 1st page, 3rd row from 2nd page
        expected_output = [["30 40 text", "40 40 text"],
                            ["30 30 text", "40 30 text"],
                            ["30 30 text", "40 30 text"]]
        actual_output = multipage_tablefield._extract(self.input)
        self.assertEqual(expected_output, actual_output)

    def test_no_values_found(self):
        tablefield= LayoutExtractor.TableField(page_num=1,
            bounding_box = BoundingBox(x0=30, y0=30, x1=45, y1=45))
        with self.assertRaises(ExtractionError):
            # give tablefield data representing a single empty page.
            tablefield._extract(([[]], 0, 0))

class TestTypeConversion(TestCase):
    """ Test type conversion functions
    """
    @classmethod
    def setUpClass(cls):
        init_test_config()
        create_tables()
        init_model()
        # FakeS3Manager.start()

    @classmethod
    def tearDownClass(cls):
        # FakeS3Manager.stop()
        pass

    def tearDown(self):
        clear_db()

    def setUp(self):
        clear_db()
        # set up a fake charge names map
        self.charge_names_map = [
            ChargeNameMap(display_name_regex="(distribution|customer)_charge",
                rsi_binding='DIST_CHARGE', reviewed=False),
            ChargeNameMap(display_name_regex="pgc",
                rsi_binding='PGC_CHARGE', reviewed=False),
            ChargeNameMap(display_name_regex="(delivery )?tax",
                rsi_binding='TAX', reviewed=False),
            ChargeNameMap(display_name_regex="(dc_rights_of_way_)?fee",
                rsi_binding='FEE', reviewed=False),
            ChargeNameMap(display_name_regex="total.*",
                rsi_binding='TOTAL_CHARGE', reviewed=False),
            ChargeNameMap(display_name_regex=".*trust_fund",
                rsi_binding='TRUST_FUND', reviewed=False)]
        type_conversion._get_charge_names_map = Mock(
            return_value=self.charge_names_map)

    def test_convert_unit(self):
        # for units already in CHARGE_UNITS, just return them
        for cu in Charge.CHARGE_UNITS:
            self.assertEqual(convert_unit(cu), cu)
        # when there is no unit, assume dollars
        self.assertEqual(convert_unit(''), 'dollars')
        self.assertEqual(convert_unit('th'), 'therms')
        self.assertEqual(convert_unit('$'), 'dollars')
        with self.assertRaises(ConversionError):
            convert_unit('lol not a unit')

    def test_get_rsi_binding_from_name(self):
        # simple charge rsi binding retrieval
        dist_charge_name = _get_rsi_binding_from_name(
            self.charge_names_map, "distribution charge")
        self.assertEqual("DIST_CHARGE", dist_charge_name)

        # new charge name
        new_charge_binding = _get_rsi_binding_from_name(
            self.charge_names_map, "lol not a real charge")
        self.assertEqual("LOL_NOT_A_REAL_CHARGE", new_charge_binding)

    def test_process_charge(self):
        bagel_cnm = ChargeNameMap(display_name_regex=r"bagel|donut",
            rsi_binding='DELICIOUSNESS_CHARGE')
        energy_cnm = ChargeNameMap(display_name_regex="energy_charge",
            rsi_binding='ENERGY_CHARGE')
        charge_names_map = [bagel_cnm, energy_cnm]

        # simple test with name & value
        sample_charge_row = ['Bagels', '$1,500.40']
        sample_charge = process_charge(charge_names_map, sample_charge_row)
        self.assertEqual(sample_charge.description, 'Bagels')
        self.assertEqual(sample_charge.target_total, 1500.40)
        self.assertEqual(sample_charge.rsi_binding, 'DELICIOUSNESS_CHARGE')

        # full charge test, with more fields and a name that matches an
        # existing charge in the database with an rsi binding
        charge_row = ['Energy charges 251.2 kWh x $0.0034', "$0.85408"]
        charge = process_charge(charge_names_map, charge_row, Charge.SUPPLY)
        self.assertEqual(charge.description, 'Energy charges')
        self.assertEqual(charge.unit, 'dollars')
        self.assertEqual(charge.rate, 0.0034)
        self.assertEqual(charge.type, Charge.SUPPLY)
        self.assertEqual(charge.target_total, 0.85408)
        self.assertEqual(charge.rsi_binding, 'ENERGY_CHARGE')

    def test_convert_table_charges(self):
        """ Tests the conversion function that takes tabular data and outputs a
        list of charges. Uses a list of known charges and inputs.
        """
        table_charges_rows = [
            [u'DISTRIBUTION SERVICE'],
            [u'Distribution Charge   206.0  TH x .3158', u'$ 65.05'],
            [u'Customer Charge', u'$ 33.00'],
            [u'NATURAL GAS SUPPLY SERVICE'],
            [u'PGC 206.0 TH x .5542', u'$ 114.17'],
            [u'TAXES'],
            [u'DC Rights-of-Way Fee', u'$ 5.77'],
            [u'Sustainable Energy Trust Fund 206.0 TH x .01400', u'$ 2.88'],
            [u'Energy Assistance Trust Fund 206.0 TH x .006000', u'$ 1.24'],
            [u'Delivery Tax 206.0 TH x .070700', u'$ 14.56'],
            [u'Total Current Washington Gas Charges', u'$ 236.67']]

        expected_charges = [
<<<<<<< HEAD
            Charge(description='Distribution Charge', unit='dollars',
                rate=0.3158, type=Charge.DISTRIBUTION, target_total=65.05,
                rsi_binding='DIST_CHARGE'),
            Charge(description='Customer Charge', unit='dollars',
                type=Charge.DISTRIBUTION, target_total=33.00,
                rsi_binding='DIST_CHARGE'),
            Charge(description='PGC', unit='dollars', rate=0.5542,
                type=Charge.SUPPLY, target_total=114.17,
                rsi_binding='PGC_CHARGE'),
            Charge(description='DC Rights-of-Way Fee', unit='dollars',
                type=Charge.DISTRIBUTION, target_total=5.77, rsi_binding='FEE'),
            Charge(description='Sustainable Energy Trust Fund', unit='dollars',
                rate=0.014, type=Charge.DISTRIBUTION, target_total=2.88,
                rsi_binding='TRUST_FUND'),
            Charge(description='Energy Assistance Trust Fund', unit='dollars',
                rate=0.006, type=Charge.DISTRIBUTION, target_total=1.24,
                rsi_binding='TRUST_FUND'),
            Charge(description='Delivery Tax', unit='dollars', rate=0.0707,
                type=Charge.DISTRIBUTION, target_total=14.56,
                rsi_binding='TAX'),
            Charge(description='Total Current Washington Gas Charges',
                unit='dollars', type=Charge.DISTRIBUTION, target_total=236.67,
                rsi_binding='TOTAL_CHARGE')
=======
            Charge(None, description='Distribution Charge', unit='dollars',
                rate=0.3158, type = Charge.DISTRIBUTION, target_total=65.05),
            Charge(None, description='Customer Charge', unit='dollars',
                type = Charge.DISTRIBUTION, target_total=33.00),
            Charge(None, description='PGC', unit='dollars',
                rate=0.5542, type = Charge.SUPPLY, target_total=114.17),
            Charge(None, description='DC Rights-of-Way Fee',
                unit='dollars',
                type = Charge.DISTRIBUTION, target_total=5.77),
            Charge(None, description='Sustainable Energy Trust Fund',
            unit='dollars',
                rate=0.014, type = Charge.DISTRIBUTION, target_total=2.88),
            Charge(None, description='Energy Assistance Trust Fund',
                unit='dollars',
                rate=0.006, type = Charge.DISTRIBUTION, target_total=1.24),
            Charge(None, description='Delivery Tax', unit='dollars',
                rate=0.0707, type = Charge.DISTRIBUTION, target_total=14.56),
            Charge(None, description='Total Current Washington Gas Charges',
                unit='dollars', type = Charge.DISTRIBUTION, target_total=236.67)
>>>>>>> 008bc6e0
        ]
        output_charges = convert_table_charges(table_charges_rows)
        self.assertListEqual(expected_charges, output_charges)


    def test_convert_address(self):
        """ Tests the address conversion function. Takes into account
        formatting issues, such as switching street and city/state lines. 
        """

        # simple address test, with C/O line
        lines = "\n".join(("John Smith", "C/O Smith Johnson", "",
        "1234 Everton Road", "Baltimore, MD 12345"))
        address = convert_address(lines)
        self.assertEqual(address.addressee, "John Smith C/O Smith Johnson")
        self.assertEqual(address.street, "1234 Everton Road")
        self.assertEqual(address.city, "Baltimore")
        self.assertEqual(address.state, "MD")
        self.assertEqual(address.postal_code, "12345")

        # street and city/state out of order, with ATTN line and 9-digit
        # postal code
        lines = "\n".join(("ATTN: Michael Chapin",
                            "15 35th Street", "Seattle, WA 54321-9494"))
        address = convert_address(lines)
        self.assertEqual(address.addressee, "Michael Chapin")
        self.assertEqual(address.street, "15 35th Street")
        self.assertEqual(address.city, "Seattle")
        self.assertEqual(address.state, "WA")
        self.assertEqual(address.postal_code, "54321-9494")

        # address with no adressee
        lines = "\n".join(("2010 KALORAMA RD NW", "WASHINGTON DC 20009"))
        address = convert_address(lines)
        self.assertIsNone(address.addressee)
        self.assertEqual(address.street, "2010 KALORAMA RD NW")
        self.assertEqual(address.city, "WASHINGTON")
        self.assertEqual(address.state, "DC")
        self.assertEqual(address.postal_code, "20009")


    def test_convert_wg_charges_std(self):
        pass


class ValidatorTest(TestCase):
    """ Test bill validation. (i.e making sure extracted data has reasonable
    values)
    """
    @classmethod
    def setUpClass(cls):
        init_test_config()
        create_tables()
        init_model()

    @classmethod
    def tearDownClass(cls):
        pass

    def tearDown(self):
        clear_db()

    def setUp(self):
        clear_db()
        self.utilbill = Mock(spec = UtilBill)
        self.utilbill.utility_account_id = 1
        self.utilbill.period_start = date(2014, 1, 1)
        self.utilbill.period_end = date(2014, 1, 31)
        self.utilbill.next_meter_read_date = date(2014, 2, 28)

        self.utilbill_no_dates = Mock(spec = UtilBill)
        self.utilbill_no_dates.utility_account_id = 1
        self.utilbill_no_dates.period_start = None
        self.utilbill_no_dates.period_end = None
        self.utilbill_no_dates.next_meter_read_date = None

        self.bill2 = Mock(spec = UtilBill)
        self.bill2.utility_account_id=1
        self.bill2.period_start = date(2014, 2, 1)
        self.bill2.period_end = date(2014, 2, 28)
        self.bill2.next_meter_read_date = date(2014, 3, 31)
        self.bill2.validation_state = UtilBill.SUCCEEDED
        self.bill2.billing_address = Address(addressee="Bob Billingsworth",
            street="1234 Nextility St", city="Baltimore", state="MD")
        self.bill2.service_address = Address(addressee = None,
            street="15 35th St", city="Baltimore", state="MD")

        self.bill3 = Mock(spec = UtilBill)
        self.bill3.utility_account_id=1
        self.bill3.period_start = date(2014, 3, 1)
        self.bill3.period_end = date(2014, 3, 31)
        self.bill3.next_meter_read_date = date(2014, 4, 30)
        self.bill3.validation_state = UtilBill.SUCCEEDED

        self.bill4 = Mock(spec = UtilBill)
        self.bill4.utility_account_id=1
        self.bill4.period_start = date(2014, 4, 1)
        self.bill4.period_end = date(2014, 4, 30)
        self.bill4.next_meter_read_date = date(2014, 5, 31)
        self.bill4.validation_state = UtilBill.SUCCEEDED
        self.other_bills = [self.bill2, self.bill3, self.bill4]


    def test_worst_validation_state(self):
        with self.assertRaises(ValueError):
            Validator.worst_validation_state([])

        self.assertEqual(UtilBill.SUCCEEDED,
            Validator.worst_validation_state([UtilBill.SUCCEEDED,
                UtilBill.SUCCEEDED]))

        self.assertEqual(UtilBill.REVIEW, Validator.worst_validation_state([
            UtilBill.SUCCEEDED, UtilBill.REVIEW, UtilBill.SUCCEEDED]))

        self.assertEqual(UtilBill.FAILED, Validator.worst_validation_state([
            UtilBill.SUCCEEDED, UtilBill.REVIEW,
            UtilBill.FAILED, UtilBill.SUCCEEDED]))

    def test_set_bill_state_if_unprocessed(self):
        # by default, only updates bill if new state is worst
        self.utilbill.validation_state = UtilBill.FAILED
        Validator._set_bill_state_if_unprocessed(self.utilbill, UtilBill.REVIEW)
        self.assertEqual(UtilBill.FAILED, self.utilbill.validation_state)

        self.utilbill.validation_state = UtilBill.FAILED
        Validator._set_bill_state_if_unprocessed(self.utilbill,
            UtilBill.REVIEW, checkworst = False)
        self.assertEqual(UtilBill.REVIEW, self.utilbill.validation_state)

        # if a bill is processed, its validation state should not be modified.
        processed_bill = Mock(spec = BEUtilBill)
        processed_bill.billentry_date = date.today()
        processed_bill.validation_state = UtilBill.FAILED
        Validator._set_bill_state_if_unprocessed(processed_bill,
            UtilBill.REVIEW, checkworst = False)
        self.assertNotEqual(UtilBill.REVIEW, processed_bill.validation_state)

    def test_previous_bill(self):
        bill = Mock(spec = UtilBill, create = False)
        bill.period_end = None
        # test bill with no period_end
        with self.assertRaises(ValueError):
            Validator._get_previous_bill(bill, self.other_bills)


        # no previous bill
        bill.period_end = date(2013, 1, 05)
        self.assertIsNone(Validator._get_previous_bill(bill, self.other_bills))

        # normal test
        bill.period_end = date(2014, 3, 31)
        prev_bill = Validator._get_previous_bill(bill, self.other_bills)
        self.assertEqual(prev_bill, self.bill2)

        # bills out of order
        bill.period_end = date(2014, 3, 31)
        prev_bill = Validator._get_previous_bill(bill,
            [self.bill3, self.bill4, self.bill2])
        self.assertEqual(prev_bill, self.bill2)

    def test_check_numerical_value(self):
        # basic range check
        self.assertTrue(Validator._check_numerical_value(5, 1000))
        # negative number check
        self.assertFalse(Validator._check_numerical_value(-5, 1000))
        # ratio deviation from the mean:
        self.assertTrue(Validator._check_numerical_value(10, 1000, [10, 12,
            14], 0.5))
        self.assertFalse(Validator._check_numerical_value(4, 1000, [10, 12,
            14], 0.5))
        # if mean of 0, check that value is 0 as well:
        self.assertTrue(Validator._check_numerical_value(0, 1000, [-10, 10],
            0.5))
        self.assertFalse(Validator._check_numerical_value(0.1, 1000, [-10, 10],
            0.5))
        # standard deviation test:
        sample = [4, 6, 8, 10, 12, 14, 16]
        # standard deviation is 4
        max_stddev = 2
        out_of_range_value = 10 + 8.8
        in_range_value = 10 + 4.5
        self.assertTrue(Validator._check_numerical_value(in_range_value,
            1000, sample, 0.5, max_stddev))
        self.assertFalse(Validator._check_numerical_value(out_of_range_value,
            1000, sample, 0.5, max_stddev))

        # std dev of 0:
        self.assertTrue(Validator._check_numerical_value(3, 1000, [3,3,3,3,3,
            3], 0.5, 2))
        self.assertFalse(Validator._check_numerical_value(3.1, 1000, [3,3,3,
            3,3,3], 0.5, 2))

        # for small samples, revert to checking the mean:
        self.assertTrue(Validator._check_numerical_value(10, 1000, [10, 12,
            14], 0.5, 0))

    def test_date_utils(self):
        # simple test of _check_date_bounds
        self.assertTrue(Validator._check_date_bounds(date(2014, 6, 7),
            date(2014, 1, 1), date(2014, 12, 30)))
        # bounds are inclusive
        self.assertTrue(Validator._check_date_bounds(date(2014, 6, 7),
            date(2014, 6, 7), date(2014, 12, 30)))
        self.assertTrue(Validator._check_date_bounds(date(2014, 6, 7),
            date(2014, 1, 1), date(2014, 6, 7)))
        # false results:
        self.assertFalse(Validator._check_date_bounds(date(2014, 6, 7),
            date(2014, 8, 1), date(2014, 12, 30)))
        self.assertFalse(Validator._check_date_bounds(date(2014, 6, 7),
            date(2014, 1, 1), date(2014, 2, 7)))

        # testing _overlaps_bill_period
        self.assertTrue(Validator._overlaps_bill_period(self.utilbill,
            date(2014, 1, 15)))
        # start is inclusive
        self.assertTrue(Validator._overlaps_bill_period(self.utilbill,
            date(2014, 1, 1)))
        # end is exclusive
        self.assertFalse(Validator._overlaps_bill_period(self.utilbill,
            date(2014, 1, 31)))
        # false results:
        self.assertFalse(Validator._overlaps_bill_period(self.utilbill,
            date(2012, 2, 23)))
        self.assertFalse(Validator._overlaps_bill_period(self.utilbill,
            date(2014, 2, 23)))
        # return false if bill period dates are None
        self.assertFalse(Validator._overlaps_bill_period(
            self.utilbill_no_dates, date(2014, 1, 15)))

    def test_validate_start(self):
        simple_validation = Validator.validate_start(self.utilbill,
            self.other_bills, date(2014, 1, 1))
        self.assertEqual(UtilBill.SUCCEEDED, simple_validation)

        # a start date from the distant past
        baroque_error = Validator.validate_start(self.utilbill,
            self.other_bills, date(1675, 1, 23))
        self.assertEqual(UtilBill.FAILED, baroque_error)

        # a start date from the future
        future_error = Validator.validate_start(self.utilbill,
            self.other_bills, date.today() + relativedelta(days=100))
        self.assertEqual(UtilBill.FAILED, future_error)

        # start date is out of range, relative to bill's end date
        short_period_error = Validator.validate_start(self.utilbill,
            [], date(2014, 1, 21))
        self.assertEqual(UtilBill.FAILED, short_period_error)
        long_period_error = Validator.validate_start(self.utilbill,
            [], date(2013, 12, 1))
        self.assertEqual(UtilBill.FAILED, long_period_error)

        # start date that overlaps with another bill's period
        bill_overlap_error = Validator.validate_start(self.utilbill_no_dates,
            self.other_bills, date(2014, 2, 15))
        self.assertEqual(UtilBill.FAILED, bill_overlap_error)
        self.assertEqual(UtilBill.FAILED, self.bill2.validation_state)
        self.bill2.validation_state = UtilBill.SUCCEEDED

        # start date that doesn't overlap with other bills, but is unusually
        # close to other start dates.
        bill_short_gap_error = Validator.validate_start(self.utilbill_no_dates,
            self.other_bills, date(2014, 1, 28))
        self.assertEqual(UtilBill.FAILED, bill_short_gap_error)
        self.assertEqual(UtilBill.FAILED, self.bill2.validation_state)
        self.bill2.validation_state = UtilBill.SUCCEEDED

    def test_validate_end(self):
        simple_validation = Validator.validate_end(self.utilbill,
            self.other_bills, date(2014, 1, 31))
        self.assertEqual(UtilBill.SUCCEEDED, simple_validation)

        # an end date from the distant past
        baroque_error = Validator.validate_end(self.utilbill,
            self.other_bills, date(1675, 1, 23))
        self.assertEqual(UtilBill.FAILED, baroque_error)

        # an end date from the future
        future_error = Validator.validate_end(self.utilbill,
            self.other_bills, date.today() + relativedelta(days=100))
        self.assertEqual(UtilBill.FAILED, future_error)

        # end date is out of range, relative to bill's start date
        short_period_error = Validator.validate_end(self.utilbill,
            [], date(2014, 1, 5))
        self.assertEqual(UtilBill.FAILED, short_period_error)
        long_period_error = Validator.validate_end(self.utilbill,
            [], date(2014, 2, 21))
        self.assertEqual(UtilBill.FAILED, long_period_error)

        # end date that overlaps with another bill's period
        bill_overlap_error = Validator.validate_end(self.utilbill_no_dates,
            self.other_bills, date(2014, 2, 15))
        self.assertEqual(UtilBill.FAILED, bill_overlap_error)
        self.assertEqual(UtilBill.FAILED, self.bill2.validation_state)
        self.bill2.validation_state = UtilBill.SUCCEEDED

        # end date that doesn't overlap with other bills, but is unusually
        # close to other end dates.
        bill_short_gap_error = Validator.validate_end(self.utilbill_no_dates,
            self.other_bills, date(2014, 5, 5))
        self.assertEqual(UtilBill.FAILED, bill_short_gap_error)
        self.assertEqual(UtilBill.FAILED, self.bill4.validation_state)
        self.bill4.validation_state = UtilBill.SUCCEEDED

    def test_validate_next_read(self):
        simple_validation = Validator.validate_next_read(self.utilbill,
            self.other_bills, date(2014, 2, 28))
        self.assertEqual(UtilBill.SUCCEEDED, simple_validation)

        # a next read date from the distant past
        baroque_error = Validator.validate_next_read(self.utilbill,
            self.other_bills, date(1675, 1, 23))
        self.assertEqual(UtilBill.FAILED, baroque_error)

        # a next read date from the future
        future_error = Validator.validate_next_read(self.utilbill,
            self.other_bills, date.today() + relativedelta(days=100))
        self.assertEqual(UtilBill.FAILED, future_error)

        # next read date is out of range, relative to bill's end date
        short_period_error = Validator.validate_next_read(self.utilbill,
            [], date(2014, 2, 5))
        self.assertEqual(UtilBill.FAILED, short_period_error)
        long_period_error = Validator.validate_next_read(self.utilbill,
            [], date(2014, 3, 31))
        self.assertEqual(UtilBill.FAILED, long_period_error)

        # next read date  is unusually close to other next read dates.
        bill_short_gap_error = Validator.validate_next_read(self.utilbill_no_dates,
            self.other_bills, date(2014, 4, 27))
        self.assertEqual(UtilBill.REVIEW, bill_short_gap_error)
        self.assertEqual(UtilBill.REVIEW, self.bill3.validation_state)
        self.bill3.validation_state = UtilBill.SUCCEEDED

    def test_validate_billing_address(self):
        # this address matches bill2's address
        correct_address = Address(addressee="Bob Billingsworth",
            street="1234 Nextility St", city="Baltimore", state="MD")
        validation_result = Validator.validate_billing_address(self.utilbill,
            self.other_bills, correct_address)
        self.assertEqual(UtilBill.SUCCEEDED, validation_result)

        # a valid address, but not found elsewhere in the account
        wrong_address = Address(addressee="Not Bob",
            street="5678 Skyline Dr", city="Ithaca", state="NY")
        validation_error = Validator.validate_billing_address(self.utilbill,
            self.other_bills, wrong_address)
        self.assertEqual(UtilBill.REVIEW, validation_error)

        # TODO add address validation so we can test against an invalid address

    def test_validate_service_address(self):
        # this address matches bill2's service address
        correct_address = Address(addressee = None, street="15 35th St",
            city="Baltimore", state="MD")
        validation_result = Validator.validate_service_address(self.utilbill,
            self.other_bills, correct_address)
        self.assertEqual(UtilBill.SUCCEEDED, validation_result)

        # a valid address, but not found elsewhere in the account
        wrong_address = Address(addressee = None,
            street="5 35th St", city="Baltimore", state="MA")
        validation_error = Validator.validate_service_address(self.utilbill,
            self.other_bills, wrong_address)
        self.assertEqual(UtilBill.REVIEW, validation_error)

        # TODO add address validation so we can test against an invalid address

    def test_validate_total(self):
        self.bill2.target_total = 10
        self.bill3.target_total = 11
        self.bill4.target_total = 12
        self.utilbill.charges = []

        pass_result = Validator.validate_total(self.utilbill,
            self.other_bills, 11)
        self.assertEqual(UtilBill.SUCCEEDED, pass_result)
        unusually_high = Validator.validate_total(self.utilbill,
            self.other_bills, 400.5)
        self.assertEqual(UtilBill.REVIEW, unusually_high)

        for i in range(3):
            c = Mock(spec = Charge)
            c.target_total = 10
            self.utilbill.charges.append(c)
        matches_charges = Validator.validate_total(self.utilbill, [], 30)
        self.assertEqual(UtilBill.SUCCEEDED, matches_charges)
        doesnt_match_charges = Validator.validate_total(self.utilbill, [], 35)
        self.assertEqual(UtilBill.FAILED, doesnt_match_charges)

    def test_validate_energy(self):
        self.bill2.get_total_energy = Mock(return_value=10)
        self.bill3.get_total_energy = Mock(return_value=10)
        self.bill4.get_total_energy = Mock(return_value=10)

        pass_result = Validator.validate_energy(self.utilbill,
            self.other_bills, 11)
        self.assertEqual(UtilBill.SUCCEEDED, pass_result)
        unusually_high = Validator.validate_energy(self.utilbill,
            self.other_bills, 400.5)
        self.assertEqual(UtilBill.REVIEW, unusually_high)

    def test_validate_supplier(self):
        supplier = Mock(spec=Supplier)
        supplier.name = "some supplier"
        bill = Mock(spec=UtilBill)
        # so that self.bill2 is the previous bill
        bill.period_end = date(2014, 3, 31)

        # previous bill does not have same supplier
        prev_bill_different = Validator.validate_supplier(bill,
            self.other_bills, supplier)
        self.assertEqual(UtilBill.REVIEW, prev_bill_different)

        # previous bill does have same supplier
        self.bill2.supplier = supplier
        prev_bill_match = Validator.validate_supplier(bill, self.other_bills,
            supplier)
        self.assertEqual(UtilBill.SUCCEEDED, prev_bill_match)

    def test_validate_rate_class(self):
        rate_class = Mock(spec=RateClass)
        rate_class.utility_id=1
        rate_class.name="some rate class"

        bill = Mock(spec=UtilBill)
        bill.utility_id = 1
        bill.period_end = date(2014, 3, 31)

        # previous bill does not have same rate class
        prev_bill_different = Validator.validate_rate_class(bill,
            self.other_bills, rate_class)
        self.assertEqual(UtilBill.REVIEW, prev_bill_different)

        # previous bill does have same rate class
        self.bill2.rate_class = rate_class
        prev_bill_match = Validator.validate_rate_class(bill, self.other_bills,
            rate_class)
        self.assertEqual(UtilBill.SUCCEEDED, prev_bill_match)

        # if rate class has incorrect utility id
        rate_class.utility_id = 34
        prev_bill_different = Validator.validate_rate_class(bill,
            self.other_bills, rate_class)
        self.assertEqual(UtilBill.REVIEW, prev_bill_different)

    def test_validate_charges(self):
        # some sample charges
        charge1 = Mock(spec=Charge)
        charge1.description="Charge Name 1"
        charge1.rsi_binding="CHARGE_BINDING_1"
        charge1.target_total = 100
        charge2 = Mock(spec=Charge)
        charge2.description="Charge Name 2"
        charge2.rsi_binding="CHARGE_BINDING_2"
        charge2.target_total = 200
        charge3 = Mock(spec=Charge)
        charge3.description="Charge Name 3"
        charge3.rsi_binding="CHARGE_BINDING_3"
        charge3.target_total = 300
        charge4 = Mock(spec=Charge)
        charge4.description="Charge Name 4"
        charge4.rsi_binding="CHARGE_BINDING_4"
        charge4.target_total = 400
        huge_charge = Mock(spec=Charge)
        huge_charge.description="Charge Name 1"
        huge_charge.rsi_binding="CHARGE_BINDING_1"
        huge_charge.target_total = 1e12
        weird_charge = Mock(spec=Charge)
        weird_charge.description="Garbonzo 1"
        weird_charge.rsi_binding="GARBONZO_1"
        weird_charge.target_total = 100
        charges = [charge1, charge2, charge3, charge4]
        self.utilbill.target_total = 1000
        self.bill2.charges = charges
        self.bill3.charges = charges
        self.bill4.charges = charges

        self.assertEqual(UtilBill.FAILED, Validator.validate_charges(
            self.utilbill, self.other_bills, []))

        # charges match set of charge names in previous bills
        matches_prev_bill_names = Validator.validate_charges(self.utilbill,
            self.other_bills, charges)
        self.assertEqual(UtilBill.SUCCEEDED, matches_prev_bill_names)
        # charges don't match set of charge names in previous nills
        doesnt_match_prev_bill_names = Validator.validate_charges(self.utilbill,
            self.other_bills, charges[1:] + [weird_charge])
        self.assertEqual(UtilBill.REVIEW, doesnt_match_prev_bill_names)

        # don't test total comparison here
        self.utilbill.target_total = 1.0000000009e+12
        weird_charge_value = Validator.validate_charges(self.utilbill,
            self.other_bills, charges[1:] + [huge_charge])
        self.assertEqual(UtilBill.REVIEW, weird_charge_value)

        self.utilbill.target_total = 1000
        self.utilbill.target_total = 50
        doesnt_match_bill_total = Validator.validate_charges(self.utilbill,
            self.other_bills, charges)
        self.assertEqual(UtilBill.FAILED, doesnt_match_bill_total)

    def test_validate_bill(self):
        keys = [UtilBillApplier.START, UtilBillApplier.SERVICE_ADDRESS,
                UtilBillApplier.TOTAL]

        # set up db sample data
        s = Session()
        utility = Utility(name='washington gas')
        rate_class = RateClass(utility = utility)
        account = UtilityAccount('', '123', None, None, None, Address(),
                                 Address())
        success_bill = UtilBill(account, utility, rate_class)
        success_bill.period_start = date(2014, 1, 1)
        success_bill.service_address = Address(street="123 Nextility Drive")
        success_bill.target_total = 104

        # This bill will fail because of the period start
        fail_bill = UtilBill(account, utility, rate_class)
        fail_bill.period_start = date(4102, 1, 1)
        fail_bill.service_address = Address(street="123 Nextility Drive")
        fail_bill.target_total = 104
        # This bill will be marked REVIEW because of the service address
        review_bill = UtilBill(account, utility, rate_class)
        review_bill.period_start = date(2014, 2, 1)
        review_bill.service_address = Address(street="567 Gorp Street")
        review_bill.target_total = 104
        # This bill is another bill in the same account, as reference
        prev_bill = UtilBill(account, utility, rate_class)
        prev_bill.period_start = date(2013, 12, 1)
        prev_bill.service_address = Address(street="123 Nextility Drive")
        prev_bill.target_total = 104

        s.add_all([utility, rate_class, account, success_bill, fail_bill,
            review_bill, prev_bill])
        s.commit()

        self.assertEqual(UtilBill.SUCCEEDED, Validator.validate_bill(
            success_bill, keys))
        self.assertEqual(UtilBill.REVIEW, Validator.validate_bill(
            review_bill, keys))
        self.assertEqual(UtilBill.FAILED, Validator.validate_bill(
            fail_bill, keys))

class TestIntegration(TestCase):
    """Integration test for all extraction-related classes with real bill and
    database.
    """
    EXAMPLE_FILE_PATH = os.path.join(ROOT_PATH,
                                     'test/test_core/data/utility_bill.pdf')

    @classmethod
    def setUpClass(cls):
        init_test_config()
        create_tables()
        init_model()
        FakeS3Manager.start()

    @classmethod
    def tearDownClass(cls):
        FakeS3Manager.stop()

    def setUp(self):
        clear_db()

        from core import config
        s3_connection = S3Connection(
            config.get('aws_s3', 'aws_access_key_id'),
            config.get('aws_s3', 'aws_secret_access_key'),
            is_secure = config.get('aws_s3', 'is_secure'),
            port = config.get('aws_s3', 'port'),
            host = config.get('aws_s3', 'host'),
            calling_format = config.get('aws_s3', 'calling_format'))
        url_format = 'http://%s:%s/%%(bucket_name)s/%%(key_name)s' % (
            config.get('aws_s3', 'host'), config.get('aws_s3', 'port'))
        self.bfh = BillFileHandler(s3_connection, config.get('aws_s3', 'bucket'),
                              UtilBillLoader(), url_format)

        # create utility and rate class
        utility = Utility(name='washington gas')
        utility.charge_name_map = {
            'Distribution Charge': 'DISTRIBUTION_CHARGE',
            'Customer Charge': 'CUSTOMER_CHARGE',
            'PGC': 'PGC',
            'Peak Usage Charge': 'PEAK_USAGE_CHARGE',
            'DC Rights-of-Way Fee': 'RIGHT_OF_WAY',
            'Sustainable Energy Trust Fund': 'SETF',
            'Energy Assistance Trust Fund': 'EATF',
            'Delivery Tax': 'DELIVERY_TAX',
            'Sales Tax': 'SALES_TAX',
        }
        rate_class = RateClass(utility = utility)
        account = UtilityAccount('', '123', None, None, None, Address(),
                                 Address())

        #TODO add charge name map
        self.charge_names_map = [
            ChargeNameMap(display_name_regex="(distribution|customer)_charge",
                rsi_binding='DISTRIBUTION_CHARGE', reviewed=False),
            ChargeNameMap(display_name_regex="peak",
                rsi_binding='PEAK_USAGE_CHARGE', reviewed=False),
            ChargeNameMap(display_name_regex="pgc",
                rsi_binding='PGC_CHARGE', reviewed=False),
            ChargeNameMap(display_name_regex="(sales_|delivery_)?tax",
                rsi_binding='TAX', reviewed=False),
            ChargeNameMap(display_name_regex=".*rights?.of.way(.fee)?",
                rsi_binding='RIGHT_OF_WAY', reviewed=False),
            ChargeNameMap(display_name_regex="total",
                rsi_binding='TOTAL_CHARGE', reviewed=False),
            ChargeNameMap(display_name_regex=".*trust_fund.*",
                rsi_binding='TRUST_FUND', reviewed=False)]

        # create bill with file
        self.bill = UtilBill(account, utility, rate_class)
        with open(self.EXAMPLE_FILE_PATH, 'rb') as bill_file:
            self.bfh.upload_file_for_utilbill(self.bill, bill_file)
        self.bill.date_extracted = None

        # create extractor
        e1 =  TextExtractor(name='Example')
        date_format = r'[A-Za-z]+\s*[0-9]{1,2},\s*[0-9]{4}'
        num_format = r'[0-9,\.]+'
        wg_start_regex = r'(%s)-%s\s*\(\d+ Days\)' % (date_format, date_format)
        wg_end_regex = r'%s-(%s)\s*\(\d+ Days\)' % (date_format, date_format)
        wg_energy_regex = r"Distribution Charge\s+(%s)" % num_format
        wg_next_meter_read_regex = r'Your next meter reading date is (%s)' % \
                                   date_format
        wg_charges_regex = r'(DISTRIBUTION SERVICE.*?(?:Total Washington Gas ' \
                           r'Charges This Period|the easiest way to pay))'
        #wg_rate_class_regex = r'Rate Class:\s+Meter number:\s+(.*\n)\n\n.*'
        # wg_rate_class_regex = r'Rate Class:\s+Meter number:\s+^(.*)$^.*$Next read date'
        wg_rate_class_regex = r'Rate Class:\s+Meter number:\s+([^\n]+).*Next read date'
        e1.fields = [
            TextExtractor.TextField(regex = wg_start_regex, type = Field.DATE,
                                    applier_key = UtilBillApplier.START),
            TextExtractor.TextField(regex = wg_end_regex, type = Field.DATE,
                                    applier_key = UtilBillApplier.END),
            TextExtractor.TextField(regex = wg_energy_regex, type = Field.FLOAT,
                                    applier_key = UtilBillApplier.ENERGY),
            TextExtractor.TextField(regex = wg_next_meter_read_regex,
                                    type = Field.DATE,
                                    applier_key = UtilBillApplier.NEXT_READ),
            TextExtractor.TextField(regex = wg_charges_regex,
                                    type = Field.WG_CHARGES,
                                    applier_key = UtilBillApplier.CHARGES),
            TextExtractor.TextField(regex = wg_rate_class_regex,
                                    type = Field.STRING,
                                    applier_key = UtilBillApplier.RATE_CLASS),
        ]

        e2 = TextExtractor(name='Another')
        Session().add_all(self.charge_names_map + [self.bill, e1, e2])
        self.e1, self.e2 = e1, e2

    def tearDown(self):
        clear_db()

    def test_extract_real_bill(self):
        Main(self.bfh).extract(self.bill)

        self.assertEqual(date(2014, 3, 19), self.bill.period_start)
        self.assertEqual(date(2014, 4, 16), self.bill.period_end)
        self.assertEqual(504.6, self.bill.get_total_energy())
        self.assertEqual(date(2014, 5, 15),
                         self.bill.get_next_meter_read_date())
        D, S = Charge.DISTRIBUTION, Charge.SUPPLY
        # Charges are temporarily disabled, until a better way to disable
        # specific fields is put into release 30

        expected = [
             Charge('DISTRIBUTION_CHARGE', name='Distribution Charge',
<<<<<<< HEAD
                    target_total=158.7, type=D, unit='therms'),
             Charge('DISTRIBUTION_CHARGE', name='Customer Charge',
                 target_total=14.0,
                    type=D, unit='therms'),
             Charge('PGC_CHARGE', name='PGC', target_total=417.91,
                 type=S,
=======
                    target_total=158.7, type = D, unit='therms'),
             Charge('CUSTOMER_CHARGE', name='Customer Charge', target_total=14.0,
                    type = D, unit='therms'),
             Charge('PGC', name='PGC', target_total=417.91, type = S,
>>>>>>> 008bc6e0
                    unit='therms'),
             Charge('PEAK_USAGE_CHARGE', name='Peak Usage Charge',
                    target_total=15.79, type = D, unit='therms'),
             Charge('RIGHT_OF_WAY', name='DC Rights-of-Way Fee',
<<<<<<< HEAD
                    target_total=13.42, type=D, unit='therms'),
             Charge('TRUST_FUND', name='Sustainable Energy Trust Fund',
                    target_total=7.06, type=D, unit='therms'),
             Charge('TRUST_FUND', name='Energy Assistance Trust Fund',
                    target_total=3.03, type=D, unit='therms'),
             Charge('TAX', name='Delivery Tax', target_total=39.24,
                    type=D, unit='therms'),
             Charge('TAX', name='Sales Tax', target_total=38.48, type=D,
=======
                    target_total=13.42, type = D, unit='therms'),
             Charge('SETF', name='Sustainable Energy Trust Fund',
                    target_total=7.06, type = D, unit='therms'),
             Charge('EATF', name='Energy Assistance Trust Fund',
                    target_total=3.03, type = D, unit='therms'),
             Charge('DELIVERY_TAX', name='Delivery Tax', target_total=39.24,
                    type = D, unit='therms'),
             Charge('SALES_TAX', name='Sales Tax', target_total=38.48, type = D,
>>>>>>> 008bc6e0
                    unit='therms')]

        self.assertEqual(len(expected), len(self.bill.charges))
        for expected_charge, actual_charge in zip(expected, self.bill.charges):
            self.assertEqual(expected_charge.rsi_binding,
                             actual_charge.rsi_binding)
            self.assertEqual(expected_charge.name, actual_charge.name)
            self.assertEqual(expected_charge.rate, actual_charge.rate)
            self.assertEqual(expected_charge.target_total,
                             actual_charge.target_total)

        # TODO: this seems to fail with "" as the rate class name, only when
        # run as part of the whole test_extraction module or larger unit,
        # not when run by itself
        # self.assertEqual('Commercial and Industrial Non-heating/Non-cooling',
        #                  self.bill.get_rate_class_name())
        self.assertIsInstance(self.bill.date_extracted, datetime)

    @skip(
        "Broken: when a Field is deleted, the before_update method is called, "
        "but the 'extractor' attribute there is None, and before_delete is "
        "not called")
    def test_created_modified(self):
        self.assertIsNone(self.e1.created)
        self.assertIsNone(self.e1.modified)

        s = Session()
        s.add(self.e1)
        s.add_all(self.e1.fields)
        s.flush()
        last_modified = self.e1.modified
        self.assertIsNotNone(self.e1.created)
        self.assertIsNotNone(last_modified)
        self.assertLessEqual(self.e1.created, last_modified)

        # changing a Field updates the modification date of the Extractor
        self.e1.fields[0].regex = 'something else'
        s.flush()
        self.assertGreater(self.e1.modified, last_modified)
        last_modified = self.e1.modified

        # adding a field
        last_modified = self.e1.modified
        self.e1.fields.append(TextExtractor.TextField(regex='a'))
        s.flush()
        self.assertGreater(self.e1.modified, last_modified)
        last_modified = self.e1.modified

        # deleting a field
        # TODO this doesn't work
        del self.e1.fields[-1]
        s.flush()
        self.assertGreater(self.e1.modified, last_modified)

    def test_test_bill_tasks(self):
        """ Tests the functions in task.py, such as test_bill and
        reduce_bill_results
        """

        # TODO: it might be possible to write this as a unit test, without the
        # database. database queries in tasks would be moved to a DAO like
        # UtilbillLoader, which could be mocked.

        # do everything in memory without requiring real celery server
        from core import celery
        celery.conf.update(
            dict(BROKER_BACKEND='memory', CELERY_ALWAYS_EAGER = True))

        s = Session()
        s.commit()

        # set bill as processed so that the extractor results can be verified
        #  in test_bill
        self.bill.processed = True

        # get results from test
        results = [test_bill(self.e1.extractor_id, self.bill.id),
            TaskRevokedError("Representing a stopped task"),
            Exception("Representing a failed task"), None]
        total_result = reduce_bill_results(results)

        # set up expected results from test
        field_names = ['end', 'charges', 'energy', 'start', 'rate class',
            'next read']
        expected_fields = {fname:1 for fname in field_names}
        expected_dates = {'2014-04':
                               {'all_count': 1,
                                'total_count': 1,
                                'any_count': 1,
                                'fields': expected_fields}}
        expected_result = {'total_count': 1,
                           'any_count': 1,
                           'all_count': 1,
                           'nbills': 4,
                           'failed': 1,
                           'stopped': 1,
                           'dates': expected_dates,
                           'fields_fraction':
                               {fname:0 for fname in field_names},
                            'verified_count': 1,
                            'fields': expected_fields}
        self.assertEqual(total_result,expected_result)

        #set up extractor result with non-nullable fields
        extractor_result = ExtractorResult(task_id="", parent_id="",
            bills_to_run=4, started = datetime.utcnow())
        #apply results to extractor result
        extractor_result.set_results(total_result)
        self.assertGreater(extractor_result.finished, extractor_result.started)
        self.assertEqual(extractor_result.total_count, total_result['total_count'])
        self.assertEqual(extractor_result.any_count, total_result['any_count'])
        self.assertEqual(extractor_result.all_count, total_result['all_count'])
        self.assertEqual(extractor_result.verified_count, total_result['verified_count'])

        for fname in expected_fields.keys():
            attr_name = fname.replace(" ", "_")

            #check that field counts are the same
            self.assertEqual(extractor_result.__getattribute__("field_"+attr_name),
                expected_fields[fname])
            # check taht field accuracies
            self.assertEqual(extractor_result.__getattribute__(
                "field_"+attr_name+"_fraction"), expected_result[
                'fields_fraction'][fname])
            #check that monthly field counts are the same
            for date in expected_dates.keys():
                self.assertEqual(extractor_result.__getattribute__(
                    attr_name+"_by_month")[date], str(expected_dates[
                    date]['fields'][fname]))<|MERGE_RESOLUTION|>--- conflicted
+++ resolved
@@ -1,12 +1,9 @@
 from datetime import date, datetime
 import random
 from celery.exceptions import TaskRevokedError
-<<<<<<< HEAD
 from core.extraction import type_conversion
-=======
 from dateutil.relativedelta import relativedelta
 import numpy
->>>>>>> 008bc6e0
 import os
 from unittest import TestCase, skip
 
@@ -520,7 +517,6 @@
             [u'Total Current Washington Gas Charges', u'$ 236.67']]
 
         expected_charges = [
-<<<<<<< HEAD
             Charge(description='Distribution Charge', unit='dollars',
                 rate=0.3158, type=Charge.DISTRIBUTION, target_total=65.05,
                 rsi_binding='DIST_CHARGE'),
@@ -544,27 +540,6 @@
             Charge(description='Total Current Washington Gas Charges',
                 unit='dollars', type=Charge.DISTRIBUTION, target_total=236.67,
                 rsi_binding='TOTAL_CHARGE')
-=======
-            Charge(None, description='Distribution Charge', unit='dollars',
-                rate=0.3158, type = Charge.DISTRIBUTION, target_total=65.05),
-            Charge(None, description='Customer Charge', unit='dollars',
-                type = Charge.DISTRIBUTION, target_total=33.00),
-            Charge(None, description='PGC', unit='dollars',
-                rate=0.5542, type = Charge.SUPPLY, target_total=114.17),
-            Charge(None, description='DC Rights-of-Way Fee',
-                unit='dollars',
-                type = Charge.DISTRIBUTION, target_total=5.77),
-            Charge(None, description='Sustainable Energy Trust Fund',
-            unit='dollars',
-                rate=0.014, type = Charge.DISTRIBUTION, target_total=2.88),
-            Charge(None, description='Energy Assistance Trust Fund',
-                unit='dollars',
-                rate=0.006, type = Charge.DISTRIBUTION, target_total=1.24),
-            Charge(None, description='Delivery Tax', unit='dollars',
-                rate=0.0707, type = Charge.DISTRIBUTION, target_total=14.56),
-            Charge(None, description='Total Current Washington Gas Charges',
-                unit='dollars', type = Charge.DISTRIBUTION, target_total=236.67)
->>>>>>> 008bc6e0
         ]
         output_charges = convert_table_charges(table_charges_rows)
         self.assertListEqual(expected_charges, output_charges)
@@ -1237,42 +1212,24 @@
 
         expected = [
              Charge('DISTRIBUTION_CHARGE', name='Distribution Charge',
-<<<<<<< HEAD
-                    target_total=158.7, type=D, unit='therms'),
+                    target_total=158.7, type = D, unit='therms'),
              Charge('DISTRIBUTION_CHARGE', name='Customer Charge',
                  target_total=14.0,
-                    type=D, unit='therms'),
+                    type = D, unit='therms'),
              Charge('PGC_CHARGE', name='PGC', target_total=417.91,
                  type=S,
-=======
-                    target_total=158.7, type = D, unit='therms'),
-             Charge('CUSTOMER_CHARGE', name='Customer Charge', target_total=14.0,
-                    type = D, unit='therms'),
-             Charge('PGC', name='PGC', target_total=417.91, type = S,
->>>>>>> 008bc6e0
                     unit='therms'),
              Charge('PEAK_USAGE_CHARGE', name='Peak Usage Charge',
                     target_total=15.79, type = D, unit='therms'),
              Charge('RIGHT_OF_WAY', name='DC Rights-of-Way Fee',
-<<<<<<< HEAD
-                    target_total=13.42, type=D, unit='therms'),
+                    target_total=13.42, type = D, unit='therms'),
              Charge('TRUST_FUND', name='Sustainable Energy Trust Fund',
-                    target_total=7.06, type=D, unit='therms'),
+                    target_total=7.06, type = D, unit='therms'),
              Charge('TRUST_FUND', name='Energy Assistance Trust Fund',
-                    target_total=3.03, type=D, unit='therms'),
+                    target_total=3.03, type = D, unit='therms'),
              Charge('TAX', name='Delivery Tax', target_total=39.24,
-                    type=D, unit='therms'),
+                    type = D, unit='therms'),
              Charge('TAX', name='Sales Tax', target_total=38.48, type=D,
-=======
-                    target_total=13.42, type = D, unit='therms'),
-             Charge('SETF', name='Sustainable Energy Trust Fund',
-                    target_total=7.06, type = D, unit='therms'),
-             Charge('EATF', name='Energy Assistance Trust Fund',
-                    target_total=3.03, type = D, unit='therms'),
-             Charge('DELIVERY_TAX', name='Delivery Tax', target_total=39.24,
-                    type = D, unit='therms'),
-             Charge('SALES_TAX', name='Sales Tax', target_total=38.48, type = D,
->>>>>>> 008bc6e0
                     unit='therms')]
 
         self.assertEqual(len(expected), len(self.bill.charges))
