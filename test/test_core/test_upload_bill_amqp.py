--- conflicted
+++ resolved
@@ -9,34 +9,20 @@
 from uuid import uuid4
 from sqlalchemy.orm.exc import NoResultFound
 
-<<<<<<< HEAD
-from core.amqp_exchange import consume_utilbill_file, \
-    create_dependencies
-from core.model import Session, UtilityAccount
+from core.amqp_exchange import create_dependencies, ConsumeUtilbillFileHandler
+from core.model import Session, UtilityAccount, Utility, Address
 from core.altitude import AltitudeUtility, AltitudeGUID, AltitudeAccount
 from core.utilbill_loader import UtilBillLoader
+from mq import IncomingMessage
+from mq.tests import create_mock_channel_method_props, \
+    create_channel_message_body
+from exc import DuplicateFileError
 from test.setup_teardown import TestCaseWithSetup
-from exc import DuplicateFileError
-from test.testing_utils import clean_up_rabbitmq
-=======
-from billing.core.model import Session, UtilityAccount, Supplier, Address, Utility, RateClass
-from billing.core.altitude import AltitudeUtility, AltitudeGUID, AltitudeAccount
-from billing.core.utilbill_loader import UtilBillLoader
-from billing.test.setup_teardown import TestCaseWithSetup
-from billing.exc import DuplicateFileError
-from billing.test.testing_utils import clean_up_rabbitmq
-from billing.mq.tests import create_channel_message_body, create_mock_channel_method_props
-from billing.mq import IncomingMessage
-from billing.core.amqp_exchange import ConsumeUtilbillFileHandler, \
-    create_dependencies
-
->>>>>>> b7778253
 
 class TestUploadBillAMQP(TestCaseWithSetup):
 
     def setUp(self):
         super(TestUploadBillAMQP, self).setUp()
-        from billing import config
 
         # parameters for real RabbitMQ connection are stored but never used so
         # there is no actual connection
@@ -86,7 +72,8 @@
             account_guids=['C' * AltitudeGUID.LENGTH,
                            'D' * AltitudeGUID.LENGTH]))
 
-        message_obj = IncomingMessage(self.mock_method, self.mock_props, message)
+        message_obj = IncomingMessage(self.mock_method, self.mock_props,
+                                      message)
 
         # Process the message
         message_obj = self.handler.validate(message_obj)
