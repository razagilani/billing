'''Integration tests for receiving data associated with an existing utility
bill file over AMQP. The RabbitMQ server is not started by this test so it
must be running separately before the test starts.
'''
from StringIO import StringIO
from datetime import date
from pika import URLParameters
from datetime import datetime
from uuid import uuid4
from sqlalchemy.orm.exc import NoResultFound
from unittest import TestCase
from voluptuous import Invalid

<<<<<<< HEAD
from billing.core.model import Session, UtilityAccount, Supplier, Address, Utility, RateClass
from billing.core.altitude import AltitudeUtility, AltitudeGUID, AltitudeAccount
from billing.core.utilbill_loader import UtilBillLoader
from billing.test.setup_teardown import TestCaseWithSetup
from billing.exc import DuplicateFileError
from billing.mq.tests import create_channel_message_body, create_mock_channel_method_props
from billing.mq import IncomingMessage
from billing.core.amqp_exchange import ConsumeUtilbillFileHandler, \
    create_dependencies, TotalValidator, DueDateValidator


class TestValidators(TestCase):

    def test_total_validator(self):
        validator = TotalValidator()
        self.assertEqual(validator('$123.45'), 123.45)
        self.assertEqual(validator(''), None)
        self.assertEqual(123, validator('$123'))
        self.assertEqual(.4, validator('$.4'))
        self.assertEqual(.45, validator('$.45'))
        self.assertEqual(1234.56, validator('$1,234.56'))
        self.assertEqual(1234, validator('$1,234'))
        # commas in the wrong place are allowed
        self.assertEqual(1234, validator('$12,34'))
        with self.assertRaises(Invalid):
            validator("nonsense")
        with self.assertRaises(Invalid):
            validator('$123.4,5')

    def test_due_date_validator(self):
        validator = DueDateValidator()
        self.assertEqual(validator('2010-07-21T23:15:12'), date(2010, 7, 21))
        self.assertEqual(validator(''), None)
        with self.assertRaises(Invalid):
            validator("nonsense")

=======
from core.amqp_exchange import create_dependencies, ConsumeUtilbillFileHandler
from core.model import Session, UtilityAccount, Utility, Address
from core.altitude import AltitudeUtility, AltitudeGUID, AltitudeAccount
from core.utilbill_loader import UtilBillLoader
from mq import IncomingMessage
from mq.tests import create_mock_channel_method_props, \
    create_channel_message_body
from exc import DuplicateFileError
from test.setup_teardown import TestCaseWithSetup
>>>>>>> 11ef0720

class TestUploadBillAMQP(TestCaseWithSetup):

    def setUp(self):
        super(TestUploadBillAMQP, self).setUp()

        # parameters for real RabbitMQ connection are stored but never used so
        # there is no actual connection
        exchange_name, routing_key, amqp_connection_parameters, \
                utilbill_processor = create_dependencies()
        self.handler = ConsumeUtilbillFileHandler(
            exchange_name, routing_key, amqp_connection_parameters,
            utilbill_processor)

        # We don't have to wait for the rabbitmq connection to close,
        # since we're never instatiating a connection
        self.handler._wait_on_close = 0

        self.utilbill_loader = UtilBillLoader()

        # these are for creating IncomingMessage objects for 'handler' to
        # handle
        _, method, props = create_mock_channel_method_props()
        self.mock_method = method
        self.mock_props = props

    def test_upload_bill_with_no_matching_utility_account_and_utility_amqp(self):
        # put the file in place
        the_file = StringIO('initial test data')
        file_hash = self.utilbill_processor.bill_file_handler.upload_file(
            the_file)

        the_file2 = StringIO('some test data')
        file_hash1 = self.utilbill_processor.bill_file_handler.upload_file(
            the_file2)

        # no UtilBills exist yet with this hash
        self.assertEqual(0, self.utilbill_loader.count_utilbills_with_hash(
            file_hash))

        s = Session()
        guid = 'c59fded5-53ed-482e-8ca4-87819042e687'

        message = create_channel_message_body(dict(
            message_version=[1, 0],
            utility_account_number='45',
            utility_provider_guid=guid,
            sha256_hexdigest=file_hash,
            due_date='2014-09-30T18:00:00',
            total='$231.12',
            service_address='123 Hollywood Drive',
            account_guids=['C' * AltitudeGUID.LENGTH,
                           'D' * AltitudeGUID.LENGTH]))

        message_obj = IncomingMessage(self.mock_method, self.mock_props,
                                      message)

        # Process the message
        message_obj = self.handler.validate(message_obj)
        self.assertRaises(NoResultFound, self.handler.handle, message_obj)

        self.assertEqual(0, self.utilbill_loader.count_utilbills_with_hash(
            file_hash))
        utility_account = s.query(UtilityAccount).\
            filter(UtilityAccount.account_number=='45').all()
        self.assertEqual(0, len(utility_account))

    def test_upload_bill_with_no_matching_utility_account_and_matching_utility_amqp(self):
        the_file = StringIO('some test data')
        file_hash = self.utilbill_processor.bill_file_handler.upload_file(
            the_file)

        # no UtilBills exist yet with this hash
        self.assertEqual(0, self.utilbill_loader.count_utilbills_with_hash(
            file_hash))

        s = Session()
        guid = '9980ff2b-df6f-4a2f-8e01-e5f0a3ec09af'
        utility = Utility('Some Utility', Address())
        s.add(AltitudeUtility(utility, guid))

        message = create_channel_message_body(dict(
            message_version=[1, 0],
            utility_account_number='46',
            utility_provider_guid=guid,
            sha256_hexdigest=file_hash,
            due_date='2014-09-30T18:00:00',
            total='$231.12',
            service_address='123 Hollywood Drive',
            account_guids=['C' * AltitudeGUID.LENGTH,
                           'D' * AltitudeGUID.LENGTH]))

        message_obj = IncomingMessage(self.mock_method, self.mock_props, message)

        # Process the message
        message_obj = self.handler.validate(message_obj)
        self.handler.handle(message_obj)
        self.assertEqual(1, self.utilbill_loader.count_utilbills_with_hash(
            file_hash))
        utility_account = s.query(UtilityAccount).\
            filter(UtilityAccount.account_number=='46').all()
        self.assertEqual(1, len(utility_account))
        self.assertEqual(None,
                         utility_account[0].fb_supplier)
        self.assertEqual(None,
                         utility_account[0].fb_rate_class)
        self.assertEqual('Some Utility',
                         utility_account[0].fb_utility.name)

    def test_upload_bill_amqp(self):
        # put the file in place
        the_file = StringIO('test data')
        file_hash = self.utilbill_processor.bill_file_handler.upload_file(
            the_file)

        # no UtilBills exist yet with this hash
        self.assertEqual(0, self.utilbill_loader.count_utilbills_with_hash(
            file_hash))

        # altitude GUID entities must exist
        s = Session()
        utility_account = s.query(UtilityAccount).filter_by(
            account='99999').one()
        utility = utility_account.fb_utility
        guid_a = '5efc8f5a-7cca-48eb-af58-7787348388c5'
        guid_b = '3e7f9bf5-f729-423c-acde-58f6174df551'
        s.add_all([AltitudeUtility(utility, guid_a),
                   AltitudeUtility(utility, guid_b),
                   ])

        # two messages with the same sha256_hexigest: the first one will
        # cause a UtilBill to be created, but the second will cause a
        # DuplicateFileError to be raised. the second message also checks the
        # "empty" values that are allowed for some fields in the message.
        message1 = create_channel_message_body(dict(
            message_version=[1, 0],
            utility_account_number='1',
            utility_provider_guid=guid_a,
            sha256_hexdigest=file_hash,
            due_date='2014-09-30T18:00:00',
            total='$231.12',
            service_address='123 Hollywood Drive',
            account_guids=['C' * AltitudeGUID.LENGTH,
                           'D' * AltitudeGUID.LENGTH]))
        message_obj = IncomingMessage(self.mock_method, self.mock_props, message1)

        # Process the first message
        message_obj = self.handler.validate(message_obj)
        self.handler.handle(message_obj)

        message2 = create_channel_message_body(dict(
            message_version=[1, 0],
            utility_account_number='2',
            utility_provider_guid=guid_b,
            sha256_hexdigest=file_hash,
            due_date='',
            total='',
            service_address='',
            account_guids=[]))
        message_obj = IncomingMessage(self.mock_method, self.mock_props,
                                      message2)

        # Process the second message
        message_obj = self.handler.validate(message_obj)
        with self.assertRaises(DuplicateFileError):
            self.handler.handle(message_obj)

        # make sure the data have been received. we can only check for the
        # final state after all messages have been processed, not the
        # intermediate states after receiving each individual message. that's
        # not ideal, but not a huge problem because we also have unit testing.
        self.assertEqual(1, self.utilbill_loader.count_utilbills_with_hash(
            file_hash))

        # check metadata that were provided with the bill:
        u = self.utilbill_loader.get_last_real_utilbill(utility_account.account)
        self.assertEqual(date(2014, 9, 30), u.due_date)
        self.assertEqual(231.12, u.target_total)
        self.assertEqual('123 Hollywood Drive', u.service_address.street)
        self.assertEqual('', u.service_address.city)
        self.assertEqual('', u.service_address.state)
        self.assertEqual('', u.service_address.postal_code)

        altitude_accounts = s.query(AltitudeAccount).all()
        self.assertEqual(2, len(altitude_accounts))
        for aa in altitude_accounts:
            self.assertEqual(utility_account, aa.utility_account)<|MERGE_RESOLUTION|>--- conflicted
+++ resolved
@@ -11,16 +11,16 @@
 from unittest import TestCase
 from voluptuous import Invalid
 
-<<<<<<< HEAD
-from billing.core.model import Session, UtilityAccount, Supplier, Address, Utility, RateClass
-from billing.core.altitude import AltitudeUtility, AltitudeGUID, AltitudeAccount
-from billing.core.utilbill_loader import UtilBillLoader
-from billing.test.setup_teardown import TestCaseWithSetup
-from billing.exc import DuplicateFileError
-from billing.mq.tests import create_channel_message_body, create_mock_channel_method_props
-from billing.mq import IncomingMessage
-from billing.core.amqp_exchange import ConsumeUtilbillFileHandler, \
-    create_dependencies, TotalValidator, DueDateValidator
+from core.amqp_exchange import create_dependencies, \
+    ConsumeUtilbillFileHandler, TotalValidator, DueDateValidator
+from core.model import Session, UtilityAccount, Utility, Address
+from core.altitude import AltitudeUtility, AltitudeGUID, AltitudeAccount
+from core.utilbill_loader import UtilBillLoader
+from mq import IncomingMessage
+from mq.tests import create_mock_channel_method_props, \
+    create_channel_message_body
+from exc import DuplicateFileError
+from test.setup_teardown import TestCaseWithSetup
 
 
 class TestValidators(TestCase):
@@ -48,18 +48,6 @@
         with self.assertRaises(Invalid):
             validator("nonsense")
 
-=======
-from core.amqp_exchange import create_dependencies, ConsumeUtilbillFileHandler
-from core.model import Session, UtilityAccount, Utility, Address
-from core.altitude import AltitudeUtility, AltitudeGUID, AltitudeAccount
-from core.utilbill_loader import UtilBillLoader
-from mq import IncomingMessage
-from mq.tests import create_mock_channel_method_props, \
-    create_channel_message_body
-from exc import DuplicateFileError
-from test.setup_teardown import TestCaseWithSetup
->>>>>>> 11ef0720
-
 class TestUploadBillAMQP(TestCaseWithSetup):
 
     def setUp(self):
