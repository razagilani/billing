--- conflicted
+++ resolved
@@ -263,11 +263,7 @@
         b.utilbill = self.u
         b.shared = True
         self.u.charges = [b]
-<<<<<<< HEAD
-        self.utilbill_loader.load_real_utilbills.return_value = [self.u]
-=======
         self.utilbill_loader.load_utilbills.return_value = [self.u]
->>>>>>> 83b7d003
 
         # when the bill of the given charge is the only one, there are no
         # other occurrences
@@ -282,11 +278,7 @@
         charge_1.rate = 2
         charge_1.utilbill = bill_1
         bill_1.charges = [charge_1]
-<<<<<<< HEAD
-        self.utilbill_loader.load_real_utilbills.return_value = [self.u, bill_1]
-=======
         self.utilbill_loader.load_utilbills.return_value = [self.u, bill_1]
->>>>>>> 83b7d003
         self.assertIs(charge_1, self.fpm.get_closest_occurrence_of_charge(b))
 
         # when more than one other bill contains "b", the closer one is picked
@@ -298,11 +290,7 @@
         charge_2.rate = 3
         charge_2.utilbill = bill_2
         bill_2.charges = [charge_2]
-<<<<<<< HEAD
-        self.utilbill_loader.load_real_utilbills.return_value = [self.u, bill_1,
-=======
         self.utilbill_loader.load_utilbills.return_value = [self.u, bill_1,
->>>>>>> 83b7d003
                                                                  bill_2]
         self.assertIs(charge_2, self.fpm.get_closest_occurrence_of_charge(b))
 
