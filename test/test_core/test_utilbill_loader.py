import unittest
from datetime import date

<<<<<<< HEAD
from test.setup_teardown import TestCaseWithSetup
from core import init_config, init_model
from core.model import Customer, UtilBill, Session, \
=======
from billing.test.setup_teardown import TestCaseWithSetup
from billing import init_config, init_model
from billing.core.model import UtilBill, Session, \
>>>>>>> e277115f
    Address, Utility, Supplier, RateClass, UtilityAccount
from core.utilbill_loader import UtilBillLoader
from exc import NoSuchBillException


class UtilbillLoaderTest(TestCaseWithSetup):

    def setUp(self):
        # clear out database
        init_config('test/tstsettings.cfg')
        init_model()
        self.session = Session()
        TestCaseWithSetup.truncate_tables(self.session)
        blank_address = Address()
        utility =  Utility('Test Utility', Address())
        self.utility_account = UtilityAccount('Test Customer', 99999,
                            utility,
                            Supplier('Test Supplier', Address()),
                            RateClass('FB Test Rate Class', utility),
                            blank_address, blank_address)
        self.session.add(self.utility_account)
        self.session.commit()

        self.session = Session()
        self.ubl = UtilBillLoader()

    def tearDown(self):
        self.session.commit()
        # clear out tables in mysql test database (not relying on StateDB)
        #mysql_connection = MySQLdb.connect('localhost', 'dev', 'dev', 'test')
        #self._clear_tables(mysql_connection)

    def test_get_last_real_utilbill(self):
        utility_account = self.session.query(UtilityAccount).one()
        washington_gas = utility_account.fb_utility
        supplier = utility_account.fb_supplier
        pepco = Utility('pepco', Address())
        other_supplier = Supplier('Other Supplier', Address())
        rateclass1 = RateClass('DC Non Residential Non Heat', washington_gas)
        rateclass2 = RateClass('whatever', pepco)

        self.assertRaises(NoSuchBillException,
                          self.ubl.get_last_real_utilbill, '99999',
                          end=date(2001,1,1))

        # one bill
        empty_address = Address()
        gas_bill_1 = UtilBill(utility_account, 0, 'gas', washington_gas, supplier,
                              rateclass1, empty_address, empty_address,
                              period_start=date(2000,1,1),
                              period_end=date(2000,2,1))
        self.session.add(gas_bill_1)

        self.assertEqual(gas_bill_1, self.ubl.get_last_real_utilbill(
            '99999', end=date(2000, 2, 1)))
        self.assertRaises(NoSuchBillException,
                          self.ubl.get_last_real_utilbill, '99999',
                          end=date(2000,1,31))

        # two bills
        electric_bill = UtilBill(utility_account, 0, 'electric', pepco, other_supplier,
                                 rateclass2, empty_address, empty_address,
                                 period_start=date(2000,1,2),
                                 period_end=date(2000,2,2))
        self.session.add(electric_bill)
        self.assertEqual(electric_bill,
                         self.ubl.get_last_real_utilbill('99999', end=None))
        self.assertEqual(electric_bill, self.ubl.get_last_real_utilbill(
                             '99999', end=date(2000, 3, 1)))
        self.assertEqual(electric_bill, self.ubl.get_last_real_utilbill(
            '99999', end=date(2000, 2, 2)))
        self.assertEqual(gas_bill_1, self.ubl.get_last_real_utilbill(
            '99999', end=date(2000, 2, 1)))
        self.assertRaises(NoSuchBillException,
                          self.ubl.get_last_real_utilbill, '99999',
                          end=date(2000, 1, 31))

        # electric bill is ignored if service "gas" is specified
        self.assertEqual(gas_bill_1, self.ubl.get_last_real_utilbill(
            '99999', end=date(2000, 2, 2), service='gas'))
        self.assertEqual(gas_bill_1, self.ubl.get_last_real_utilbill(
            '99999', end=date(2000, 2, 1), service='gas'))
        self.assertRaises(NoSuchBillException,
                          self.ubl.get_last_real_utilbill, '99999',
                          end=date(2000,1,31), service='gas')

        # filter by utility and rate class
        self.assertEqual(gas_bill_1, self.ubl.get_last_real_utilbill(
            '99999', end=date(2000, 3, 1), utility=gas_bill_1.utility))
        self.assertEqual(gas_bill_1, self.ubl.get_last_real_utilbill(
            '99999', end=date(2000, 3, 1), rate_class=rateclass1))
        self.assertEqual(electric_bill, self.ubl.get_last_real_utilbill(
            '99999', end=date(2000, 3, 1), utility=pepco,
            rate_class=rateclass2))
        self.assertEqual(electric_bill, self.ubl.get_last_real_utilbill(
            '99999', end=date(2000, 3, 1), rate_class=rateclass2))
        self.assertEqual(electric_bill, self.ubl.get_last_real_utilbill(
            '99999', end=date(2000, 3, 1), utility=pepco,
            rate_class=rateclass2))
        self.assertRaises(NoSuchBillException,
                          self.ubl.get_last_real_utilbill, '99999',
                          end=date(2000,1,31), utility=washington_gas,
                          rate_class=rateclass2)

    def test_count_utilbills_with_hash(self):
        hash = '01234567890abcdef'
        self.assertEqual(0, self.ubl.count_utilbills_with_hash(hash))

        self.session.add(
            UtilBill(self.utility_account, 0, 'gas', self.utility_account.fb_utility,
                     self.utility_account.fb_supplier,
                     RateClass('RC1',  self.utility_account.fb_utility),
                     Address(), Address(), period_start=date(2000, 1, 1),
                     period_end=date(2000, 2, 1), sha256_hexdigest=hash))
        self.assertEqual(1, self.ubl.count_utilbills_with_hash(hash))

        self.session.add(
            UtilBill(self.utility_account, 0, 'gas', self.utility_account.fb_utility,
                     self.utility_account.fb_supplier,
                     RateClass('RC2', self.utility_account.fb_utility),
                     Address(), Address(), period_start=date(2000, 2, 1),
                     period_end=date(2000, 3, 1), sha256_hexdigest=hash))
        self.assertEqual(2, self.ubl.count_utilbills_with_hash(hash))

        self.session.add(
            UtilBill(self.utility_account, 0, 'gas', self.utility_account.fb_utility,
                     self.utility_account.fb_supplier,
                     RateClass('RC3', self.utility_account.fb_utility),
                     Address(), Address(), period_start=date(2000, 3, 1),
                     period_end=date(2000, 4, 1),
                     sha256_hexdigest='somethingelse'))
        self.assertEqual(2, self.ubl.count_utilbills_with_hash(hash))

    def test_get_utilbills_for_account_id(self):
        self.assertEqual([], self.ubl.get_utilbills_for_account_id(
            self.utility_account.id).all())

        other_account = UtilityAccount(
            'other', '1', self.utility_account.fb_utility,
            self.utility_account.fb_supplier,
            self.utility_account.fb_rate_class,
            self.utility_account.fb_billing_address,
            self.utility_account.fb_service_address)
        self.session.add(other_account)
        bills = [
            UtilBill(self.utility_account, 0, 'gas', self.utility_account.fb_utility,
                     self.utility_account.fb_supplier,
                     RateClass('RC1', self.utility_account.fb_utility),
                     Address(), Address(), period_start=date(2000, 3, 1),
                     period_end=date(2000, 4, 1),
                     sha256_hexdigest='abc'),
            UtilBill(other_account, 0, 'gas', self.utility_account.fb_utility,
                     other_account.fb_supplier,
                     RateClass('RC2', other_account.fb_utility),
                     Address(), Address(), period_start=date(2000, 3, 1),
                     period_end=date(2000, 4, 1),
                     sha256_hexdigest='def'),
        ]
        self.session.add_all(bills)
        self.assertEqual([bills[0]], self.ubl.get_utilbills_for_account_id(
            self.utility_account.id).all())
        self.assertEqual([bills[1]], self.ubl.get_utilbills_for_account_id(
            other_account.id).all())

if __name__ == '__main__':
    unittest.main()<|MERGE_RESOLUTION|>--- conflicted
+++ resolved
@@ -1,15 +1,9 @@
 import unittest
 from datetime import date
 
-<<<<<<< HEAD
 from test.setup_teardown import TestCaseWithSetup
 from core import init_config, init_model
-from core.model import Customer, UtilBill, Session, \
-=======
-from billing.test.setup_teardown import TestCaseWithSetup
-from billing import init_config, init_model
-from billing.core.model import UtilBill, Session, \
->>>>>>> e277115f
+from core.model import UtilBill, Session, \
     Address, Utility, Supplier, RateClass, UtilityAccount
 from core.utilbill_loader import UtilBillLoader
 from exc import NoSuchBillException
