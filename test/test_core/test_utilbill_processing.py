import requests

from test import init_test_config
from exc import DuplicateFileError, ProcessedBillError

init_test_config()

from StringIO import StringIO
from datetime import date, datetime
from os.path import join, dirname, realpath
from sqlalchemy.orm.exc import NoResultFound
<<<<<<< HEAD
from core.model import UtilBill, UtilityAccount, Utility, Address, Supplier, RateClass
from core.model.model import Session, Customer
=======
from billing.core.model import UtilBill, UtilityAccount, Utility, Address, Supplier, RateClass
from billing.core.model.model import Session
>>>>>>> e277115f
from test import testing_utils
from test.setup_teardown import TestCaseWithSetup


class UtilbillProcessingTest(TestCaseWithSetup, testing_utils.TestCase):
    '''Integration tests for features of the ReeBill application that deal
    with utility bills (to become "NexBill") including database.
    '''
    def test_create_new_account(self):
        billing_address = {
            'addressee': 'Andrew Mellon',
            'street': '1785 Massachusetts Ave. NW',
            'city': 'Washington',
            'state': 'DC',
            'postal_code': '20036',
            }
        service_address = {
            'addressee': 'Skyline Innovations',
            'street': '1606 20th St. NW',
            'city': 'Washington',
            'state': 'DC',
            'postal_code': '20009',
            }
        # Create new account "88888" based on template account "99999",
        # which was created in setUp
        self.reebill_processor.create_new_account(
            '88888', 'New Account', 'thermal', 0.6, 0.2, billing_address,
            service_address, '100000', '12345')

        # Disabled this test for now since it bypasses the process object
        # customer = self.state_db.get_customer(session, '88888')
        # self.assertEquals('88888', customer.account)
        # self.assertEquals(0.6, customer.get_discount_rate())
        # self.assertEquals(0.2, customer.get_late_charge_rate())
        # template_customer = self.state_db.get_customer(session, '99999')
        # self.assertNotEqual(template_customer.utilbill_template_id,
        # customer.utilbill_template_id)

        self.assertEqual(([], 0), self.utilbill_processor.get_all_utilbills_json('88888',
                                                                    0, 30))

        # Upload a utility bill and check it persists and fetches
        self.utilbill_processor.upload_utility_bill('88888', StringIO('January 2013'),
                                         date(2013, 1, 1), date(2013, 2, 1),
                                         'gas')
        utilbills_data = self.utilbill_processor.get_all_utilbills_json('88888',
                                                             0, 30)[0]

        self.assertEqual(1, len(utilbills_data))
        utilbill_data = utilbills_data[0]
        self.assertDictContainsSubset({'state': 'Final',
                                       'service': 'Gas',
                                       'utility': self.utilbill_processor.
                                            get_utility('Test Utility Company Template').
                                            column_dict(),
                                       'rate_class': self.utilbill_processor.
                                            get_rate_class('Test Rate Class Template').
                                            name,
                                       'period_start': date(2013, 1, 1),
                                       'period_end': date(2013, 2, 1),
                                       'total_charges': 0.0,
                                       'computed_total': 0,
                                       'processed': 0,
                                       'account': '88888',
                                       'reebills': [],
                                       }, utilbill_data)

        self.utilbill_processor.add_charge(utilbill_data['id'])
        self.utilbill_processor.update_charge({'quantity_formula': 'REG_TOTAL.quantity',
                                    'rate': 1, 'rsi_binding': 'A',
                                    'description':'a'},
                                   utilbill_id=utilbill_data['id'],
                                   rsi_binding='New Charge 1')

        ubdata = self.utilbill_processor.get_all_utilbills_json('88888', 0, 30)[0][0]
        self.assertDictContainsSubset({
                                          'account': '88888',
                                          'computed_total': 0,
                                          'period_end': date(2013, 2, 1),
                                          'period_start': date(2013, 1, 1),
                                          'processed': 0,
                                          'rate_class': self.utilbill_processor.
                                            get_rate_class('Test Rate Class Template').
                                            name,
                                          'service': 'Gas',
                                          'state': 'Final',
                                          'total_charges': 0.0,
                                          'utility': self.utilbill_processor.
                                            get_utility('Test Utility Company Template').
                                            column_dict(),
                                          }, ubdata)

        # nothing should exist for account 99999
        # (this checks for bug #70032354 in which query for
        # get_reebill_metadata_json includes bills from all accounts)
        self.assertEqual(([], 0), self.utilbill_processor.get_all_utilbills_json(
            '99999', 0, 30))

        # it should not be possible to create an account that already
        # exists
        self.assertRaises(ValueError, self.reebill_processor.create_new_account,
            '88888', 'New Account', 'pv', 0.6, 0.2,
            billing_address, service_address, '99999', '12345')

        # try creating another account when the template account has no
        # utility bills yet
        self.reebill_processor.create_new_account(
            '77777', 'New Account','thermal', 0.6, 0.2, billing_address,
            service_address, '88888', '12345')
        self.reebill_processor.create_new_account(
            '66666', 'New Account', 'thermal', 0.6, 0.2, billing_address,
            service_address, '77777', '12345')

        # Try creating a reebill for a new account that has no utility bills
        # uploaded yet
        self.assertRaises(NoResultFound, self.reebill_processor.roll_reebill,
                          '777777', start_date=date(2013, 2, 1))


    def test_update_utilbill_metadata(self):
        utilbill = self.utilbill_processor.upload_utility_bill('99999',
                                                    StringIO('January 2013'),
                                                    date(2013, 1, 1),
                                                    date(2013, 2, 1), 'Gas',
                                                    total=100,
                                                    )

        doc = self.utilbill_processor.get_all_utilbills_json('99999', 0, 30)[0][0]
        assert utilbill.period_start == doc['period_start'] == date(2013, 1,
                                                                    1)
        assert utilbill.period_end == doc['period_end'] == date(2013, 2, 1)
        assert utilbill.service.lower() == doc['service'].lower() == 'gas'
        assert utilbill.utility.name == doc['utility']['name'] == \
               'Test Utility Company Template'
        assert utilbill.target_total == 100
        assert utilbill.rate_class.name == doc['rate_class'] == \
               'Test Rate Class Template'

        # invalid date ranges
        self.assertRaises(ValueError,
                          self.utilbill_processor.update_utilbill_metadata,
                          utilbill.id, period_start=date(2014, 1, 1))
        self.assertRaises(ValueError,
                          self.utilbill_processor.update_utilbill_metadata,
                          utilbill.id, period_end=date(2012, 1, 1))
        self.assertRaises(ValueError,
                          self.utilbill_processor.update_utilbill_metadata,
                          utilbill.id, period_end=date(2014, 2, 1))

        # change start date
        # TODO: this fails to actually move the file because
        # get_utilbill_file_path, called by move_utilbill, is using the
        # UtilBill object, whose date attributes have not been updated
        # yet. it should start passing when the file's old path and the
        # new it's path are the same.
        self.utilbill_processor.update_utilbill_metadata(utilbill.id,
                                              period_start=date(2013, 1, 2))
        self.assertEqual(date(2013, 1, 2), utilbill.period_start)

        # check that file really exists at the expected path
        # (get_utilbill_file_path also checks for existence)
        key_name = self.billupload.get_key_name_for_utilbill(utilbill)
        key_obj = self.billupload._get_amazon_bucket().get_key(key_name)
        self.assertEqual('January 2013', key_obj.get_contents_as_string())

        # change end date
        self.utilbill_processor.update_utilbill_metadata(utilbill.id,
                                              period_end=date(2013, 2, 2))
        self.assertEqual(date(2013, 2, 2), utilbill.period_end)

        # change service
        self.utilbill_processor.update_utilbill_metadata(utilbill.id,
                                              service='electricity')
        self.assertEqual('electricity', utilbill.service)

        # change "total" aka "total_charges"
        self.utilbill_processor.update_utilbill_metadata(utilbill.id,
                                              target_total=200)
        self.assertEqual(200, utilbill.target_total)
        # NOTE "total" is not in utility bill Mongo documents, only MySQL

        # change utility name
        self.utilbill_processor.update_utilbill_metadata(utilbill.id,
                                              utility='BGE')
        self.assertEqual('BGE', utilbill.utility.name)

        # change rate class
        self.utilbill_processor.update_utilbill_metadata(utilbill.id,
                                              rate_class='something else')
        self.assertEqual('something else', utilbill.rate_class.name)

        # change supplier
        self.utilbill_processor.update_utilbill_metadata(utilbill.id,
                                              supplier='some supplier')
        self.assertEqual('some supplier', utilbill.supplier.name)

        # change processed state
        self.utilbill_processor.update_utilbill_metadata(utilbill.id,
                                              processed=True)
        self.assertEqual(True, utilbill.processed)
        self.utilbill_processor.update_utilbill_metadata(utilbill.id,
                                            processed=False)
        self.assertEqual(False, utilbill.processed)

        # even when the utility bill is attached to an issued reebill, only
        # the editable document gets changed
        reebill = self.reebill_processor.roll_reebill('99999',
                                            start_date=date(2013, 1, 1))
        self.reebill_processor.issue('99999', 1)
        self.utilbill_processor.update_utilbill_metadata(utilbill.id,
                                                         service='water')

    def test_update_account_number(self):
        s = Session()
        utility = Utility('utility', Address())
        supplier = Supplier('supplier', Address())
        utility_account = UtilityAccount('someone', '1000001',
                utility, supplier,
                RateClass('rate class', utility), Address(),
                Address())
        s.add(utility_account)
        s.commit()
        self.utilbill_processor.update_utility_account_number(utility_account.id, 12345)
        self.assertEqual(utility_account.account_number, 12345)


    def test_upload_utility_bill(self):
        '''Tests saving of utility bills in database (which also belongs partly
        to StateDB); does not test saving of utility bill files (which belongs
        to BillFileHandler).'''
        account = '99999'

        s = Session()
        utility_account = s.query(UtilityAccount).filter_by(account=account).one()

        # validation of dates
        bad_dates = [
            (date(2000,1,1), date(2000,1,1,)),
            (date(2000,1,1), date(2001,1,2,)),
            ]
        for start, end in bad_dates:
            with self.assertRaises(ValueError):
                self.utilbill_processor.upload_utility_bill(account, StringIO(), start,
                                                 end, 'electric',
                    utility=utility_account.fb_utility.name, supplier=utility_account.fb_supplier.name,
                    rate_class='Residential-R')

        # one utility bill
        # service, utility, rate_class are different from the template
        # account
        utilbill_path = join(dirname(realpath(__file__)), 'data',
                             'utility_bill.pdf')

        with open(utilbill_path) as file1:
            # store args for this utilbill to be re-used below
            args = [account, file1, date(2012, 1, 1), date(2012, 2, 1),
                    'electric']
            kwargs = dict(utility='pepco', rate_class='Residential-R',
                          supplier='supplier')

            self.utilbill_processor.upload_utility_bill(*args, **kwargs)

            # exception should be raised if the same file is re-uploaded
            # (regardless of other parameters)
            file1.seek(0)
            with self.assertRaises(DuplicateFileError):
                self.utilbill_processor.upload_utility_bill(*args, **kwargs)
            file1.seek(0)
            with self.assertRaises(DuplicateFileError):
                self.utilbill_processor.upload_utility_bill(
                    '100000', file1, date(2015, 1, 2),
                    date(2015, 1, 31), 'Gas', total=100)

            # save file contents to compare later
            file1.seek(0)
            file_content = file1.read()

        utilbills_data, count = self.utilbill_processor.get_all_utilbills_json(account,
                                                                    0, 30)
        self.assertEqual(1, count)
        self.assertDictContainsSubset({
                                          'state': 'Final',
                                          'service': 'Electric',
                                          'utility': self.utilbill_processor.
                                            get_utility('pepco').
                                            column_dict(),
                                          'supplier': self.utilbill_processor.
                                            get_supplier('supplier').name,
                                          'rate_class': self.utilbill_processor.
                                            get_rate_class('Residential-R').
                                            name,
                                          'period_start': date(2012, 1, 1),
                                          'period_end': date(2012, 2, 1),
                                          'total_charges': 0,
                                          'computed_total': 0,
                                          'processed': 0,
                                          'account': '99999',
                                          'reebills': []
                                      }, utilbills_data[0])

        # TODO check "meters and registers" data here
        # TODO check "charges" data here

        # check charges
        charges = self.utilbill_processor.get_utilbill_charges_json(
            utilbills_data[0]['id'])
        self.assertEqual([], charges)

        # check that the file is accessible
        url = utilbills_data[0]['pdf_url']
        response = requests.get(url)
        self.assertEqual(200, response.status_code)
        self.assertEqual(file_content, response.content)

        # second bill: default utility and rate class are chosen
        # when those arguments are not given, and non-standard file
        # extension is used
        file2 = StringIO('Another bill file')
        self.utilbill_processor.upload_utility_bill(account, file2, date(2012, 2, 1),
                                         date(2012, 3, 1), 'electric',
                                         utility='pepco',
                                         supplier='supplier')
        utilbills_data, _ = self.utilbill_processor.get_all_utilbills_json(account, 0, 30)
        dictionaries = [{
                            'state': 'Final',
                            'service': 'Electric',
                            'utility': self.utilbill_processor.
                                get_utility('pepco').column_dict(),
                            'supplier': self.utilbill_processor.
                                get_supplier('supplier').name,
                            'rate_class': self.utilbill_processor.
                                get_rate_class('Residential-R').name,
                            'period_start': date(2012, 2, 1),
                            'period_end': date(2012, 3, 1),
                            'total_charges': 0,
                            'computed_total': 0,
                            'processed': 0,
                            'account': '99999',
                            'reebills': [],
                            }, {
                            'state': 'Final',
                            'service': 'Electric',
                            'utility': self.utilbill_processor.
                                get_utility('pepco').column_dict(),
                            'supplier': self.utilbill_processor.
                                get_supplier('supplier').name,
                            'rate_class': self.utilbill_processor.
                                get_rate_class('Residential-R').
                                name,
                            'period_start': date(2012, 1, 1),
                            'period_end': date(2012, 2, 1),
                            'total_charges': 0,
                            'computed_total': 0,
                            'processed': 0,
                            'account': '99999',
                            'reebills': [],
                            }]
        for x, y in zip(dictionaries, utilbills_data):
            self.assertDictContainsSubset(x, y)

        # 3rd bill "estimated", without a file
        self.utilbill_processor.upload_utility_bill(account, None, date(2012, 3, 1),
                                         date(2012, 4, 1), 'gas',
                                         utility='washgas',
                                         rate_class='DC Non Residential Non Heat',
                                         state=UtilBill.Estimated,
                                         supplier='supplier')
        utilbills_data, _ = self.utilbill_processor.get_all_utilbills_json(account, 0,
                                                                30)
        dictionaries = [{
                            'state': 'Estimated',
                            'service': 'Gas',
                            'utility': self.utilbill_processor.
                                get_utility('washgas').column_dict(),
                            'supplier': self.utilbill_processor.
                                get_supplier('supplier').name,
                            'rate_class': self.utilbill_processor.
                                get_rate_class('DC Non Residential Non Heat').
                                name,
                            'period_start': date(2012, 3, 1),
                            'period_end': date(2012, 4,
                                               1),
                            'total_charges': 0,
                            'computed_total': 0,
                            'processed': 0,
                            'account': '99999',
                            'reebills': [],
                            }, {
                            'state': 'Final',
                            'service': 'Electric',
                            'utility': self.utilbill_processor.
                                get_utility('pepco').column_dict(),
                            'supplier': self.utilbill_processor.
                                get_supplier('supplier').name,
                            'rate_class': self.utilbill_processor.
                                get_rate_class('Residential-R').
                                name,
                            'period_start': date(2012, 2, 1),
                            'period_end': date(2012, 3, 1),
                            'total_charges': 0,
                            'computed_total': 0,
                            'processed': 0,
                            'account': '99999',
                            'reebills': [],
                            }, {
                            'state': 'Final',
                            'service': 'Electric',
                            'utility': self.utilbill_processor.
                                get_utility('pepco').column_dict(),
                            'supplier': self.utilbill_processor.
                                get_supplier('supplier').name,
                            'rate_class': self.utilbill_processor.
                                get_rate_class('Residential-R').
                                name,
                            'period_start': date(2012, 1, 1),
                            'period_end': date(2012, 2, 1),
                            'total_charges': 0,
                            'computed_total': 0,
                            'processed': 0,
                            'account': '99999',
                            'reebills': [],
                            }]
        for x, y in zip(dictionaries, utilbills_data):
            self.assertDictContainsSubset(x, y)

        # 4th bill: utility and rate_class will be taken from the last bill
        # with the same service. the file has no extension.
        last_bill_id = utilbills_data[0]['id']
        file4 = StringIO('Yet another file')
        self.utilbill_processor.upload_utility_bill(account, file4, date(2012, 4, 1),
                                         date(2012, 5, 1), 'electric')

        utilbills_data, count = self.utilbill_processor.get_all_utilbills_json(
            account, 0, 30)
        self.assertEqual(4, count)
        last_utilbill = utilbills_data[0]
        self.assertDictContainsSubset({
                                          'state': 'Final',
                                          'service': 'Electric',
                                          'utility': self.utilbill_processor.
                                            get_utility('pepco').column_dict(),
                                          'supplier': self.utilbill_processor.
                                            get_supplier('supplier').name,
                                          'rate_class': self.utilbill_processor.
                                            get_rate_class('Residential-R').
                                            name,
                                          'period_start': date(2012, 4, 1),
                                          'period_end': date(2012, 5, 1),
                                          'total_charges': 0,
                                          'computed_total': 0,
                                          'processed': 0,
                                          'account': '99999',
                                          'reebills': [],
                                          }, last_utilbill)

        # make sure files can be accessed for these bills (except the
        # estimated one)
        for obj in utilbills_data:
            id, state = obj['id'], obj['state']
            u = Session().query(UtilBill).filter_by(id=id).one()
            if state == 'Final':
                key_name = self.billupload.get_key_name_for_utilbill(u)
                key_obj = self.billupload._get_amazon_bucket().get_key(key_name)
                key_obj.get_contents_as_string()

        # delete utility bills
        ids = [obj['id'] for obj in utilbills_data]

        self.utilbill_processor.delete_utility_bill_by_id(ids[3])
        _, count = self.utilbill_processor.get_all_utilbills_json(account, 0, 30)
        self.assertEqual(3, count)

        self.utilbill_processor.delete_utility_bill_by_id(ids[2])
        _, count = self.utilbill_processor.get_all_utilbills_json(account, 0, 30)
        self.assertEqual(2, count)

        self.utilbill_processor.delete_utility_bill_by_id(ids[1])
        _, count = self.utilbill_processor.get_all_utilbills_json(account, 0, 30)
        self.assertEqual(1, count)

        self.utilbill_processor.delete_utility_bill_by_id(ids[0])
        _, count = self.utilbill_processor.get_all_utilbills_json(account, 0, 30)
        self.assertEqual(0, count)

    def test_create_utility_bill_for_existing_file(self):
        account = '99999'

        # file is assumed to already exist in S3, so put it there
        file = StringIO('example')
        file_hash = self.utilbill_processor.bill_file_handler.compute_hexdigest(file)
        s = Session()
        customer = s.query(UtilityAccount).filter_by(account=account).one()
        self.utilbill_processor.bill_file_handler.upload_file(file)

        utility = s.query(Utility).first()
        utility_account = s.query(UtilityAccount).first()
        self.utilbill_processor.create_utility_bill_with_existing_file(
            utility_account, utility, file_hash)

        data, count = self.utilbill_processor.get_all_utilbills_json(account, 0, 30)
        self.assertEqual(1, count)
        self.assertDictContainsSubset({
            'state': 'Final',
            'service': 'Electric',
            'utility': customer.fb_utility.column_dict(),
            'supplier': customer.fb_supplier.name,
            'rate_class': customer.fb_rate_class.name,
            'period_start': None,
            'period_end': None,
            'total_charges': 0,
            'computed_total': 0,
            'processed': 0,
            'account': '99999',
            'reebills': []
        }, data[0])

        # exception should be raised if the same file is re-uploaded
        # (regardless of other parameters)
        with self.assertRaises(DuplicateFileError):
            self.utilbill_processor.create_utility_bill_with_existing_file(
                utility_account, utility, file_hash)
        other_account = Session().query(UtilityAccount).filter(
            UtilityAccount.id != utility_account.id).first()
        with self.assertRaises(DuplicateFileError):
            self.utilbill_processor.create_utility_bill_with_existing_file(
                other_account, utility, file_hash)

        # here's another bill for the same account. this time more than the
        # minimal set of arguments is given.
        file = StringIO('example 2')
        file_hash = self.utilbill_processor.bill_file_handler.compute_hexdigest(file)
        s = Session()
        customer = s.query(UtilityAccount).filter_by(account=account).one()
        self.utilbill_processor.bill_file_handler.upload_file(file)
        the_address = Address(addressee='Nextility Inc.',
                              street='1606 20th St.',
                              city='Washington', state='DC',
                              postal_code='20009')
        utilbill \
            = self.utilbill_processor.create_utility_bill_with_existing_file(
            utility_account, utility, file_hash,
            # TODO: add due date
            #due_date=datetime(2000,1,1),
            target_total=100, service_address=the_address)
        # the only one of these arguments that is visible in the UI is "total"
        data, count = self.utilbill_processor.get_all_utilbills_json(account, 0, 30)
        self.assertEqual(2, count)
        self.assertDictContainsSubset({
                                          'state': 'Final',
                                          'service': 'Electric',
                                          'utility': customer.fb_utility.column_dict(),
                                          'supplier': customer.fb_supplier.name,
                                          'rate_class': customer.fb_rate_class.name,
                                          'period_start': None,
                                          'period_end': None,
                                          'total_charges': 100,
                                          'computed_total': 0,
                                          'processed': 0,
                                          'account': '99999',
                                          'reebills': []
                                      }, data[1])
        self.assertEqual(100, utilbill.target_total)
        self.assertEqual(the_address, utilbill.service_address)

    def test_get_service_address(self):
        account = '99999'
        self.utilbill_processor.upload_utility_bill(account, StringIO("A PDF"),
                                         date(2012, 1, 1), date(2012, 2, 1),
                                         'gas')
        address = self.utilbill_processor.get_service_address(account)
        self.assertEqual('12345', address['postal_code'])
        self.assertEqual('Test City', address['city'])
        self.assertEqual('XX', address['state'])
        self.assertEqual('Test Customer 1 Service', address['addressee'])
        self.assertEqual('123 Test Street', address['street'])

    def test_rs_prediction(self):
        '''Basic test of rate structure prediction when uploading utility
        bills.
        '''
        acc_a, acc_b, acc_c = 'aaaaa', 'bbbbb', 'ccccc'
        # create customers A, B, and C
        billing_address = {
            'addressee': 'Andrew Mellon',
            'street': '1785 Massachusetts Ave. NW',
            'city': 'Washington',
            'state': 'DC',
            'postal_code': '20036',
        }
        service_address = {
            'addressee': 'Skyline Innovations',
            'street': '1606 20th St. NW',
            'city': 'Washington',
            'state': 'DC',
            'postal_code': '20009',
        }

        self.reebill_processor.create_new_account(
            acc_a, 'Customer A', 'thermal', .12, .34, billing_address,
            service_address, '100001', '12345')
        self.reebill_processor.create_new_account(
            acc_b, 'Customer B', 'thermal', .12, .34, billing_address,
            service_address, '100001', '12345')
        self.reebill_processor.create_new_account(
            acc_c, 'Customer C', 'thermal', .12, .34, billing_address,
            service_address, '100001', '12345')

        # new customers also need to be in nexus for
        # 'update_renewable_readings' to
        # work (using mock skyliner)
        self.nexus_util._customers.extend([
            {
                'billing': 'aaaaa',
                'olap': 'a-1',
                'casualname': 'Customer A',
                'primus': '1 A St.',
                },
            {
                'billing': 'bbbbb',
                'olap': 'b-1',
                'casualname': 'Customer B',
                'primus': '1 B St.',
                },
            {
                'billing': 'ccccc',
                'olap': 'c-1',
                'casualname': 'Customer C',
                'primus': '1 C St.',
                },
            ])

        # create utility bills and reebill #1 for all 3 accounts
        # (note that period dates are not exactly aligned)
        self.utilbill_processor.upload_utility_bill(acc_a, StringIO('January 2000 A'),
                                         date(2000, 1, 1), date(2000, 2, 1),
                                         'gas', total=0,
                                         state=UtilBill.Complete)
        self.utilbill_processor.upload_utility_bill(acc_b, StringIO('January 2000 B'),
                                         date(2000, 1, 1), date(2000, 2, 1),
                                         'gas', total=0,
                                         state=UtilBill.Complete)
        self.utilbill_processor.upload_utility_bill(acc_c, StringIO('January 2000 C'),
                                         date(2000, 1, 1), date(2000, 2, 1),
                                         'gas', total=0,
                                         state=UtilBill.Complete)

        id_a = next(obj['id'] for obj in self.utilbill_processor.get_all_utilbills_json(
            acc_a, 0, 30)[0])
        id_b = next(obj['id'] for obj in self.utilbill_processor.get_all_utilbills_json(
            acc_b, 0, 30)[0])
        id_c = next(obj['id'] for obj in self.utilbill_processor.get_all_utilbills_json(
            acc_c, 0, 30)[0])

        # UPRSs of all 3 bills will be empty.
        # insert some RSIs into them. A gets only one
        # RSI, SYSTEM_CHARGE, while B and C get two others,
        # DISTRIBUTION_CHARGE and PGC.
        self.utilbill_processor.add_charge(id_a)
        self.utilbill_processor.add_charge(id_a)
        self.utilbill_processor.update_charge({
                                       'rsi_binding': 'SYSTEM_CHARGE',
                                       'description': 'System Charge',
                                       'quantity_formula': '1',
                                       'rate': 11.2,
                                       'shared': True,
                                       'group': 'A',
                                       }, utilbill_id=id_a, rsi_binding='New Charge 1')
        self.utilbill_processor.update_charge({
                                       'rsi_binding': 'NOT_SHARED',
                                       'description': 'System Charge',
                                       'quantity_formula': '1',
                                       'rate': 3,
                                       'shared': False,
                                       'group': 'B',
                                       }, utilbill_id=id_a, rsi_binding='New Charge 2')
        for i in (id_b, id_c):
            self.utilbill_processor.add_charge(i)
            self.utilbill_processor.add_charge(i)
            self.utilbill_processor.update_charge({
                                           'rsi_binding': 'DISTRIBUTION_CHARGE',
                                           'description': 'Distribution charge for all therms',
                                           'quantity_formula': '750.10197727',
                                           'rate': 220.16,
                                           'shared': True,
                                           'group': 'C',
                                           }, utilbill_id=i, rsi_binding='New Charge 1')
            self.utilbill_processor.update_charge({
                                           'rsi_binding': 'PGC',
                                           'description': 'Purchased Gas Charge',
                                           'quantity_formula': '750.10197727',
                                           'rate': 0.7563,
                                           'shared': True,
                                           'group': 'D',
                                           }, utilbill_id=i, rsi_binding='New Charge 2')

        # create utility bill and reebill #2 for A
        self.utilbill_processor.upload_utility_bill(acc_a, StringIO('February 2000 A'),
                                         date(2000, 2, 1), date(2000, 3, 1),
                                         'gas', total=0,
                                         state=UtilBill.Complete)
        id_a_2 = [obj for obj in self.utilbill_processor.get_all_utilbills_json(
            acc_a, 0, 30)][0][0]['id']

        # initially there will be no RSIs in A's 2nd utility bill, because
        # there are no "processed" utility bills yet.
        self.assertEqual([], self.utilbill_processor.get_utilbill_charges_json(id_a_2))

        # when the other bills have been marked as "processed", they should
        # affect the new one.
        self.utilbill_processor.update_utilbill_metadata(id_a, processed=True)
        self.utilbill_processor.update_utilbill_metadata(id_b, processed=True)
        self.utilbill_processor.update_utilbill_metadata(id_c, processed=True)
        self.utilbill_processor.regenerate_uprs(id_a_2)
        # the UPRS of A's 2nd bill should now match B and C, i.e. it
        # should contain DISTRIBUTION and PGC and exclude SYSTEM_CHARGE,
        # because together the other two have greater weight than A's
        # reebill #1. it should also contain the NOT_SHARED RSI because
        # un-shared RSIs always get copied from each bill to its successor.
        self.assertEqual(set(['DISTRIBUTION_CHARGE', 'PGC', 'NOT_SHARED']),
                         set(r['rsi_binding'] for r in
                             self.utilbill_processor.get_utilbill_charges_json(id_a_2)))

        # now, modify A-2's UPRS so it differs from both A-1 and B/C-1. if
        # a new bill is rolled, the UPRS it gets depends on whether it's
        # closer to B/C-1 or to A-2.
        s = Session()
        utilbill_a_2 = s.query(UtilBill).filter_by(id=id_a_2).one()
        dc_id = utilbill_a_2.get_charge_by_rsi_binding('DISTRIBUTION_CHARGE').id
        pgc_id = utilbill_a_2.get_charge_by_rsi_binding('PGC').id
        not_shared_id = utilbill_a_2.get_charge_by_rsi_binding('NOT_SHARED').id
        self.utilbill_processor.delete_charge(dc_id)
        self.utilbill_processor.delete_charge(pgc_id)
        self.utilbill_processor.delete_charge(not_shared_id)
        self.session.flush()
        self.utilbill_processor.add_charge(id_a_2)
        self.utilbill_processor.update_charge({
                                       'rsi_binding': 'RIGHT_OF_WAY',
                                       'description': 'DC Rights-of-Way Fee',
                                       'quantity_formula': '750.10197727',
                                       'rate': 0.03059,
                                       'shared': True
                                   }, utilbill_id=id_a_2, rsi_binding='New Charge 1')

        # create B-2 with period 2-5 to 3-5, closer to A-2 than B-1 and C-1.
        # the latter are more numerous, but A-1 should outweigh them
        # because weight decreases quickly with distance.
        self.utilbill_processor.upload_utility_bill(acc_b, StringIO('February 2000 B'),
                                         date(2000, 2, 5), date(2000, 3, 5),
                                         'gas', total=0,
                                         state=UtilBill.Complete)
        self.assertEqual(set(['RIGHT_OF_WAY']), set(r['rsi_binding'] for r in
                                                    self.utilbill_processor.get_utilbill_charges_json(id_a_2)))

    def test_rs_prediction_processed(self):
        '''Tests that rate structure prediction includes all and only utility
        bills that are "processed". '''
        # TODO
        pass

    def test_compute_utility_bill(self):
        '''Tests creation of a utility bill and updating the Mongo document
            after the MySQL row has changed.'''
        # create reebill and utility bill
        # NOTE Process._generate_docs_for_new_utility_bill requires utility
        # and rate_class arguments to match those of the template
        self.utilbill_processor.upload_utility_bill('99999', StringIO('A Water Bill'),
                                         date(2013, 5, 6), date(2013, 7, 8),
                                         'gas', utility='washgas',
                                         rate_class='some rate structure')
        utilbill_data = self.utilbill_processor.get_all_utilbills_json(
            '99999', 0, 30)[0][0]
        self.assertDictContainsSubset({
                                          'account': '99999',
                                          'computed_total': 0,
                                          'period_end': date(2013, 7, 8),
                                          'period_start': date(2013, 5, 6),
                                          'processed': 0,
                                          'rate_class': self.utilbill_processor.
                                      get_rate_class('some rate structure').name,
                                          'reebills': [],
                                          'service': 'Gas',
                                          'state': 'Final',
                                          'total_charges': 0.0,
                                          'utility': self.utilbill_processor.
                                      get_utility('washgas').column_dict(),
                                          }, utilbill_data)

        # doc = self.utilbill_processor.get_utilbill_doc(session, utilbill_data['id'])
        # TODO enable these assertions when upload_utility_bill stops
        # ignoring them; currently they are set to match the template's
        # values regardless of the arguments to upload_utility_bill, and
        # Process._generate_docs_for_new_utility_bill requires them to
        # match the template.
        #self.assertEquals('water', doc['service'])
        #self.assertEquals('pepco', doc['utility'])
        #self.assertEquals('pepco', doc['rate_class'])

        # modify the MySQL utility bill
        self.utilbill_processor.update_utilbill_metadata(utilbill_data['id'],
                                              period_start=date(2013, 6, 6),
                                              period_end=date(2013, 8, 8),
                                              service='electricity',
                                              utility='BGE',
                                              rate_class='General Service - Schedule C')

        # add some RSIs to the UPRS, and charges to match

        self.utilbill_processor.add_charge(utilbill_data['id'])
        self.utilbill_processor.update_charge({
                                       'rsi_binding': 'A',
                                       'description':'UPRS only',
                                       'quantity_formula': '2',
                                       'rate': 3,
                                       'group': 'All Charges',
                                       'unit':'kWh'
                                   },
                                   utilbill_id=utilbill_data['id'],
                                   rsi_binding='New Charge 1')

        self.utilbill_processor.add_charge(utilbill_data['id'])
        self.utilbill_processor.update_charge({
                                       'rsi_binding': 'B',
                                       'description':'not shared',
                                       'quantity_formula': '6',
                                       'rate': 7,
                                       'unit':'therms',
                                       'group': 'All Charges',
                                       'shared': False
                                   }, utilbill_id=utilbill_data['id'], rsi_binding='New Charge 1')

        # compute_utility_bill should update the document to match
        self.utilbill_processor.compute_utility_bill(utilbill_data['id'])
        charges = self.utilbill_processor.get_utilbill_charges_json(utilbill_data['id'])

        # check charges
        # NOTE if the commented-out lines are added below the test will
        # fail, because the charges are missing those keys.
        for x, y in zip([
                            {
                                'rsi_binding': 'A',
                                'quantity': 2,
                                'unit': 'kWh',
                                'rate': 3,
                                'total': 6,
                                'description': 'UPRS only',
                                'group': 'All Charges',
                                'error': None,
                                }, {
                                'rsi_binding': 'B',
                                'quantity': 6,
                                'unit': 'therms',
                                'rate': 7,
                                'total': 42,
                                'description': 'not shared',
                                'group': 'All Charges',
                                'error': None,
                                },
                            ], charges):
            self.assertDictContainsSubset(x, y)
        self.utilbill_processor.update_utilbill_metadata(utilbill_data['id'],
                                                         rate_class='some rate class')
        self.utilbill_processor.update_utilbill_metadata(utilbill_data['id'],
                                                         supplier='some supplier')
        self.utilbill_processor.update_utilbill_metadata(utilbill_data['id'],
                                                         processed=True)
        self.assertRaises(ProcessedBillError, self.utilbill_processor.update_charge, {
                                       'rsi_binding': 'C',
                                       'description':'not shared',
                                       'quantity_formula': '6',
                                       'rate': 7,
                                       'unit':'therms',
                                       'group': 'All Charges',
                                       'shared': False
                                   }, utilbill_id=utilbill_data['id'], rsi_binding='B')

    def test_compute_realistic_charges(self):
        '''Tests computing utility bill charges and reebill charge for a
        reebill based on the utility bill, using a set of charge from an actual
        bill.
        '''
        account = '99999'
        # create utility bill and reebill
        self.utilbill_processor.upload_utility_bill(account, StringIO('January 2012'),
                                         date(2012, 1, 1), date(2012, 2, 1),
                                         'gas')
        utilbill_id = self.utilbill_processor.get_all_utilbills_json(
            account, 0, 30)[0][0]['id']

        example_charge_fields = [
            dict(rate=23.14,
                 rsi_binding='PUC',
                 description='Peak Usage Charge',
                 quantity_formula='1'),
            dict(rate=0.03059,
                 rsi_binding='RIGHT_OF_WAY',
                 roundrule='ROUND_HALF_EVEN',
                 quantity_formula='REG_TOTAL.quantity'),
            dict(rate=0.01399,
                 rsi_binding='SETF',
                 roundrule='ROUND_UP',
                 quantity_formula='REG_TOTAL.quantity'),
            dict(rsi_binding='SYSTEM_CHARGE',
                 rate=11.2,
                 quantity_formula='1'),
            dict(rsi_binding='DELIVERY_TAX',
                 rate=0.07777,
                 unit='therms',
                 quantity_formula='REG_TOTAL.quantity'),
            dict(rate=.2935,
                 rsi_binding='DISTRIBUTION_CHARGE',
                 roundrule='ROUND_UP',
                 quantity_formula='REG_TOTAL.quantity'),
            dict(rate=.7653,
                 rsi_binding='PGC',
                 quantity_formula='REG_TOTAL.quantity'),
            dict(rate=0.006,
                 rsi_binding='EATF',
                 quantity_formula='REG_TOTAL.quantity'),
            dict(rate=0.06,
                 rsi_binding='SALES_TAX',
                 quantity_formula=(
                     'SYSTEM_CHARGE.total + DISTRIBUTION_CHARGE.total + '
                     'PGC.total + RIGHT_OF_WAY.total + PUC.total + '
                     'SETF.total + EATF.total + DELIVERY_TAX.total'))
        ]

        # there are no charges in this utility bill yet because there are no
        # other utility bills in the db, so add charges. (this is the same way
        # the user would manually add charges when processing the
        # first bill for a given rate structure.)
        for fields in example_charge_fields:
            self.utilbill_processor.add_charge(utilbill_id)
            self.utilbill_processor.update_charge(fields, utilbill_id=utilbill_id,
                                       rsi_binding="New Charge 1")

        # ##############################################################
        # check that each actual (utility) charge was computed correctly:
        quantity = self.utilbill_processor.get_registers_json(
            utilbill_id)[0]['quantity']
        actual_charges = self.utilbill_processor.get_utilbill_charges_json(utilbill_id)

        def get_total(rsi_binding):
            charge = next(c for c in actual_charges
                          if c['rsi_binding'] == rsi_binding)
            return charge['total']

        self.assertEqual(11.2, get_total('SYSTEM_CHARGE'))
        self.assertEqual(0.03059 * quantity, get_total('RIGHT_OF_WAY'))
        self.assertEqual(0.01399 * quantity, get_total('SETF'))
        self.assertEqual(0.006 * quantity, get_total('EATF'))
        self.assertEqual(0.07777 * quantity, get_total('DELIVERY_TAX'))
        self.assertEqual(23.14, get_total('PUC'))
        self.assertEqual(.2935 * quantity, get_total('DISTRIBUTION_CHARGE'))
        self.assertEqual(.7653 * quantity, get_total('PGC'))
        # sales tax depends on all of the above
        non_tax_rsi_bindings = [
            'SYSTEM_CHARGE',
            'DISTRIBUTION_CHARGE',
            'PGC',
            'RIGHT_OF_WAY',
            'PUC',
            'SETF',
            'EATF',
            'DELIVERY_TAX'
        ]
        self.assertEqual(0.06 * sum(map(get_total, non_tax_rsi_bindings)),
                         get_total('SALES_TAX'))

    def test_delete_utility_bill_with_reebill(self):
        account = '99999'
        start, end = date(2012, 1, 1), date(2012, 2, 1)
        # create utility bill in MySQL, Mongo, and filesystem (and make
        # sure it exists all 3 places)
        self.utilbill_processor.upload_utility_bill(account, StringIO("test1"), start, end,
                                         'gas')
        utilbills_data, count = self.utilbill_processor.get_all_utilbills_json(
            account, 0, 30)
        self.assertEqual(1, count)

        # when utilbill is attached to reebill, deletion should fail
        self.reebill_processor.roll_reebill(account, start_date=start)
        reebills_data = self.reebill_processor.get_reebill_metadata_json(
            account)
        self.assertDictContainsSubset({
                                          'actual_total': 0,
                                          'balance_due': 0.0,
                                          'balance_forward': 0,
                                          'corrections': '(never issued)',
                                          'hypothetical_total': 0,
                                          'issue_date': None,
                                          'issued': 0,
                                          'version': 0,
                                          'payment_received': 0.0,
                                          'period_end': date(2012, 2, 1),
                                          'period_start': date(2012, 1, 1),
                                          'prior_balance': 0,
                                          'processed': 0,
                                          'ree_charge': 0.0,
                                          'ree_quantity': 22.602462036826545,
                                          'ree_value': 0,
                                          'sequence': 1,
                                          'services': [],
                                          'total_adjustment': 0,
                                          'total_error': 0.0
                                      }, reebills_data[0])
        self.assertRaises(ValueError,
                          self.utilbill_processor.delete_utility_bill_by_id,
                          utilbills_data[0]['id'])

        # deletion should fail if any version of a reebill has an
        # association with the utility bill. so issue the reebill, add
        # another utility bill, and create a new version of the reebill
        # attached to that utility bill instead.
        self.reebill_processor.issue(account, 1)
        self.reebill_processor.new_version(account, 1)
        self.utilbill_processor.upload_utility_bill(account, StringIO("test2"),
                                         date(2012, 2, 1), date(2012, 3, 1),
                                         'gas')
        # TODO this may not accurately reflect the way reebills get
        # attached to different utility bills; see
        # https://www.pivotaltracker.com/story/show/51935657
        self.assertRaises(ValueError,
                          self.utilbill_processor.delete_utility_bill_by_id,
                          utilbills_data[0]['id'])<|MERGE_RESOLUTION|>--- conflicted
+++ resolved
@@ -9,13 +9,8 @@
 from datetime import date, datetime
 from os.path import join, dirname, realpath
 from sqlalchemy.orm.exc import NoResultFound
-<<<<<<< HEAD
 from core.model import UtilBill, UtilityAccount, Utility, Address, Supplier, RateClass
-from core.model.model import Session, Customer
-=======
-from billing.core.model import UtilBill, UtilityAccount, Utility, Address, Supplier, RateClass
-from billing.core.model.model import Session
->>>>>>> e277115f
+from core.model import Session
 from test import testing_utils
 from test.setup_teardown import TestCaseWithSetup
 
