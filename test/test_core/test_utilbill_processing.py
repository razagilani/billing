--- conflicted
+++ resolved
@@ -353,7 +353,7 @@
                             'supplier': self.views.
                                 get_supplier('supplier').name,
                             'rate_class': self.views.
-                                get_rate_class('Test Rate Class Template').name,
+                                get_rate_class('Residential-R').name,
                             'period_start': date(2012, 2, 1),
                             'period_end': date(2012, 3, 1),
                             'total_charges': 0,
@@ -417,7 +417,7 @@
                             'supplier': self.views.
                                 get_supplier('supplier').name,
                             'rate_class': self.views.
-                                get_rate_class('Test Rate Class Template').
+                                get_rate_class('Residential-R').
                                 name,
                             'period_start': date(2012, 2, 1),
                             'period_end': date(2012, 3, 1),
@@ -458,30 +458,10 @@
             account, 0, 30)
         self.assertEqual(4, count)
         last_utilbill = utilbills_data[0]
-<<<<<<< HEAD
-        self.assertDictContainsSubset({
-                                          'state': 'Final',
-                                          'service': 'Gas',
-                                          'utility': self.views.
-                                            get_utility('Test Utility Company Template').column_dict(),
-                                          'supplier': self.views.
-                                            get_supplier('Test Supplier').name,
-                                          'rate_class': self.views.
-                                            get_rate_class('Test Rate Class Template').
-                                            name,
-                                          'period_start': date(2012, 4, 1),
-                                          'period_end': date(2012, 5, 1),
-                                          'total_charges': 0,
-                                          'computed_total': 0,
-                                          'processed': 0,
-                                          'account': '99999',
-                                          'reebills': [],
-                                          }, last_utilbill)
-=======
         self.assertDictContainsSubset(
             {
                 'state': 'Final',
-                'service': 'Electric',
+                'service': 'Gas',
                 'utility': self.views.get_utility('washgas').column_dict(),
                 'supplier': self.views.get_supplier('supplier').name,
                 'rate_class': self.views.get_rate_class(
@@ -494,7 +474,6 @@
                 'account': '99999',
                 'reebills': [],
             }, last_utilbill)
->>>>>>> 68fc16e4
 
         # make sure files can be accessed for these bills (except the
         # estimated one)
