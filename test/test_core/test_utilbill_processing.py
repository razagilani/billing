--- conflicted
+++ resolved
@@ -1,10 +1,7 @@
 from StringIO import StringIO
 from datetime import date
 from os.path import join, dirname, realpath
-<<<<<<< HEAD
-=======
 import unittest
->>>>>>> 6d31a9a0
 
 import requests
 from sqlalchemy import desc
@@ -319,13 +316,8 @@
         self.assertDictContainsSubset({
             'state': 'Final',
             'service': 'Gas',
-<<<<<<< HEAD
-            'utility': column_dict(utilbill1.utility),
-            'supplier': column_dict(utilbill1.supplier),
-=======
             'utility': utilbill1.utility.name,
             'supplier': utilbill1.supplier.name,
->>>>>>> 6d31a9a0
             'period_start': date(2012, 1, 1),
             'period_end': date(2012, 2, 1),
             'total_charges': 0,
@@ -359,14 +351,8 @@
         dictionaries = [{
                             'state': 'Final',
                             'service': 'Gas',
-<<<<<<< HEAD
-                            'utility':
-                                column_dict(utilbill2.utility),
-                            'supplier': column_dict(utilbill2.supplier),
-=======
                             'utility':utilbill2.utility.name,
                             'supplier': utilbill2.supplier.name,
->>>>>>> 6d31a9a0
                             'period_start': date(2012, 2, 1),
                             'period_end': date(2012, 3, 1),
                             'total_charges': 0,
@@ -377,13 +363,8 @@
                             }, {
                             'state': 'Final',
                             'service': 'Gas',
-<<<<<<< HEAD
-                            'utility': column_dict(utilbill1.utility),
-                            'supplier': column_dict(utilbill1.supplier),
-=======
                             'utility': utilbill1.utility.name,
                             'supplier': utilbill1.supplier.name,
->>>>>>> 6d31a9a0
                             'period_start': date(2012, 1, 1),
                             'period_end': date(2012, 2, 1),
                             'total_charges': 0,
@@ -404,13 +385,8 @@
         dictionaries = [{
                             'state': 'Estimated',
                             'service': 'Gas',
-<<<<<<< HEAD
-                            'utility': column_dict(utilbill3.utility),
-                            'supplier': column_dict(utilbill3.supplier),
-=======
                             'utility': utilbill3.utility.name,
                             'supplier': utilbill3.supplier.name,
->>>>>>> 6d31a9a0
                             'period_start': date(2012, 3, 1),
                             'period_end': date(2012, 4,
                                                1),
@@ -422,13 +398,8 @@
                             }, {
                             'state': 'Final',
                             'service': 'Gas',
-<<<<<<< HEAD
-                            'utility': column_dict(utilbill2.utility),
-                            'supplier': column_dict(utilbill2.supplier),
-=======
                             'utility': utilbill2.utility.name,
                             'supplier': utilbill2.supplier.name,
->>>>>>> 6d31a9a0
                             'period_start': date(2012, 2, 1),
                             'period_end': date(2012, 3, 1),
                             'total_charges': 0,
@@ -439,13 +410,8 @@
                             }, {
                             'state': 'Final',
                             'service': 'Gas',
-<<<<<<< HEAD
-                            'utility': column_dict(utilbill1.utility),
-                            'supplier': column_dict(utilbill1.supplier),
-=======
                             'utility': utilbill1.utility.name,
                             'supplier': utilbill1.supplier.name,
->>>>>>> 6d31a9a0
                             'period_start': date(2012, 1, 1),
                             'period_end': date(2012, 2, 1),
                             'total_charges': 0,
@@ -472,13 +438,8 @@
             {
                 'state': 'Final',
                 'service': 'Gas',
-<<<<<<< HEAD
-                'utility': column_dict(utilbill3.utility),
-                'supplier': column_dict(utilbill3.supplier),
-=======
                 'utility': utilbill3.utility.name,
                 'supplier': utilbill3.supplier.name,
->>>>>>> 6d31a9a0
                 'period_start': date(2012, 4, 1),
                 'period_end': date(2012, 5, 1),
                 'total_charges': 0,
@@ -535,13 +496,8 @@
         self.utilbill_processor.upload_utility_bill(
             account, files.pop(), date(2012, 1, 1), date(2012, 2, 1), 'electric')
         u = s.query(UtilBill).join(UtilityAccount).filter(UtilityAccount.account == account).one()
-<<<<<<< HEAD
-        while len(u.registers) > 0:
-            del u.registers[0]
-=======
         while len(u._registers) > 0:
             del u._registers[0]
->>>>>>> 6d31a9a0
         u.registers = [Register(Register.DEMAND, 'MMBTU')]
         self.assertEqual({Register.DEMAND},
                          {r.register_binding for r in u.registers})
@@ -584,13 +540,8 @@
         self.assertDictContainsSubset({
             'state': 'Final',
             'service': 'Gas',
-<<<<<<< HEAD
-            'utility': column_dict(customer.fb_utility),
-            'supplier': column_dict(customer.fb_supplier),
-=======
             'utility': customer.fb_utility.name,
             'supplier': customer.fb_supplier.name,
->>>>>>> 6d31a9a0
             'rate_class': customer.fb_rate_class.name,
             'period_start': None,
             'period_end': None,
@@ -635,13 +586,8 @@
         self.assertDictContainsSubset({
                                           'state': 'Final',
                                           'service': 'Gas',
-<<<<<<< HEAD
-                                          'utility': column_dict(customer.fb_utility),
-                                          'supplier': column_dict(customer.fb_supplier),
-=======
                                           'utility': customer.fb_utility.name,
                                           'supplier': customer.fb_supplier.name,
->>>>>>> 6d31a9a0
                                           'rate_class': customer.fb_rate_class.name,
                                           'period_start': None,
                                           'period_end': None,
