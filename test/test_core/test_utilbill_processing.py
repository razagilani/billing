import requests

from billing.test import init_test_config
from billing.exc import DuplicateFileError

init_test_config()

from StringIO import StringIO
from datetime import date, datetime
from os.path import join, dirname, realpath
from sqlalchemy.orm.exc import NoResultFound
from billing.core.model import UtilBill, UtilityAccount, Utility, Address, Supplier, RateClass
from billing.core.model.model import Session, Customer
from test import testing_utils
from test.setup_teardown import TestCaseWithSetup


class UtilbillProcessingTest(TestCaseWithSetup, testing_utils.TestCase):
    '''Integration tests for features of the ReeBill application that deal
    with utility bills (to become "NexBill") including database.
    '''
    def test_create_new_account(self):
        billing_address = {
            'addressee': 'Andrew Mellon',
            'street': '1785 Massachusetts Ave. NW',
            'city': 'Washington',
            'state': 'DC',
            'postal_code': '20036',
            }
        service_address = {
            'addressee': 'Skyline Innovations',
            'street': '1606 20th St. NW',
            'city': 'Washington',
            'state': 'DC',
            'postal_code': '20009',
            }
        # Create new account "88888" based on template account "99999",
        # which was created in setUp
        self.reebill_processor.create_new_account(
            '88888', 'New Account', 'thermal', 0.6, 0.2, billing_address,
            service_address, '100000', '12345')

        # Disabled this test for now since it bypasses the process object
        # customer = self.state_db.get_customer(session, '88888')
        # self.assertEquals('88888', customer.account)
        # self.assertEquals(0.6, customer.get_discount_rate())
        # self.assertEquals(0.2, customer.get_late_charge_rate())
        # template_customer = self.state_db.get_customer(session, '99999')
        # self.assertNotEqual(template_customer.utilbill_template_id,
        # customer.utilbill_template_id)

        self.assertEqual(([], 0), self.views.get_all_utilbills_json('88888',
                                                                    0, 30))

        # Upload a utility bill and check it persists and fetches
        self.utilbill_processor.upload_utility_bill('88888', StringIO('January 2013'),
                                         date(2013, 1, 1), date(2013, 2, 1),
                                         'gas')
        utilbills_data = self.views.get_all_utilbills_json('88888',
                                                             0, 30)[0]

        self.assertEqual(1, len(utilbills_data))
        utilbill_data = utilbills_data[0]
        self.assertDictContainsSubset({'state': 'Final',
                                       'service': 'Gas',
                                       'utility': self.views.
                                            get_utility('Test Utility Company Template').
                                            column_dict(),
                                       'rate_class': self.views.
                                            get_rate_class('Test Rate Class Template').
                                            name,
                                       'period_start': date(2013, 1, 1),
                                       'period_end': date(2013, 2, 1),
                                       'total_charges': 0.0,
                                       'computed_total': 0,
                                       'processed': 0,
                                       'account': '88888',
                                       'reebills': [],
                                       }, utilbill_data)

        self.utilbill_processor.add_charge(utilbill_data['id'])
        self.utilbill_processor.update_charge({'quantity_formula': 'REG_TOTAL.quantity',
                                    'rate': 1, 'rsi_binding': 'A',
                                    'description':'a'},
                                   utilbill_id=utilbill_data['id'],
                                   rsi_binding='New Charge 1')

        ubdata = self.views.get_all_utilbills_json('88888', 0, 30)[0][0]
        self.assertDictContainsSubset({
                                          'account': '88888',
                                          'computed_total': 0,
                                          'period_end': date(2013, 2, 1),
                                          'period_start': date(2013, 1, 1),
                                          'processed': 0,
                                          'rate_class': self.views.
                                            get_rate_class('Test Rate Class Template').
                                            name,
                                          'service': 'Gas',
                                          'state': 'Final',
                                          'total_charges': 0.0,
                                          'utility': self.views.
                                            get_utility('Test Utility Company Template').
                                            column_dict(),
                                          }, ubdata)

        # nothing should exist for account 99999
        # (this checks for bug #70032354 in which query for
        # get_reebill_metadata_json includes bills from all accounts)
        self.assertEqual(([], 0), self.views.get_all_utilbills_json(
            '99999', 0, 30))

        # it should not be possible to create an account that already
        # exists
        self.assertRaises(ValueError, self.reebill_processor.create_new_account,
            '88888', 'New Account', 'pv', 0.6, 0.2,
            billing_address, service_address, '99999', '12345')

        # try creating another account when the template account has no
        # utility bills yet
        self.reebill_processor.create_new_account(
            '77777', 'New Account','thermal', 0.6, 0.2, billing_address,
            service_address, '88888', '12345')
        self.reebill_processor.create_new_account(
            '66666', 'New Account', 'thermal', 0.6, 0.2, billing_address,
            service_address, '77777', '12345')

        # Try creating a reebill for a new account that has no utility bills
        # uploaded yet
        self.assertRaises(NoResultFound, self.reebill_processor.roll_reebill,
                          '777777', start_date=date(2013, 2, 1))


    def test_update_utilbill_metadata(self):
        utilbill = self.utilbill_processor.upload_utility_bill('99999',
                                                    StringIO('January 2013'),
                                                    date(2013, 1, 1),
                                                    date(2013, 2, 1), 'Gas',
                                                    total=100,
                                                    )

        doc = self.views.get_all_utilbills_json('99999', 0, 30)[0][0]
        assert utilbill.period_start == doc['period_start'] == date(2013, 1,
                                                                    1)
        assert utilbill.period_end == doc['period_end'] == date(2013, 2, 1)
        assert utilbill.service.lower() == doc['service'].lower() == 'gas'
        assert utilbill.utility.name == doc['utility']['name'] == \
               'Test Utility Company Template'
        assert utilbill.target_total == 100
        assert utilbill.rate_class.name == doc['rate_class'] == \
               'Test Rate Class Template'

        # invalid date ranges
        self.assertRaises(ValueError,
                          self.utilbill_processor.update_utilbill_metadata,
                          utilbill.id, period_start=date(2014, 1, 1))
        self.assertRaises(ValueError,
                          self.utilbill_processor.update_utilbill_metadata,
                          utilbill.id, period_end=date(2012, 1, 1))
        self.assertRaises(ValueError,
                          self.utilbill_processor.update_utilbill_metadata,
                          utilbill.id, period_end=date(2014, 2, 1))

        # change start date
        # TODO: this fails to actually move the file because
        # get_utilbill_file_path, called by move_utilbill, is using the
        # UtilBill object, whose date attributes have not been updated
        # yet. it should start passing when the file's old path and the
        # new it's path are the same.
        self.utilbill_processor.update_utilbill_metadata(utilbill.id,
                                              period_start=date(2013, 1, 2))
        self.assertEqual(date(2013, 1, 2), utilbill.period_start)

        # check that file really exists at the expected path
        # (get_utilbill_file_path also checks for existence)
        key_name = self.billupload.get_key_name_for_utilbill(utilbill)
        key_obj = self.billupload._get_amazon_bucket().get_key(key_name)
        self.assertEqual('January 2013', key_obj.get_contents_as_string())

        # change end date
        self.utilbill_processor.update_utilbill_metadata(utilbill.id,
                                              period_end=date(2013, 2, 2))
        self.assertEqual(date(2013, 2, 2), utilbill.period_end)

        # change service
        self.utilbill_processor.update_utilbill_metadata(utilbill.id,
                                              service='electricity')
        self.assertEqual('electricity', utilbill.service)

        # change "total" aka "total_charges"
        self.utilbill_processor.update_utilbill_metadata(utilbill.id,
                                              target_total=200)
        self.assertEqual(200, utilbill.target_total)
        # NOTE "total" is not in utility bill Mongo documents, only MySQL

        # change utility name
        self.utilbill_processor.update_utilbill_metadata(utilbill.id,
                                              utility='BGE')
        self.assertEqual('BGE', utilbill.utility.name)

        # change rate class
        self.utilbill_processor.update_utilbill_metadata(utilbill.id,
                                              rate_class='something else')
        self.assertEqual('something else', utilbill.rate_class.name)

        # change supplier
        self.utilbill_processor.update_utilbill_metadata(utilbill.id,
                                              supplier='some supplier')
        self.assertEqual('some supplier', utilbill.supplier.name)

        # change processed state
        self.utilbill_processor.update_utilbill_metadata(utilbill.id,
                                              processed=True)
        self.assertEqual(True, utilbill.processed)
        self.utilbill_processor.update_utilbill_metadata(utilbill.id,
                                            processed=False)
        self.assertEqual(False, utilbill.processed)

        # even when the utility bill is attached to an issued reebill, only
        # the editable document gets changed
        reebill = self.reebill_processor.roll_reebill('99999',
                                            start_date=date(2013, 1, 1))
        self.reebill_processor.issue('99999', 1)
        self.utilbill_processor.update_utilbill_metadata(utilbill.id,
                                                         service='water')

    def test_update_account_number(self):
        s = Session()
        utility = Utility('utility', Address())
        supplier = Supplier('supplier', Address())
        utility_account = UtilityAccount('someone', '1000001',
                utility, supplier,
                RateClass('rate class', utility), Address(),
                Address())
        s.add(utility_account)
        s.commit()
        self.utilbill_processor.update_utility_account_number(utility_account.id, 12345)
        self.assertEqual(utility_account.account_number, 12345)


    def test_upload_utility_bill(self):
        '''Tests saving of utility bills in database (which also belongs partly
        to ReeBillDAO); does not test saving of utility bill files (which belongs
        to BillFileHandler).'''
        account = '99999'

        s = Session()
        utility_account = s.query(UtilityAccount).filter_by(account=account).one()

        # validation of dates
        bad_dates = [
            (date(2000,1,1), date(2000,1,1,)),
            (date(2000,1,1), date(2001,1,2,)),
            ]
        for start, end in bad_dates:
            with self.assertRaises(ValueError):
                self.utilbill_processor.upload_utility_bill(account, StringIO(), start,
                                                 end, 'electric',
                    utility=utility_account.fb_utility.name, supplier=utility_account.fb_supplier.name,
                    rate_class='Residential-R')

        # one utility bill
        # service, utility, rate_class are different from the template
        # account
        utilbill_path = join(dirname(realpath(__file__)), 'data',
                             'utility_bill.pdf')

        with open(utilbill_path) as file1:
            # store args for this utilbill to be re-used below
            args = [account, file1, date(2012, 1, 1), date(2012, 2, 1),
                    'electric']
            kwargs = dict(utility='pepco', rate_class='Residential-R',
                          supplier='supplier')

            self.utilbill_processor.upload_utility_bill(*args, **kwargs)

            # exception should be raised if the same file is re-uploaded
            # (regardless of other parameters)
            file1.seek(0)
            with self.assertRaises(DuplicateFileError):
                self.utilbill_processor.upload_utility_bill(*args, **kwargs)
            file1.seek(0)
            with self.assertRaises(DuplicateFileError):
                self.utilbill_processor.upload_utility_bill(
                    '100000', file1, date(2015, 1, 2),
                    date(2015, 1, 31), 'Gas', total=100)

            # save file contents to compare later
            file1.seek(0)
            file_content = file1.read()

        utilbills_data, count = self.views.get_all_utilbills_json(account,
                                                                    0, 30)
        self.assertEqual(1, count)
        self.assertDictContainsSubset({
                                          'state': 'Final',
                                          'service': 'Electric',
                                          'utility': self.views.
                                            get_utility('pepco').
                                            column_dict(),
<<<<<<< HEAD
                                          'supplier': self.utilbill_processor.
                                            get_supplier('supplier').name,
                                          'rate_class': self.utilbill_processor.
=======
                                          'supplier': self.views.
                                            get_supplier('supplier').
                                            column_dict(),
                                          'rate_class': self.views.
>>>>>>> 54a169bc
                                            get_rate_class('Residential-R').
                                            name,
                                          'period_start': date(2012, 1, 1),
                                          'period_end': date(2012, 2, 1),
                                          'total_charges': 0,
                                          'computed_total': 0,
                                          'processed': 0,
                                          'account': '99999',
                                          'reebills': []
                                      }, utilbills_data[0])

        # TODO check "meters and registers" data here
        # TODO check "charges" data here

        # check charges
        charges = self.views.get_utilbill_charges_json(
            utilbills_data[0]['id'])
        self.assertEqual([], charges)

        # check that the file is accessible
        url = utilbills_data[0]['pdf_url']
        response = requests.get(url)
        self.assertEqual(200, response.status_code)
        self.assertEqual(file_content, response.content)

        # second bill: default utility and rate class are chosen
        # when those arguments are not given, and non-standard file
        # extension is used
        file2 = StringIO('Another bill file')
        self.utilbill_processor.upload_utility_bill(account, file2, date(2012, 2, 1),
                                         date(2012, 3, 1), 'electric',
                                         utility='pepco',
                                         supplier='supplier')
        utilbills_data, _ = self.views.get_all_utilbills_json(account, 0, 30)
        dictionaries = [{
                            'state': 'Final',
                            'service': 'Electric',
                            'utility': self.views.
                                get_utility('pepco').column_dict(),
<<<<<<< HEAD
                            'supplier': self.utilbill_processor.
                                get_supplier('supplier').name,
                            'rate_class': self.utilbill_processor.
=======
                            'supplier': self.views.
                                get_supplier('supplier').column_dict(),
                            'rate_class': self.views.
>>>>>>> 54a169bc
                                get_rate_class('Residential-R').name,
                            'period_start': date(2012, 2, 1),
                            'period_end': date(2012, 3, 1),
                            'total_charges': 0,
                            'computed_total': 0,
                            'processed': 0,
                            'account': '99999',
                            'reebills': [],
                            }, {
                            'state': 'Final',
                            'service': 'Electric',
                            'utility': self.views.
                                get_utility('pepco').column_dict(),
<<<<<<< HEAD
                            'supplier': self.utilbill_processor.
                                get_supplier('supplier').name,
                            'rate_class': self.utilbill_processor.
=======
                            'supplier': self.views.
                                get_supplier('supplier').column_dict(),
                            'rate_class': self.views.
>>>>>>> 54a169bc
                                get_rate_class('Residential-R').
                                name,
                            'period_start': date(2012, 1, 1),
                            'period_end': date(2012, 2, 1),
                            'total_charges': 0,
                            'computed_total': 0,
                            'processed': 0,
                            'account': '99999',
                            'reebills': [],
                            }]
        for x, y in zip(dictionaries, utilbills_data):
            self.assertDictContainsSubset(x, y)

        # 3rd bill "estimated", without a file
        self.utilbill_processor.upload_utility_bill(account, None, date(2012, 3, 1),
                                         date(2012, 4, 1), 'gas',
                                         utility='washgas',
                                         rate_class='DC Non Residential Non Heat',
                                         state=UtilBill.Estimated,
                                         supplier='supplier')
        utilbills_data, _ = self.views.get_all_utilbills_json(account, 0,
                                                                30)
        dictionaries = [{
                            'state': 'Estimated',
                            'service': 'Gas',
                            'utility': self.views.
                                get_utility('washgas').column_dict(),
<<<<<<< HEAD
                            'supplier': self.utilbill_processor.
                                get_supplier('supplier').name,
                            'rate_class': self.utilbill_processor.
=======
                            'supplier': self.views.
                                get_supplier('supplier').column_dict(),
                            'rate_class': self.views.
>>>>>>> 54a169bc
                                get_rate_class('DC Non Residential Non Heat').
                                name,
                            'period_start': date(2012, 3, 1),
                            'period_end': date(2012, 4,
                                               1),
                            'total_charges': 0,
                            'computed_total': 0,
                            'processed': 0,
                            'account': '99999',
                            'reebills': [],
                            }, {
                            'state': 'Final',
                            'service': 'Electric',
                            'utility': self.views.
                                get_utility('pepco').column_dict(),
<<<<<<< HEAD
                            'supplier': self.utilbill_processor.
                                get_supplier('supplier').name,
                            'rate_class': self.utilbill_processor.
=======
                            'supplier': self.views.
                                get_supplier('supplier').column_dict(),
                            'rate_class': self.views.
>>>>>>> 54a169bc
                                get_rate_class('Residential-R').
                                name,
                            'period_start': date(2012, 2, 1),
                            'period_end': date(2012, 3, 1),
                            'total_charges': 0,
                            'computed_total': 0,
                            'processed': 0,
                            'account': '99999',
                            'reebills': [],
                            }, {
                            'state': 'Final',
                            'service': 'Electric',
                            'utility': self.views.
                                get_utility('pepco').column_dict(),
<<<<<<< HEAD
                            'supplier': self.utilbill_processor.
                                get_supplier('supplier').name,
                            'rate_class': self.utilbill_processor.
=======
                            'supplier': self.views.
                                get_supplier('supplier').column_dict(),
                            'rate_class': self.views.
>>>>>>> 54a169bc
                                get_rate_class('Residential-R').
                                name,
                            'period_start': date(2012, 1, 1),
                            'period_end': date(2012, 2, 1),
                            'total_charges': 0,
                            'computed_total': 0,
                            'processed': 0,
                            'account': '99999',
                            'reebills': [],
                            }]
        for x, y in zip(dictionaries, utilbills_data):
            self.assertDictContainsSubset(x, y)

        # 4th bill: utility and rate_class will be taken from the last bill
        # with the same service. the file has no extension.
        last_bill_id = utilbills_data[0]['id']
        file4 = StringIO('Yet another file')
        self.utilbill_processor.upload_utility_bill(account, file4, date(2012, 4, 1),
                                         date(2012, 5, 1), 'electric')

        utilbills_data, count = self.views.get_all_utilbills_json(
            account, 0, 30)
        self.assertEqual(4, count)
        last_utilbill = utilbills_data[0]
        self.assertDictContainsSubset({
                                          'state': 'Final',
                                          'service': 'Electric',
                                          'utility': self.views.
                                            get_utility('pepco').column_dict(),
<<<<<<< HEAD
                                          'supplier': self.utilbill_processor.
                                            get_supplier('supplier').name,
                                          'rate_class': self.utilbill_processor.
=======
                                          'supplier': self.views.
                                            get_supplier('supplier').column_dict(),
                                          'rate_class': self.views.
>>>>>>> 54a169bc
                                            get_rate_class('Residential-R').
                                            name,
                                          'period_start': date(2012, 4, 1),
                                          'period_end': date(2012, 5, 1),
                                          'total_charges': 0,
                                          'computed_total': 0,
                                          'processed': 0,
                                          'account': '99999',
                                          'reebills': [],
                                          }, last_utilbill)

        # make sure files can be accessed for these bills (except the
        # estimated one)
        for obj in utilbills_data:
            id, state = obj['id'], obj['state']
            u = Session().query(UtilBill).filter_by(id=id).one()
            if state == 'Final':
                key_name = self.billupload.get_key_name_for_utilbill(u)
                key_obj = self.billupload._get_amazon_bucket().get_key(key_name)
                key_obj.get_contents_as_string()

        # delete utility bills
        ids = [obj['id'] for obj in utilbills_data]

        self.utilbill_processor.delete_utility_bill_by_id(ids[3])
        _, count = self.views.get_all_utilbills_json(account, 0, 30)
        self.assertEqual(3, count)

        self.utilbill_processor.delete_utility_bill_by_id(ids[2])
        _, count = self.views.get_all_utilbills_json(account, 0, 30)
        self.assertEqual(2, count)

        self.utilbill_processor.delete_utility_bill_by_id(ids[1])
        _, count = self.views.get_all_utilbills_json(account, 0, 30)
        self.assertEqual(1, count)

        self.utilbill_processor.delete_utility_bill_by_id(ids[0])
        _, count = self.views.get_all_utilbills_json(account, 0, 30)
        self.assertEqual(0, count)

    def test_create_utility_bill_for_existing_file(self):
        account = '99999'

        # file is assumed to already exist in S3, so put it there
        file = StringIO('example')
        file_hash = self.utilbill_processor.bill_file_handler.compute_hexdigest(file)
        s = Session()
        customer = s.query(UtilityAccount).filter_by(account=account).one()
        self.utilbill_processor.bill_file_handler.upload_file(file)

        utility = s.query(Utility).first()
        utility_account = s.query(UtilityAccount).first()
        self.utilbill_processor.create_utility_bill_with_existing_file(
            utility_account, utility, file_hash)

        data, count = self.views.get_all_utilbills_json(account, 0, 30)
        self.assertEqual(1, count)
        self.assertDictContainsSubset({
            'state': 'Final',
            'service': 'Electric',
            'utility': customer.fb_utility.column_dict(),
            'supplier': customer.fb_supplier.name,
            'rate_class': customer.fb_rate_class.name,
            'period_start': None,
            'period_end': None,
            'total_charges': 0,
            'computed_total': 0,
            'processed': 0,
            'account': '99999',
            'reebills': []
        }, data[0])

        # exception should be raised if the same file is re-uploaded
        # (regardless of other parameters)
        with self.assertRaises(DuplicateFileError):
            self.utilbill_processor.create_utility_bill_with_existing_file(
                utility_account, utility, file_hash)
        other_account = Session().query(UtilityAccount).filter(
            UtilityAccount.id != utility_account.id).first()
        with self.assertRaises(DuplicateFileError):
            self.utilbill_processor.create_utility_bill_with_existing_file(
                other_account, utility, file_hash)

        # here's another bill for the same account. this time more than the
        # minimal set of arguments is given.
        file = StringIO('example 2')
        file_hash = self.utilbill_processor.bill_file_handler.compute_hexdigest(file)
        s = Session()
        customer = s.query(UtilityAccount).filter_by(account=account).one()
        self.utilbill_processor.bill_file_handler.upload_file(file)
        the_address = Address(addressee='Nextility Inc.',
                              street='1606 20th St.',
                              city='Washington', state='DC',
                              postal_code='20009')
        utilbill \
            = self.utilbill_processor.create_utility_bill_with_existing_file(
            utility_account, utility, file_hash,
            # TODO: add due date
            #due_date=datetime(2000,1,1),
            target_total=100, service_address=the_address)
        # the only one of these arguments that is visible in the UI is "total"
        data, count = self.views.get_all_utilbills_json(account, 0, 30)
        self.assertEqual(2, count)
        self.assertDictContainsSubset({
                                          'state': 'Final',
                                          'service': 'Electric',
                                          'utility': customer.fb_utility.column_dict(),
                                          'supplier': customer.fb_supplier.name,
                                          'rate_class': customer.fb_rate_class.name,
                                          'period_start': None,
                                          'period_end': None,
                                          'total_charges': 100,
                                          'computed_total': 0,
                                          'processed': 0,
                                          'account': '99999',
                                          'reebills': []
                                      }, data[1])
        self.assertEqual(100, utilbill.target_total)
        self.assertEqual(the_address, utilbill.service_address)

    def test_get_service_address(self):
        account = '99999'
        self.utilbill_processor.upload_utility_bill(account, StringIO("A PDF"),
                                         date(2012, 1, 1), date(2012, 2, 1),
                                         'gas')
        address = self.utilbill_processor.get_service_address(account)
        self.assertEqual('12345', address['postal_code'])
        self.assertEqual('Test City', address['city'])
        self.assertEqual('XX', address['state'])
        self.assertEqual('Test Customer 1 Service', address['addressee'])
        self.assertEqual('123 Test Street', address['street'])

    def test_rs_prediction(self):
        '''Basic test of rate structure prediction when uploading utility
        bills.
        '''
        acc_a, acc_b, acc_c = 'aaaaa', 'bbbbb', 'ccccc'
        # create customers A, B, and C
        billing_address = {
            'addressee': 'Andrew Mellon',
            'street': '1785 Massachusetts Ave. NW',
            'city': 'Washington',
            'state': 'DC',
            'postal_code': '20036',
        }
        service_address = {
            'addressee': 'Skyline Innovations',
            'street': '1606 20th St. NW',
            'city': 'Washington',
            'state': 'DC',
            'postal_code': '20009',
        }

        self.reebill_processor.create_new_account(
            acc_a, 'Customer A', 'thermal', .12, .34, billing_address,
            service_address, '100001', '12345')
        self.reebill_processor.create_new_account(
            acc_b, 'Customer B', 'thermal', .12, .34, billing_address,
            service_address, '100001', '12345')
        self.reebill_processor.create_new_account(
            acc_c, 'Customer C', 'thermal', .12, .34, billing_address,
            service_address, '100001', '12345')

        # new customers also need to be in nexus for
        # 'update_renewable_readings' to
        # work (using mock skyliner)
        self.nexus_util._customers.extend([
            {
                'billing': 'aaaaa',
                'olap': 'a-1',
                'casualname': 'Customer A',
                'primus': '1 A St.',
                },
            {
                'billing': 'bbbbb',
                'olap': 'b-1',
                'casualname': 'Customer B',
                'primus': '1 B St.',
                },
            {
                'billing': 'ccccc',
                'olap': 'c-1',
                'casualname': 'Customer C',
                'primus': '1 C St.',
                },
            ])

        # create utility bills and reebill #1 for all 3 accounts
        # (note that period dates are not exactly aligned)
        self.utilbill_processor.upload_utility_bill(acc_a, StringIO('January 2000 A'),
                                         date(2000, 1, 1), date(2000, 2, 1),
                                         'gas', total=0,
                                         state=UtilBill.Complete)
        self.utilbill_processor.upload_utility_bill(acc_b, StringIO('January 2000 B'),
                                         date(2000, 1, 1), date(2000, 2, 1),
                                         'gas', total=0,
                                         state=UtilBill.Complete)
        self.utilbill_processor.upload_utility_bill(acc_c, StringIO('January 2000 C'),
                                         date(2000, 1, 1), date(2000, 2, 1),
                                         'gas', total=0,
                                         state=UtilBill.Complete)

        id_a = next(obj['id'] for obj in
                    self.views.get_all_utilbills_json(
            acc_a, 0, 30)[0])
        id_b = next(obj['id'] for obj in
                    self.views.get_all_utilbills_json(
            acc_b, 0, 30)[0])
        id_c = next(obj['id'] for obj in
                    self.views.get_all_utilbills_json(
            acc_c, 0, 30)[0])

        # UPRSs of all 3 bills will be empty.
        # insert some RSIs into them. A gets only one
        # RSI, SYSTEM_CHARGE, while B and C get two others,
        # DISTRIBUTION_CHARGE and PGC.
        self.utilbill_processor.add_charge(id_a)
        self.utilbill_processor.add_charge(id_a)
        self.utilbill_processor.update_charge({
                                       'rsi_binding': 'SYSTEM_CHARGE',
                                       'description': 'System Charge',
                                       'quantity_formula': '1',
                                       'rate': 11.2,
                                       'shared': True,
                                       'group': 'A',
                                       }, utilbill_id=id_a, rsi_binding='New Charge 1')
        self.utilbill_processor.update_charge({
                                       'rsi_binding': 'NOT_SHARED',
                                       'description': 'System Charge',
                                       'quantity_formula': '1',
                                       'rate': 3,
                                       'shared': False,
                                       'group': 'B',
                                       }, utilbill_id=id_a, rsi_binding='New Charge 2')
        for i in (id_b, id_c):
            self.utilbill_processor.add_charge(i)
            self.utilbill_processor.add_charge(i)
            self.utilbill_processor.update_charge({
                                           'rsi_binding': 'DISTRIBUTION_CHARGE',
                                           'description': 'Distribution charge for all therms',
                                           'quantity_formula': '750.10197727',
                                           'rate': 220.16,
                                           'shared': True,
                                           'group': 'C',
                                           }, utilbill_id=i, rsi_binding='New Charge 1')
            self.utilbill_processor.update_charge({
                                           'rsi_binding': 'PGC',
                                           'description': 'Purchased Gas Charge',
                                           'quantity_formula': '750.10197727',
                                           'rate': 0.7563,
                                           'shared': True,
                                           'group': 'D',
                                           }, utilbill_id=i, rsi_binding='New Charge 2')

        # create utility bill and reebill #2 for A
        self.utilbill_processor.upload_utility_bill(acc_a, StringIO('February 2000 A'),
                                         date(2000, 2, 1), date(2000, 3, 1),
                                         'gas', total=0,
                                         state=UtilBill.Complete)
        id_a_2 = [obj for obj in self.views.get_all_utilbills_json(
            acc_a, 0, 30)][0][0]['id']

        # initially there will be no RSIs in A's 2nd utility bill, because
        # there are no "processed" utility bills yet.
        self.assertEqual([], self.views.get_utilbill_charges_json(id_a_2))

        # when the other bills have been marked as "processed", they should
        # affect the new one.
        self.utilbill_processor.update_utilbill_metadata(id_a, processed=True)
        self.utilbill_processor.update_utilbill_metadata(id_b, processed=True)
        self.utilbill_processor.update_utilbill_metadata(id_c, processed=True)
        self.utilbill_processor.regenerate_uprs(id_a_2)
        # the UPRS of A's 2nd bill should now match B and C, i.e. it
        # should contain DISTRIBUTION and PGC and exclude SYSTEM_CHARGE,
        # because together the other two have greater weight than A's
        # reebill #1. it should also contain the NOT_SHARED RSI because
        # un-shared RSIs always get copied from each bill to its successor.
        self.assertEqual(set(['DISTRIBUTION_CHARGE', 'PGC', 'NOT_SHARED']),
                         set(r['rsi_binding'] for r in
                             self.views.get_utilbill_charges_json(id_a_2)))

        # now, modify A-2's UPRS so it differs from both A-1 and B/C-1. if
        # a new bill is rolled, the UPRS it gets depends on whether it's
        # closer to B/C-1 or to A-2.
        s = Session()
        utilbill_a_2 = s.query(UtilBill).filter_by(id=id_a_2).one()
        dc_id = utilbill_a_2.get_charge_by_rsi_binding('DISTRIBUTION_CHARGE').id
        pgc_id = utilbill_a_2.get_charge_by_rsi_binding('PGC').id
        not_shared_id = utilbill_a_2.get_charge_by_rsi_binding('NOT_SHARED').id
        self.utilbill_processor.delete_charge(dc_id)
        self.utilbill_processor.delete_charge(pgc_id)
        self.utilbill_processor.delete_charge(not_shared_id)
        self.session.flush()
        self.utilbill_processor.add_charge(id_a_2)
        self.utilbill_processor.update_charge({
                                       'rsi_binding': 'RIGHT_OF_WAY',
                                       'description': 'DC Rights-of-Way Fee',
                                       'quantity_formula': '750.10197727',
                                       'rate': 0.03059,
                                       'shared': True
                                   }, utilbill_id=id_a_2, rsi_binding='New Charge 1')

        # create B-2 with period 2-5 to 3-5, closer to A-2 than B-1 and C-1.
        # the latter are more numerous, but A-1 should outweigh them
        # because weight decreases quickly with distance.
        self.utilbill_processor.upload_utility_bill(acc_b, StringIO('February 2000 B'),
                                         date(2000, 2, 5), date(2000, 3, 5),
                                         'gas', total=0,
                                         state=UtilBill.Complete)
        self.assertEqual(set(['RIGHT_OF_WAY']), set(r['rsi_binding'] for r in
                                                    self.views.get_utilbill_charges_json(id_a_2)))

    def test_rs_prediction_processed(self):
        '''Tests that rate structure prediction includes all and only utility
        bills that are "processed". '''
        # TODO
        pass

    def test_compute_utility_bill(self):
        '''Tests creation of a utility bill and updating the Mongo document
            after the MySQL row has changed.'''
        # create reebill and utility bill
        # NOTE Process._generate_docs_for_new_utility_bill requires utility
        # and rate_class arguments to match those of the template
        self.utilbill_processor.upload_utility_bill('99999', StringIO('A Water Bill'),
                                         date(2013, 5, 6), date(2013, 7, 8),
                                         'gas', utility='washgas',
                                         rate_class='some rate structure')
        utilbill_data = self.views.get_all_utilbills_json(
            '99999', 0, 30)[0][0]
        self.assertDictContainsSubset({
                                          'account': '99999',
                                          'computed_total': 0,
                                          'period_end': date(2013, 7, 8),
                                          'period_start': date(2013, 5, 6),
                                          'processed': 0,
                                          'rate_class': self.views.
                                      get_rate_class('some rate structure').name,
                                          'reebills': [],
                                          'service': 'Gas',
                                          'state': 'Final',
                                          'total_charges': 0.0,
                                          'utility': self.views.
                                      get_utility('washgas').column_dict(),
                                          }, utilbill_data)

        # doc = self.utilbill_processor.get_utilbill_doc(session, utilbill_data['id'])
        # TODO enable these assertions when upload_utility_bill stops
        # ignoring them; currently they are set to match the template's
        # values regardless of the arguments to upload_utility_bill, and
        # Process._generate_docs_for_new_utility_bill requires them to
        # match the template.
        #self.assertEquals('water', doc['service'])
        #self.assertEquals('pepco', doc['utility'])
        #self.assertEquals('pepco', doc['rate_class'])

        # modify the MySQL utility bill
        self.utilbill_processor.update_utilbill_metadata(utilbill_data['id'],
                                              period_start=date(2013, 6, 6),
                                              period_end=date(2013, 8, 8),
                                              service='electricity',
                                              utility='BGE',
                                              rate_class='General Service - Schedule C')

        # add some RSIs to the UPRS, and charges to match

        self.utilbill_processor.add_charge(utilbill_data['id'])
        self.utilbill_processor.update_charge({
                                       'rsi_binding': 'A',
                                       'description':'UPRS only',
                                       'quantity_formula': '2',
                                       'rate': 3,
                                       'group': 'All Charges',
                                       'unit':'kWh'
                                   },
                                   utilbill_id=utilbill_data['id'],
                                   rsi_binding='New Charge 1')

        self.utilbill_processor.add_charge(utilbill_data['id'])
        self.utilbill_processor.update_charge({
                                       'rsi_binding': 'B',
                                       'description':'not shared',
                                       'quantity_formula': '6',
                                       'rate': 7,
                                       'unit':'therms',
                                       'group': 'All Charges',
                                       'shared': False
                                   }, utilbill_id=utilbill_data['id'], rsi_binding='New Charge 1')

        # compute_utility_bill should update the document to match
        self.utilbill_processor.compute_utility_bill(utilbill_data['id'])
        charges = self.views.get_utilbill_charges_json(utilbill_data['id'])

        # check charges
        # NOTE if the commented-out lines are added below the test will
        # fail, because the charges are missing those keys.
        for x, y in zip([
                            {
                                'rsi_binding': 'A',
                                'quantity': 2,
                                'unit': 'kWh',
                                'rate': 3,
                                'total': 6,
                                'description': 'UPRS only',
                                'group': 'All Charges',
                                'error': None,
                                }, {
                                'rsi_binding': 'B',
                                'quantity': 6,
                                'unit': 'therms',
                                'rate': 7,
                                'total': 42,
                                'description': 'not shared',
                                'group': 'All Charges',
                                'error': None,
                                },
                            ], charges):
            self.assertDictContainsSubset(x, y)

    def test_compute_realistic_charges(self):
        '''Tests computing utility bill charges and reebill charge for a
        reebill based on the utility bill, using a set of charge from an actual
        bill.
        '''
        account = '99999'
        # create utility bill and reebill
        self.utilbill_processor.upload_utility_bill(account, StringIO('January 2012'),
                                         date(2012, 1, 1), date(2012, 2, 1),
                                         'gas')
        utilbill_id = self.views.get_all_utilbills_json(
            account, 0, 30)[0][0]['id']

        example_charge_fields = [
            dict(rate=23.14,
                 rsi_binding='PUC',
                 description='Peak Usage Charge',
                 quantity_formula='1'),
            dict(rate=0.03059,
                 rsi_binding='RIGHT_OF_WAY',
                 roundrule='ROUND_HALF_EVEN',
                 quantity_formula='REG_TOTAL.quantity'),
            dict(rate=0.01399,
                 rsi_binding='SETF',
                 roundrule='ROUND_UP',
                 quantity_formula='REG_TOTAL.quantity'),
            dict(rsi_binding='SYSTEM_CHARGE',
                 rate=11.2,
                 quantity_formula='1'),
            dict(rsi_binding='DELIVERY_TAX',
                 rate=0.07777,
                 unit='therms',
                 quantity_formula='REG_TOTAL.quantity'),
            dict(rate=.2935,
                 rsi_binding='DISTRIBUTION_CHARGE',
                 roundrule='ROUND_UP',
                 quantity_formula='REG_TOTAL.quantity'),
            dict(rate=.7653,
                 rsi_binding='PGC',
                 quantity_formula='REG_TOTAL.quantity'),
            dict(rate=0.006,
                 rsi_binding='EATF',
                 quantity_formula='REG_TOTAL.quantity'),
            dict(rate=0.06,
                 rsi_binding='SALES_TAX',
                 quantity_formula=(
                     'SYSTEM_CHARGE.total + DISTRIBUTION_CHARGE.total + '
                     'PGC.total + RIGHT_OF_WAY.total + PUC.total + '
                     'SETF.total + EATF.total + DELIVERY_TAX.total'))
        ]

        # there are no charges in this utility bill yet because there are no
        # other utility bills in the db, so add charges. (this is the same way
        # the user would manually add charges when processing the
        # first bill for a given rate structure.)
        for fields in example_charge_fields:
            self.utilbill_processor.add_charge(utilbill_id)
            self.utilbill_processor.update_charge(fields, utilbill_id=utilbill_id,
                                       rsi_binding="New Charge 1")

        # ##############################################################
        # check that each actual (utility) charge was computed correctly:
        quantity = self.views.get_registers_json(
            utilbill_id)[0]['quantity']
        actual_charges = self.views.get_utilbill_charges_json(utilbill_id)

        def get_total(rsi_binding):
            charge = next(c for c in actual_charges
                          if c['rsi_binding'] == rsi_binding)
            return charge['total']

        self.assertEqual(11.2, get_total('SYSTEM_CHARGE'))
        self.assertEqual(0.03059 * quantity, get_total('RIGHT_OF_WAY'))
        self.assertEqual(0.01399 * quantity, get_total('SETF'))
        self.assertEqual(0.006 * quantity, get_total('EATF'))
        self.assertEqual(0.07777 * quantity, get_total('DELIVERY_TAX'))
        self.assertEqual(23.14, get_total('PUC'))
        self.assertEqual(.2935 * quantity, get_total('DISTRIBUTION_CHARGE'))
        self.assertEqual(.7653 * quantity, get_total('PGC'))
        # sales tax depends on all of the above
        non_tax_rsi_bindings = [
            'SYSTEM_CHARGE',
            'DISTRIBUTION_CHARGE',
            'PGC',
            'RIGHT_OF_WAY',
            'PUC',
            'SETF',
            'EATF',
            'DELIVERY_TAX'
        ]
        self.assertEqual(0.06 * sum(map(get_total, non_tax_rsi_bindings)),
                         get_total('SALES_TAX'))

    def test_delete_utility_bill_with_reebill(self):
        account = '99999'
        start, end = date(2012, 1, 1), date(2012, 2, 1)
        # create utility bill in MySQL, Mongo, and filesystem (and make
        # sure it exists all 3 places)
        self.utilbill_processor.upload_utility_bill(account, StringIO("test1"), start, end,
                                         'gas')
        utilbills_data, count = self.views.get_all_utilbills_json(
            account, 0, 30)
        self.assertEqual(1, count)

        # when utilbill is attached to reebill, deletion should fail
        self.reebill_processor.roll_reebill(account, start_date=start)
        reebills_data = self.views.get_reebill_metadata_json(
            account)
        self.assertDictContainsSubset({
                                          'actual_total': 0,
                                          'balance_due': 0.0,
                                          'balance_forward': 0,
                                          'corrections': '(never issued)',
                                          'hypothetical_total': 0,
                                          'issue_date': None,
                                          'issued': 0,
                                          'version': 0,
                                          'payment_received': 0.0,
                                          'period_end': date(2012, 2, 1),
                                          'period_start': date(2012, 1, 1),
                                          'prior_balance': 0,
                                          'processed': 0,
                                          'ree_charge': 0.0,
                                          'ree_quantity': 22.602462036826545,
                                          'ree_value': 0,
                                          'sequence': 1,
                                          'services': [],
                                          'total_adjustment': 0,
                                          'total_error': 0.0
                                      }, reebills_data[0])
        self.assertRaises(ValueError,
                          self.utilbill_processor.delete_utility_bill_by_id,
                          utilbills_data[0]['id'])

        # deletion should fail if any version of a reebill has an
        # association with the utility bill. so issue the reebill, add
        # another utility bill, and create a new version of the reebill
        # attached to that utility bill instead.
        self.reebill_processor.issue(account, 1)
        self.reebill_processor.new_version(account, 1)
        self.utilbill_processor.upload_utility_bill(account, StringIO("test2"),
                                         date(2012, 2, 1), date(2012, 3, 1),
                                         'gas')
        # TODO this may not accurately reflect the way reebills get
        # attached to different utility bills; see
        # https://www.pivotaltracker.com/story/show/51935657
        self.assertRaises(ValueError,
                          self.utilbill_processor.delete_utility_bill_by_id,
                          utilbills_data[0]['id'])<|MERGE_RESOLUTION|>--- conflicted
+++ resolved
@@ -297,16 +297,9 @@
                                           'utility': self.views.
                                             get_utility('pepco').
                                             column_dict(),
-<<<<<<< HEAD
-                                          'supplier': self.utilbill_processor.
+                                          'supplier': self.views.
                                             get_supplier('supplier').name,
-                                          'rate_class': self.utilbill_processor.
-=======
-                                          'supplier': self.views.
-                                            get_supplier('supplier').
-                                            column_dict(),
                                           'rate_class': self.views.
->>>>>>> 54a169bc
                                             get_rate_class('Residential-R').
                                             name,
                                           'period_start': date(2012, 1, 1),
@@ -346,15 +339,9 @@
                             'service': 'Electric',
                             'utility': self.views.
                                 get_utility('pepco').column_dict(),
-<<<<<<< HEAD
-                            'supplier': self.utilbill_processor.
+                            'supplier': self.views.
                                 get_supplier('supplier').name,
-                            'rate_class': self.utilbill_processor.
-=======
-                            'supplier': self.views.
-                                get_supplier('supplier').column_dict(),
                             'rate_class': self.views.
->>>>>>> 54a169bc
                                 get_rate_class('Residential-R').name,
                             'period_start': date(2012, 2, 1),
                             'period_end': date(2012, 3, 1),
@@ -368,15 +355,9 @@
                             'service': 'Electric',
                             'utility': self.views.
                                 get_utility('pepco').column_dict(),
-<<<<<<< HEAD
-                            'supplier': self.utilbill_processor.
+                            'supplier': self.views.
                                 get_supplier('supplier').name,
-                            'rate_class': self.utilbill_processor.
-=======
-                            'supplier': self.views.
-                                get_supplier('supplier').column_dict(),
                             'rate_class': self.views.
->>>>>>> 54a169bc
                                 get_rate_class('Residential-R').
                                 name,
                             'period_start': date(2012, 1, 1),
@@ -404,15 +385,9 @@
                             'service': 'Gas',
                             'utility': self.views.
                                 get_utility('washgas').column_dict(),
-<<<<<<< HEAD
-                            'supplier': self.utilbill_processor.
+                            'supplier': self.views.
                                 get_supplier('supplier').name,
-                            'rate_class': self.utilbill_processor.
-=======
-                            'supplier': self.views.
-                                get_supplier('supplier').column_dict(),
                             'rate_class': self.views.
->>>>>>> 54a169bc
                                 get_rate_class('DC Non Residential Non Heat').
                                 name,
                             'period_start': date(2012, 3, 1),
@@ -428,15 +403,9 @@
                             'service': 'Electric',
                             'utility': self.views.
                                 get_utility('pepco').column_dict(),
-<<<<<<< HEAD
-                            'supplier': self.utilbill_processor.
+                            'supplier': self.views.
                                 get_supplier('supplier').name,
-                            'rate_class': self.utilbill_processor.
-=======
-                            'supplier': self.views.
-                                get_supplier('supplier').column_dict(),
                             'rate_class': self.views.
->>>>>>> 54a169bc
                                 get_rate_class('Residential-R').
                                 name,
                             'period_start': date(2012, 2, 1),
@@ -451,15 +420,9 @@
                             'service': 'Electric',
                             'utility': self.views.
                                 get_utility('pepco').column_dict(),
-<<<<<<< HEAD
-                            'supplier': self.utilbill_processor.
+                            'supplier': self.views.
                                 get_supplier('supplier').name,
-                            'rate_class': self.utilbill_processor.
-=======
-                            'supplier': self.views.
-                                get_supplier('supplier').column_dict(),
                             'rate_class': self.views.
->>>>>>> 54a169bc
                                 get_rate_class('Residential-R').
                                 name,
                             'period_start': date(2012, 1, 1),
@@ -489,15 +452,9 @@
                                           'service': 'Electric',
                                           'utility': self.views.
                                             get_utility('pepco').column_dict(),
-<<<<<<< HEAD
-                                          'supplier': self.utilbill_processor.
+                                          'supplier': self.views.
                                             get_supplier('supplier').name,
-                                          'rate_class': self.utilbill_processor.
-=======
-                                          'supplier': self.views.
-                                            get_supplier('supplier').column_dict(),
                                           'rate_class': self.views.
->>>>>>> 54a169bc
                                             get_rate_class('Residential-R').
                                             name,
                                           'period_start': date(2012, 4, 1),
