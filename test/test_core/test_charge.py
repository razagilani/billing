--- conflicted
+++ resolved
@@ -1,11 +1,7 @@
 from datetime import date
 from mock import Mock
 
-<<<<<<< HEAD
-from core.model import Charge, UtilBill, Customer, Address, \
-=======
-from billing.core.model import Charge, UtilBill, Address, \
->>>>>>> e277115f
+from core.model import Charge, UtilBill, Address, \
     ChargeEvaluation, UtilityAccount
 from exc import FormulaError
 from test import testing_utils
