--- conflicted
+++ resolved
@@ -96,8 +96,6 @@
         utilbill.set_processed(True)
         self.assertTrue(utilbill.processed)
 
-<<<<<<< HEAD
-=======
     def test_utility_rate_class(self):
         utilbill = UtilBill(MagicMock(), None, None)
         utility = Utility(name='utility')
@@ -160,7 +158,6 @@
         self.assertIsNone(utilbill.get_rate_class_name())
         self.assertIsNone(utilbill.get_service())
 
->>>>>>> e153ce04
 
 class UtilBillTestWithDB(TestCase):
     """Tests for UtilBill that require the database.
