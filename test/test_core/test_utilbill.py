from mock import MagicMock, Mock
from core import init_model

from core.model.model import RegisterTemplate, SupplyGroup
from core.pricing import PricingModel
from test import init_test_config, create_tables, clear_db

from datetime import date
from unittest import TestCase

from exc import RSIError, UnEditableBillError, NotProcessable, BillingError
from core.model import UtilBill, Session, Charge,\
    Address, Register, Utility, Supplier, RateClass, UtilityAccount


class UtilBillTest(TestCase):
    """Unit tests for UtilBill.
    """
    def test_validate_utilbill_period(self):
        # valid periods
        UtilBill.validate_utilbill_period(None, None)
        UtilBill.validate_utilbill_period(date(1000,1,1), None)
        UtilBill.validate_utilbill_period(None, date(1000,1,1))
        UtilBill.validate_utilbill_period(date(2000,1,1), date(2000,1,2))
        UtilBill.validate_utilbill_period(date(2000,1,1), date(2000,12,31))

        # length < 1 day
        with self.assertRaises(ValueError):
            UtilBill.validate_utilbill_period(date(2000,1,1), date(2000,1,1))
        with self.assertRaises(ValueError):
            UtilBill.validate_utilbill_period(date(2000,1,2), date(2000,1,1))

        # length > 365 days
        with self.assertRaises(ValueError):
            UtilBill.validate_utilbill_period(date(2000,1,1), date(2001,1,2))

    def test_get_next_meter_read_date(self):
        utilbill = UtilBill(MagicMock(), MagicMock(), MagicMock())
        utilbill.period_end = date(2000,1,1)
        self.assertEqual(None, utilbill.get_next_meter_read_date())

        utilbill.set_next_meter_read_date(date(2000,2,5))
        self.assertEqual(date(2000,2,5), utilbill.get_next_meter_read_date())

    def test_get_set_total_energy(self):
        utilbill = UtilBill(MagicMock(), MagicMock(), MagicMock())

        self.assertEqual(0, utilbill.get_total_energy_consumption())

        # currently, a "REG_TOTAL" register is required to exist, but is not
        # added when a utility bill is created. this prevents
        # set_total_energy from working.
        with self.assertRaises(StopIteration):
            utilbill.set_total_energy(10)

        # when the register is present, set_total_energy should work
        # without requiring consumers to know about registers.
        # TODO...

    def test_get_register_by_binding(self):
        utility = Utility(name='utility')
        rate_class = RateClass(utility=utility)
        bill = UtilBill(MagicMock(), utility, rate_class)
        self.assertIsInstance(bill.get_register_by_binding(Register.TOTAL),
                              Register)
        with self.assertRaises(BillingError):
            bill.get_register_by_binding('xyz')

    def test_regenerate_charges(self):
        a, b, c = Charge('a'), Charge('b'), Charge('c')

        utilbill = UtilBill(MagicMock(), None, None)
        utilbill.charges = [a]

        pricing_model = Mock(autospec=PricingModel)
        pricing_model.get_predicted_charges.return_value = [b, c]

        utilbill.regenerate_charges(pricing_model)
        self.assertEqual([b, c], utilbill.charges)
        self.assertIsNone(a.utilbill)

    def test_processed(self):
        utilbill = UtilBill(MagicMock(), None, None)
        self.assertFalse(utilbill.processed)

        # repeating the same value is OK
        utilbill.set_processed(False)
        self.assertFalse(utilbill.processed)

        # required values are missing
        self.assertFalse(utilbill.is_processable())
        with self.assertRaises(NotProcessable):
            utilbill.set_processed(True)

        # fill in missing values
        utilbill.period_start = date(2000,1,1)
        utilbill.period_end = date(2000,2,1)
        utilbill.utility = MagicMock()
        utilbill.rate_class = MagicMock()
        utilbill.supplier = MagicMock()
        utilbill.supply_group = MagicMock()
        self.assertTrue(utilbill.is_processable())

        utilbill.set_processed(True)
        self.assertTrue(utilbill.processed)

    def test_utility_rate_class(self):
        utilbill = UtilBill(MagicMock(), None, None)
        utility = Utility(name='utility')
        rate_class = RateClass(utility=utility, name='rate class',
                               service=RateClass.ELECTRIC)
        other_utility = Utility(name='other')

        self.assertIsNone(utilbill.get_utility())
        self.assertIsNone(utilbill.get_utility_name())
        self.assertIsNone(utilbill.get_rate_class())
        self.assertIsNone(utilbill.get_rate_class_name())
        self.assertIsNone(utilbill.get_service())

        utilbill.set_utility(utility)
        self.assertEqual(utility, utilbill.get_utility())
        self.assertEqual('utility', utilbill.get_utility_name())
        self.assertIsNone(utilbill.get_rate_class())
        self.assertIsNone(utilbill.get_rate_class_name())
        self.assertIsNone(utilbill.get_service())

        utilbill.set_rate_class(rate_class)
        self.assertIs(utility, utilbill.get_utility())
        self.assertEqual('utility', utilbill.get_utility_name())
        self.assertIs(rate_class, utilbill.get_rate_class())
        self.assertEqual('rate class', utilbill.get_rate_class_name())
        self.assertEqual(RateClass.ELECTRIC, utilbill.get_service())

        # when there's a rate class, you can get/set total energy
        utilbill.set_total_energy(1)
        self.assertEqual(1, utilbill.get_total_energy())

        # when the same utility is set again, rate class is unchanged
        utilbill.set_utility(utility)
        self.assertIs(utility, utilbill.get_utility())
        self.assertEqual('utility', utilbill.get_utility_name())
        self.assertIs(rate_class, utilbill.get_rate_class())
        self.assertEqual('rate class', utilbill.get_rate_class_name())
        self.assertEqual(RateClass.ELECTRIC, utilbill.get_service())

        # when a different utility is chosen, rate class is unknown
        utilbill.set_utility(other_utility)
        self.assertEqual(other_utility, utilbill.get_utility())
        self.assertEqual('other', utilbill.get_utility_name())
        self.assertIsNone(utilbill.get_rate_class())
        self.assertIsNone(utilbill.get_rate_class_name())
        self.assertIsNone(utilbill.get_service())

        # with no rate class, there are no registers, so you can't set the
        # energy, but you can get it (it will always be 0)
        with self.assertRaises(StopIteration):
            utilbill.set_total_energy(1)
        self.assertEqual(0, utilbill.get_total_energy())

        # utility and rate class can be set to None
        utilbill.set_utility(None)
        utilbill.set_rate_class(None)
        self.assertIsNone(utilbill.get_utility())
        self.assertIsNone(utilbill.get_utility_name())
        self.assertIsNone(utilbill.get_rate_class())
        self.assertIsNone(utilbill.get_rate_class_name())
        self.assertIsNone(utilbill.get_service())


class UtilBillTestWithDB(TestCase):
    """Tests for UtilBill that require the database.
    """
    @classmethod
    def setUpClass(cls):
        init_test_config()
        create_tables()
        init_model()

    def setUp(self):
        clear_db()
        self.supplier = Supplier(name='supplier', address=Address())
        self.utility = Utility(name='utility', address=Address())

        self.utility_account = UtilityAccount(
            'someone', '98989', self.utility, self.supplier,
            RateClass(name='FB Test Rate Class', utility=self.utility,
                      service='gas'), Address(), Address())
        self.rate_class = RateClass(name='rate class', utility=self.utility,
                                    service='gas')

    def tearDown(self):
        Session.remove()

    def assert_error(self, c, error_message):
        '''Assert that the Charge 'c' has None for its quantity/rate/total
        and 'error_message' in its 'error' field.
        '''
        self.assertIsNone(c.quantity)
        self.assertIsNone(c.total)
        self.assertIsNotNone(c.error)
        self.assertEqual(error_message, c.error)

    def assert_charge_values(self, quantity, rate, c):
        '''Assert that the charge 'c' has the given quantity and rate,
        total = quantity * rate, and no error.
        '''
        self.assertEqual(quantity, c.quantity)
        self.assertEqual(rate, c.rate)
        self.assertEqual(quantity * rate, c.total)
        self.assertEqual(None, c.error)

    def test_charge_relationship(self):
        utilbill = UtilBill(self.utility_account, self.utility, self.rate_class)
        a, b = Charge('a', unit='kWh'), Charge('b', unit='kWh')
        s = Session()
        s.add(utilbill)

        # any charge associated with 'utilbill' gets added to the session,
        # and any charge not associated with it gets removed
        utilbill.charges = [a]
        utilbill.charges = [b]

        # if the UtilBill-Charge relationship has the wrong cascade setting,
        # this flush will fail with a constraint violation when it tries to
        # save 'a'
        s.flush()

        # 'a' should have been deleted when it was removed from the list of
        # charges, so 'b' is the only charge left in the database
        self.assertEqual(1, s.query(Charge).count())

    def test_processed_editable(self):
        utility_account = UtilityAccount(
            'someone', '98989', self.utility, self.supplier,
            RateClass(name='FB Test Rate Class', utility=self.utility,
                      service='gas'), None, Address(), Address())
        utilbill = UtilBill(utility_account, self.utility,
                            RateClass(name='rate class', utility=self.utility,
                                      service='gas'),
                            supplier=self.supplier,
                            period_start=date(2000, 1, 1),
                            period_end=date(2000, 2, 1))

        self.assertFalse(utilbill.processed)
        utilbill.check_editable()

        utilbill.processed = True
        self.assertTrue(utilbill.processed)
        self.assertRaises(UnEditableBillError, utilbill.check_editable)

    def test_processable(self):
        utility_account = UtilityAccount(
            'someone', '98989', self.utility, self.supplier,
            RateClass(name='FB Test Rate Class', utility=self.utility,
                      service='gas'), None, Address(), Address())
        for attr in ('period_start', 'period_end', 'rate_class', 'utility',
                     'supplier'):
            ub = UtilBill(
                utility_account, self.utility,
                RateClass(name='rate class', utility=self.utility,
                        service='gas'),
                supplier=self.supplier,
                period_start=date(2000, 1, 1), period_end=date(2000, 2, 1))
            setattr(ub, attr, None)
            self.assertRaises(NotProcessable, ub.check_processable)

        ub = UtilBill(utility_account, self.utility,
                      RateClass(name='rate class', utility=self.utility,
                                service='gas'), supplier=self.supplier,
                      period_start=date(2000, 1, 1),
                      period_end=date(2000, 2, 1),
                      supply_group='test')

    def test_add_charge(self):
        utility_account = UtilityAccount(
            'someone', '98989', self.utility, self.supplier,
            RateClass(name='FB Test Rate Class', utility=self.utility,
                      service='gas'),
            Address(), Address())
        rate_class = RateClass(name='rate class', utility=self.utility,
                               service='gas')
        rate_class.register_templates = [
            RegisterTemplate(register_binding=Register.TOTAL, unit='therms'),
            RegisterTemplate(register_binding=Register.DEMAND, unit='kWD')]
        utilbill = UtilBill(utility_account, self.utility,
                            rate_class, supplier=self.supplier,
                            period_start=date(2000, 1, 1),
                            period_end=date(2000, 2, 1))
        assert len(utilbill.registers) == 2

        session = Session()
        session.add(utilbill)
        session.flush()

        charge = utilbill.add_charge()
        self.assertEqual('%s.quantity' % Register.TOTAL,
                         charge.quantity_formula)

        session.delete(charge)

        charge = utilbill.add_charge()
        self.assertEqual(charge.quantity_formula,
                         Charge.get_simple_formula(Register.TOTAL)),
        session.delete(charge)

    def test_compute(self):
        fb_utility = Utility(name='FB Test Utility', address=Address())
        utility = Utility(name='utility', address=Address())
        utilbill = UtilBill(
            UtilityAccount('someone', '98989', fb_utility, 'FB Test Supplier',
                           RateClass(name='FB Test Rate Class',
                                     utility=fb_utility, service='gas'),
                           None, Address(), Address()), utility,
            RateClass(name='rate class', utility=utility, service='gas'),
            supplier=Supplier(name='supplier', address=Address()),
            period_start=date(2000, 1, 1), period_end=date(2000, 2, 1))
        register = Register(Register.TOTAL, 'therms', quantity=150)
        utilbill.registers = [register]
        charges = [
            dict(
                rsi_binding='CONSTANT',
                formula='100',
                quantity_units='dollars',
                rate=0.4,
            ),
            dict(
                rsi_binding='LINEAR',
                formula='REG_TOTAL.quantity * 3',
                quantity_units='therms',
                rate=0.1,
            ),
            dict(
                rsi_binding='LINEAR_PLUS_CONSTANT',
                formula='REG_TOTAL.quantity * 2 + 10',
                quantity_units='therms',
                rate=0.1,
            ),
            dict(
                rsi_binding='BLOCK_1',
                formula='min(100, REG_TOTAL.quantity)',
                quantity_units='therms',
                rate=0.3,
            ),
            dict(
                rsi_binding='BLOCK_2',
                formula='min(200, max(0, REG_TOTAL.quantity - 100))',
                quantity_units='therms',
                rate=0.2,
            ),
            dict(
                rsi_binding='BLOCK_3',
                formula='max(0, REG_TOTAL.quantity - 200)',
                quantity_units='therms',
                rate=0.1,
            ),
            dict(
                rsi_binding='REFERENCES_ANOTHER',
                # TODO also try "total" here
                formula='REFERENCED_BY_ANOTHER.quantity + '
                         'REFERENCED_BY_ANOTHER.rate',
                quantity_units='therms',
                rate=1,
            ),
            dict(
                rsi_binding='NO_CHARGE_FOR_THIS_RSI',
                formula='1',
                quantity_units='therms',
                rate=1,
            ),
            # this RSI has no charge associated with it, but is used to
            # provide identifiers in the formula of the "REFERENCES_ANOTHER"
            # RSI in 'uprs'
            dict(
                rsi_binding='REFERENCED_BY_ANOTHER',
                formula='2',
                quantity_units='therms',
                rate=3,
            ),
            dict(
                rsi_binding='SYNTAX_ERROR',
                formula='5 + ',
                quantity_units='therms',
                rate=1,
            ),
            dict(
                rsi_binding='DIV_BY_ZERO_ERROR',
                formula='1 / 0',
                quantity_units='therms',
                rate=1,
            ),
            # shows that quantity formula error takes priority over rate
            # formula error
            dict(
                rsi_binding='UNKNOWN_IDENTIFIER',
                formula='x * 2',
                quantity_units='therms',
                rate=1,
            ),
        ]
        utilbill.charges = [Charge(c['rsi_binding'], rate=c['rate'],
                formula=c['formula'], description="Insert description here",
                unit=c['quantity_units']) for c in charges]

        get = utilbill.get_charge_by_rsi_binding

        # 'raise_exception' argument validates that all charges were computed
        # without errors. if this argument is given, all the charges without
        # errors still be correct, and the exception raised only after computing
        # all the charges
        with self.assertRaises(RSIError):
            utilbill.compute_charges(raise_exception=True)
        self.assert_charge_values(100, 0.4, get('CONSTANT'))
        self.assert_charge_values(450, .1, get('LINEAR'))
        self.assert_charge_values(310, 0.1, get('LINEAR_PLUS_CONSTANT'))
        self.assert_charge_values(100, 0.3, get('BLOCK_1'))
        self.assert_charge_values(50, 0.2, get('BLOCK_2'))
        self.assert_charge_values(0, 0.1, get('BLOCK_3'))
        self.assert_charge_values(5, 1, get('REFERENCES_ANOTHER'))
        self.assert_charge_values(2, 3, get('REFERENCED_BY_ANOTHER'))
        self.assert_error(
                utilbill.get_charge_by_rsi_binding('SYNTAX_ERROR'),
                'Syntax error')
        self.assert_error(
                utilbill.get_charge_by_rsi_binding('DIV_BY_ZERO_ERROR'),
                'Error: division by zero')
        self.assert_error(
                utilbill.get_charge_by_rsi_binding('UNKNOWN_IDENTIFIER'),
                "Error: name 'x' is not defined")

        # TODO enable when bug #76318266 is fixed
        # self.assertEqual(40 + 45 + 31 + 30 + 10 + 0 + 5 + 6,
        #         utilbill.total_charge())

        # check "total" for each of the charges in the utility bill at the
        # register quantity of 150 therms. there should not be a charge for
        # NO_CHARGE_FOR_THIS_RSI even though that RSI was in the rate
        # structure.
        self.assert_charge_values(100, 0.4, get('CONSTANT'))
        self.assert_charge_values(450, 0.1, get('LINEAR'))
        self.assert_charge_values(310, 0.1, get('LINEAR_PLUS_CONSTANT'))
        self.assert_charge_values(100, 0.3, get('BLOCK_1'))
        self.assert_charge_values(50, 0.2, get('BLOCK_2'))
        self.assert_charge_values(0, 0.1, get('BLOCK_3'))
        self.assert_charge_values(5, 1, get('REFERENCES_ANOTHER'))
        self.assert_error(get('SYNTAX_ERROR'), 'Syntax error')
        self.assert_error(get('DIV_BY_ZERO_ERROR'), 'Error: division by zero')

        self.assert_error(get('UNKNOWN_IDENTIFIER'),
                "Error: name 'x' is not defined")

        # try a different quantity: 250 therms
        register.quantity = 250
        utilbill.compute_charges()
        self.assert_charge_values(100, 0.4, get('CONSTANT'))
        self.assert_charge_values(750, 0.1, get('LINEAR'))
        self.assert_charge_values(510, 0.1, get('LINEAR_PLUS_CONSTANT'))
        self.assert_charge_values(100, 0.3, get('BLOCK_1'))
        self.assert_charge_values(150, 0.2, get('BLOCK_2'))
        self.assert_charge_values(50, 0.1, get('BLOCK_3'))
        self.assert_charge_values(5, 1, get('REFERENCES_ANOTHER'))
        self.assert_error(get('SYNTAX_ERROR'), 'Syntax error')
        self.assert_error(get('DIV_BY_ZERO_ERROR'),
                'Error: division by zero')
        self.assert_error(get('UNKNOWN_IDENTIFIER'),
                "Error: name 'x' is not defined")

        # and another quantity: 0
        register.quantity = 0
        utilbill.compute_charges()
        self.assert_charge_values(100, 0.4, get('CONSTANT'))
        self.assert_charge_values(0, 0.1, get('LINEAR'))
        self.assert_charge_values(10, 0.1, get('LINEAR_PLUS_CONSTANT'))
        self.assert_charge_values(0, 0.3, get('BLOCK_1'))
        self.assert_charge_values(0, 0.2, get('BLOCK_2'))
        self.assert_charge_values(0, 0.1, get('BLOCK_3'))
        self.assert_charge_values(5, 1, get('REFERENCES_ANOTHER'))
        self.assert_error(get('SYNTAX_ERROR'), 'Syntax error')
        self.assert_error(get('DIV_BY_ZERO_ERROR'),
                'Error: division by zero')
        self.assert_error(get('UNKNOWN_IDENTIFIER'),
                "Error: name 'x' is not defined")


    def test_compute_charges_empty(self):
        '''Compute utility bill with no charges.
        '''
        utility_account = UtilityAccount('someone', '99999',
<<<<<<< HEAD
                Utility(name='utility'), 'supplier',
                'rate class', None, Address(), Address())
=======
                Utility(name='utility'), None,
                None, None, Address(), Address())
>>>>>>> 86902d79
        utilbill = UtilBill(utility_account, None, None)
        utilbill.compute_charges()
        self.assertEqual([], utilbill.charges)
        self.assertEqual(0, utilbill.get_total_charges())

    def test_compute_charges_independent(self):
        utility = Utility(name='utility', address=Address())
        supplier = Supplier(name='supplier', address=Address())
        utility_account = UtilityAccount('someone', '99999',
                utility, supplier,
                RateClass(name='rate class', utility=utility, service='gas'),
                Address(), Address())
        utilbill = UtilBill(utility_account, utility,
                            RateClass(name='rate class', utility=utility,
                                      service='gas'), supplier=supplier,
                            period_start=date(2000, 1, 1),
                            period_end=date(2000, 2, 1))
        utilbill.registers = [Register(Register.TOTAL, 'kWh', quantity=150)]
        utilbill.charges = [
            Charge('A', rate=1, formula='REG_TOTAL.quantity'),
            Charge('B', rate=3, formula='2'),
            # this has an error
            Charge('C', rate=0, formula='1/0'),
        ]
        Session().add(utilbill)
        utilbill.compute_charges()

        self.assert_charge_values(150, 1,
                utilbill.get_charge_by_rsi_binding('A'))
        self.assert_charge_values(2, 3,
                utilbill.get_charge_by_rsi_binding('B'))
        self.assert_error(utilbill.get_charge_by_rsi_binding('C'),
                'Error: division by zero')
        self.assertEqual(150 + 6, utilbill.get_total_charges())

    def test_compute_charges_with_cycle(self):
        """Test computing charges whose dependencies form a cycle.
        All such charges should have errors.
        """
        utility = Utility(name='utility', address=Address())
        supplier = Supplier(name='supplier', address=Address())
        utility_account = UtilityAccount('someone', '99999',
                utility, supplier,
                RateClass(name='rate class', utility=utility, service='gas'),
                Address(), Address())
        utilbill = UtilBill(utility_account, utility,
                            RateClass(name='rate class', utility=utility,
                                      service='gas'), supplier=supplier,
                            period_start=date(2000, 1, 1),
                            period_end=date(2000, 2, 1))
        utilbill.charges = [
            # circular dependency between A and B: A depends on B's "quantity"
            # and B depends on A's "rate", which is not allowed even though
            # theoretically both could be computed.
            Charge('A', formula='B.formula'),
            Charge('B', formula='A.rate'),
            # C depends on itself
            Charge('C', formula='C.total'),
            # D depends on A, which has a circular dependency with B. it should
            # not be computable because A is not computable.
            Charge('D', formula='A.total'),
            Charge('E', rate=3, formula='2'),
        ]
        Session().add(utilbill)
        utilbill.compute_charges()

        self.assert_error(utilbill.get_charge_by_rsi_binding('A'),
                          "Error: name 'B' is not defined")
        self.assert_error(utilbill.get_charge_by_rsi_binding('B'),
                          "Error: name 'A' is not defined")
        self.assert_error(utilbill.get_charge_by_rsi_binding('C'),
                          "Error: name 'C' is not defined")
        self.assert_error(utilbill.get_charge_by_rsi_binding('D'),
                          "Error: name 'A' is not defined")
        self.assert_charge_values(2, 3, utilbill.get_charge_by_rsi_binding('E'))

    def test_ordered_charges_cycle_tsort_keyerror(self):
        """This causes a KeyError to be raised in tsort.topological_sort
        instead of the expected GraphError, covering the "except KeyError"
        block in UtilBill.ordered_charges.
        """
        utilbill = UtilBill(MagicMock(), None, None)
        utilbill.charges = [Charge('a', formula='b'), Charge('b', formula='b')]
        ordered_charges = utilbill.ordered_charges()
        # in this case any order is OK as long as all the charges are there
        self.assertEqual(set(utilbill.charges), set(ordered_charges))

    def test_processed_utility_bills(self):
        '''
        test for making sure processed bills cannot be edited
        '''
        utility = Utility(name='utility', address=Address())
        supplier = Supplier(name='supplier', address=Address())
        utility_account = UtilityAccount('someone', '99999',
                utility, supplier,
                RateClass(name='rate class', utility=utility, service='gas'),
                Address(), Address())
        utilbill = UtilBill(utility_account, utility,
                            RateClass(name='rate class', utility=utility,
                                      service='gas'), supplier=self.supplier,
                            period_start=date(2000, 1, 1),
                            period_end=date(2000, 2, 1))
        utilbill.registers = [Register(Register.TOTAL, 'kWh', quantity=150)]
        utilbill.charges = [
            Charge('A', rate=1, formula=Register.TOTAL + '.quantity'),
            Charge('B', rate=3, formula='2'),
            # this has an error
            Charge('C', rate=0, formula='1/0'),
        ]
        self.assertTrue(utilbill.editable())
        Session().add(utilbill)
        utilbill.processed = True
        self.assertRaises(UnEditableBillError, utilbill.compute_charges)
        self.assertFalse(utilbill.editable())

    def test_get_total_energy_consumption(self):
        utilbill = UtilBill(self.utility_account, self.utility, self.rate_class,
                            supplier=self.supplier,
                            period_start=date(2000, 1, 1),
                            period_end=date(2000, 2, 1))
        utilbill.registers = [Register('X', 'kWh', quantity=1),
                              Register(Register.TOTAL, 'kWh', quantity=2)]
        self.assertEqual(2, utilbill.get_total_energy_consumption())

    def test_charge_types(self):
        utilbill = UtilBill(self.utility_account, self.utility, self.rate_class,
                            supplier=self.supplier,
                            period_start=date(2000, 1, 1),
                            period_end=date(2000, 2, 1))
        the_charges = [
            Charge('A', formula='', rate=1, target_total=1, type='distribution'),
            Charge('B', formula='4', rate=1, type='distribution'),
            # a Charge does not count as a real charge if has_charge=False.
            Charge('C', formula='3', rate=1, type='supply', has_charge=False),
            Charge('D', formula='5', rate=1, target_total=5, type='supply'),
            Charge('E', formula='syntax error', rate=1, type='supply'),
            Charge('F', formula='7', rate=1, type='distribution'),
        ]
        utilbill.charges = the_charges
        self.assertEqual(the_charges, utilbill.charges)

        # supply charge with a syntax error counts as one of the "supply
        # charges"
        self.assertEqual(the_charges[3:5], utilbill.get_supply_charges())

        # but it does not count toward the "supply target total"
        utilbill.compute_charges()
        self.assertEqual(5, utilbill.get_supply_target_total())

        # TODO: test methods that use other charge types (distribution,
        # other) here when they are added.
        self.assertEqual(3, len(utilbill.get_distribution_charges()))
<|MERGE_RESOLUTION|>--- conflicted
+++ resolved
@@ -485,13 +485,8 @@
         '''Compute utility bill with no charges.
         '''
         utility_account = UtilityAccount('someone', '99999',
-<<<<<<< HEAD
-                Utility(name='utility'), 'supplier',
-                'rate class', None, Address(), Address())
-=======
                 Utility(name='utility'), None,
                 None, None, Address(), Address())
->>>>>>> 86902d79
         utilbill = UtilBill(utility_account, None, None)
         utilbill.compute_charges()
         self.assertEqual([], utilbill.charges)
