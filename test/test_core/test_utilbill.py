--- conflicted
+++ resolved
@@ -1,11 +1,7 @@
 from mock import MagicMock, Mock
 from core import init_model
 
-<<<<<<< HEAD
-from core.model.model import RegisterTemplate, ELECTRIC
-=======
 from core.model.model import RegisterTemplate, SupplyGroup, ELECTRIC
->>>>>>> acf4ab67
 from core.pricing import PricingModel
 from test import init_test_config, create_tables, clear_db
 
