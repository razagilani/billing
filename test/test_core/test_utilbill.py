from mock import MagicMock, Mock
from core import init_model

from core.model.model import RegisterTemplate
from core.pricing import PricingModel
from test import init_test_config
from test.setup_teardown import clear_db


from datetime import date
from unittest import TestCase

from exc import RSIError, UnEditableBillError, NotProcessable
from core.model import UtilBill, Session, Charge,\
    Address, Register, Utility, Supplier, RateClass, UtilityAccount
from reebill.reebill_model import Payment, ReeBillCustomer

class UtilBillTest(TestCase):
    """Unit tests for UtilBill.
    """
    def test_validate_utilbill_period(self):
        # valid periods
        UtilBill.validate_utilbill_period(None, None)
        UtilBill.validate_utilbill_period(date(1000,1,1), None)
        UtilBill.validate_utilbill_period(None, date(1000,1,1))
        UtilBill.validate_utilbill_period(date(2000,1,1), date(2000,1,2))
        UtilBill.validate_utilbill_period(date(2000,1,1), date(2000,12,31))

        # length < 1 day
        with self.assertRaises(ValueError):
            UtilBill.validate_utilbill_period(date(2000,1,1), date(2000,1,1))
        with self.assertRaises(ValueError):
            UtilBill.validate_utilbill_period(date(2000,1,2), date(2000,1,1))

        # length > 365 days
        with self.assertRaises(ValueError):
            UtilBill.validate_utilbill_period(date(2000,1,1), date(2001,1,2))

    def test_get_next_meter_read_date(self):
        utilbill = UtilBill(MagicMock(), MagicMock(), MagicMock())
        utilbill.period_end = date(2000,1,1)
        self.assertEqual(None, utilbill.get_next_meter_read_date())

        utilbill.set_next_meter_read_date(date(2000,2,5))
        self.assertEqual(date(2000,2,5), utilbill.get_next_meter_read_date())

    def test_get_set_total_energy(self):
        utilbill = UtilBill(MagicMock(), MagicMock(), MagicMock())

        self.assertEqual(0, utilbill.get_total_energy_consumption())

        # currently, a "REG_TOTAL" register is required to exist, but is not
        # added when a utility bill is created. this prevents
        # set_total_energy from working.
        with self.assertRaises(StopIteration):
            utilbill.set_total_energy(10)

        # when the register is present, set_total_energy should work
        # without requiring consumers to know about registers.
        # TODO...

    def test_regenerate_charges(self):
        a, b, c = Charge('a'), Charge('b'), Charge('c')

        utilbill = UtilBill(MagicMock(), None, None)
        utilbill.charges = [a]

        pricing_model = Mock(autospec=PricingModel)
        pricing_model.get_predicted_charges.return_value = [b, c]

        utilbill.regenerate_charges(pricing_model)
        self.assertEqual([b, c], utilbill.charges)
        self.assertIsNone(a.utilbill)

    def test_processed(self):
        utilbill = UtilBill(MagicMock(), None, None)
        self.assertFalse(utilbill.processed)

        # repeating the same value is OK
        utilbill.set_processed(False)
        self.assertFalse(utilbill.processed)

        # required values are missing
        self.assertFalse(utilbill.is_processable())
        with self.assertRaises(NotProcessable):
            utilbill.set_processed(True)

        # fill in missing values
        utilbill.period_start = date(2000,1,1)
        utilbill.period_end = date(2000,2,1)
        utilbill.utility = MagicMock()
        utilbill.rate_class = MagicMock()
        utilbill.supplier = MagicMock()
        self.assertTrue(utilbill.is_processable())

        utilbill.set_processed(True)
        self.assertTrue(utilbill.processed)


class UtilBillTestWithDB(TestCase):
    """Tests for UtilBill that require the database.
    """
    @classmethod
    def setUpClass(cls):
        init_test_config()
        init_model()

    def setUp(self):
        clear_db()
        self.utility = Utility(name='utility', address=Address())
        self.supplier = Supplier(name='supplier', address=Address())
        self.utility_account = UtilityAccount(
            'someone', '98989', self.utility, self.supplier,
            RateClass(name='FB Test Rate Class', utility=self.utility,
                      service='gas'), None, Address(), Address())
        self.rate_class = RateClass(name='rate class', utility=self.utility,
                                    service='gas')

    def tearDown(self):
        Session.remove()

    def assert_error(self, c, error_message):
        '''Assert that the Charge 'c' has None for its quantity/rate/total
        and 'error_message' in its 'error' field.
        '''
        self.assertIsNone(c.quantity)
        self.assertIsNone(c.total)
        self.assertIsNotNone(c.error)
        self.assertEqual(error_message, c.error)

    def assert_charge_values(self, quantity, rate, c):
        '''Assert that the charge 'c' has the given quantity and rate,
        total = quantity * rate, and no error.
        '''
        self.assertEqual(quantity, c.quantity)
        self.assertEqual(rate, c.rate)
        self.assertEqual(quantity * rate, c.total)
        self.assertEqual(None, c.error)

    def test_charge_relationship(self):
        utilbill = UtilBill(self.utility_account, self.utility, self.rate_class)
        a, b = Charge('a', unit='kWh'), Charge('b', unit='kWh')
        s = Session()
        s.add(utilbill)

        # any charge associated with 'utilbill' gets added to the session,
        # and any charge not associated with it gets removed
        utilbill.charges = [a]
        utilbill.charges = [b]

        # if the UtilBill-Charge relationship has the wrong cascade setting,
        # this flush will fail with a constraint violation when it tries to
        # save 'a'
        s.flush()

        # 'a' should have been deleted when it was removed from the list of
        # charges, so 'b' is the only charge left in the database
        self.assertEqual(1, s.query(Charge).count())

    def test_processed_editable(self):
        utility_account = UtilityAccount(
            'someone', '98989', self.utility, self.supplier,
            RateClass(name='FB Test Rate Class', utility=self.utility,
                      service='gas'), None, Address(), Address())
        utilbill = UtilBill(utility_account, self.utility,
                            RateClass(name='rate class', utility=self.utility,
                                      service='gas'),
                            supplier=self.supplier,
                            period_start=date(2000, 1, 1),
                            period_end=date(2000, 2, 1))

        self.assertFalse(utilbill.processed)
        utilbill.check_editable()

        utilbill.processed = True
        self.assertTrue(utilbill.processed)
        self.assertRaises(UnEditableBillError, utilbill.check_editable)

    def test_processable(self):
        utility_account = UtilityAccount(
            'someone', '98989', self.utility, self.supplier,
            RateClass(name='FB Test Rate Class', utility=self.utility,
                      service='gas'), None, Address(), Address())
        for attr in ('period_start', 'period_end', 'rate_class', 'utility',
                     'supplier'):
            ub = UtilBill(
                utility_account, self.utility,
                RateClass(name='rate class', utility=self.utility,
                        service='gas'),
                supplier=self.supplier,
                period_start=date(2000, 1, 1), period_end=date(2000, 2, 1))
            setattr(ub, attr, None)
            self.assertRaises(NotProcessable, ub.check_processable)

        ub = UtilBill(utility_account, self.utility,
                      RateClass(name='rate class', utility=self.utility,
                                service='gas'), supplier=self.supplier,
                      period_start=date(2000, 1, 1),
<<<<<<< HEAD
                      period_end=date(2000, 2, 1))
        self.assertTrue(ub.is_processable())
=======
                      period_end=date(2000, 2, 1),
                      supply_group='test')
        self.assertTrue(ub.processable())
>>>>>>> ec66e79a

    def test_add_charge(self):
        utility_account = UtilityAccount(
            'someone', '98989', self.utility, self.supplier,
            RateClass(name='FB Test Rate Class', utility=self.utility,
                      service='gas'),
            Address(), Address())
        rate_class = RateClass(name='rate class', utility=self.utility,
                               service='gas')
        rate_class.register_templates = [
            RegisterTemplate(register_binding=Register.TOTAL, unit='therms'),
            RegisterTemplate(register_binding=Register.DEMAND, unit='kWD')]
        utilbill = UtilBill(utility_account, self.utility,
                            rate_class, supplier=self.supplier,
                            period_start=date(2000, 1, 1),
                            period_end=date(2000, 2, 1))
        assert len(utilbill.registers) == 2

        session = Session()
        session.add(utilbill)
        session.flush()

        charge = utilbill.add_charge()
        self.assertEqual('%s.quantity' % Register.TOTAL,
                         charge.quantity_formula)

        session.delete(charge)

        charge = utilbill.add_charge()
        self.assertEqual(charge.quantity_formula,
                         Charge.get_simple_formula(Register.TOTAL)),
        session.delete(charge)

    def test_compute(self):
        fb_utility = Utility(name='FB Test Utility', address=Address())
        utility = Utility(name='utility', address=Address())
        utilbill = UtilBill(
            UtilityAccount('someone', '98989', fb_utility, 'FB Test Supplier',
                           RateClass(name='FB Test Rate Class',
                                     utility=fb_utility, service='gas'),
                           None, Address(), Address()), utility,
            RateClass(name='rate class', utility=utility, service='gas'),
            supplier=Supplier(name='supplier', address=Address()),
            period_start=date(2000, 1, 1), period_end=date(2000, 2, 1))
        register = Register(Register.TOTAL, 'therms', quantity=150)
        utilbill.registers = [register]
        charges = [
            dict(
                rsi_binding='CONSTANT',
                formula='100',
                quantity_units='dollars',
                rate=0.4,
            ),
            dict(
                rsi_binding='LINEAR',
                formula='REG_TOTAL.quantity * 3',
                quantity_units='therms',
                rate=0.1,
            ),
            dict(
                rsi_binding='LINEAR_PLUS_CONSTANT',
                formula='REG_TOTAL.quantity * 2 + 10',
                quantity_units='therms',
                rate=0.1,
            ),
            dict(
                rsi_binding='BLOCK_1',
                formula='min(100, REG_TOTAL.quantity)',
                quantity_units='therms',
                rate=0.3,
            ),
            dict(
                rsi_binding='BLOCK_2',
                formula='min(200, max(0, REG_TOTAL.quantity - 100))',
                quantity_units='therms',
                rate=0.2,
            ),
            dict(
                rsi_binding='BLOCK_3',
                formula='max(0, REG_TOTAL.quantity - 200)',
                quantity_units='therms',
                rate=0.1,
            ),
            dict(
                rsi_binding='REFERENCES_ANOTHER',
                # TODO also try "total" here
                formula='REFERENCED_BY_ANOTHER.quantity + '
                         'REFERENCED_BY_ANOTHER.rate',
                quantity_units='therms',
                rate=1,
            ),
            dict(
                rsi_binding='NO_CHARGE_FOR_THIS_RSI',
                formula='1',
                quantity_units='therms',
                rate=1,
            ),
            # this RSI has no charge associated with it, but is used to
            # provide identifiers in the formula of the "REFERENCES_ANOTHER"
            # RSI in 'uprs'
            dict(
                rsi_binding='REFERENCED_BY_ANOTHER',
                formula='2',
                quantity_units='therms',
                rate=3,
            ),
            dict(
                rsi_binding='SYNTAX_ERROR',
                formula='5 + ',
                quantity_units='therms',
                rate=1,
            ),
            dict(
                rsi_binding='DIV_BY_ZERO_ERROR',
                formula='1 / 0',
                quantity_units='therms',
                rate=1,
            ),
            # shows that quantity formula error takes priority over rate
            # formula error
            dict(
                rsi_binding='UNKNOWN_IDENTIFIER',
                formula='x * 2',
                quantity_units='therms',
                rate=1,
            ),
        ]
        utilbill.charges = [Charge(c['rsi_binding'], rate=c['rate'],
                formula=c['formula'], description="Insert description here",
                unit=c['quantity_units']) for c in charges]

        get = utilbill.get_charge_by_rsi_binding

        # 'raise_exception' argument validates that all charges were computed
        # without errors. if this argument is given, all the charges without
        # errors still be correct, and the exception raised only after computing
        # all the charges
        with self.assertRaises(RSIError):
            utilbill.compute_charges(raise_exception=True)
        self.assert_charge_values(100, 0.4, get('CONSTANT'))
        self.assert_charge_values(450, .1, get('LINEAR'))
        self.assert_charge_values(310, 0.1, get('LINEAR_PLUS_CONSTANT'))
        self.assert_charge_values(100, 0.3, get('BLOCK_1'))
        self.assert_charge_values(50, 0.2, get('BLOCK_2'))
        self.assert_charge_values(0, 0.1, get('BLOCK_3'))
        self.assert_charge_values(5, 1, get('REFERENCES_ANOTHER'))
        self.assert_charge_values(2, 3, get('REFERENCED_BY_ANOTHER'))
        self.assert_error(
                utilbill.get_charge_by_rsi_binding('SYNTAX_ERROR'),
                'Syntax error')
        self.assert_error(
                utilbill.get_charge_by_rsi_binding('DIV_BY_ZERO_ERROR'),
                'Error: division by zero')
        self.assert_error(
                utilbill.get_charge_by_rsi_binding('UNKNOWN_IDENTIFIER'),
                "Error: name 'x' is not defined")

        # TODO enable when bug #76318266 is fixed
        # self.assertEqual(40 + 45 + 31 + 30 + 10 + 0 + 5 + 6,
        #         utilbill.total_charge())

        # check "total" for each of the charges in the utility bill at the
        # register quantity of 150 therms. there should not be a charge for
        # NO_CHARGE_FOR_THIS_RSI even though that RSI was in the rate
        # structure.
        self.assert_charge_values(100, 0.4, get('CONSTANT'))
        self.assert_charge_values(450, 0.1, get('LINEAR'))
        self.assert_charge_values(310, 0.1, get('LINEAR_PLUS_CONSTANT'))
        self.assert_charge_values(100, 0.3, get('BLOCK_1'))
        self.assert_charge_values(50, 0.2, get('BLOCK_2'))
        self.assert_charge_values(0, 0.1, get('BLOCK_3'))
        self.assert_charge_values(5, 1, get('REFERENCES_ANOTHER'))
        self.assert_error(get('SYNTAX_ERROR'), 'Syntax error')
        self.assert_error(get('DIV_BY_ZERO_ERROR'), 'Error: division by zero')

        self.assert_error(get('UNKNOWN_IDENTIFIER'),
                "Error: name 'x' is not defined")

        # try a different quantity: 250 therms
        register.quantity = 250
        utilbill.compute_charges()
        self.assert_charge_values(100, 0.4, get('CONSTANT'))
        self.assert_charge_values(750, 0.1, get('LINEAR'))
        self.assert_charge_values(510, 0.1, get('LINEAR_PLUS_CONSTANT'))
        self.assert_charge_values(100, 0.3, get('BLOCK_1'))
        self.assert_charge_values(150, 0.2, get('BLOCK_2'))
        self.assert_charge_values(50, 0.1, get('BLOCK_3'))
        self.assert_charge_values(5, 1, get('REFERENCES_ANOTHER'))
        self.assert_error(get('SYNTAX_ERROR'), 'Syntax error')
        self.assert_error(get('DIV_BY_ZERO_ERROR'),
                'Error: division by zero')
        self.assert_error(get('UNKNOWN_IDENTIFIER'),
                "Error: name 'x' is not defined")

        # and another quantity: 0
        register.quantity = 0
        utilbill.compute_charges()
        self.assert_charge_values(100, 0.4, get('CONSTANT'))
        self.assert_charge_values(0, 0.1, get('LINEAR'))
        self.assert_charge_values(10, 0.1, get('LINEAR_PLUS_CONSTANT'))
        self.assert_charge_values(0, 0.3, get('BLOCK_1'))
        self.assert_charge_values(0, 0.2, get('BLOCK_2'))
        self.assert_charge_values(0, 0.1, get('BLOCK_3'))
        self.assert_charge_values(5, 1, get('REFERENCES_ANOTHER'))
        self.assert_error(get('SYNTAX_ERROR'), 'Syntax error')
        self.assert_error(get('DIV_BY_ZERO_ERROR'),
                'Error: division by zero')
        self.assert_error(get('UNKNOWN_IDENTIFIER'),
                "Error: name 'x' is not defined")


    def test_compute_charges_empty(self):
        '''Compute utility bill with no charges.
        '''
        utility_account = UtilityAccount('someone', '99999',
                'utility', 'supplier',
                'rate class', None, Address(), Address())
        utilbill = UtilBill(utility_account, None, None)
        utilbill.compute_charges()
        self.assertEqual([], utilbill.charges)
        self.assertEqual(0, utilbill.get_total_charges())

    def test_compute_charges_independent(self):
        utility = Utility(name='utility', address=Address())
        supplier = Supplier(name='supplier', address=Address())
        utility_account = UtilityAccount('someone', '99999',
                utility, supplier,
                RateClass(name='rate class', utility=utility, service='gas'),
                Address(), Address())
        utilbill = UtilBill(utility_account, utility,
                            RateClass(name='rate class', utility=utility,
                                      service='gas'), supplier=supplier,
                            period_start=date(2000, 1, 1),
                            period_end=date(2000, 2, 1))
        utilbill.registers = [Register(Register.TOTAL, 'kWh', quantity=150)]
        utilbill.charges = [
            Charge('A', rate=1, formula='REG_TOTAL.quantity'),
            Charge('B', rate=3, formula='2'),
            # this has an error
            Charge('C', rate=0, formula='1/0'),
        ]
        Session().add(utilbill)
        utilbill.compute_charges()

        self.assert_charge_values(150, 1,
                utilbill.get_charge_by_rsi_binding('A'))
        self.assert_charge_values(2, 3,
                utilbill.get_charge_by_rsi_binding('B'))
        self.assert_error(utilbill.get_charge_by_rsi_binding('C'),
                'Error: division by zero')
        self.assertEqual(150 + 6, utilbill.get_total_charges())

    def test_compute_charges_with_cycle(self):
        '''Test computing charges whose dependencies form a cycle.
        All such charges should have errors.
        '''
        utility = Utility(name='utility', address=Address())
        supplier = Supplier(name='supplier', address=Address())
        utility_account = UtilityAccount('someone', '99999',
                utility, supplier,
                RateClass(name='rate class', utility=utility, service='gas'),
                Address(), Address())
        utilbill = UtilBill(utility_account, utility,
                            RateClass(name='rate class', utility=utility,
                                      service='gas'), supplier=supplier,
                            period_start=date(2000, 1, 1),
                            period_end=date(2000, 2, 1))
        utilbill.charges = [
            # circular dependency between A and B: A depends on B's "quantity"
            # and B depends on A's "rate", which is not allowed even though
            # theoretically both could be computed.
            Charge('A', formula='B.formula'),
            Charge('B', formula='A.rate'),
            # C depends on itself
            Charge('C', formula='C.total'),
            # D depends on A, which has a circular dependency with B. it should
            # not be computable because A is not computable.
            Charge('D', formula='A.total'),
            Charge('E', rate=3, formula='2'),
        ]
        Session().add(utilbill)
        utilbill.compute_charges()

        self.assert_error(utilbill.get_charge_by_rsi_binding('A'),
                          "Error: name 'B' is not defined")
        self.assert_error(utilbill.get_charge_by_rsi_binding('B'),
                          "Error: name 'A' is not defined")
        self.assert_error(utilbill.get_charge_by_rsi_binding('C'),
                          "Error: name 'C' is not defined")
        self.assert_error(utilbill.get_charge_by_rsi_binding('D'),
                          "Error: name 'A' is not defined")
        self.assert_charge_values(2, 3, utilbill.get_charge_by_rsi_binding('E'))

    def test_processed_utility_bills(self):
        '''
        test for making sure processed bills cannot be edited
        '''
        utility = Utility(name='utility', address=Address())
        supplier = Supplier(name='supplier', address=Address())
        utility_account = UtilityAccount('someone', '99999',
                utility, supplier,
                RateClass(name='rate class', utility=utility, service='gas'),
                Address(), Address())
        utilbill = UtilBill(utility_account, utility,
                            RateClass(name='rate class', utility=utility,
                                      service='gas'), supplier=self.supplier,
                            period_start=date(2000, 1, 1),
                            period_end=date(2000, 2, 1))
        utilbill.registers = [Register(Register.TOTAL, 'kWh', quantity=150)]
        utilbill.charges = [
            Charge('A', rate=1, formula=Register.TOTAL + '.quantity'),
            Charge('B', rate=3, formula='2'),
            # this has an error
            Charge('C', rate=0, formula='1/0'),
        ]
        self.assertTrue(utilbill.editable())
        Session().add(utilbill)
        utilbill.processed = True
        self.assertRaises(UnEditableBillError, utilbill.compute_charges)
        self.assertFalse(utilbill.editable())

    def test_get_total_energy_consumption(self):
        utilbill = UtilBill(self.utility_account, self.utility, self.rate_class,
                            supplier=self.supplier,
                            period_start=date(2000, 1, 1),
                            period_end=date(2000, 2, 1))
        utilbill.registers = [Register('X', 'kWh', quantity=1),
                              Register(Register.TOTAL, 'kWh', quantity=2)]
        self.assertEqual(2, utilbill.get_total_energy_consumption())

    def test_charge_types(self):
        utilbill = UtilBill(self.utility_account, self.utility, self.rate_class,
                            supplier=self.supplier,
                            period_start=date(2000, 1, 1),
                            period_end=date(2000, 2, 1))
        the_charges = [
            Charge('A', formula='', rate=1, target_total=1, type='distribution'),
            Charge('B', formula='4', rate=1, type='distribution'),
            # a Charge does not count as a real charge if has_charge=False.
            Charge('C', formula='3', rate=1, type='supply', has_charge=False),
            Charge('D', formula='5', rate=1, target_total=5, type='supply'),
            Charge('E', formula='syntax error', rate=1, type='supply'),
            Charge('F', formula='7', rate=1, type='distribution'),
        ]
        utilbill.charges = the_charges
        self.assertEqual(the_charges, utilbill.charges)

        # supply charge with a syntax error counts as one of the "supply
        # charges"
        self.assertEqual(the_charges[3:5], utilbill.get_supply_charges())

        # but it does not count toward the "supply target total"
        utilbill.compute_charges()
        self.assertEqual(5, utilbill.get_supply_target_total())

        # TODO: test methods that use other charge types (distribution,
        # other) here when they are added.
        self.assertEqual(3, len(utilbill.get_distribution_charges()))
<|MERGE_RESOLUTION|>--- conflicted
+++ resolved
@@ -196,14 +196,8 @@
                       RateClass(name='rate class', utility=self.utility,
                                 service='gas'), supplier=self.supplier,
                       period_start=date(2000, 1, 1),
-<<<<<<< HEAD
-                      period_end=date(2000, 2, 1))
-        self.assertTrue(ub.is_processable())
-=======
                       period_end=date(2000, 2, 1),
                       supply_group='test')
-        self.assertTrue(ub.processable())
->>>>>>> ec66e79a
 
     def test_add_charge(self):
         utility_account = UtilityAccount(
