from mock import MagicMock, Mock
<<<<<<< HEAD

# init_test_config has to be called first in every test module, because
# otherwise any module that imports billentry (directly or indirectly) causes
# app.py to be initialized with the regular config  instead of the test
# config. Simply calling init_test_config in a module that uses billentry
# does not work because test are run in a indeterminate order and an indirect
# dependency might cause the wrong config to be loaded.
from sqlalchemy.exc import InvalidRequestError, IntegrityError
from test import init_test_config
init_test_config()

=======
from sqlalchemy.inspection import inspect
>>>>>>> 1c56f211
from core import init_model
from core.bill_file_handler import BillFileHandler

from core.model.model import RegisterTemplate, SupplyGroup, ELECTRIC
from core.pricing import PricingModel, FuzzyPricingModel
from test import init_test_config, create_tables, clear_db

from datetime import date
from unittest import TestCase

from exc import RSIError, UnEditableBillError, NotProcessable, BillingError, \
    MissingFileError
from core.model import UtilBill, Session, Charge,\
    Address, Register, Utility, Supplier, RateClass, UtilityAccount
from util.pdf import PDFUtil


class UtilBillTest(TestCase):
    """Unit tests for UtilBill.
    """
    def test_validate_utilbill_period(self):
        # valid periods
        UtilBill.validate_utilbill_period(None, None)
        UtilBill.validate_utilbill_period(date(1000,1,1), None)
        UtilBill.validate_utilbill_period(None, date(1000,1,1))
        UtilBill.validate_utilbill_period(date(2000,1,1), date(2000,1,2))
        UtilBill.validate_utilbill_period(date(2000,1,1), date(2000,12,31))

        # length < 1 day
        with self.assertRaises(ValueError):
            UtilBill.validate_utilbill_period(date(2000,1,1), date(2000,1,1))
        with self.assertRaises(ValueError):
            UtilBill.validate_utilbill_period(date(2000,1,2), date(2000,1,1))

        # length > 365 days
        with self.assertRaises(ValueError):
            UtilBill.validate_utilbill_period(date(2000,1,1), date(2001,1,2))

    def test_get_next_meter_read_date(self):
        utilbill = UtilBill(MagicMock(), MagicMock(), MagicMock())
        utilbill.period_end = date(2000,1,1)
        self.assertEqual(None, utilbill.get_next_meter_read_date())

        utilbill.set_next_meter_read_date(date(2000,2,5))
        self.assertEqual(date(2000,2,5), utilbill.get_next_meter_read_date())

    def test_get_set_total_energy(self):
        utilbill = UtilBill(MagicMock(), MagicMock(), MagicMock())

        self.assertEqual(0, utilbill.get_total_energy_consumption())

        # currently, a "REG_TOTAL" register is required to exist, but is not
        # added when a utility bill is created. this prevents
        # set_total_energy from working.
        with self.assertRaises(StopIteration):
            utilbill.set_total_energy(10)

        # when the register is present, set_total_energy should work
        # without requiring consumers to know about _registers.
        # TODO...

    def test_get_register_by_binding(self):
        utility = Utility(name='utility')
        rate_class = RateClass(utility=utility)
        bill = UtilBill(MagicMock(), utility, rate_class)
        self.assertIsInstance(bill.get_register_by_binding(Register.TOTAL),
                              Register)
        with self.assertRaises(BillingError):
            bill.get_register_by_binding('xyz')

    def test_regenerate_charges(self):
        a, b, c = Charge('a'), Charge('b'), Charge('c')

        utilbill = UtilBill(MagicMock(), None, None)
        utilbill.charges = [a]

        pricing_model = Mock(autospec=PricingModel)
        pricing_model.get_predicted_charges.return_value = [b, c]

        utilbill.regenerate_charges(pricing_model)
        self.assertEqual([b, c], utilbill.charges)
        self.assertIsNone(a.utilbill)

    def test_processed(self):
        utilbill = UtilBill(MagicMock(), None, None)
        self.assertFalse(utilbill.processed)

        # repeating the same value is OK
        utilbill.set_processed(False)
        self.assertFalse(utilbill.processed)

        # required values are missing
        self.assertFalse(utilbill.is_processable())
        with self.assertRaises(NotProcessable):
            utilbill.set_processed(True)

        # fill in missing values
        utilbill.period_start = date(2000,1,1)
        utilbill.period_end = date(2000,2,1)
        utilbill.utility = MagicMock()
        utilbill.rate_class = MagicMock()
        utilbill.supplier = MagicMock()
        utilbill.supply_group = MagicMock()
        self.assertTrue(utilbill.is_processable())

        utilbill.set_processed(True)
        self.assertTrue(utilbill.processed)

    def test_suplier_suply_group(self):
        utilbill = UtilBill(MagicMock(), None, None)
        supplier = Supplier(name='supplier')
        supply_group = SupplyGroup(supplier=supplier, name='supply group',
                               service=ELECTRIC)
        other_supplier = Supplier(name='other')

        self.assertIsNone(utilbill.get_supplier())
        self.assertIsNone(utilbill.get_supplier_name())
        self.assertIsNone(utilbill.get_supply_group())
        self.assertIsNone(utilbill.get_supply_group_name())

        utilbill.set_supplier(supplier)
        self.assertEqual(supplier, utilbill.get_supplier())
        self.assertEqual('supplier', utilbill.get_supplier_name())
        self.assertIsNone(utilbill.get_supply_group())
        self.assertIsNone(utilbill.get_supply_group_name())

        utilbill.set_supply_group(supply_group)
        self.assertIs(supplier, utilbill.get_supplier())
        self.assertEqual('supplier', utilbill.get_supplier_name())
        self.assertIs(supply_group, utilbill.get_supply_group())
        self.assertEqual('supply group', utilbill.get_supply_group_name())
        self.assertEqual(ELECTRIC, supply_group.get_service())

        # when the same supplier is set again, supply group is unchanged
        utilbill.set_supplier(supplier)
        self.assertIs(supplier, utilbill.get_supplier())
        self.assertEqual('supplier', utilbill.get_supplier_name())
        self.assertIs(supply_group, utilbill.get_supply_group())
        self.assertEqual('supply group', utilbill.get_supply_group_name())
        self.assertEqual(ELECTRIC, supply_group.get_service())

        # when a different supplier is chosen, supply group is unknown
        utilbill.set_supplier(other_supplier)
        self.assertEqual(other_supplier, utilbill.get_supplier())
        self.assertEqual('other', utilbill.get_supplier_name())
        self.assertIsNone(utilbill.get_supply_group())
        self.assertIsNone(utilbill.get_supply_group_name())


        # supplier and supply group can be set to None
        utilbill.set_supplier(None)
        utilbill.set_supply_group(None)
        self.assertIsNone(utilbill.get_supplier())
        self.assertIsNone(utilbill.get_supplier_name())
        self.assertIsNone(utilbill.get_supply_group())
        self.assertIsNone(utilbill.get_supply_group_name())
        self.assertIsNone(utilbill.get_service())

    def test_utility_rate_class(self):
        utilbill = UtilBill(MagicMock(), None, None)
        utility = Utility(name='utility')
        rate_class = RateClass(utility=utility, name='rate class',
                               service=ELECTRIC)
        other_utility = Utility(name='other')

        self.assertIsNone(utilbill.get_utility())
        self.assertIsNone(utilbill.get_utility_name())
        self.assertIsNone(utilbill.get_rate_class())
        self.assertIsNone(utilbill.get_rate_class_name())
        self.assertIsNone(utilbill.get_service())

        utilbill.set_utility(utility)
        self.assertEqual(utility, utilbill.get_utility())
        self.assertEqual('utility', utilbill.get_utility_name())
        self.assertIsNone(utilbill.get_rate_class())
        self.assertIsNone(utilbill.get_rate_class_name())
        self.assertIsNone(utilbill.get_service())

        utilbill.set_rate_class(rate_class)
        self.assertIs(utility, utilbill.get_utility())
        self.assertEqual('utility', utilbill.get_utility_name())
        self.assertIs(rate_class, utilbill.get_rate_class())
        self.assertEqual('rate class', utilbill.get_rate_class_name())
        self.assertEqual(ELECTRIC, utilbill.get_service())

        # when there's a rate class, you can get/set total energy
        utilbill.set_total_energy(1)
        self.assertEqual(1, utilbill.get_total_energy())
        self.assertEqual('kWh', utilbill.get_total_energy_unit())

        # when the same utility is set again, rate class is unchanged
        utilbill.set_utility(utility)
        self.assertIs(utility, utilbill.get_utility())
        self.assertEqual('utility', utilbill.get_utility_name())
        self.assertIs(rate_class, utilbill.get_rate_class())
        self.assertEqual('rate class', utilbill.get_rate_class_name())
        self.assertEqual(ELECTRIC, utilbill.get_service())

        # when a different utility is chosen, rate class is unknown
        utilbill.set_utility(other_utility)
        self.assertEqual(other_utility, utilbill.get_utility())
        self.assertEqual('other', utilbill.get_utility_name())
        self.assertIsNone(utilbill.get_rate_class())
        self.assertIsNone(utilbill.get_rate_class_name())
        self.assertIsNone(utilbill.get_service())

        # with no rate class, there are no _registers, so you can't set the
        # energy, but you can get it (it will always be 0)
        with self.assertRaises(StopIteration):
            utilbill.set_total_energy(1)
        self.assertEqual(0, utilbill.get_total_energy())
        self.assertEqual(None, utilbill.get_total_energy_unit())

        # utility and rate class can be set to None
        utilbill.set_utility(None)
        utilbill.set_rate_class(None)
        self.assertIsNone(utilbill.get_utility())
        self.assertIsNone(utilbill.get_utility_name())
        self.assertIsNone(utilbill.get_rate_class())
        self.assertIsNone(utilbill.get_rate_class_name())
        self.assertIsNone(utilbill.get_service())

    def test_get_text(self):
        utilbill = UtilBill(MagicMock(), None, None)
        bfh = Mock(autospec=BillFileHandler)
        pdf_util = Mock(autospec=PDFUtil)
        pdf_util.get_pdf_text.return_value = 'example text'

        # if file is missing, text is empty (and is not cached)
        bfh.write_copy_to_file.side_effect = MissingFileError
        self.assertEqual('', utilbill.get_text(bfh, pdf_util))

        # get the text
        bfh.reset_mock()
        pdf_util.reset_mock()
        bfh.write_copy_to_file.side_effect = None
        self.assertEqual('example text', utilbill.get_text(bfh, pdf_util))
        self.assertEqual(1, bfh.write_copy_to_file.call_count)
        self.assertEqual(1, pdf_util.get_pdf_text.call_count)

        # text is cached the 2nd time so methods to get the file and text are
        # not called
        bfh.reset_mock()
        pdf_util.reset_mock()
        self.assertEqual('example text', utilbill.get_text(bfh, pdf_util))
        self.assertEqual(0, bfh.write_copy_to_file.call_count)
        self.assertEqual(0, pdf_util.get_pdf_text.call_count)

    def test_replace_estimated_with_complete(self):
        # estimated bill and real bill have different data
        est_bill = UtilBill(MagicMock(), None, None, state=UtilBill.Estimated,
                            period_start=date(2000,1,1), target_total=12.34)
        real_bill = UtilBill(MagicMock(), None, None, state=UtilBill.Complete,
                             period_start=date(2000,1,2), target_total=56.78,
                             sha256_hexdigest='abc123')
        real_bill.charges = [Charge('a', target_total=9.10)]

        # these are the attributes that will be transferred from the real
        # bill to the estimated one. must be saved in advance because some
        # child objects will be moved from one to the other rather than copied.
        attr_names = est_bill.column_names() + [
            'utility_account',
            'supplier',
            'rate_class',
            'billing_address',
            'service_address',
            'utility',
            'charges',
            '_registers',
        ]
        real_bill_data = {attr_name: getattr(real_bill, attr_name)
                          for attr_name in attr_names}

        bill_file_handler = Mock(autospec=BillFileHandler)
        est_bill.replace_estimated_with_complete(real_bill, bill_file_handler)

        # all attributes in estimated bill should match the other that were
        # originally in real bill
        for attr_name in attr_names:
            self.assertEqual(real_bill_data[attr_name],
                             getattr(est_bill, attr_name))

        # make sure the values of certain attributes are not duplicated
        self.assertIs(real_bill.utility, est_bill.utility)
        self.assertIs(real_bill.rate_class, est_bill.rate_class)
        self.assertIs(real_bill.supplier, est_bill.supplier)
        self.assertIs(real_bill.supply_group, est_bill.supply_group)


class UtilBillTestWithDB(TestCase):
    """Tests for UtilBill that require the database.
    """
    @classmethod
    def setUpClass(cls):
        init_test_config()
        create_tables()
        init_model()

    def setUp(self):
        clear_db()
        self.supplier = Supplier(name='supplier', address=Address())
        self.utility = Utility(name='utility', address=Address())

        self.utility_account = UtilityAccount(
            'someone', '98989', self.utility, self.supplier,
            RateClass(name='FB Test Rate Class', utility=self.utility,
                      service='gas'), Address(), Address())
        self.rate_class = RateClass(name='rate class', utility=self.utility,
                                    service='gas')

    def tearDown(self):
        Session.remove()

    def assert_error(self, c, error_message):
        '''Assert that the Charge 'c' has None for its quantity/rate/total
        and 'error_message' in its 'error' field.
        '''
        self.assertIsNone(c.quantity)
        self.assertIsNone(c.total)
        self.assertIsNotNone(c.error)
        self.assertEqual(error_message, c.error)

    def assert_charge_values(self, quantity, rate, c):
        '''Assert that the charge 'c' has the given quantity and rate,
        total = quantity * rate, and no error.
        '''
        self.assertEqual(quantity, c.quantity)
        self.assertEqual(rate, c.rate)
        self.assertEqual(quantity * rate, c.total)
        self.assertEqual(None, c.error)

    def test_charge_relationship(self):
        utilbill = UtilBill(self.utility_account, self.utility, self.rate_class)
        a, b = Charge('a', unit='kWh'), Charge('b', unit='kWh')
        s = Session()
        s.add(utilbill)

        # any charge associated with 'utilbill' gets added to the session,
        # and any charge not associated with it gets removed
        utilbill.charges = [a]
        utilbill.charges = [b]

        # if the UtilBill-Charge relationship has the wrong cascade setting,
        # this flush will fail with a constraint violation when it tries to
        # save 'a'
        s.flush()

        # 'a' should have been deleted when it was removed from the list of
        # charges, so 'b' is the only charge left in the database
        self.assertEqual(1, s.query(Charge).count())

    def test_invalid_utilbill_dates(self):
        supplier = Supplier(name='supplier', address=Address())
        utility = Utility(name='utility', address=Address())
        utility_account = UtilityAccount(
            'someone', '98989', utility, supplier,
            RateClass(name='FB Test Rate Class', utility=utility,
                      service='gas'), Address(), Address())
        utilbill = UtilBill(utility_account, utility,
                            RateClass(name='rate class', utility=utility,
                                      service='gas'),
                            supplier=supplier,
                            period_start=date(0215, 1, 1),
                            period_end=date(0215, 2, 1))
        utilbill.set_next_meter_read_date(date(0215, 1, 1))
        Session().add(utilbill)
        # flushing the changes should through integrity error as the dates
        # entered for period_start, period_end and next_meter_read_date
        # violates the defined column check constraint that checks date >
        # 1900-01-01
        self.assertRaises(IntegrityError, Session().flush)
        utilbill.set_next_meter_read_date(date(2000,02,01))
        utilbill.period_start = date(2000, 01, 01)
        utilbill.period_end = date(2000, 02, 01)
        # Since the dates entered for period_start, period_end and
        # next_meter_read_date don't violate the check constraint, flushing
        # changes should succeed
        Session().flush()

    def test_processed_editable(self):
        utility_account = UtilityAccount(
            'someone', '98989', self.utility, self.supplier,
            RateClass(name='FB Test Rate Class', utility=self.utility,
                      service='gas'), None, Address(), Address())
        utilbill = UtilBill(utility_account, self.utility,
                            RateClass(name='rate class', utility=self.utility,
                                      service='gas'),
                            supplier=self.supplier,
                            period_start=date(2000, 1, 1),
                            period_end=date(2000, 2, 1))

        self.assertFalse(utilbill.processed)
        utilbill.check_editable()

        utilbill.processed = True
        self.assertTrue(utilbill.processed)
        self.assertRaises(UnEditableBillError, utilbill.check_editable)

    def test_processable(self):
        utility_account = UtilityAccount(
            'someone', '98989', self.utility, self.supplier,
            RateClass(name='FB Test Rate Class', utility=self.utility,
                      service='gas'), None, Address(), Address())
        for attr in ('period_start', 'period_end', 'rate_class', 'utility',
                     'supplier'):
            ub = UtilBill(
                utility_account, self.utility,
                RateClass(name='rate class', utility=self.utility,
                        service='gas'),
                supplier=self.supplier,
                period_start=date(2000, 1, 1), period_end=date(2000, 2, 1))
            setattr(ub, attr, None)
            self.assertRaises(NotProcessable, ub.check_processable)

        ub = UtilBill(utility_account, self.utility,
                      RateClass(name='rate class', utility=self.utility,
                                service='gas'), supplier=self.supplier,
                      period_start=date(2000, 1, 1),
                      period_end=date(2000, 2, 1),
                      supply_group='test')

    def test_add_charge(self):
        utility_account = UtilityAccount(
            'someone', '98989', self.utility, self.supplier,
            RateClass(name='FB Test Rate Class', utility=self.utility,
                      service='gas'),
            Address(), Address())
        rate_class = RateClass(name='rate class', utility=self.utility,
                               service='gas')
        rate_class.register_templates = [
            RegisterTemplate(register_binding=Register.TOTAL, unit='therms'),
            RegisterTemplate(register_binding=Register.DEMAND, unit='kWD')]
        utilbill = UtilBill(utility_account, self.utility,
                            rate_class, supplier=self.supplier,
                            period_start=date(2000, 1, 1),
                            period_end=date(2000, 2, 1))
        assert len(utilbill._registers) == 2

        session = Session()
        session.add(utilbill)
        session.flush()

        formula = Charge.get_simple_formula(Register.TOTAL)
        fpm = Mock(autospec=FuzzyPricingModel)
        fpm.get_closest_occurrence_of_charge.return_value = Charge(
            "rsi_binding does't matter", formula=formula, rate=1.234)
        charge = utilbill.add_charge({})
        self.assertEqual(formula, charge.quantity_formula)

        session.delete(charge)

    def test_compute(self):
        fb_utility = Utility(name='FB Test Utility', address=Address())
        utility = Utility(name='utility', address=Address())
        utilbill = UtilBill(
            UtilityAccount('someone', '98989', fb_utility, 'FB Test Supplier',
                           RateClass(name='FB Test Rate Class',
                                     utility=fb_utility, service='gas'),
                           None, Address(), Address()), utility,
            RateClass(name='rate class', utility=utility, service='gas'),
            supplier=Supplier(name='supplier', address=Address()),
            period_start=date(2000, 1, 1), period_end=date(2000, 2, 1))
        register = Register(Register.TOTAL, 'therms', quantity=150)
        utilbill._registers = [register]
        charges = [
            dict(
                rsi_binding='CONSTANT',
                formula='100',
                quantity_units='dollars',
                rate=0.4,
            ),
            dict(
                rsi_binding='LINEAR',
                formula='REG_TOTAL.quantity * 3',
                quantity_units='therms',
                rate=0.1,
            ),
            dict(
                rsi_binding='LINEAR_PLUS_CONSTANT',
                formula='REG_TOTAL.quantity * 2 + 10',
                quantity_units='therms',
                rate=0.1,
            ),
            dict(
                rsi_binding='BLOCK_1',
                formula='min(100, REG_TOTAL.quantity)',
                quantity_units='therms',
                rate=0.3,
            ),
            dict(
                rsi_binding='BLOCK_2',
                formula='min(200, max(0, REG_TOTAL.quantity - 100))',
                quantity_units='therms',
                rate=0.2,
            ),
            dict(
                rsi_binding='BLOCK_3',
                formula='max(0, REG_TOTAL.quantity - 200)',
                quantity_units='therms',
                rate=0.1,
            ),
            dict(
                rsi_binding='REFERENCES_ANOTHER',
                # TODO also try "total" here
                formula='REFERENCED_BY_ANOTHER.quantity + '
                         'REFERENCED_BY_ANOTHER.rate',
                quantity_units='therms',
                rate=1,
            ),
            dict(
                rsi_binding='NO_CHARGE_FOR_THIS_RSI',
                formula='1',
                quantity_units='therms',
                rate=1,
            ),
            # this RSI has no charge associated with it, but is used to
            # provide identifiers in the formula of the "REFERENCES_ANOTHER"
            # RSI in 'uprs'
            dict(
                rsi_binding='REFERENCED_BY_ANOTHER',
                formula='2',
                quantity_units='therms',
                rate=3,
            ),
            dict(
                rsi_binding='SYNTAX_ERROR',
                formula='5 + ',
                quantity_units='therms',
                rate=1,
            ),
            dict(
                rsi_binding='DIV_BY_ZERO_ERROR',
                formula='1 / 0',
                quantity_units='therms',
                rate=1,
            ),
            # shows that quantity formula error takes priority over rate
            # formula error
            dict(
                rsi_binding='UNKNOWN_IDENTIFIER',
                formula='x * 2',
                quantity_units='therms',
                rate=1,
            ),
        ]
        utilbill.charges = [Charge(c['rsi_binding'], rate=c['rate'],
                formula=c['formula'], description="Insert description here",
                unit=c['quantity_units']) for c in charges]

        get = utilbill.get_charge_by_rsi_binding

        # 'raise_exception' argument validates that all charges were computed
        # without errors. if this argument is given, all the charges without
        # errors still be correct, and the exception raised only after computing
        # all the charges
        with self.assertRaises(RSIError):
            utilbill.compute_charges(raise_exception=True)
        self.assert_charge_values(100, 0.4, get('CONSTANT'))
        self.assert_charge_values(450, .1, get('LINEAR'))
        self.assert_charge_values(310, 0.1, get('LINEAR_PLUS_CONSTANT'))
        self.assert_charge_values(100, 0.3, get('BLOCK_1'))
        self.assert_charge_values(50, 0.2, get('BLOCK_2'))
        self.assert_charge_values(0, 0.1, get('BLOCK_3'))
        self.assert_charge_values(5, 1, get('REFERENCES_ANOTHER'))
        self.assert_charge_values(2, 3, get('REFERENCED_BY_ANOTHER'))
        self.assert_error(
                utilbill.get_charge_by_rsi_binding('SYNTAX_ERROR'),
                'Syntax error')
        self.assert_error(
                utilbill.get_charge_by_rsi_binding('DIV_BY_ZERO_ERROR'),
                'Error: division by zero')
        self.assert_error(
                utilbill.get_charge_by_rsi_binding('UNKNOWN_IDENTIFIER'),
                "Error: name 'x' is not defined")

        # TODO enable when bug #76318266 is fixed
        # self.assertEqual(40 + 45 + 31 + 30 + 10 + 0 + 5 + 6,
        #         utilbill.total_charge())

        # check "total" for each of the charges in the utility bill at the
        # register quantity of 150 therms. there should not be a charge for
        # NO_CHARGE_FOR_THIS_RSI even though that RSI was in the rate
        # structure.
        self.assert_charge_values(100, 0.4, get('CONSTANT'))
        self.assert_charge_values(450, 0.1, get('LINEAR'))
        self.assert_charge_values(310, 0.1, get('LINEAR_PLUS_CONSTANT'))
        self.assert_charge_values(100, 0.3, get('BLOCK_1'))
        self.assert_charge_values(50, 0.2, get('BLOCK_2'))
        self.assert_charge_values(0, 0.1, get('BLOCK_3'))
        self.assert_charge_values(5, 1, get('REFERENCES_ANOTHER'))
        self.assert_error(get('SYNTAX_ERROR'), 'Syntax error')
        self.assert_error(get('DIV_BY_ZERO_ERROR'), 'Error: division by zero')

        self.assert_error(get('UNKNOWN_IDENTIFIER'),
                "Error: name 'x' is not defined")

        # try a different quantity: 250 therms
        register.quantity = 250
        utilbill.compute_charges()
        self.assert_charge_values(100, 0.4, get('CONSTANT'))
        self.assert_charge_values(750, 0.1, get('LINEAR'))
        self.assert_charge_values(510, 0.1, get('LINEAR_PLUS_CONSTANT'))
        self.assert_charge_values(100, 0.3, get('BLOCK_1'))
        self.assert_charge_values(150, 0.2, get('BLOCK_2'))
        self.assert_charge_values(50, 0.1, get('BLOCK_3'))
        self.assert_charge_values(5, 1, get('REFERENCES_ANOTHER'))
        self.assert_error(get('SYNTAX_ERROR'), 'Syntax error')
        self.assert_error(get('DIV_BY_ZERO_ERROR'),
                'Error: division by zero')
        self.assert_error(get('UNKNOWN_IDENTIFIER'),
                "Error: name 'x' is not defined")

        # and another quantity: 0
        register.quantity = 0
        utilbill.compute_charges()
        self.assert_charge_values(100, 0.4, get('CONSTANT'))
        self.assert_charge_values(0, 0.1, get('LINEAR'))
        self.assert_charge_values(10, 0.1, get('LINEAR_PLUS_CONSTANT'))
        self.assert_charge_values(0, 0.3, get('BLOCK_1'))
        self.assert_charge_values(0, 0.2, get('BLOCK_2'))
        self.assert_charge_values(0, 0.1, get('BLOCK_3'))
        self.assert_charge_values(5, 1, get('REFERENCES_ANOTHER'))
        self.assert_error(get('SYNTAX_ERROR'), 'Syntax error')
        self.assert_error(get('DIV_BY_ZERO_ERROR'),
                'Error: division by zero')
        self.assert_error(get('UNKNOWN_IDENTIFIER'),
                "Error: name 'x' is not defined")


    def test_compute_charges_empty(self):
        '''Compute utility bill with no charges.
        '''
        utility_account = UtilityAccount('someone', '99999',
                Utility(name='utility'), None,
                None, None, Address(), Address())
        utilbill = UtilBill(utility_account, None, None)
        utilbill.compute_charges()
        self.assertEqual([], utilbill.charges)
        self.assertEqual(0, utilbill.get_total_charges())

    def test_compute_charges_independent(self):
        utility = Utility(name='utility', address=Address())
        supplier = Supplier(name='supplier', address=Address())
        utility_account = UtilityAccount('someone', '99999',
                utility, supplier,
                RateClass(name='rate class', utility=utility, service='gas'),
                Address(), Address())
        utilbill = UtilBill(utility_account, utility,
                            RateClass(name='rate class', utility=utility,
                                      service='gas'), supplier=supplier,
                            period_start=date(2000, 1, 1),
                            period_end=date(2000, 2, 1))
        utilbill._registers = [Register(Register.TOTAL, 'kWh', quantity=150)]
        utilbill.charges = [
            Charge('A', rate=1, formula='REG_TOTAL.quantity'),
            Charge('B', rate=3, formula='2'),
            # this has an error
            Charge('C', rate=0, formula='1/0'),
        ]
        Session().add(utilbill)
        utilbill.compute_charges()

        self.assert_charge_values(150, 1,
                utilbill.get_charge_by_rsi_binding('A'))
        self.assert_charge_values(2, 3,
                utilbill.get_charge_by_rsi_binding('B'))
        self.assert_error(utilbill.get_charge_by_rsi_binding('C'),
                'Error: division by zero')
        self.assertEqual(150 + 6, utilbill.get_total_charges())

    def test_compute_charges_with_cycle(self):
        """Test computing charges whose dependencies form a cycle.
        All such charges should have errors.
        """
        utility = Utility(name='utility', address=Address())
        supplier = Supplier(name='supplier', address=Address())
        utility_account = UtilityAccount('someone', '99999',
                utility, supplier,
                RateClass(name='rate class', utility=utility, service='gas'),
                Address(), Address())
        utilbill = UtilBill(utility_account, utility,
                            RateClass(name='rate class', utility=utility,
                                      service='gas'), supplier=supplier,
                            period_start=date(2000, 1, 1),
                            period_end=date(2000, 2, 1))
        utilbill.charges = [
            # circular dependency between A and B: A depends on B's "quantity"
            # and B depends on A's "rate", which is not allowed even though
            # theoretically both could be computed.
            Charge('A', formula='B.formula'),
            Charge('B', formula='A.rate'),
            # C depends on itself
            Charge('C', formula='C.total'),
            # D depends on A, which has a circular dependency with B. it should
            # not be computable because A is not computable.
            Charge('D', formula='A.total'),
            Charge('E', rate=3, formula='2'),
        ]
        Session().add(utilbill)
        utilbill.compute_charges()

        self.assert_error(utilbill.get_charge_by_rsi_binding('A'),
                          "Error: name 'B' is not defined")
        self.assert_error(utilbill.get_charge_by_rsi_binding('B'),
                          "Error: name 'A' is not defined")
        self.assert_error(utilbill.get_charge_by_rsi_binding('C'),
                          "Error: name 'C' is not defined")
        self.assert_error(utilbill.get_charge_by_rsi_binding('D'),
                          "Error: name 'A' is not defined")
        self.assert_charge_values(2, 3, utilbill.get_charge_by_rsi_binding('E'))

    def test_ordered_charges_cycle_tsort_keyerror(self):
        """This causes a KeyError to be raised in tsort.topological_sort
        instead of the expected GraphError, covering the "except KeyError"
        block in UtilBill.ordered_charges.
        """
        utilbill = UtilBill(MagicMock(), None, None)
        charges = [Charge('a', rate=0, formula='b'),
                   Charge('b', rate=0, formula='b')]
        utilbill.charges = charges
        ordered_charges = utilbill.ordered_charges()
        # in this case any order is OK as long as all the charges are there
        self.assertEqual(set(utilbill.charges), set(ordered_charges))

    def test_processed_utility_bills(self):
        '''
        test for making sure processed bills cannot be edited
        '''
        utility = Utility(name='utility', address=Address())
        supplier = Supplier(name='supplier', address=Address())
        utility_account = UtilityAccount('someone', '99999',
                utility, supplier,
                RateClass(name='rate class', utility=utility, service='gas'),
                Address(), Address())
        utilbill = UtilBill(utility_account, utility,
                            RateClass(name='rate class', utility=utility,
                                      service='gas'), supplier=self.supplier,
                            period_start=date(2000, 1, 1),
                            period_end=date(2000, 2, 1))
        utilbill._registers = [Register(Register.TOTAL, 'kWh', quantity=150)]
        utilbill.charges = [
            Charge('A', rate=1, formula=Register.TOTAL + '.quantity'),
            Charge('B', rate=3, formula='2'),
            # this has an error
            Charge('C', rate=0, formula='1/0'),
        ]
        self.assertTrue(utilbill.editable())
        Session().add(utilbill)
        utilbill.processed = True
        self.assertRaises(UnEditableBillError, utilbill.compute_charges)
        self.assertFalse(utilbill.editable())

    def test_get_total_energy_consumption(self):
        utilbill = UtilBill(self.utility_account, self.utility, self.rate_class,
                            supplier=self.supplier,
                            period_start=date(2000, 1, 1),
                            period_end=date(2000, 2, 1))
        utilbill._registers = [Register('X', 'kWh', quantity=1),
                              Register(Register.TOTAL, 'kWh', quantity=2)]
        self.assertEqual(2, utilbill.get_total_energy_consumption())

    def test_charge_types(self):
        utilbill = UtilBill(self.utility_account, self.utility, self.rate_class,
                            supplier=self.supplier,
                            period_start=date(2000, 1, 1),
                            period_end=date(2000, 2, 1))
        the_charges = [
            Charge('A', formula='', rate=1, target_total=1, type='distribution'),
            Charge('B', formula='4', rate=1, type='distribution'),
            # a Charge does not count as a real charge if has_charge=False.
            Charge('C', formula='3', rate=1, type='supply', has_charge=False),
            Charge('D', formula='5', rate=1, target_total=5, type='supply'),
            Charge('E', formula='syntax error', rate=1, type='supply'),
            Charge('F', formula='7', rate=1, type='distribution'),
        ]
        utilbill.charges = the_charges
        self.assertEqual(the_charges, utilbill.charges)

        # supply charge with a syntax error counts as one of the "supply
        # charges"
        self.assertEqual(the_charges[3:5], utilbill.get_supply_charges())

        # but it does not count toward the "supply target total"
        utilbill.compute_charges()
        self.assertEqual(5, utilbill.get_supply_target_total())

        # TODO: test methods that use other charge types (distribution,
        # other) here when they are added.
        self.assertEqual(3, len(utilbill.get_distribution_charges()))

    def test_replace_estimated_with_complete_db(self):
        """Test for the database aspect of
        UtilBill.test_replace_estimated_with_complete: deleting the
        non-estimated bill. (See UtilBillTest for the copying of data from
        one bill to the other.)
        """
        est_bill = UtilBill(self.utility_account, None, None,
                            state=UtilBill.Estimated)
        real_bill = UtilBill(self.utility_account, None, None)
        s = Session()
        s.add_all([est_bill, real_bill])

        # at first both bills are (going to be inserted in) the db
        self.assertTrue(inspect(est_bill).pending)
        self.assertTrue(inspect(real_bill).pending)

        est_bill.replace_estimated_with_complete(
            real_bill, Mock(autospec=BillFileHandler))

        # real bill gets deleted (or in this case, is removed from the
        # session before it gets inserted), estimated bill doesn't
        self.assertNotIn(real_bill, s)
        self.assertTrue(inspect(est_bill).pending)
        self.assertTrue(inspect(real_bill).transient)
<|MERGE_RESOLUTION|>--- conflicted
+++ resolved
@@ -1,5 +1,5 @@
 from mock import MagicMock, Mock
-<<<<<<< HEAD
+from sqlalchemy.inspection import inspect
 
 # init_test_config has to be called first in every test module, because
 # otherwise any module that imports billentry (directly or indirectly) causes
@@ -11,9 +11,6 @@
 from test import init_test_config
 init_test_config()
 
-=======
-from sqlalchemy.inspection import inspect
->>>>>>> 1c56f211
 from core import init_model
 from core.bill_file_handler import BillFileHandler
 
