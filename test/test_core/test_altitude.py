--- conflicted
+++ resolved
@@ -12,16 +12,10 @@
     create_tables()
 
 from core.model import Utility, Supplier, Address, Session, \
-<<<<<<< HEAD
-    UtilityAccount, RateClass, UtilBill
+    UtilityAccount, RateClass, UtilBill, SupplyGroup
 from core.altitude import AltitudeUtility, AltitudeSupplier, \
     get_utility_from_guid, update_altitude_account_guids, AltitudeAccount, \
     AltitudeBill
-=======
-    UtilityAccount, RateClass, UtilBill, SupplyGroup
-from core.altitude import AltitudeUtility, AltitudeSupplier,\
-    get_utility_from_guid, update_altitude_account_guids, AltitudeAccount, AltitudeBill
->>>>>>> ada5f8ee
 
 
 class TestAltitudeModelClasses(TestCase):
