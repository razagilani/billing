--- conflicted
+++ resolved
@@ -2,22 +2,13 @@
 from mock import Mock
 from sqlalchemy.orm.exc import FlushError
 
-<<<<<<< HEAD
-from billing import init_model
-from billing.test.setup_teardown import TestCaseWithSetup
-from billing.test import init_test_config
+from core import init_config, init_model
+from test.setup_teardown import TestCaseWithSetup
+from test import init_test_config
 init_test_config()
 init_model()
 
-from billing.core.model import Utility, Supplier, Address, Session, \
-=======
-from core import init_config, init_model
-from test.setup_teardown import TestCaseWithSetup
-
-init_config()
-init_model()
 from core.model import Utility, Supplier, Address, Session, \
->>>>>>> 11ef0720
     UtilityAccount, RateClass
 from core.altitude import AltitudeUtility, AltitudeSupplier,\
     get_utility_from_guid, update_altitude_account_guids, AltitudeAccount
