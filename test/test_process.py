--- conflicted
+++ resolved
@@ -146,18 +146,13 @@
  
             # save bill1 in Mongo and MySQL, and its rate structure docs in
             # Mongo
-            #self.reebill_dao.save_reebill(bill1)
             self.rate_structure_dao.save_rs(example_data.get_urs_dict())
             self.rate_structure_dao.save_rs(example_data.get_uprs_dict())
             self.rate_structure_dao.save_rs(example_data.get_cprs_dict(acc, 1))
-            #self.state_db.new_rebill(session, bill1.account, bill1.sequence)
-            
 
             # issue bill 1, so a later bill can have a late charge based on the
             # customer's failure to pay bill1 by its due date, i.e. 30 days
             # after bill1's issue date.
-            #self.process.attach_utilbills(session, bill1.account,
-            #        bill1.sequence)
             self.process.issue(session, bill1.account, bill1.sequence,
                     issue_date=date(2012,1,1))
             # since process.issue() only modifies databases, bill1 must be
@@ -169,7 +164,6 @@
             # after bill1 is created, it must be computed to get it into a
             # usable state (in particular, it needs a late charge). that
             # requires a sequence 0 template bill.
-            #bill0 = example_data.get_reebill(acc, 0)
             self.process.compute_bill(session, bill0, bill1)
  
             # but compute_bill() destroys bill1's balance_due, so reset it to
@@ -219,11 +213,13 @@
                     date(2013,1,1)))
 
 
-            # update the meter like the user normally would
-            # This is required for process.new_version => fetch_bill_data.fetch_oltp_data
-            meter = bill1.meters_for_service('gas')[0]
-            bill1.set_meter_read_date('gas', meter['identifier'], date(2012,2,1), date(2012,1,1))
-            self.reebill_dao.save_reebill(bill1, force=True)
+            # this should be unnecessary now that meter read date is filled in
+            # using utility bill period end date
+            ## update the meter like the user normally would
+            ## This is required for process.new_version => fetch_bill_data.fetch_oltp_data
+            #meter = bill1.meters_for_service('gas')[0]
+            #bill1.set_meter_read_date('gas', meter['identifier'], date(2012,2,1), date(2012,1,1))
+            #self.reebill_dao.save_reebill(bill1, force=True)
 
             # late charge should be based on the version with the least total
             # of the bill from which it derives. on 2013-01-15, make a version
@@ -366,7 +362,6 @@
             # make it have 2 services, 1 suspended
             # (create electric bill by duplicating gas bill)
             electric_bill = example_data.get_utilbill_dict(account, service='electric')
-            #electric_bill['service'] = 'electric'
             #self.reebill_dao._save_utilbill(electric_bill)
             # TODO it's bad to directly modify reebill_dict
             bill0.reebill_dict['utilbills'].append({
@@ -379,11 +374,11 @@
             bill0._utilbills.append(electric_bill)
             bill0.suspend_service('electric')
             self.reebill_dao.save_reebill(bill0)
-            
-            
+
+
 
             bill1 = self.process.roll_bill(session, bill0)
-            
+
             self.assertEquals(['electric'], bill1.suspended_services)
 
             # only the gas bill should be attached
@@ -763,10 +758,8 @@
                 start=date(2011,12,1), end=date(2012,1,1))
         utilbill = example_data.get_utilbill_dict(acc, start=date(2012,1,1), end=date(2012,2,1))
         self.reebill_dao._save_utilbill(utilbill)
-        #one = example_data.get_reebill(acc, 1, version=0, start=date(2012,1,1),
-        #        end=date(2012,2,1))
         self.reebill_dao.save_reebill(zero)
-        
+
         #self.reebill_dao.save_reebill(one)
         self.rate_structure_dao.save_rs(example_data.get_urs_dict())
         self.rate_structure_dao.save_rs(example_data.get_uprs_dict())
@@ -1019,27 +1012,11 @@
         into its sequence successor, and copies the CPRS in Mongo. (The bill
         itself is not saved in any database.)'''
         account = '99999'
-<<<<<<< HEAD
         dt = date.today()
         month = timedelta(days=30)
         re_no_utilbill = re.compile('No new [a-z]+ utility bill found')
         re_no_final_utilbill = re.compile('The next [a-z]+ utility bill exists but has not been fully estimated or received')
         re_time_gap = re.compile('There is a gap of [0-9]+ days before the next [a-z]+ utility bill found')
-=======
-        with DBSession(self.state_db) as session:
-            b1 = example_data.get_reebill(account, 1)
-            self.rate_structure_dao.save_rs(example_data.get_cprs_dict(account, 1))
-            self.rate_structure_dao.save_rs(example_data.get_cprs_dict(account, 1))
-            b2 = self.process.roll_bill(session, b1)
-
-        # MySQL reebill
-        customer = self.state_db.get_customer(session, '99999')
-        mysql_reebill = self.state_db.get_reebill(session, '99999', 2)
-        self.assertEquals(2, mysql_reebill.sequence)
-        self.assertEquals(customer.id, mysql_reebill.customer_id)
-        self.assertEquals(False, mysql_reebill.issued)
-        self.assertEquals(0, mysql_reebill.max_version)
->>>>>>> 05630cc6
 
         with DBSession(self.state_db) as session:
             customer = self.state_db.get_customer(session, account)
@@ -1120,12 +1097,14 @@
             self.assertEquals(False, mysql_reebill.issued)
             self.assertEquals(0, mysql_reebill.max_version)
 
-            # TODO ...
+
+        # TODO ...
 
     def test_issue(self):
         '''Tests attach_utilbills and issue.'''
         acc = '99999'
         with DBSession(self.state_db) as session:
+            # two reebills, with utilbills, in mongo & mysql
             # two reebills, with utilbills, in mongo & mysql
             template = example_data.get_reebill(acc, 0)
             self.rate_structure_dao.save_rs(example_data.get_cprs_dict(acc, 0))
@@ -1145,22 +1124,22 @@
             one = self.process.roll_bill(session, template)
 
             # neither reebill should be issued yet
-            self.assertEquals(False, self.state_db.is_issued(session, acc, 1))
-            self.assertEquals(None, one.issue_date)
-            self.assertEquals(None, one.due_date)
-            #self.assertEquals(False, self.state_db.is_issued(session, acc, 2))
-            #self.assertEquals(None, two.issue_date)
-            #self.assertEquals(None, two.due_date)
+            self.assertequals(false, self.state_db.is_issued(session, acc, 1))
+            self.assertequals(none, one.issue_date)
+            self.assertequals(none, one.due_date)
+            #self.assertequals(false, self.state_db.is_issued(session, acc, 2))
+            #self.assertequals(none, two.issue_date)
+            #self.assertequals(none, two.due_date)
 
             # two should not be attachable or issuable until one is issued
-            self.assertRaises(BillStateError, self.process.attach_utilbills, session, one)
-            self.assertRaises(BillStateError, self.process.issue, session, acc, 2)
+            self.assertraises(billstateerror, self.process.attach_utilbills, session, one)
+            self.assertraises(billstateerror, self.process.issue, session, acc, 2)
 
             # one should not be issuable until one is attached
-            #self.assertRaises(BillStateError, self.process.issue, session, acc, 1)
+            #self.assertraises(billstateerror, self.process.issue, session, acc, 1)
 
             # attach & issue one
-            #self.assertRaises(BillStateError, self.process.attach_utilbills, one)
+            #self.assertraises(billstateerror, self.process.attach_utilbills, one)
             self.process.issue(session, acc, 1)
 
             # re-load from mongo to see updated issue date and due date
@@ -1219,7 +1198,7 @@
             #self.state_db.record_utilbill_in_database(session, account, 'gas',
                     #date(2012,1,1), date(2012,2,1), datetime.utcnow().date())
             #self.process.attach_utilbills(session, account, 1)
-            
+
             # update the meter like the user normally would
             # This is required for process.new_version => fetch_bill_data.fetch_oltp_data
             meter = b.meters_for_service('gas')[0]
@@ -1232,7 +1211,7 @@
             assert len(utilbills) == 1
             u = utilbills[0]
             assert (u.customer.account, u.reebill.sequence) == (account, 1)
-            b = self.reebill_dao.load_reebill(account, 1, version=0)
+            self.reebill_dao.load_reebill(account, 1, version=0)
             self.assertRaises(IssuedBillError, self.process.delete_reebill,
                     session, account, 1)
 
@@ -1242,7 +1221,7 @@
             self.rate_structure_dao.save_rs(example_data.get_uprs_dict())
             self.rate_structure_dao.save_rs(example_data.get_cprs_dict(account,
                     1))
-            
+
 
             self.process.new_version(session, account, 1)
             assert self.state_db.max_version(session, account, 1) == 1
