--- conflicted
+++ resolved
@@ -103,11 +103,6 @@
         session.add(customer)
         session.commit()
 
-<<<<<<< HEAD
-        self.process = Process(self.config, self.state_db, self.reebill_dao,
-                self.rate_structure_dao, self.billupload, self.splinter,
-                self.monguru)
-=======
         self.reebill_dao = mongo.ReebillDAO(self.state_db, **{
             'billpath': '/db-dev/skyline/bills/',
             'database': 'test',
@@ -120,7 +115,9 @@
         #self.process = Process(self.config, self.state_db, self.reebill_dao,
                 #self.rate_structure_dao, self.billupload, self.splinter,
                 #self.monguru)
->>>>>>> 514c19a6
+        self.process = Process(self.config, self.state_db, self.reebill_dao,
+                self.rate_structure_dao, self.billupload, self.splinter,
+                self.monguru)
 
     def tearDown(self):
         '''This gets run even if a test fails.'''
@@ -599,6 +596,9 @@
 
         account, service, = '99999', 'gas'
         start, end = date(2012,1,1), date(2012,2,1)
+        process = Process(self.config, self.state_db, self.reebill_dao,
+                self.rate_structure_dao, self.billupload, self.splinter,
+                self.monguru)
 
         with DBSession(self.state_db) as session:
             # create utility bill, and make sure it exists in db and filesystem
