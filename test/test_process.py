import unittest
from StringIO import StringIO
from datetime import date, datetime, timedelta
import pprint
import os
from os.path import realpath, join, dirname

from sqlalchemy.orm.exc import NoResultFound

from skyliner.sky_handlers import cross_range
from billing.processing.rate_structure2 import RateStructureItem
from billing.processing.process import IssuedBillError
from billing.processing.state import ReeBill, Customer, UtilBill
from billing.test.setup_teardown import TestCaseWithSetup
from billing.test import example_data
from billing.processing.mongo import NoSuchBillException
from billing.processing.exceptions import BillStateError, NoRSIError, RSIError
from billing.test import utils


pp = pprint.PrettyPrinter(indent=1).pprint
pformat = pprint.PrettyPrinter(indent=1).pformat

# TODO: move this into TestProcess.setUp and use it in every test
class MockReeGetter(object):
    def __init__(self, quantity):
        self.quantity = quantity

    def update_renewable_readings(self, olap_id, reebill,
                                  use_olap=True, verbose=False):
        for reading in reebill.readings:
            reading.renewable_quantity = self.quantity


class ProcessTest(TestCaseWithSetup, utils.TestCase):

    def setup_dummy_utilbill_calc_charges(self, acc, begin_date, end_date):
        """Upload a dummy-utilbill, add an RSI, and calculate charges
        """
        utilbill = self.process.upload_utility_bill(acc,
                                                    'gas', begin_date, end_date,
                                                    StringIO('a utility bill'),
                                                    'filename.pdf')
        self.process.add_rsi(utilbill.id)
        self.process.update_rsi(utilbill.id, 'New RSI #1', {
            'rsi_binding': 'A',
            'quantity': 'REG_TOTAL.quantity',
            'rate': '1'
        })
        self.process.refresh_charges(utilbill.id)  #creates charges
        self.process.compute_utility_bill(utilbill.id)  #updates charge values


    def test_create_new_account(self):
        billing_address = {
            'addressee': 'Andrew Mellon',
            'street': '1785 Massachusetts Ave. NW',
            'city': 'Washington',
            'state': 'DC',
            'postal_code': '20036',
        }
        service_address = {
            'addressee': 'Skyline Innovations',
            'street': '1606 20th St. NW',
            'city': 'Washington',
            'state': 'DC',
            'postal_code': '20009',
        }
        # Create new account "88888" based on template account "99999",
        # which was created in setUp
        self.process.create_new_account('88888', 'New Account',
                                        0.6, 0.2, billing_address,
                                        service_address, '99999')

        # Disabled this test for now since it bypasses the process object
        # customer = self.state_db.get_customer(session, '88888')
        # self.assertEquals('88888', customer.account)
        # self.assertEquals(0.6, customer.get_discount_rate())
        # self.assertEquals(0.2, customer.get_late_charge_rate())
        # template_customer = self.state_db.get_customer(session, '99999')
        # self.assertNotEqual(template_customer.utilbill_template_id,
        #                     customer.utilbill_template_id)

        # No Reebills or Utility Bills should exist
        self.assertEqual([], self.process.get_reebill_metadata_json(
                '88888'))
        self.assertEqual(([], 0), self.process.get_all_utilbills_json(
                '88888', 0, 30))

        # Upload a utility bill and check it persists and fetches
        self.process.upload_utility_bill('88888', 'gas',
                                         date(2013, 1, 1), date(2013, 2, 1),
                                         StringIO('January 2013'),
                                         'january.pdf')
        utilbills_data = self.process.get_all_utilbills_json('88888',
                                                             0, 30)[0]

        self.assertEqual(1, len(utilbills_data))
        utilbill_data = utilbills_data[0]
        self.assertDocumentsEqualExceptKeys({'state': 'Final',
                                             'service': 'Gas',
                                             'utility': 'washgas',
                                             'rate_class': 'DC Non Residential Non Heat',
                                             'period_start': date(2013, 1,
                                                                  1),
                                             'period_end': date(2013, 2,
                                                                1),
                                             'total_charges': 0.0,
                                             'computed_total': 0,
                                             # 'date_received': datetime.utcnow().date(),
                                             'processed': 0,
                                             'account': '88888',
                                             'editable': True,
                                             'name': '88888 - Example 2/1786 Massachusetts Ave. - washgas: DC Non Residential Non Heat',
                                             'reebills': [],
                                            }, utilbill_data, 'id', 'charges', 'reebills')


        self.process.add_rsi(utilbill_data['id'])
        self.process.update_rsi(utilbill_data['id'],
                'New RSI #1', {'quantity': 'REG_TOTAL.quantity',
                'rate': '1', 'rsi_binding': 'A', 'description':'a'})
        self.process.refresh_charges(utilbill_data['id'])

        self.process.ree_getter = MockReeGetter(10)
        self.process.roll_reebill('88888', start_date=date(2013, 1, 1))

        ubdata = self.process.get_all_utilbills_json('88888', 0, 30)[0][0]
        self.assertDocumentsEqualExceptKeys({
            'account': '88888',
            'computed_total': 0,
            'editable': True,
            'id': 6469L,
            'name': ('88888 - Example 2/1786 Massachusetts Ave. - '
                     'washgas: DC Non Residential Non Heat'),
            'period_end': date(2013, 2, 1),
            'period_start': date(2013, 1, 1),
            'processed': 0,
            'rate_class': 'DC Non Residential Non Heat',
            'reebills': [{'issue_date': None, 'sequence': 1,
                    'version': 0L}],
            'service': 'Gas',
            'state': 'Final',
            'total_charges': 0.0,
            'utility': 'washgas',
        }, ubdata, 'id', 'charges')

        reebill_data = self.process.get_reebill_metadata_json('88888')
        self.assertEqual([{
            'id': 1,
            'sequence': 1,
            'max_version': 0,
            'issued': False,
            'issue_date': None,
            'actual_total': 0.,
            'hypothetical_total': 10,
            'payment_received': 0.,
            'period_start': date(2013, 1, 1),
            'period_end': date(2013, 2, 1),
            'prior_balance': 0.,
            'processed': False,
            'ree_charges': 4.,
            'ree_value': 10.,
            'services': [],
            'total_adjustment': 0.,
            'total_error': 0.,
            'ree_quantity': 10.,
            'balance_due': 4.,
            'balance_forward': 0.,
            'corrections': '(never issued)',
        }], reebill_data)

        reebill_charges = self.process.get_hypothetical_matched_charges(
                '88888', 1)
        self.assertEqual([{
            'actual_quantity': 0,
            'actual_rate': 1,
            'actual_total': 0,
            'description': 'a',
            'quantity': 10,
            'quantity_units': '',
            'rate': 1,
            'rsi_binding': 'A',
            'total': 10,
        }], reebill_charges)

        # TODO: fields not checked above that should be checked some other
        # way:
        # email recipient
        # utilbills
        # ree_charge
        # ree_savings
        # late_charges
        # ree_value
        # late_charge_rate
        # discount_rate
        # payment_received
        # total_adjustment
        # billing_address
        # service_address

        # nothing should exist for account 99999
        # (this checks for bug #70032354 in which query for
        # get_reebill_metadata_json includes bills from all accounts)
        self.assertEqual(([], 0), self.process.get_all_utilbills_json(
                '99999', 0, 30))
        self.assertEqual([], self.process.get_reebill_metadata_json(
                '99999'))

        # it should not be possible to create an account that already
        # exists
        self.assertRaises(ValueError, self.process.create_new_account,
                '88888', 'New Account', 0.6, 0.2,
                billing_address, service_address, '99999')

        # try creating another account when the template account has no
        # utility bills yet
        self.process.create_new_account('77777', 'New Account',
                0.6, 0.2, billing_address, service_address, '88888')
        self.process.create_new_account('66666', 'New Account',
                0.6, 0.2, billing_address, service_address, '88888')

        # Try rolling a reebill for a new account that has no utility bills uploaded yet
        self.assertRaises(NoResultFound, self.process.roll_reebill,
                '777777', start_date=date(2013, 2, 1))

    def test_update_utilbill_metadata(self):
        utilbill = self.process.upload_utility_bill('99999',
                                                    'Gas', date(2013, 1, 1),
                                                    date(2013, 2, 1),
                                                    StringIO(
                                                        'January 2013'),
                                                    'january.pdf',
                                                    total=100)

        doc = self.process.get_all_utilbills_json('99999', 0, 30)[0][0]
        assert utilbill.period_start == doc['period_start'] == date(2013, 1,
                                                                    1)
        assert utilbill.period_end == doc['period_end'] == date(2013, 2, 1)
        assert utilbill.service == doc['service'] == 'Gas'
        assert utilbill.utility == doc['utility'] == 'washgas'
        assert utilbill.total_charges == 100
        assert utilbill.rate_class == doc[
            'rate_class'] == 'DC Non Residential Non Heat'

        # invalid date ranges
        self.assertRaises(ValueError,
                          self.process.update_utilbill_metadata,
                          utilbill.id, period_start=date(2014, 1, 1))
        self.assertRaises(ValueError,
                          self.process.update_utilbill_metadata,
                          utilbill.id, period_end=date(2012, 1, 1))
        self.assertRaises(ValueError,
                          self.process.update_utilbill_metadata,
                          utilbill.id, period_end=date(2014, 2, 1))

        # change start date
        # TODO: this fails to actually move the file because
        # get_utilbill_file_path, called by move_utilbill, is using the
        # UtilBill object, whose date attributes have not been updated
        # yet. it should start passing when the file's old path and the
        # new it's path are the same.
        self.process.update_utilbill_metadata(utilbill.id,
                                              period_start=date(2013, 1, 2))
        doc = self.process.get_utilbill_doc(utilbill.id)
        self.assertEqual(date(2013, 1, 2), utilbill.period_start)
        self.assertEqual(date(2013, 1, 2), doc['start'])
        for meter in doc['meters']:
            self.assertEqual(date(2013, 1, 2), meter['prior_read_date'])
        # check that file really exists at the expected path
        # (get_utilbill_file_path also checks for existence)
        bill_file_path = self.billupload.get_utilbill_file_path(utilbill)

        # change end date
        self.process.update_utilbill_metadata(utilbill.id,
                                              period_end=date(2013, 2, 2))
        doc = self.process.get_utilbill_doc(utilbill.id)
        self.assertEqual(date(2013, 2, 2), utilbill.period_end)
        self.assertEqual(date(2013, 2, 2), doc['end'])
        for meter in doc['meters']:
            self.assertEqual(date(2013, 2, 2), meter['present_read_date'])

        # change service
        self.process.update_utilbill_metadata(utilbill.id,
                                              service='electricity')
        doc = self.process.get_utilbill_doc(utilbill.id)
        self.assertEqual('electricity', utilbill.service)
        self.assertEqual('electricity', doc['service'])

        # change "total" aka "total_charges"
        self.process.update_utilbill_metadata(utilbill.id,
                                              total_charges=200)
        doc = self.process.get_utilbill_doc(utilbill.id)
        self.assertEqual(200, utilbill.total_charges)
        # NOTE "total" is not in utility bill Mongo documents, only MySQL

        # change utility name
        self.process.update_utilbill_metadata(utilbill.id,
                                              utility='BGE')
        doc = self.process.get_utilbill_doc(utilbill.id)
        self.assertEqual('BGE', utilbill.utility)
        self.assertEqual('BGE', doc['utility'])

        # change rate class
        self.process.update_utilbill_metadata(utilbill.id,
                                              rate_class='something else')
        doc = self.process.get_utilbill_doc(utilbill.id)
        self.assertEqual('something else', utilbill.rate_class)
        self.assertEqual('something else', doc['rate_class'])

        # change processed state
        doc = self.process.get_utilbill_doc(utilbill.id)
        self.assertEqual(False, utilbill.processed)
        self.process.update_utilbill_metadata(utilbill.id, processed=True)
        doc = self.process.get_utilbill_doc(utilbill.id)
        self.assertEqual(True, utilbill.processed)

        # even when the utility bill is attached to an issued reebill, only
        # the editable document gets changed
        reebill = self.process.roll_reebill('99999',
                                            start_date=date(2013, 1, 1))
        self.process.issue('99999', 1)
        self.process.update_utilbill_metadata(utilbill.id, service='water')
        editable_doc = self.process.get_utilbill_doc(utilbill.id)
        frozen_doc = self.process.get_utilbill_doc(utilbill.id,
                                                   reebill_sequence=reebill.sequence,
                                                   reebill_version=reebill.version)
        assert 'sequence' not in editable_doc and 'version' not in editable_doc
        assert frozen_doc['sequence'] == 1 and frozen_doc['version'] == 0
        self.assertNotEqual(editable_doc, frozen_doc)
        self.assertEqual('electricity', frozen_doc['service'])
        self.assertEqual('water', utilbill.service)
        self.assertEqual('water', editable_doc['service'])


    def test_get_late_charge(self):
        '''Tests computation of late charges.
        '''
        # TODO: when possible, convert this into a unit test that checks the
        # get_late_charge method, whatever class it may belong to by then
        # (ReeBill?). See 69883814.
        acc = '99999'
        # create utility bill with a charge in it
        u = self.process.upload_utility_bill(acc, 'gas',
                date(2000, 1, 1), date(2000, 2, 1),
                StringIO('January 2000'), 'january.pdf')
        self.process.add_rsi(u.id)
        self.process.update_rsi(u.id, 'New RSI #1', {
            'rsi_binding': 'THE_CHARGE',
            'quantity': 'REG_TOTAL.quantity',
            'quantity_units': 'therms',
            'rate': '1',
            'group': 'All Charges',
        })
        self.process.refresh_charges(u.id)
        self.process.update_utilbill_metadata(u.id, processed=True)

        # create first reebill
        bill1 = self.process.roll_reebill(acc, start_date=date(2000, 1, 1))
        self.process.update_sequential_account_info(acc, 1,
                discount_rate=.5, late_charge_rate=.34)
        self.process.ree_getter=MockReeGetter(100)
        self.process.bind_renewable_energy(acc, 1)
        self.process.compute_reebill(acc, 1)
        self.assertEqual(0, self.process.get_late_charge(bill1,
                date(1999, 12, 31)))
        self.assertEqual(0, self.process.get_late_charge(bill1,
                date(2000, 1, 1)))
        self.assertEqual(0, self.process.get_late_charge(bill1,
                date(2000, 1, 2)))
        self.assertEqual(0, self.process.get_late_charge(bill1,
                date(2000, 2, 1)))
        self.assertEqual(0, self.process.get_late_charge(bill1,
                date(2000, 2, 2)))

        # issue first reebill, so a later bill can have a late charge
        # based on the customer's failure to pay bill1 by its due date,
        # i.e. 30 days after the issue date.
        self.process.issue(acc, bill1.sequence,
                issue_date=date(2000, 4, 1))
        self.assertEqual(date(2000, 5, 1), bill1.due_date)
        self.assertEqual(50, bill1.balance_due)

        # create 2nd utility bill and reebill
        u2 = self.process.upload_utility_bill(acc, 'gas',
                date(2000, 2, 1), date(2000, 3, 1),
                StringIO('February 2000'), 'february.pdf')
        self.process.update_utilbill_metadata(u2.id, processed=True)
        bill2 = self.process.roll_reebill(acc)
        self.process.update_sequential_account_info(acc, 2,
                discount_rate=.5, late_charge_rate=.34)
        self.process.ree_getter = MockReeGetter(200)
        self.process.bind_renewable_energy(acc, 2)
        self.process.compute_reebill(acc, 2)
        assert bill2.discount_rate == 0.5
        assert bill2.ree_charge == 100

        # bill2's late charge should be 0 before bill1's due date; on/after
        # the due date, it's balance * late charge rate, i.e.
        # 50 * .34 = 17
        self.assertEqual(0, self.process.get_late_charge(bill2,
                date(1999, 12, 31)))
        self.assertEqual(0, self.process.get_late_charge(bill2,
                date(2000, 1, 2)))
        self.assertEqual(0, self.process.get_late_charge(bill2,
                date(2000, 3, 31)))
        self.assertEqual(0, self.process.get_late_charge(bill2,
                date(2000, 4, 1)))
        self.assertEqual(0, self.process.get_late_charge(bill2,
                date(2000, 4, 2)))
        self.assertEqual(0, self.process.get_late_charge(bill2,
                date(2000, 4, 30)))
        self.assertEqual(0, self.process.get_late_charge(bill2,
                date(2000, 5, 1)))
        self.assertEqual(17, self.process.get_late_charge(bill2,
                date(2000, 5, 2)))
        self.assertEqual(17, self.process.get_late_charge(bill2,
                date(2013, 1, 1)))

        # in order to get late charge of a 3rd bill, bill2 must be computed
        self.process.compute_reebill(acc, 2)

        # create a 3rd bill without issuing bill2. bill3 should have None
        # as its late charge for all dates
        self.process.upload_utility_bill(acc, 'gas',
                date(2000, 3, 1), date(2000, 4, 1), StringIO('March 2000'),
                'march.pdf')
        bill3 = self.process.roll_reebill(acc)
        self.assertEqual(None, self.process.get_late_charge(bill3,
                date(1999, 12, 31)))
        self.assertEqual(None, self.process.get_late_charge(bill3,
                date(2013, 1, 1)))

        # late charge should be based on the version with the least total
        # of the bill from which it derives. on 2013-01-15, make a version
        # 1 of bill 1 with a lower total, and then on 2013-03-15, a version
        # 2 with a higher total, and check that the late charge comes from
        # version 1.
        self.process.new_version(acc, 1)
        bill1_1 = self.state_db.get_reebill(acc, 1, version=1)
        self.process.ree_getter = MockReeGetter(100)
        self.process.bind_renewable_energy(acc, 1)
        bill1_1.discount_rate = 0.75
        self.process.compute_reebill(acc, 1, version=1)
        self.assertEqual(25, bill1_1.ree_charge)
        self.assertEqual(25, bill1_1.balance_due)
        self.process.issue(acc, 1, issue_date=date(2013, 3, 15))
        late_charge_source_amount = bill1_1.balance_due

        self.process.new_version(acc, 1)
        self.process.bind_renewable_energy(acc, 2)
        self.process.update_sequential_account_info(acc, 1,
                discount_rate=.25)
        bill1_2 = self.state_db.get_reebill(acc, 1, version=2)
        self.process.compute_reebill(acc, 1, version=2)
        self.assertEqual(75, bill1_2.ree_charge)
        self.assertEqual(75, bill1_2.balance_due)
        self.process.issue(acc, 1)

        # note that the issue date on which the late charge in bill2 is
        # based is the issue date of version 0--it doesn't matter when the
        # corrections were issued.
        late_charge = self.process.get_late_charge(bill2, date(2013, 4, 18))
        self.assertEqual(late_charge_source_amount * bill2.late_charge_rate,
                         late_charge)

        # add a payment between 2000-01-01 (when bill1 version 0 was
        # issued) and 2013-01-01 (the present), to make sure that payment
        # is deducted from the balance on which the late charge is based
        self.state_db.create_payment(acc, date(2000, 6, 5),
                                     'a $10 payment in june', 10)
        self.assertEqual((late_charge_source_amount - 10) *
                bill2.late_charge_rate,
                self.process.get_late_charge(bill2, date(2013, 1, 1)))

        #Pay off the bill, make sure the late charge is 0
        self.process.create_payment(acc, date(2000, 6, 6),
                'a $40 payment in june', 40)
        self.assertEqual(0, self.process.get_late_charge(bill2,
                                                         date(2013, 1, 1)))

        #Overpay the bill, make sure the late charge is still 0
        self.process.create_payment(acc, date(2000, 6, 7),
                'a $40 payment in june', 40)
        self.assertEqual(0, self.process.get_late_charge(bill2,
                date(2013, 1, 1)))


    def test_compute_realistic_charges(self):
        '''Tests computing utility bill charges and reebill charge for a
        reebill based on the utility bill, using a set of charge from an actual
        bill.
        '''
        account = '99999'
        # create utility bill and reebill
        self.process.upload_utility_bill(account, 'gas', date(2012, 1, 1),
                date(2012, 2, 1), StringIO('January 2012'), 'january.pdf')
        utilbill_id = self.process.get_all_utilbills_json(
                account, 0, 30)[0][0]['id']

        # the UPRS for this utility bill will be empty, because there are
        # no other utility bills in the db, and the bill will have no
        # charges; all the charges in the template bill get removed because
        # the rate structure has no RSIs in it. so, add RSIs and charges
        # corresponding to them from example_data. (this is the same way
        # the user would manually add RSIs and charges when processing the
        # first bill for a given rate structure.)
        for rsi in example_data.get_uprs().rates:
            fields = rsi.to_dict()
            del fields['id']
            self.process.add_rsi(utilbill_id)
            self.process.update_rsi(utilbill_id, "New RSI #1", fields)
        self.process.refresh_charges(utilbill_id)

        # ##############################################################
        # check that each actual (utility) charge was computed correctly:
        quantity = self.process.get_registers_json(
                utilbill_id)[0]['quantity']
        actual_charges = self.process.get_utilbill_charges_json(utilbill_id)
        def get_total(rsi_binding):
            charge = next(c for c in actual_charges
                    if c['rsi_binding'] == rsi_binding)
            return charge['total']
        self.assertEqual(11.2, get_total('SYSTEM_CHARGE'))
        self.assertEqual(0.03059 * quantity, get_total('RIGHT_OF_WAY'))
        self.assertEqual(0.01399 * quantity, get_total('SETF'))
        self.assertEqual(0.006 * quantity, get_total('EATF'))
        self.assertEqual(0.07777 * quantity, get_total('DELIVERY_TAX'))
        self.assertEqual(23.14, get_total('PUC'))
        self.assertEqual(.2935 * quantity, get_total('DISTRIBUTION_CHARGE'))
        self.assertEqual(.7653 * quantity, get_total('PGC'))
        # sales tax depends on all of the above
        non_tax_rsi_bindings = [
            'SYSTEM_CHARGE',
            'DISTRIBUTION_CHARGE',
            'PGC',
            'RIGHT_OF_WAY',
            'PUC',
            'SETF',
            'EATF',
            'DELIVERY_TAX'
        ]
        self.assertEqual(0.06 * sum(map(get_total, non_tax_rsi_bindings)),
                get_total('SALES_TAX'))

        # ##############################################################
        # check that each hypothetical charge was computed correctly:
        self.process.roll_reebill(account, start_date=date(2012, 1, 1))
        self.process.compute_reebill(account, 1)
        reebill_charges = self.process.get_hypothetical_matched_charges(
                account, 1)
        def get_h_total(rsi_binding):
            charge = next(c for c in reebill_charges
                    if c['rsi_binding'] == rsi_binding)
            return charge['total']
        h_quantity = self.process.get_reebill_metadata_json(
                account)[0]['ree_quantity']
        self.assertEqual(11.2, get_h_total('SYSTEM_CHARGE'))
        self.assertEqual(0.03059 * h_quantity, get_h_total('RIGHT_OF_WAY'))
        self.assertEqual(0.01399 * h_quantity, get_h_total('SETF'))
        self.assertEqual(0.006 * h_quantity, get_h_total('EATF'))
        self.assertEqual(0.07777 * h_quantity, get_h_total('DELIVERY_TAX'))
        self.assertEqual(23.14, get_h_total('PUC'))
        self.assertEqual(.2935 * h_quantity,
                get_h_total('DISTRIBUTION_CHARGE'))
        self.assertEqual(.7653 * h_quantity, get_h_total('PGC'))
        self.assertEqual(0.06 * sum(map(get_h_total, non_tax_rsi_bindings)),
                get_h_total('SALES_TAX'))


    def test_upload_utility_bill(self):
        '''Tests saving of utility bills in database (which also belongs partly
        to StateDB); does not test saving of utility bill files (which belongs
        to BillUpload).'''
        # TODO include test of saving of utility bill files here
        account = '99999'

        # one utility bill
        # service, utility, rate_class are different from the template
        # account
        utilbill_path = join(dirname(realpath(__file__)), 'data',
                             'utility_bill.pdf')
        with open(utilbill_path) as file1:
            self.process.upload_utility_bill(account, 'electric',
                                             date(2012, 1, 1),
                                             date(2012, 2, 1), file1,
                                             'january.pdf',
                                             utility='pepco',
                                             rate_class='Residential-R')
        utilbills_data, _ = self.process.get_all_utilbills_json(account, 0,
                                                                30)
        self.assertDocumentsEqualExceptKeys([{
                                                 'state': 'Final',
                                                 'service': 'Electric',
                                                 'utility': 'pepco',
                                                 'rate_class': 'Residential-R',
                                                 'period_start': date(2012,
                                                                      1, 1),
                                                 'period_end': date(2012, 2,
                                                                    1),
                                                 'total_charges': 0,
                                                 'computed_total': 0,
                                                 # 'date_received': datetime.utcnow().date(),
                                                 'processed': 0,
                                                 'account': '99999',
                                                 'editable': True,
                                                 'id': None,
                                                 'reebills': [],
                                             }], utilbills_data, 'id',
                                            'name')

        # TODO check "meters and registers" data here
        # TODO check "charges" data here

        # check charges
        charges = self.process.get_utilbill_charges_json(
                utilbills_data[0]['id'])
        self.assertEqual([], charges)

        # second bill: default utility and rate class are chosen
        # when those arguments are not given, and non-standard file
        # extension is used
        with open(utilbill_path) as file2:
            self.process.upload_utility_bill(account, 'electric',
                                             date(2012, 2, 1),
                                             date(2012, 3, 1), file2,
                                             'february.abc')
        utilbills_data, _ = self.process.get_all_utilbills_json(
                                                                account, 0,
                                                                30)
        self.assertDocumentsEqualExceptKeys([{
                                                 'state': 'Final',
                                                 'service': 'Electric',
                                                 'utility': 'pepco',
                                                 'rate_class': 'Residential-R',
                                                 'period_start': date(2012,
                                                                      2, 1),
                                                 'period_end': date(2012, 3,
                                                                    1),
                                                 'total_charges': 0,
                                                 'computed_total': 0,
                                                 # 'date_received': datetime.utcnow().date(),
                                                 'processed': 0,
                                                 'account': '99999',
                                                 'editable': True,
                                                 'id': None,
                                                 'reebills': [],
                                             }, {
                                                 'state': 'Final',
                                                 'service': 'Electric',
                                                 'utility': 'pepco',
                                                 'rate_class': 'Residential-R',
                                                 'period_start': date(2012,
                                                                      1, 1),
                                                 'period_end': date(2012, 2,
                                                                    1),
                                                 'total_charges': 0,
                                                 'computed_total': 0,
                                                 # 'date_received': datetime.utcnow().date(),
                                                 'processed': 0,
                                                 'account': '99999',
                                                 'editable': True,
                                                 'id': None,
                                                 'reebills': [],
                                             }], utilbills_data, 'id',
                                            'name')

        # 3rd bill "Skyline estimated", without a file
        self.process.upload_utility_bill(account, 'gas',
                                         date(2012, 3, 1), date(2012, 4, 1),
                                         None, None,
                                         state=UtilBill.SkylineEstimated,
                                         utility='washgas',
                                         rate_class='DC Non Residential Non Heat')
        utilbills_data, _ = self.process.get_all_utilbills_json(account, 0,
                                                                30)
        self.assertDocumentsEqualExceptKeys([{
                                                 'state': 'Skyline Estimated',
                                                 'service': 'Gas',
                                                 'utility': 'washgas',
                                                 'rate_class': 'DC Non Residential Non Heat',
                                                 'period_start': date(2012,
                                                                      3, 1),
                                                 'period_end': date(2012, 4,
                                                                    1),
                                                 'total_charges': 0,
                                                 'computed_total': 0,
                                                 'processed': 0,
                                                 'account': '99999',
                                                 'editable': True,
                                                 'reebills': [],
                                             }, {
                                                 'state': 'Final',
                                                 'service': 'Electric',
                                                 'utility': 'pepco',
                                                 'rate_class': 'Residential-R',
                                                 'period_start': date(2012,
                                                                      2, 1),
                                                 'period_end': date(2012, 3,
                                                                    1),
                                                 'total_charges': 0,
                                                 'computed_total': 0,
                                                 # 'date_received': datetime.utcnow().date(),
                                                 'processed': 0,
                                                 'account': '99999',
                                                 'editable': True,
                                                 'id': None,
                                                 'reebills': [],
                                             }, {
                                                 'state': 'Final',
                                                 'service': 'Electric',
                                                 'utility': 'pepco',
                                                 'rate_class': 'Residential-R',
                                                 'period_start': date(2012,
                                                                      1, 1),
                                                 'period_end': date(2012, 2,
                                                                    1),
                                                 'total_charges': 0,
                                                 'computed_total': 0,
                                                 # 'date_received': datetime.utcnow().date(),
                                                 'processed': 0,
                                                 'account': '99999',
                                                 'editable': True,
                                                 'id': None,
                                                 'reebills': [],
                                             }], utilbills_data, 'id',
                                            'name')

        # 4th bill: utility and rate_class will be taken from the last bill
        # with the same service. the file has no extension.
        last_bill_id = utilbills_data[0]['id']
        with open(utilbill_path) as file4:
            self.process.upload_utility_bill(account, 'electric',
                                             date(2012, 4, 1),
                                             date(2012, 5, 1), file4,
                                             'august')

        utilbills_data, count = self.process.get_all_utilbills_json(
                account, 0, 30)
        # NOTE: upload_utility bill is creating additional "missing"
        # utility bills, so there may be > 4 bills in the database now,
        # but this feature should not be tested because it's not used and
        # will probably go away.
        self.assertEqual(4, count)
        last_utilbill = utilbills_data[0]
        self.assertDocumentsEqualExceptKeys({
                                                'state': 'Final',
                                                'service': 'Electric',
                                                'utility': 'pepco',
                                                'rate_class': 'Residential-R',
                                                'period_start': date(2012,
                                                                     4, 1),
                                                'period_end': date(2012, 5,
                                                                   1),
                                                'total_charges': 0,
                                                'computed_total': 0,
                                                'processed': 0,
                                                'account': '99999',
                                                'editable': True,
                                                'reebills': [],
                                            }, last_utilbill, 'id', 'name')

        # make sure files can be accessed for these bills (except the
        # estimated one)
        for obj in utilbills_data:
            id, state = obj['id'], obj['state']
            u = self.state_db.get_utilbill_by_id(id)
            if state == 'Final':
                self.process.billupload.get_utilbill_file_path(u)
            else:
                with self.assertRaises(IOError):
                    self.process.billupload.get_utilbill_file_path(u)

        # delete utility bills
        ids = [obj['id'] for obj in utilbills_data]

        _, new_path = self.process.delete_utility_bill_by_id(ids[3])
        _, count = self.process.get_all_utilbills_json(account, 0, 30)
        self.assertEqual(3, count)
        self.assertTrue(os.access(new_path, os.F_OK))
        _, new_path = self.process.delete_utility_bill_by_id(ids[2])
        _, count = self.process.get_all_utilbills_json(account, 0, 30)
        self.assertEqual(2, count)
        self.assertTrue(os.access(new_path, os.F_OK))
        _, new_path = self.process.delete_utility_bill_by_id(ids[1])
        _, count = self.process.get_all_utilbills_json(account, 0, 30)
        self.assertEqual(1, count)
        _, new_path = self.process.delete_utility_bill_by_id(ids[0])
        _, count = self.process.get_all_utilbills_json(account, 0, 30)
        self.assertEqual(0, count)

    def test_delete_utility_bill_with_reebill(self):
        account = '99999'
        start, end = date(2012, 1, 1), date(2012, 2, 1)
        # create utility bill in MySQL, Mongo, and filesystem (and make
        # sure it exists all 3 places)
        self.process.upload_utility_bill(account, 'gas', start, end,
                StringIO("test"), 'january.pdf')
        utilbills_data, count = self.process.get_all_utilbills_json(
            account, 0, 30)
        self.assertEqual(1, count)

        # when utilbill is attached to reebill, deletion should fail
        self.process.roll_reebill(account, start_date=start)
        reebills_data = self.process.get_reebill_metadata_json(account)
        self.assertEqual([{
                              'actual_total': 0,
                              'balance_due': 0.0,
                              'balance_forward': 0,
                              'corrections': '(never issued)',
                              'hypothetical_total': 0,
                              'id': 1,
                              'issue_date': None,
                              'issued': False,
                              'max_version': 0,
                              'payment_received': 0.0,
                              'period_end': date(2012, 2, 1),
                              'period_start': date(2012, 1, 1),
                              'prior_balance': 0,
                              'processed': False,
                              'ree_charges': 0.0,
                              'ree_quantity': 22.602462036826545,
                              'ree_value': 0,
                              'sequence': 1,
                              'services': [],
                              'total_adjustment': 0,
                              'total_error': 0.0
                          }], reebills_data)
        self.assertRaises(ValueError,
                          self.process.delete_utility_bill_by_id,
                          utilbills_data[0]['id'])

        # deletion should fail if any version of a reebill has an
        # association with the utility bill. so issue the reebill, add
        # another utility bill, and create a new version of the reebill
        # attached to that utility bill instead.
        self.process.issue(account, 1)
        self.process.new_version(account, 1)
        self.process.upload_utility_bill(account, 'gas',
                                         date(2012, 2, 1), date(2012, 3, 1),
                                         StringIO("test"),
                                         'january-electric.pdf')
        # TODO this may not accurately reflect the way reebills get
        # attached to different utility bills; see
        # https://www.pivotaltracker.com/story/show/51935657
        self.assertRaises(ValueError,
                          self.process.delete_utility_bill_by_id,
                          utilbills_data[0]['id'])

    def test_get_service_address(self):
        account = '99999'
        self.process.upload_utility_bill(account, 'gas',
                                         date(2012, 1, 1), date(2012, 2, 1),
                                         StringIO("A PDF"), 'january.pdf')
        address = self.process.get_service_address(account)
        self.assertEqual(address['postal_code'], '20010')
        self.assertEqual(address['city'], 'Washington')
        self.assertEqual(address['state'], 'DC')
        self.assertEqual(address['addressee'], 'Monroe Towers')
        self.assertEqual(address['street'], '3501 13TH ST NW #WH')

    def test_correction_issuing(self):
        """Test creating corrections on reebills, and issuing them to create
        adjustments on other reebills.
        """
        acc = '99999'
        p = self.process
        base_date = date(2012, 1, 1)

        for i in xrange(4):
            ub = p.upload_utility_bill(acc, 'gas',
                                       base_date + timedelta(days=30 * i),
                                       base_date + timedelta(
                                           days=30 * (i + 1)),
                                       StringIO('a utility bill'),
                                       'filename.pdf')

            p.add_rsi(ub.id)  #creates an RSI with binding 'New RSI #1'
            p.update_rsi(ub.id,  #update the just-created RSI
                         'New RSI #1',
                         {'rsi_binding': 'THE_CHARGE',
                          'quantity': 'REG_TOTAL.quantity',
                          'rate': '1',
                          'group': 'All Charges'})

            p.update_register(ub.id, 'M60324', 'M60324',
                              {'quantity': 100})

            p.refresh_charges(ub.id)  #creates charges
            p.compute_utility_bill(ub.id)  #updates charge values

        for seq, reg_tot, strd in [(1, 100, base_date), (2, 200, None),
                                   (3, 300, None)]:
            rb = p.roll_reebill(acc, start_date=strd)
            p.update_sequential_account_info(acc, seq, discount_rate=0.5)
            p.ree_getter = MockReeGetter(reg_tot)
            p.bind_renewable_energy(acc, seq)
            p.compute_reebill(acc, seq)
            p.issue(acc, seq)

            self.assertEqual(rb.ree_charge, reg_tot / 2.0,
                             "Reebill %s recharge should equal %s; not %s" \
                             % (seq, reg_tot / 2.0, rb.ree_charge))

        self.assertEquals([], p.get_unissued_corrections(acc),
                            "There should be no unissued corrections.")
        self.assertEquals(0, p.get_total_adjustment(acc),
                          "There should be no total adjustments.")

        p.roll_reebill(acc)  #Fourth Reebill

        # try to issue nonexistent corrections
        self.assertRaises(ValueError, p.issue_corrections, acc, 4)

        reebill_data = lambda seq: next(d for d in \
                                        p.get_reebill_metadata_json(acc)
                                        if d['sequence'] == seq)

        #Update the discount rate for reebill sequence 1
        p.new_version(acc, 1)
        p.update_sequential_account_info(acc, 1, discount_rate=0.75)
        p.ree_getter = MockReeGetter(100)
        p.bind_renewable_energy(acc, 1)
        p.compute_reebill(acc, 1, version=1)

        d = reebill_data(1)
        self.assertEqual(d['ree_charges'], 25.0,
                         "Charges for reebill seq 1 should be updated to 25")

        #Update the discount rate for reebill sequence 3
        p.new_version(acc, 3)
        p.update_sequential_account_info(acc, 3, discount_rate=0.25)
        p.ree_getter = MockReeGetter(300)
        p.bind_renewable_energy(acc, 3)
        p.compute_reebill(acc, 3)
        d = reebill_data(3)
        self.assertEqual(d['ree_charges'], 225.0,
                         "Charges for reebill seq 3 should be updated to 225")

        # there should be 2 adjustments: -25 for the first bill, and +75
        # for the 3rd
        self.assertEqual([(1, 1, -25), (3, 1, 75)],
                         p.get_unissued_corrections(acc))
        self.assertEqual(50, p.get_total_adjustment(acc))

        # try to apply corrections to an issued bill
        self.assertRaises(ValueError, p.issue_corrections, acc, 2)
        # try to apply corrections to a correction
        self.assertRaises(ValueError, p.issue_corrections, acc, 3)

        self.assertFalse(reebill_data(1)['issued'])
        self.assertFalse(reebill_data(3)['issued'])

        # get original balance of reebill 4 before applying corrections
        #four = self.state_db.get_reebill(session, acc, 4)
        p.compute_reebill(acc, 4)

        # apply corrections to un-issued reebill 4. reebill 4 should be
        # updated, and the corrections (1 & 3) should be issued
        p.issue_corrections(acc, 4)
        p.compute_reebill(acc, 4)
        # for some reason, adjustment is part of "balance forward"
        # https://www.pivotaltracker.com/story/show/32754231

        four = reebill_data(4)
        self.assertEqual(four['prior_balance'] - four['payment_received'] +
                         four['total_adjustment'], four['balance_forward'])
        self.assertEquals(four['balance_forward'] + four['ree_charges'],
                          four['balance_due'])

        self.assertTrue(reebill_data(1)['issued'])
        self.assertTrue(reebill_data(3)['issued'])

        self.assertEqual([], p.get_unissued_corrections(acc))


    def test_late_charge_correction(self):
        acc = '99999'
        # set customer late charge rate
        customer = self.state_db.get_customer(acc)
        customer.set_discountrate(.5)
        customer.set_late_charge_rate(.34)

        # first utility bill (ensure that an RSI and a charge exist,
        # and mark as "processed" so next utility bill will have them too
        u1 = self.process.upload_utility_bill(acc, 'gas',
                                              date(2012, 1, 1),
                                              date(2012, 2, 1),
                                              StringIO('January 2012'),
                                              'january.pdf')

        self.process.add_charge(u1.id, "")
        self.process.update_charge(u1.id, "", dict(rsi_binding='THE_CHARGE',
            quantity=100,
            quantity_units='therms', rate=1,
            total=100, group='All Charges'))

        u1_uprs = self.rate_structure_dao.load_uprs_for_utilbill(u1)
        u1_uprs.rates = [RateStructureItem(
            rsi_binding='THE_CHARGE',
            quantity='REG_TOTAL.quantity',
            rate='1',
        )]
        u1_uprs.save()
        self.process.update_utilbill_metadata(u1.id,
                                              processed=True)

        # 2nd utility bill
        self.process.upload_utility_bill(acc, 'gas',
                                         date(2012, 2, 1), date(2012, 3, 1),
                                         StringIO('February 2012'),
                                         'february.pdf')

        # 1st reebill, with a balance of 100, issued 40 days ago and unpaid
        # (so it's 10 days late)
        # TODO don't use current date in a test!
        one = self.process.roll_reebill(acc,
                                        start_date=date(2012, 1, 1))
        one_doc = self.reebill_dao.load_reebill(acc, 1)
        # TODO control amount of renewable energy given by mock_skyliner
        # so there's no need to replace that value with a known one here
        one.set_renewable_energy_reading('REG_TOTAL', 100 * 1e5)
        self.process.compute_reebill(acc, 1)
        assert one.ree_charge == 50
        assert one.balance_due == 50
        self.process.issue(acc, 1,
                           issue_date=datetime.utcnow().date() - timedelta(
                               40))

        # 2nd reebill, which will get a late charge from the 1st
        two = self.process.roll_reebill(acc)

        # "bind REE" in 2nd reebill
        # (it needs energy data only so its correction will have the same
        # energy in it as the original version; only the late charge will
        # differ)
        self.process.ree_getter.update_renewable_readings(
            self.nexus_util.olap_id(acc), two)

        # if given a late_charge_rate > 0, 2nd reebill should have a late
        # charge
        two.late_charge_rate = .5
        self.process.compute_reebill(acc, 2)
        self.assertEqual(25, two.late_charge)

        # issue 2nd reebill so a new version of it can be created
        self.process.issue(acc, 2)

        # add a payment of $30 30 days ago (10 days after 1st reebill was
        # issued). the late fee above is now wrong; it should be 50% of
        # the unpaid $20 instead of 50% of the entire $50.
        self.process.create_payment(acc, datetime.utcnow().date()
                - timedelta(30), 'backdated payment', 30)

        # now a new version of the 2nd reebill should have a different late
        # charge: $10 instead of $50.
        self.process.new_version(acc, 2)
        two_1 = self.state_db.get_reebill(acc, 2, version=1)
        assert two_1.late_charge_rate == .5
        self.process.compute_reebill(acc, 2, version=1)
        self.assertEqual(10, two_1.late_charge)

        # that difference should show up as an error
        corrections = self.process.get_unissued_corrections(acc)
        assert len(corrections) == 1
        # self.assertEquals((2, 1, 25 - 15), corrections[0])
        # for some reason there's a tiny floating-point error in the
        # correction amount so it must be compared with assertAlmostEqual
        # (which doesn't work on tuples)
        sequence, version, amount = corrections[0]
        self.assertEqual(2, sequence)
        self.assertEqual(1, version)
        self.assertAlmostEqual(-15, amount)

    # TODO rename
    def test_roll(self):
        '''Tests creation of reebills and dependency of each reebill on its
        predecessor.'''
        account = '99999'
        self.process.ree_getter = MockReeGetter(100)

        self.process.upload_utility_bill(account, 'gas',
                date(2013, 4, 4), date(2013, 5, 2), StringIO('April 2013'),
                'april.pdf')
        # add a register to the first utility bill so there are 2,
        # REG_TOTAL and OTHER
        id_1 = self.process.get_all_utilbills_json(
                account, 0, 30)[0][0]['id']
        self.process.new_register(id_1,
                {'meter_id': 'M60324', 'register_id': 'R',})
        self.process.update_register(id_1,
                'M60324', 'R', {'binding': 'OTHER'})

        # 2nd utility bill should have the same registers as the first
        self.process.upload_utility_bill(account, 'gas',
                date(2013, 5, 2), date(2013, 6, 3), StringIO('May 2013'),
                'may.pdf')

        # create reebill based on first utility bill
        reebill1 = self.process.roll_reebill(account,
                                  start_date=date(2013, 4, 4))

        self.process.compute_reebill(account, 1)
        self.process.issue(account, 1)

        # delete register from the 2nd utility bill
        id_2 = self.process.get_all_utilbills_json(
                account, 0, 30)[0][0]['id']
        self.process.delete_register(id_2, 'M60324', 'R')

        # 2nd reebill should NOT have a reading corresponding to the
        # additional register, which was removed
        reebill2 = self.process.roll_reebill(account)
        utilbill_data, count = self.process.get_all_utilbills_json(
                account, 0, 30)
        self.assertEqual(2, count)
        self.assertEqual(reebill1.readings[0].measure, reebill2.readings[0].measure)
        self.assertEqual(reebill1.readings[0].aggregate_function,
                reebill2.readings[0].aggregate_function)
        self.assertEqual([{
            'sequence': 1,
            'version': 0,
            'issue_date': datetime.utcnow().date()
        }], utilbill_data[1]['reebills'])
        self.assertEqual([{
            'sequence': 2,
            'version': 0,
            'issue_date': None,
        }], utilbill_data[0]['reebills'])

        # the 1st reebill has a reading for both the "REG_TOTAL" register
        # and the "OTHER" register, for a total of 200 therms of renewable
        # energy. since the 2nd utility bill no longer has the "OTHER" register,
        # the 2nd reebill does not have a reading fot it, even though the 1st
        # reebill has it.
        reebill_2_data, reebill_1_data = self.process\
                .get_reebill_metadata_json(account)
        self.assertEqual(200, reebill_1_data['ree_quantity'])
        self.assertEqual(100, reebill_2_data['ree_quantity'])

        # addresses should be preserved from one reebill document to the
        # next
        billing_address = {
            u"postalcode" : u"20910",
            u"city" : u"Silver Spring",
            u"state" : u"MD",
            u"addressee" : u"Managing Member Monroe Towers",
            u"street" : u"3501 13TH ST NW LLC"
        }
        service_address = {
             u"postalcode" : u"20010",
             u"city" : u"Washington",
             u"state" : u"DC",
             u"addressee" : u"Monroe Towers",
             u"street" : u"3501 13TH ST NW #WH"
        }
        account_info = self.process.get_sequential_account_info(
                account, 1)
        self.assertEqual({
            'discount_rate': 0.12,
            'late_charge_rate': 0.34,
            'billing_address': billing_address,
            'service_address': service_address,
        }, account_info)

        # add two more utility bills: a Hypothetical one, then a Complete one
        self.process.upload_utility_bill(account, 'gas',
                                         date(2013, 6, 3), date(2013, 7, 1),
                                         None, 'no file',
                                         state=UtilBill.Hypothetical)
        self.process.upload_utility_bill(account, 'gas',
                                         date(2013, 7, 1),
                                         date(2013, 7, 30),
                                         StringIO('July 2013'),
                                         'july.pdf')
        utilbill_data, count = self.process.get_all_utilbills_json(
                account, 0, 30)
        self.assertEqual(4, count)
        self.assertEqual(['Final', 'Missing', 'Final', 'Final'],
                [u['state'] for u in utilbill_data])

        # The next utility bill isn't estimated or final, so
        # create_next_reebill should fail
        self.assertRaises(NoSuchBillException,
                self.process.roll_reebill, account)

        # replace Hypothetical bill with a UtilityEstimated one.
        self.process.upload_utility_bill(account, 'gas',
                                         date(2013, 6, 3), date(2013, 7, 1),
                                         StringIO('June 2013'),
                                         'june.pdf',
                                         state=UtilBill.UtilityEstimated)
        utilbill_data, count = self.process.get_all_utilbills_json(
                account, 0, 30)
        self.assertEqual(4, count)
        self.assertEqual(['Final', 'Utility Estimated', 'Final', 'Final'],
                         [u['state'] for u in utilbill_data])
        last_utilbill_id, formerly_hyp_utilbill_id = (u['id'] for u in
                utilbill_data[:2])

        self.process.roll_reebill(account)
        self.process.roll_reebill(account)
        self.process.compute_reebill(account, 2)

        self.process.issue(account, 2)

        # Shift later_utilbill a few days into the future so that there is
        # a time gap after the last attached utilbill
        self.process.update_utilbill_metadata(
                formerly_hyp_utilbill_id, period_start=date(2013,6,8))
        self.process.update_utilbill_metadata(last_utilbill_id,
                period_end=date(2013,7,6))

        # can't create another reebill because there are no more utility
        # bills
        with self.assertRaises(NoSuchBillException) as context:
            self.process.roll_reebill(account)


    def test_rs_prediction(self):
        '''Basic test of rate structure prediction when uploading utility
        bills.
        '''
        acc_a, acc_b, acc_c = 'aaaaa', 'bbbbb', 'ccccc'
        # create customers A, B, and C
        billing_address = {
           'addressee': 'Andrew Mellon',
           'street': '1785 Massachusetts Ave. NW',
           'city': 'Washington',
           'state': 'DC',
           'postal_code': '20036',
        }
        service_address = {
           'addressee': 'Skyline Innovations',
           'street': '1606 20th St. NW',
           'city': 'Washington',
           'state': 'DC',
           'postal_code': '20009',
        }
        self.process.create_new_account(acc_a, 'Customer A',
                .12, .34, billing_address, service_address, '99999')
        self.process.create_new_account(acc_b, 'Customer B',
               .12, .34, billing_address, service_address, '99999')
        self.process.create_new_account(acc_c, 'Customer C',
               .12, .34, billing_address, service_address, '99999')

        # new customers also need to be in nexus for 'update_renewable_readings' to
        # work (using mock Skyliner)
        self.nexus_util._customers.extend([
           {
               'billing': 'aaaaa',
               'olap': 'a-1',
               'casualname': 'Customer A',
               'primus': '1 A St.',
           },
           {
               'billing': 'bbbbb',
               'olap': 'b-1',
               'casualname': 'Customer B',
               'primus': '1 B St.',
           },
           {
               'billing': 'ccccc',
               'olap': 'c-1',
               'casualname': 'Customer C',
               'primus': '1 C St.',
           },
        ])

        # create utility bills and reebill #1 for all 3 accounts
        # (note that period dates are not exactly aligned)
        self.process.upload_utility_bill(acc_a, 'gas',
                date(2000,1,1), date(2000,2,1), StringIO('January 2000 A'),
                'january-a.pdf', total=0, state=UtilBill.Complete)
        self.process.upload_utility_bill(acc_b, 'gas',
                date(2000,1,1), date(2000,2,1), StringIO('January 2000 B'),
                'january-b.pdf', total=0, state=UtilBill.Complete)
        self.process.upload_utility_bill(acc_c, 'gas',
                date(2000,1,1), date(2000,2,1), StringIO('January 2000 C'),
                'january-c.pdf', total=0, state=UtilBill.Complete)

        id_a = next(obj['id'] for obj in self.process.get_all_utilbills_json(
               acc_a, 0, 30)[0])
        id_b = next(obj['id'] for obj in self.process.get_all_utilbills_json(
               acc_b, 0, 30)[0])
        id_c = next(obj['id'] for obj in self.process.get_all_utilbills_json(
               acc_c, 0, 30)[0])

        # UPRSs of all 3 bills will be empty.
        # insert some RSIs into them. A gets only one
        # RSI, SYSTEM_CHARGE, while B and C get two others,
        # DISTRIBUTION_CHARGE and PGC.
        self.process.add_rsi(id_a)
        self.process.add_rsi(id_a)
        self.process.update_rsi(id_a, 'New RSI #1', {
           'rsi_binding': 'SYSTEM_CHARGE',
            'description': 'System Charge',
            'quantity': '1',
            'rate': '11.2',
            'shared': True,
            'group': 'A',
        })
        self.process.update_rsi(id_a, 'New RSI #2', {
           'rsi_binding': 'NOT_SHARED',
           'description': 'System Charge',
           'quantity': '1',
           'rate': '3',
           'shared': False,
           'group': 'B',
        })
        for i in (id_b, id_c):
           self.process.add_rsi(i)
           self.process.add_rsi(i)
           self.process.update_rsi(i, 'New RSI #1', {
               'rsi_binding': 'DISTRIBUTION_CHARGE',
               'description': 'Distribution charge for all therms',
               'quantity': '750.10197727',
               'rate': '220.16',
               'shared': True,
               'group': 'C',
           })
           self.process.update_rsi(i, 'New RSI #2', {
               'rsi_binding': 'PGC',
               'description': 'Purchased Gas Charge',
               'quantity': '750.10197727',
               'rate': '0.7563',
               'shared': True,
               'group': 'D',
           })

        # create utility bill and reebill #2 for A
        self.process.upload_utility_bill(acc_a,
               'gas', date(2000,2,1), date(2000,3,1),
                StringIO('February 2000 A'), 'february-a.pdf', total=0,
                state=UtilBill.Complete)
        id_a_2 = [obj for obj in self.process.get_all_utilbills_json(
                acc_a, 0, 30)][0][0]['id']

        # initially there will be no RSIs in A's 2nd utility bill, because
        # there are no "processed" utility bills yet.
        self.assertEqual([], self.process.get_rsis_json(id_a_2))

        # when the other bills have been marked as "processed", they should
        # affect the new one.
        self.process.update_utilbill_metadata(id_a, processed=True)
        self.process.update_utilbill_metadata(id_b, processed=True)
        self.process.update_utilbill_metadata(id_c, processed=True)
        self.process.regenerate_uprs(id_a_2)
        # the UPRS of A's 2nd bill should now match B and C, i.e. it
        # should contain DISTRIBUTION and PGC and exclude SYSTEM_CHARGE,
        # because together the other two have greater weight than A's
        # reebill #1. it should also contain the NOT_SHARED RSI because
        # un-shared RSIs always get copied from each bill to its successor.
        self.assertEqual(set(['DISTRIBUTION_CHARGE', 'PGC', 'NOT_SHARED']),
                set(r['rsi_binding'] for r in
                    self.process.get_rsis_json(id_a_2)))

        # now, modify A-2's UPRS so it differs from both A-1 and B/C-1. if
        # a new bill is rolled, the UPRS it gets depends on whether it's
        # closer to B/C-1 or to A-2.
        self.process.delete_rsi(id_a_2, 'DISTRIBUTION_CHARGE')
        self.process.delete_rsi(id_a_2, 'PGC')
        self.process.delete_rsi(id_a_2, 'NOT_SHARED')
        self.process.add_rsi(id_a_2)
        self.process.update_rsi(id_a_2, 'New RSI #1', {
           'rsi_binding': 'RIGHT_OF_WAY',
           'description': 'DC Rights-of-Way Fee',
           'quantity': '750.10197727',
           'rate': '0.03059',
           'shared': True
        })

        # create B-2 with period 2-5 to 3-5, closer to A-2 than B-1 and C-1.
        # the latter are more numerous, but A-1 should outweigh them
        # because weight decreases quickly with distance.
        self.process.upload_utility_bill(acc_b, 'gas',
                date(2000,2,5), date(2000,3,5), StringIO('February 2000 B'),
               'february-b.pdf', total=0, state=UtilBill.Complete)
        self.assertEqual(set(['RIGHT_OF_WAY']), set(r['rsi_binding'] for r in
               self.process.get_rsis_json(id_a_2)))

    def test_rs_prediction_processed(self):
        '''Tests that rate structure prediction includes all and only utility
        bills that are "processed". '''
        # TODO
        pass

    def test_issue(self):
        '''Tests issuing of reebills.'''
        acc = '99999'
        # two utilbills, with reebills
        self.process.upload_utility_bill(acc, 'gas',
                                         date(2012, 1, 1), date(2012, 2, 1),
                                         StringIO('january 2012'),
                                         'january.pdf')
        self.process.upload_utility_bill(acc, 'gas',
                                         date(2012, 2, 1), date(2012, 3, 1),
                                         StringIO('february 2012'),
                                         'february.pdf')
        one = self.process.roll_reebill(acc, start_date=date(2012, 1, 1))
        two = self.process.roll_reebill(acc)

        # neither reebill should be issued yet
        self.assertEquals(False, self.state_db.is_issued(acc, 1))
        self.assertEquals(None, one.issue_date)
        self.assertEquals(None, one.due_date)
        self.assertEqual(None, one.email_recipient)
        self.assertEquals(False, self.state_db.is_issued(acc, 2))
        self.assertEquals(None, two.issue_date)
        self.assertEquals(None, two.due_date)
        self.assertEqual(None, two.email_recipient)

        # two should not be issuable until one_doc is issued
        self.assertRaises(BillStateError, self.process.issue, acc, 2)

        # issue one
        self.process.issue(acc, 1)

        # re-load from mongo to see updated issue date, due date, recipients
        self.assertEquals(True, one.issued)
        self.assertEquals(True, self.state_db.is_issued(acc, 1))
        self.assertEquals(datetime.utcnow().date(), one.issue_date)
        self.assertEquals(one.issue_date + timedelta(30), one.due_date)
        self.assertEquals('example@example.com', one.email_recipient)

        customer = self.state_db.get_customer(acc)
        customer.bill_email_recipient = 'test1@example.com, test2@exmaple.com'

        # issue two
        self.process.issue(acc, 2)

        # re-load from mongo to see updated issue date and due date
        two_doc = self.reebill_dao.load_reebill(acc, 2)
        self.assertEquals(True, self.state_db.is_issued(acc, 2))
        self.assertEquals(datetime.utcnow().date(), two.issue_date)
        self.assertEquals(two.issue_date + timedelta(30), two.due_date)
        self.assertEquals('test1@example.com, test2@exmaple.com',
                          two.email_recipient)

    def test_issue_2_at_once(self):
        '''Tests issuing one bill immediately after another, without
        recomputing it. In bug 64403990, a bill could be issued with a wrong
        "prior balance" because it was not recomputed before issuing to
        reflect a change to its predecessor.
        '''
        acc = '99999'
        # first reebill is needed so the others get computed correctly
        self.process.upload_utility_bill(acc, 'gas', date(2000, 1, 1),
                    date(2000, 2, 1), StringIO('january 2000'), 'january.pdf')
        self.process.roll_reebill(acc, start_date=date(2000, 1, 1))
        self.process.issue(acc, 1, date(2000, 2, 15))

        # two more utility bills and reebills
        self.process.upload_utility_bill(acc, 'gas', date(2000, 2, 1),
                date(2000, 3, 1), StringIO('february 2000'), 'february.pdf')
        self.process.upload_utility_bill(acc, 'gas', date(2000, 3, 1),
                date(2000, 4, 1), StringIO('february 2000'), 'february.pdf')
        two = self.process.roll_reebill(acc)
        three = self.process.roll_reebill(acc)

        # add a payment, shown on bill #2
        self.state_db.create_payment(acc, date(2000, 2, 16), 'a payment', 100)
        # TODO bill shows 0 because bill has no energy in it and
        # payment_received is 0
        self.process.compute_reebill(acc, 2)
        self.assertEqual(100, two.payment_received)
        self.assertEqual(-100, two.balance_due)

        # the payment does not appear on #3, since #3 has not be
        # recomputed
        self.assertEqual(0, three.payment_received)
        self.assertEqual(0, three.prior_balance)
        self.assertEqual(0, three.balance_forward)
        self.assertEqual(0, three.balance_due)

        # issue #2 and #3
        self.process.issue(acc, 2, date(2000, 5, 15))
        self.process.issue(acc, 3, date(2000, 5, 15))

        # #2 is still correct, and #3 should be too because it was
        # automatically recomputed before issuing
        self.assertEqual(100, two.payment_received)
        self.assertEqual(-100, two.balance_due)
        self.assertEqual(-100, three.prior_balance)
        self.assertEqual(0, three.payment_received)
        self.assertEqual(-100, three.balance_forward)
        self.assertEqual(-100, three.balance_due)


    def test_delete_reebill(self):
        account = '99999'
        # create 2 utility bills for Jan-Feb 2012
        self.process.upload_utility_bill(account, 'gas',
                date(2012, 1, 1), date(2012, 2, 1),
                StringIO('january 2012'), 'january.pdf')
        self.process.upload_utility_bill(account, 'gas',
                date(2012, 2, 1), date(2012, 3, 1),
                StringIO('february 2012'), 'february.pdf')
        utilbill = self.session.query(UtilBill).order_by(
                UtilBill.period_start).first()

        # create 2 reebills
        reebill = self.process.roll_reebill(account,
                                  start_date=date(2012, 1, 1))
        self.process.roll_reebill(account)

        # only the last reebill is deletable: deleting the 2nd one should
        # succeed, but deleting the 1st one should fail
        with self.assertRaises(IssuedBillError):
            self.process.delete_reebill(account, 1)
        self.process.delete_reebill(account, 2)
        with self.assertRaises(NoSuchBillException):
            self.reebill_dao.load_reebill(account, 2, version=0)
        self.assertEquals(1, self.session.query(ReeBill).count())
        self.assertEquals([1], self.state_db.listSequences(account))
        self.assertEquals([utilbill], reebill.utilbills)

        # issued reebill should not be deletable
        self.process.issue(account, 1)
        self.assertEqual(1, reebill.issued)
        self.assertEqual([utilbill], reebill.utilbills)
        self.assertEqual(reebill, utilbill._utilbill_reebills[0].reebill)
        self.process.compute_reebill(account, 1, version=0)
        self.assertRaises(IssuedBillError, self.process.delete_reebill,
                          account, 1)

        # create a new verison and delete it, returning to just version 0
        self.process.new_version(account, 1)
        self.session.query(ReeBill).filter_by(version=1).one()
        self.assertEqual(1, self.state_db.max_version(account, 1))
        self.assertFalse(self.state_db.is_issued(account, 1))
        self.process.delete_reebill(account, 1)
        self.assertEqual(0, self.state_db.max_version(account, 1))
        self.assertTrue(self.state_db.is_issued(account, 1))

        # original version should still be attached to utility bill
        # TODO this will have to change. see
        # https://www.pivotaltracker.com/story/show/31629749
        self.assertEqual([utilbill], reebill.utilbills)
        self.assertEqual(reebill, utilbill._utilbill_reebills[0].reebill)

    def test_correction_adjustment(self):
        '''Tests that adjustment from a correction is applied to (only) the
        earliest unissued bill.'''
        # replace process.ree_getter with one that always sets the renewable
        # energy readings to a known value
        self.process.ree_getter = MockReeGetter(10)
        acc = '99999'

        # create 3 utility bills: Jan, Feb, Mar
        for i in range(3):
            self.setup_dummy_utilbill_calc_charges(acc, date(2012, i + 1, 1),
                    date(2012, i + 2, 1))

        # create 1st reebill and issue it
        self.process.roll_reebill(acc, start_date=date(2012, 1, 1))
        self.process.bind_renewable_energy(acc, 1)
        self.process.compute_reebill(acc, 1)
        self.process.issue(acc, 1)
        self.assertEqual([{
                              'id': 1,
                              'sequence': 1,
                              'max_version': 0,
                              'issued': True,
                              'issue_date': datetime.utcnow().date(),
                              'actual_total': 0.,
                              'hypothetical_total': 10,
                              'payment_received': 0.,
                              'period_start': date(2012, 1, 1),
                              'period_end': date(2012, 2, 1),
                              'prior_balance': 0.,
                              'processed': False,
                              'ree_charges': 8.8,
                              'ree_value': 10,
                              'services': [],
                              'total_adjustment': 0.,
                              'total_error': 0.,
                              'ree_quantity': 10,
                              'balance_due': 8.8,
                              'balance_forward': 0,
                              'corrections': '-',
                          }],
                         self.process.get_reebill_metadata_json('99999'))

        # create 2nd reebill, leaving it unissued
        self.process.ree_getter.quantity = 0
        self.process.roll_reebill(acc)

        # make a correction on reebill #1. this time 20 therms of renewable
        # energy instead of 10 were consumed.
        self.process.ree_getter.quantity = 20
        self.process.new_version(acc, 1)
        self.process.compute_reebill(acc, 2)

        self.assertEqual([{
                          'actual_total': 0,
                          'balance_due': 17.6,
                          'balance_forward': 17.6,
                          'corrections': '(never issued)',
                          'hypothetical_total': 0,
                          'id': 2,
                          'issue_date': None,
                          'issued': False,
                          'max_version': 0,
                          'payment_received': 0.0,
                          'period_end': date(2012, 3, 1),
                          'period_start': date(2012, 2, 1),
                          'prior_balance': 8.8,
                          'processed': False,
                          'ree_charges': 0.0,
                          'ree_quantity': 0,
                          'ree_value': 0,
                          'sequence': 2,
                          'services': [],
                          'total_adjustment': 8.8,
                          'total_error': 0.0
                      }, {
                          'actual_total': 0,
                          'balance_due': 17.6,
                          'balance_forward': 0,
                          'corrections': '#1 not issued',
                          'hypothetical_total': 20.0,
                          'id': 1,
                          'issue_date': None,
                          'issued': False,
                          'max_version': 1,
                          'payment_received': 0.0,
                          'period_end': date(2012, 2, 1),
                          'period_start': date(2012, 1, 1),
                          'prior_balance': 0,
                          'processed': False,
                          'ree_charges': 17.6,
                          'ree_quantity': 20,
                          'ree_value': 20,
                          'sequence': 1,
                          'services': [],
                          'total_adjustment': 0,
                          'total_error': 8.8,
                      }],
                     self.process.get_reebill_metadata_json('99999'))

    def test_create_first_reebill(self):
        '''Test creating the first utility bill and reebill for an account,
        making sure the reebill is correct with respect to the utility bill.
        '''
        # at first, there are no utility bills
        self.assertEqual(([], 0), self.process.get_all_utilbills_json(
                '99999', 0, 30))

        # upload a utility bill
        self.process.upload_utility_bill('99999', 'gas',
                date(2013,1,1), date(2013,2,1), StringIO('January 2013'),
                'january.pdf')

        utilbill_data = self.process.get_all_utilbills_json(
                '99999', 0, 30)[0][0]
        self.assertDocumentsEqualExceptKeys({
            'account': '99999',
            'computed_total': 0,
            'editable': True,
            'id': 6469L,
            'name': '99999 - Example 1/1785 Massachusetts Ave. - washgas: DC Non Residential Non Heat',
            'period_end': date(2013, 2, 1),
            'period_start': date(2013, 1, 1),
            'processed': 0,
            'rate_class': 'DC Non Residential Non Heat',
            'reebills': [],
            'service': 'Gas',
            'state': 'Final',
            'total_charges': 0.0,
            'utility': 'washgas',
            }, utilbill_data, 'id', 'charges')

        # create a reebill
        self.process.roll_reebill('99999', start_date=date(2013,1,1))

        utilbill_data = self.process.get_all_utilbills_json(
                '99999', 0, 30)[0][0]
        self.assertDocumentsEqualExceptKeys({
            'account': '99999',
            'computed_total': 0,
            'editable': True,
            'id': 6469L,
            'name': '99999 - Example 1/1785 Massachusetts Ave. - washgas: DC Non Residential Non Heat',
            'period_end': date(2013, 2, 1),
            'period_start': date(2013, 1, 1),
            'processed': 0,
            'rate_class': 'DC Non Residential Non Heat',
            'reebills': [{'issue_date': None, 'sequence': 1L,
                    'version': 0L}],
            'service': 'Gas', 'state': 'Final',
            'total_charges': 0.0,
            'utility': 'washgas',
        }, utilbill_data, 'id', 'charges')

        billing_address = {
            'addressee': 'Andrew Mellon',
            'street': '1785 Massachusetts Ave. NW',
            'city': 'Washington',
            'state': 'DC',
            'postal_code': '20036',
        }
        service_address = {
            'addressee': 'Skyline Innovations',
            'street': '1606 20th St. NW',
            'city': 'Washington',
            'state': 'DC',
            'postal_code': '20009',
        }
        self.process.create_new_account('55555', 'Another New Account',
                0.6, 0.2, billing_address, service_address, '99999')
        self.assertRaises(ValueError, self.process.roll_reebill,
                '55555', start_date=date(2013,2,1))

    def test_uncomputable_correction_bug(self):
        '''Regresssion test for
        https://www.pivotaltracker.com/story/show/53434901.'''
        account = '99999'
        # create reebill and utility bill
        self.process.upload_utility_bill(account, 'gas', date(2013, 1, 1),
                date(2013, 2, 1), StringIO('January 2013'), 'january.pdf')
        utilbill_id = self.process.get_all_utilbills_json(
                account, 0, 30)[0][0]['id']
        self.process.roll_reebill(account,
                                  start_date=date(2013, 1, 1))
        # bind, compute, issue
        self.process.bind_renewable_energy(account, 1)
        self.process.compute_reebill(account, 1)
        self.process.issue(account, 1)

        # create new version
        self.process.new_version(account, 1)
        self.assertEquals(1, self.state_db.max_version(account, 1))

        # initially, reebill version 1 can be computed without an error
        self.process.compute_reebill(account, 1, version=1)

        # put it in an un-computable state by adding a charge without an
        # RSI. it should now raise an RSIError
        self.process.add_charge(utilbill_id, '')
        with self.assertRaises(NoRSIError) as context:
            self.process.compute_reebill(account, 1, version=1)

        # delete the new version
        self.process.delete_reebill(account, 1)
        reebill_data = self.process.get_reebill_metadata_json(account)
        self.assertEquals(0, reebill_data[0]['max_version'])

        # try to create a new version again: it should succeed, even though
        # there was a KeyError due to a missing RSI when computing the bill
        self.process.new_version(account, 1)
        reebill_data = self.process.get_reebill_metadata_json(account)
        self.assertEquals(1, reebill_data[0]['max_version'])


    def test_compute_utility_bill(self):
        '''Tests creation of a utility bill and updating the Mongo document
        after the MySQL row has changed.'''
        # create reebill and utility bill
        # NOTE Process._generate_docs_for_new_utility_bill requires utility
        # and rate_class arguments to match those of the template
        self.process.upload_utility_bill('99999', 'gas', date(2013, 5, 6),
                date(2013, 7, 8), StringIO('A Water Bill'), 'waterbill.pdf',
                utility='washgas', rate_class='some rate structure')
        utilbill_data = self.process.get_all_utilbills_json(
                '99999', 0, 30)[0][0]
        self.assertDocumentsEqualExceptKeys({
                                                'account': '99999',
                                                'computed_total': 0,
                                                'editable': True,
                                                'id': 6469L,
                                                'name': '99999 - Example 1/1785 Massachusetts Ave. - washgas: some rate structure',
                                                'period_end': date(2013, 7,
                                                                   8),
                                                'period_start': date(2013,
                                                                     5, 6),
                                                'processed': 0,
                                                'rate_class': 'some rate structure',
                                                'reebills': [],
                                                'service': 'Gas',
                                                'state': 'Final',
                                                'total_charges': 0.0,
                                                'utility': 'washgas',
                                            }, utilbill_data, 'id',
                                            'charges')
        #doc = self.process.get_utilbill_doc(session, utilbill_data['id'])
        # TODO enable these assertions when upload_utility_bill stops
        # ignoring them; currently they are set to match the template's
        # values regardless of the arguments to upload_utility_bill, and
        # Process._generate_docs_for_new_utility_bill requires them to
        # match the template.
        #self.assertEquals('water', doc['service'])
        #self.assertEquals('pepco', doc['utility'])
        #self.assertEquals('pepco', doc['rate_class'])

        # modify the MySQL utility bill
        self.process.update_utilbill_metadata(utilbill_data['id'],
                                              period_start=date(2013, 6, 6),
                                              period_end=date(2013, 8, 8),
                                              service='electricity',
                                              utility='BGE',
                                              rate_class='General Service - Schedule C')

        # add some RSIs to the UPRS, and charges to match

        self.process.add_rsi(utilbill_data['id'])
        self.process.update_rsi(utilbill_data['id'],'New RSI #1', {
            'rsi_binding': 'A',
            'description':'UPRS only',
            'quantity': '2',
            'rate': '3',
            'group': 'All Charges',
            'quantity_units':'kWh'
        })

        self.process.add_rsi(utilbill_data['id'])
        self.process.update_rsi(utilbill_data['id'],'New RSI #1', {
            'rsi_binding': 'B',
            'description':'not shared',
            'quantity': '6',
            'rate': '7',
            'quantity_units':'therms',
            'group': 'All Charges',
            'shared': False
        })

        # compute_utility_bill should update the document to match
        self.process.compute_utility_bill(utilbill_data['id'])
        self.process.refresh_charges(utilbill_data['id'])
        charges = self.process.get_utilbill_charges_json(utilbill_data['id'])

        # check charges
        # NOTE if the commented-out lines are added below the test will
        # fail, because the charges are missing those keys.
        self.assertEqual([
<<<<<<< HEAD
                             {
                                 'rsi_binding': 'A',
                                 'quantity': 2,
                                 'id': 'A',
                                 'quantity_units': 'kWh',
                                 'rate': 3,
                                 'total': 6,
                                 'description': 'UPRS only',
                                 'group': 'All Charges',
                             }, {
                                 'rsi_binding': 'B',
                                 'id': 'B',
                                 'quantity': 6,
                                 'quantity_units': 'therms',
                                 'rate': 7,
                                 'total': 42,
                                 'description': 'not shared',
                                 'group': 'All Charges',
                             },
                         ], charges)
=======
             {
                 'rsi_binding': 'A',
                 'quantity': 2,
                 'id': 'A',
                 'quantity_units': 'kWh',
                 'rate': 3,
                 'total': 6,
                 'description': 'UPRS only',
                 'group': 'All Charges',
                 'error': None,
             }, {
                 'rsi_binding': 'B',
                 'id': 'B',
                 'quantity': 6,
                 'quantity_units': 'therms',
                 'rate': 7,
                 'total': 42,
                 'description': 'not shared',
                 'group': 'All Charges',
                 'error': None,
             },
         ], charges)
>>>>>>> 2b8463d3


    def test_compute_reebill(self):
        '''Basic test of reebill processing with an emphasis on making sure
        the accounting numbers in reebills are correct.
        '''
        account = '99999'
        energy_quantity = 100.0
        payment_amount = 100.0
        self.process.ree_getter = MockReeGetter(energy_quantity)

        # create 2 utility bills with 1 charge in them
        self.process.upload_utility_bill(account, 'gas',
                                         date(2013, 1, 1), date(2013, 2, 1),
                                         StringIO('January 2013'),
                                         'january.pdf')
        self.process.upload_utility_bill(account, 'gas',
                                         date(2013, 2, 1), date(2013, 3, 1),
                                         StringIO('February 2013'),
                                         'february.pdf')
        utilbills_data, _ = self.process.get_all_utilbills_json(account, 0, 30)
        id_1, id_2 = (obj['id'] for obj in utilbills_data)
        self.process.add_rsi(id_1)
        self.process.update_rsi(id_1, 'New RSI #1',
                                {'rsi_binding': 'THE_CHARGE',
                                 'quantity': 'REG_TOTAL.quantity',
                                 'rate': '1', })
        self.process.refresh_charges(id_1)
        self.process.update_utilbill_metadata(id_1, processed=True)
        self.process.regenerate_uprs(id_2)
        self.process.refresh_charges(id_2)
        self.process.update_utilbill_metadata(id_2, processed=True)

        # create, process, and issue reebill
        self.process.roll_reebill(account, start_date=date(2013, 1, 1))
        self.process.update_sequential_account_info(account, 1,
                discount_rate=0.5)

        # get renewable energy and compute the reebill. make sure this is
        # idempotent because in the past there was a bug where it was not.
        for i in range(2):
            self.process.bind_renewable_energy(account, 1)
            self.process.compute_reebill(account, 1)
            reebill_data = self.process.get_reebill_metadata_json(account)
            self.assertDocumentsEqualExceptKeys([{
                 'sequence': 1,
                 'max_version': 0,
                 'issued': False,
                 'issue_date': None,
                 'actual_total': 0.,
                 'hypothetical_total': energy_quantity,
                 'payment_received': 0.,
                 'period_start': date(2013,1,1),
                 'period_end': date(2013,2,1),
                 'prior_balance': 0.,
                 'processed': False,
                 'ree_charges': energy_quantity * .5,
                 'ree_value': energy_quantity,
                 'services': [],
                 'total_adjustment': 0.,
                 'total_error': 0.,
                 'ree_quantity': energy_quantity,
                 'balance_due': energy_quantity * .5,
                 'balance_forward': 0.,
                 'corrections': '(never issued)',
             }], reebill_data, 'id')

        self.process.issue(account, 1, issue_date=date(2013,2,15))

        reebill_data = self.process.get_reebill_metadata_json(account)
        self.assertDocumentsEqualExceptKeys([{
             'id': 1,
             'sequence': 1,
             'max_version': 0,
             'issued': True,
             'issue_date': date(2013,2,15),
             'actual_total': 0.,
             'hypothetical_total': energy_quantity,
             'payment_received': 0.,
             'period_start': date(2013,1,1),
             'period_end': date(2013,2,1),
             'prior_balance': 0.,
             'processed': False,
             'ree_charges': energy_quantity * .5,
             'ree_value': energy_quantity,
             'services': [],
             'total_adjustment': 0.,
             'total_error': 0.,
             'ree_quantity': energy_quantity,
             'balance_due': energy_quantity * .5,
             'balance_forward': 0.0,
             'corrections': '-',
         }], reebill_data)

        # add a payment so payment_received is not 0
        self.process.create_payment(account, date(2013,2,17),
                'a payment for the first reebill', payment_amount)

        # 2nd reebill
        self.process.roll_reebill(account)
        self.process.update_sequential_account_info(account, 2,
                                                    discount_rate=0.2)
        self.process.compute_reebill(account, 2)
        reebill_data = self.process.get_reebill_metadata_json(account)
        self.assertDocumentsEqualExceptKeys([{
            'sequence': 2,
            'max_version': 0L,
            'issued': False,
            'issue_date': None,
            'actual_total': 0,
            'hypothetical_total': energy_quantity,
            'payment_received': payment_amount,
            'period_start': date(2013,2,1),
            'period_end': date(2013,3,1),
            'prior_balance': energy_quantity * .5,
            'processed': False,
            'ree_charges': energy_quantity * .8,
            'ree_value': energy_quantity,
            'services': [],
            'total_adjustment': 0,
            'total_error': 0.0,
            'ree_quantity': energy_quantity,
            'balance_due': energy_quantity * .5 +
                        energy_quantity * .8 - payment_amount,
            'balance_forward': energy_quantity * .5 -
                            payment_amount,
            'corrections': '(never issued)',
        },{
            'sequence': 1L,
            'max_version': 0L,
            'issued': True,
            'issue_date': date(2013,2,15),
            'actual_total': 0,
            'hypothetical_total': energy_quantity,
            'payment_received': 0.0,
            'period_start': date(2013,1,1),
            'period_end': date(2013,2,1),
            'prior_balance': 0,
            'processed': False,
            'ree_charges': energy_quantity * .5,
            'ree_value': energy_quantity,
            'services': [],
            'total_adjustment': 0,
            'total_error': 0.0,
            'ree_quantity': energy_quantity,
            'balance_due': energy_quantity * .5,
            'balance_forward': 0.0,
            'corrections': '-',
        }], reebill_data, 'id')

        # make a correction on reebill #1: payment does not get applied to
        # #1, and does get applied to #2
        # NOTE because #1-1 is unissued, its utility bill document should
        # be "current", not frozen
        self.process.new_version(account, 1)
        self.process.compute_reebill(account, 1)
        self.process.compute_reebill(account, 2)
        reebill_data = self.process.get_reebill_metadata_json(account)
        self.assertDocumentsEqualExceptKeys([{
            'sequence': 2,
            'max_version': 0,
            'issued': False,
            'issue_date': None,
            'actual_total': 0,
            'hypothetical_total': energy_quantity,
            'payment_received': payment_amount,
            'period_start': date(2013,2,1),
            'period_end': date(2013,3,1),
            'prior_balance': energy_quantity * .5,
            'processed': False,
            'ree_charges': energy_quantity * .8,
            'ree_value': energy_quantity,
            'services': [],
            'total_adjustment': 0,
            'total_error': 0,
            'ree_quantity': energy_quantity,
            'balance_due': energy_quantity * .5 +
                        energy_quantity * .8 - payment_amount,
            'balance_forward': energy_quantity * .5 -
                            payment_amount,
            'corrections': '(never issued)',
        },{
            'sequence': 1,
            'max_version': 1,
            'issued': False,
            'issue_date': None,
            'actual_total': 0,
            'hypothetical_total': energy_quantity,
            'payment_received': 0,
            'period_start': date(2013,1,1),
            'period_end': date(2013,2,1),
            'prior_balance': 0,
            'processed': False,
            'ree_charges': energy_quantity * .5,
            'ree_value': energy_quantity,
            'services': [],
            'total_adjustment': 0,
            'total_error': 0,
            'ree_quantity': energy_quantity,
            'balance_due': energy_quantity * .5,
            'balance_forward': 0,
            'corrections': '#1 not issued',
        }], reebill_data, 'id')

    def test_tou_metering(self):
        # TODO: possibly move to test_fetch_bill_data
        account = '99999'

        def get_mock_energy_consumption(install, start, end, measure,
                    ignore_misisng=True, verbose=False):
            assert start, end == (date(2000,1,1), date(2000,2,1))
            result = []
            for hourly_period in cross_range(start, end):
                # for a holiday (Jan 1), weekday (Fri Jan 14), or weekend
                # (Sat Jan 15), return number of BTU equal to the hour of
                # the day. no energy is consumed on other days.
                if hourly_period.day in (1, 14, 15):
                    result.append(hourly_period.hour)
                else:
                    result.append(0)
            assert len(result) == 31 * 24 # hours in January
            return result

        self.process.ree_getter.get_billable_energy_timeseries = \
                get_mock_energy_consumption

        self.process.upload_utility_bill(account, 'gas', date(2000, 1, 1),
                date(2000, 2, 1), StringIO('January'), 'january.pdf')

        # modify registers of this utility bill so they are TOU
        u = self.session.query(UtilBill).join(Customer).\
                filter_by(account='99999').one()
        doc = self.reebill_dao.load_doc_for_utilbill(u)
        doc['meters'][0]['registers'] = [{
            'register_binding': 'REG_TOTAL',
            'description': 'normal register',
            'identifier': 'test1',
            'quantity': 0,
            # use BTU to avoid unit conversion
            'quantity_units': 'btu',
            # this appears to be unused (though "type" values include
            # "total", "tou", "demand", and "")
            'type': 'total',
        },{
            'register_binding': 'TOU',
            'description': 'time-of-use register',
            'identifier': 'test2',
            'quantity': 0,
            'quantity_units': 'btu',
            # NOTE these hour ranges are inclusive at both ends
            'active_periods_weekday': [[9, 9]],
            'active_periods_weekend': [[11, 11]],
            'active_periods_holiday': [[13, 13]],
            'type': 'tou',
        }]
        self.reebill_dao.save_utilbill(doc)

        self.process.roll_reebill(account, start_date=date(2000,1,1))

        # the total energy consumed over the 3 non-0 days is
        # 3 * (0 + 2 + ... + 23) = 23 * 24 / 2 = 276.
        # when only the hours 9, 11, and 13 are included, the total is just
        # 9 + 11 + 13 = 33.
        total_renewable_btu = 23 * 24 / 2. * 3
        tou_renewable_btu = 9 + 11 + 13

        # check reading of the reebill corresponding to the utility register
        total_reading, tou_reading = self.session.query(ReeBill).one().readings
        self.assertEqual('btu', total_reading.unit)
        self.assertEqual(total_renewable_btu, total_reading.renewable_quantity)
        self.assertEqual('btu', tou_reading.unit)
        self.assertEqual(tou_renewable_btu, tou_reading.renewable_quantity)

if __name__ == '__main__':
    #unittest.main(failfast=True)
    unittest.main()<|MERGE_RESOLUTION|>--- conflicted
+++ resolved
@@ -1833,7 +1833,6 @@
         # NOTE if the commented-out lines are added below the test will
         # fail, because the charges are missing those keys.
         self.assertEqual([
-<<<<<<< HEAD
                              {
                                  'rsi_binding': 'A',
                                  'quantity': 2,
@@ -1843,6 +1842,7 @@
                                  'total': 6,
                                  'description': 'UPRS only',
                                  'group': 'All Charges',
+                 'error': None,
                              }, {
                                  'rsi_binding': 'B',
                                  'id': 'B',
@@ -1852,32 +1852,9 @@
                                  'total': 42,
                                  'description': 'not shared',
                                  'group': 'All Charges',
+                 'error': None,
                              },
                          ], charges)
-=======
-             {
-                 'rsi_binding': 'A',
-                 'quantity': 2,
-                 'id': 'A',
-                 'quantity_units': 'kWh',
-                 'rate': 3,
-                 'total': 6,
-                 'description': 'UPRS only',
-                 'group': 'All Charges',
-                 'error': None,
-             }, {
-                 'rsi_binding': 'B',
-                 'id': 'B',
-                 'quantity': 6,
-                 'quantity_units': 'therms',
-                 'rate': 7,
-                 'total': 42,
-                 'description': 'not shared',
-                 'group': 'All Charges',
-                 'error': None,
-             },
-         ], charges)
->>>>>>> 2b8463d3
 
 
     def test_compute_reebill(self):
