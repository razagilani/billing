--- conflicted
+++ resolved
@@ -1547,29 +1547,10 @@
     def test_delete_reebill(self):
         account = '99999'
         with DBSession(self.state_db) as session:
-<<<<<<< HEAD
-            #[MN] Temporary test modification; this query needs to go away
+            # create 2 utility bills for Jan-Feb 2012
             ubill_q = session.query(UtilBill).join(Customer).\
                 filter(Customer.account == account)
 
-            # create utility bill and first reebill, for January 2012
-            self.process.upload_utility_bill(session, account, 'gas',
-                                             date(2012, 1, 1), date(2012, 2, 1),
-                                             StringIO('january 2012'),
-                                             'january.pdf')
-            utilbill = ubill_q.one()
-            self.process.roll_reebill(session, account,
-                                      start_date=date(2012, 1, 1))
-
-            # delete the reebill: should succeed, because it's not issued
-            self.process.delete_reebill(session, account, 1)
-            self.assertRaises(NoSuchBillException,
-                              self.reebill_dao.load_reebill, account, 1,
-                              version=0)
-            self.assertEquals(0, session.query(ReeBill).count())
-            self.assertEquals([utilbill], ubill_q.all())
-=======
-            # create 2 utility bills for Jan-Feb 2012
             self.process.upload_utility_bill(session, account, 'gas',
                     date(2012, 1, 1), date(2012, 2, 1),
                     StringIO('january 2012'), 'january.pdf')
@@ -1578,7 +1559,6 @@
                     StringIO('february 2012'), 'february.pdf')
             utilbill = session.query(UtilBill).order_by(
                     UtilBill.period_start).first()
->>>>>>> eae2db0d
 
             # create 2 reebills
             reebill = self.process.roll_reebill(session, account,
