--- conflicted
+++ resolved
@@ -2088,13 +2088,7 @@
              }], reebill_data)
 
             # add a payment so payment_received is not 0
-<<<<<<< HEAD
-            payment_amount = 100
             self.process.create_payment(session, account, date(2013,2,17),
-=======
-            # TODO call Process method
-            self.state_db.create_payment(session, account, date(2013,2,17),
->>>>>>> d479d10d
                     'a payment for the first reebill', payment_amount)
 
             # 2nd reebill
