--- conflicted
+++ resolved
@@ -23,11 +23,7 @@
 from billing.test.setup_teardown import TestCaseWithSetup
 from billing.test import example_data
 # TODO this should not be used anymore
-<<<<<<< HEAD
-from billing.exc import BillStateError, FormulaSyntaxError
-=======
 from billing.exc import BillStateError, FormulaSyntaxError, NoSuchBillException
->>>>>>> 28601401
 from billing.test import utils
 
 
@@ -50,14 +46,8 @@
         """Upload a dummy-utilbill, add an RSI, and calculate charges
         """
         utilbill = self.process.upload_utility_bill(acc,
-<<<<<<< HEAD
-                                                    'gas', begin_date, end_date,
+            'gas', begin_date, end_date,
                                                     StringIO('a utility bill'))
-=======
-            'gas', begin_date, end_date,
-            StringIO('a utility bill'),
-            'filename.pdf')
->>>>>>> 28601401
         self.process.add_charge(utilbill.id)
         self.process.update_charge({
             'rsi_binding': 'A',
@@ -106,14 +96,8 @@
 
         # Upload a utility bill and check it persists and fetches
         self.process.upload_utility_bill('88888', 'gas',
-<<<<<<< HEAD
-                                         date(2013, 1, 1), date(2013, 2, 1),
+            date(2013, 1, 1), date(2013, 2, 1),
                                          StringIO('January 2013'))
-=======
-            date(2013, 1, 1), date(2013, 2, 1),
-            StringIO('January 2013'),
-            'january.pdf')
->>>>>>> 28601401
         utilbills_data = self.process.get_all_utilbills_json('88888',
             0, 30)[0]
 
@@ -238,19 +222,10 @@
 
     def test_update_utilbill_metadata(self):
         utilbill = self.process.upload_utility_bill('99999',
-<<<<<<< HEAD
-                                                    'Gas', date(2013, 1, 1),
-                                                    date(2013, 2, 1),
-                                                    StringIO('January 2013'),
-                                                    total=100)
-=======
             'Gas', date(2013, 1, 1),
             date(2013, 2, 1),
-            StringIO(
-                'January 2013'),
-            'january.pdf',
+                                                    StringIO('January 2013'),
             total=100)
->>>>>>> 28601401
 
         doc = self.process.get_all_utilbills_json('99999', 0, 30)[0][0]
         assert utilbill.period_start == doc['period_start'] == date(2013, 1,
@@ -300,13 +275,8 @@
 
         # change utility name
         self.process.update_utilbill_metadata(utilbill.id,
-<<<<<<< HEAD
-                                              utility='BGE')
+            utility='BGE')
         self.assertEqual('BGE', utilbill.utility.name)
-=======
-            utility='BGE')
-        self.assertEqual('BGE', utilbill.utility)
->>>>>>> 28601401
 
         # change rate class
         self.process.update_utilbill_metadata(utilbill.id,
@@ -335,13 +305,8 @@
         acc = '99999'
         # create utility bill with a charge in it
         u = self.process.upload_utility_bill(acc, 'gas',
-<<<<<<< HEAD
-                date(2000, 1, 1), date(2000, 2, 1),
+            date(2000, 1, 1), date(2000, 2, 1),
                 StringIO('January 2000'))
-=======
-            date(2000, 1, 1), date(2000, 2, 1),
-            StringIO('January 2000'), 'january.pdf')
->>>>>>> 28601401
         self.process.add_charge(u.id)
         self.process.update_charge({
             'rsi_binding': 'THE_CHARGE',
@@ -420,12 +385,7 @@
         # create a 3rd bill without issuing bill2. bill3 should have None
         # as its late charge for all dates
         self.process.upload_utility_bill(acc, 'gas',
-<<<<<<< HEAD
                 date(2000, 3, 1), date(2000, 4, 1), StringIO('March 2000'))
-=======
-            date(2000, 3, 1), date(2000, 4, 1), StringIO('March 2000'),
-            'march.pdf')
->>>>>>> 28601401
         bill3 = self.process.roll_reebill(acc)
         self.assertEqual(None, self.process.get_late_charge(bill3,
             date(1999, 12, 31)))
@@ -587,21 +547,11 @@
             'utility_bill.pdf')
         with open(utilbill_path) as file1:
             self.process.upload_utility_bill(account, 'electric',
-<<<<<<< HEAD
-                                             date(2012, 1, 1),
-                                             date(2012, 2, 1), file1,
-                                             utility='pepco',
-                                             rate_class='Residential-R')
-        utilbills_data, _ = self.process.get_all_utilbills_json(account, 0, 30)
-=======
                 date(2012, 1, 1),
                 date(2012, 2, 1), file1,
-                'january.pdf',
                 utility='pepco',
                 rate_class='Residential-R')
-        utilbills_data, _ = self.process.get_all_utilbills_json(account, 0,
-            30)
->>>>>>> 28601401
+        utilbills_data, _ = self.process.get_all_utilbills_json(account, 0, 30)
 
         self.assertDictContainsSubset({
             'state': 'Final',
@@ -630,14 +580,8 @@
         # extension is used
         with open(utilbill_path) as file2:
             self.process.upload_utility_bill(account, 'electric',
-<<<<<<< HEAD
-                                             date(2012, 2, 1),
+                date(2012, 2, 1),
                                              date(2012, 3, 1), file2)
-=======
-                date(2012, 2, 1),
-                date(2012, 3, 1), file2,
-                'february.abc')
->>>>>>> 28601401
         utilbills_data, _ = self.process.get_all_utilbills_json(
             account, 0,
             30)
@@ -671,19 +615,11 @@
 
         # 3rd bill "Skyline estimated", without a file
         self.process.upload_utility_bill(account, 'gas',
-<<<<<<< HEAD
-                                         date(2012, 3, 1), date(2012, 4, 1),
+            date(2012, 3, 1), date(2012, 4, 1),
                                          None,
-                                         state=UtilBill.SkylineEstimated,
-                                         utility='washgas',
-                                         rate_class='DC Non Residential Non Heat')
-=======
-            date(2012, 3, 1), date(2012, 4, 1),
-            None, None,
             state=UtilBill.SkylineEstimated,
             utility='washgas',
             rate_class='DC Non Residential Non Heat')
->>>>>>> 28601401
         utilbills_data, _ = self.process.get_all_utilbills_json(account, 0,
             30)
         dictionaries = [{
@@ -732,14 +668,8 @@
         last_bill_id = utilbills_data[0]['id']
         with open(utilbill_path) as file4:
             self.process.upload_utility_bill(account, 'electric',
-<<<<<<< HEAD
-                                             date(2012, 4, 1),
+                date(2012, 4, 1),
                                              date(2012, 5, 1), file4)
-=======
-                date(2012, 4, 1),
-                date(2012, 5, 1), file4,
-                'august')
->>>>>>> 28601401
 
         utilbills_data, count = self.process.get_all_utilbills_json(
             account, 0, 30)
@@ -991,16 +921,9 @@
         # first utility bill (ensure that an RSI and a charge exist,
         # and mark as "processed" so next utility bill will have them too
         u1 = self.process.upload_utility_bill(acc, 'gas',
-<<<<<<< HEAD
-                                              date(2012, 1, 1),
-                                              date(2012, 2, 1),
-                                              StringIO('January 2012'))
-=======
             date(2012, 1, 1),
             date(2012, 2, 1),
-            StringIO('January 2012'),
-            'january.pdf')
->>>>>>> 28601401
+                                              StringIO('January 2012'))
 
         charge = self.process.add_charge(u1.id)
         self.process.update_charge(dict(rsi_binding='THE_CHARGE',
@@ -1013,14 +936,8 @@
 
         # 2nd utility bill
         self.process.upload_utility_bill(acc, 'gas',
-<<<<<<< HEAD
-                                         date(2012, 2, 1), date(2012, 3, 1),
+            date(2012, 2, 1), date(2012, 3, 1),
                                          StringIO('February 2012'))
-=======
-            date(2012, 2, 1), date(2012, 3, 1),
-            StringIO('February 2012'),
-            'february.pdf')
->>>>>>> 28601401
 
         # 1st reebill, with a balance of 100, issued 40 days ago and unpaid
         # (so it's 10 days late)
@@ -1087,12 +1004,7 @@
         self.process.ree_getter = MockReeGetter(100)
 
         self.process.upload_utility_bill(account, 'gas',
-<<<<<<< HEAD
                 date(2013, 4, 4), date(2013, 5, 2), StringIO('April 2013'))
-=======
-            date(2013, 4, 4), date(2013, 5, 2), StringIO('April 2013'),
-            'april.pdf')
->>>>>>> 28601401
         # add a register to the first utility bill so there are 2,
         # REG_TOTAL and OTHER
         id_1 = self.process.get_all_utilbills_json(
@@ -1176,23 +1088,12 @@
 
         # add two more utility bills: a Hypothetical one, then a Complete one
         self.process.upload_utility_bill(account, 'gas',
-<<<<<<< HEAD
-                                         date(2013, 6, 3), date(2013, 7, 1),
+            date(2013, 6, 3), date(2013, 7, 1),
                                          None, state=UtilBill.Hypothetical)
-        self.process.upload_utility_bill(account, 'gas',
-                                         date(2013, 7, 1),
-                                         date(2013, 7, 30),
-                                         StringIO('July 2013'))
-=======
-            date(2013, 6, 3), date(2013, 7, 1),
-            None, 'no file',
-            state=UtilBill.Hypothetical)
         self.process.upload_utility_bill(account, 'gas',
             date(2013, 7, 1),
             date(2013, 7, 30),
-            StringIO('July 2013'),
-            'july.pdf')
->>>>>>> 28601401
+                                         StringIO('July 2013'))
         utilbill_data, count = self.process.get_all_utilbills_json(
             account, 0, 30)
         self.assertEqual(4, count)
@@ -1206,16 +1107,9 @@
 
         # replace Hypothetical bill with a UtilityEstimated one.
         self.process.upload_utility_bill(account, 'gas',
-<<<<<<< HEAD
-                                         date(2013, 6, 3), date(2013, 7, 1),
-                                         StringIO('June 2013'),
-                                         state=UtilBill.UtilityEstimated)
-=======
             date(2013, 6, 3), date(2013, 7, 1),
             StringIO('June 2013'),
-            'june.pdf',
             state=UtilBill.UtilityEstimated)
->>>>>>> 28601401
         utilbill_data, count = self.process.get_all_utilbills_json(
             account, 0, 30)
         self.assertEqual(4, count)
@@ -1297,25 +1191,14 @@
         # create utility bills and reebill #1 for all 3 accounts
         # (note that period dates are not exactly aligned)
         self.process.upload_utility_bill(acc_a, 'gas',
-<<<<<<< HEAD
-                date(2000,1,1), date(2000,2,1), StringIO('January 2000 A'),
+            date(2000, 1, 1), date(2000, 2, 1), StringIO('January 2000 A'),
                 total=0, state=UtilBill.Complete)
         self.process.upload_utility_bill(acc_b, 'gas',
-                date(2000,1,1), date(2000,2,1), StringIO('January 2000 B'),
+            date(2000, 1, 1), date(2000, 2, 1), StringIO('January 2000 B'),
                 total=0, state=UtilBill.Complete)
         self.process.upload_utility_bill(acc_c, 'gas',
-                date(2000,1,1), date(2000,2,1), StringIO('January 2000 C'),
+            date(2000, 1, 1), date(2000, 2, 1), StringIO('January 2000 C'),
                 total=0, state=UtilBill.Complete)
-=======
-            date(2000, 1, 1), date(2000, 2, 1), StringIO('January 2000 A'),
-            'january-a.pdf', total=0, state=UtilBill.Complete)
-        self.process.upload_utility_bill(acc_b, 'gas',
-            date(2000, 1, 1), date(2000, 2, 1), StringIO('January 2000 B'),
-            'january-b.pdf', total=0, state=UtilBill.Complete)
-        self.process.upload_utility_bill(acc_c, 'gas',
-            date(2000, 1, 1), date(2000, 2, 1), StringIO('January 2000 C'),
-            'january-c.pdf', total=0, state=UtilBill.Complete)
->>>>>>> 28601401
 
         id_a = next(obj['id'] for obj in self.process.get_all_utilbills_json(
             acc_a, 0, 30)[0])
@@ -1368,15 +1251,9 @@
 
         # create utility bill and reebill #2 for A
         self.process.upload_utility_bill(acc_a,
-<<<<<<< HEAD
-               'gas', date(2000,2,1), date(2000,3,1),
+            'gas', date(2000, 2, 1), date(2000, 3, 1),
                 StringIO('February 2000 A'), total=0,
-                state=UtilBill.Complete)
-=======
-            'gas', date(2000, 2, 1), date(2000, 3, 1),
-            StringIO('February 2000 A'), 'february-a.pdf', total=0,
             state=UtilBill.Complete)
->>>>>>> 28601401
         id_a_2 = [obj for obj in self.process.get_all_utilbills_json(
             acc_a, 0, 30)][0][0]['id']
 
@@ -1419,13 +1296,8 @@
         # the latter are more numerous, but A-1 should outweigh them
         # because weight decreases quickly with distance.
         self.process.upload_utility_bill(acc_b, 'gas',
-<<<<<<< HEAD
-                date(2000,2,5), date(2000,3,5), StringIO('February 2000 B'),
+            date(2000, 2, 5), date(2000, 3, 5), StringIO('February 2000 B'),
                total=0, state=UtilBill.Complete)
-=======
-            date(2000, 2, 5), date(2000, 3, 5), StringIO('February 2000 B'),
-            'february-b.pdf', total=0, state=UtilBill.Complete)
->>>>>>> 28601401
         self.assertEqual(set(['RIGHT_OF_WAY']), set(r['rsi_binding'] for r in
                self.process.get_utilbill_charges_json(id_a_2)))
 
@@ -1440,21 +1312,11 @@
         acc = '99999'
         # two utilbills, with reebills
         self.process.upload_utility_bill(acc, 'gas',
-<<<<<<< HEAD
-                                         date(2012, 1, 1), date(2012, 2, 1),
+            date(2012, 1, 1), date(2012, 2, 1),
                                          StringIO('january 2012'))
         self.process.upload_utility_bill(acc, 'gas',
-                                         date(2012, 2, 1), date(2012, 3, 1),
+            date(2012, 2, 1), date(2012, 3, 1),
                                          StringIO('february 2012'))
-=======
-            date(2012, 1, 1), date(2012, 2, 1),
-            StringIO('january 2012'),
-            'january.pdf')
-        self.process.upload_utility_bill(acc, 'gas',
-            date(2012, 2, 1), date(2012, 3, 1),
-            StringIO('february 2012'),
-            'february.pdf')
->>>>>>> 28601401
         one = self.process.roll_reebill(acc, start_date=date(2012, 1, 1))
         two = self.process.roll_reebill(acc)
 
@@ -1505,25 +1367,15 @@
         acc = '99999'
         # first reebill is needed so the others get computed correctly
         self.process.upload_utility_bill(acc, 'gas', date(2000, 1, 1),
-<<<<<<< HEAD
                     date(2000, 2, 1), StringIO('january 2000'))
-=======
-            date(2000, 2, 1), StringIO('january 2000'), 'january.pdf')
->>>>>>> 28601401
         self.process.roll_reebill(acc, start_date=date(2000, 1, 1))
         self.process.issue(acc, 1, datetime(2000, 2, 15))
 
         # two more utility bills and reebills
         self.process.upload_utility_bill(acc, 'gas', date(2000, 2, 1),
-<<<<<<< HEAD
                 date(2000, 3, 1), StringIO('february 2000'))
         self.process.upload_utility_bill(acc, 'gas', date(2000, 3, 1),
                 date(2000, 4, 1), StringIO('february 2000'))
-=======
-            date(2000, 3, 1), StringIO('february 2000'), 'february.pdf')
-        self.process.upload_utility_bill(acc, 'gas', date(2000, 3, 1),
-            date(2000, 4, 1), StringIO('february 2000'), 'february.pdf')
->>>>>>> 28601401
         two = self.process.roll_reebill(acc)
         three = self.process.roll_reebill(acc)
 
@@ -1573,20 +1425,6 @@
         one = self.process.roll_reebill(acc, start_date=date(2012, 1, 1))
         two = self.process.roll_reebill(acc)
 
-<<<<<<< HEAD
-    def test_delete_reebill(self):
-        account = '99999'
-        # create 2 utility bills for Jan-Feb 2012
-        self.process.upload_utility_bill(account, 'gas',
-                date(2012, 1, 1), date(2012, 2, 1),
-                StringIO('january 2012'))
-        self.process.upload_utility_bill(account, 'gas',
-                date(2012, 2, 1), date(2012, 3, 1),
-                StringIO('february 2012'))
-        utilbill = self.session.query(UtilBill).join(Customer).\
-                filter(Customer.account == account).order_by(
-                UtilBill.period_start).first()
-=======
         # neither reebill should be issued yet
         self.assertEquals(False, self.state_db.is_issued(acc, 1))
         self.assertEquals(None, one.issue_date)
@@ -1596,7 +1434,6 @@
         self.assertEquals(None, two.issue_date)
         self.assertEquals(None, two.due_date)
         self.assertEqual(None, two.email_recipient)
->>>>>>> 28601401
 
         # two should not be issuable until one_doc is issued
         self.assertRaises(BillStateError, self.process.issue, acc, 2)
@@ -1659,14 +1496,8 @@
         self.assertRaises(BillStateError, self.process.issue, acc, 2)
         one.email_recipient = 'one@example.com, one@gmail.com'
 
-<<<<<<< HEAD
-        # upload a utility bill
-        self.process.upload_utility_bill('99999', 'gas',
-                date(2013,1,1), date(2013,2,1), StringIO('January 2013'))
-=======
         # issue and email one
         self.process.issue_and_mail(False, processed=True)
->>>>>>> 28601401
 
         self.assertEquals(True, one.issued)
         self.assertEquals(True, one.processed)
@@ -1687,31 +1518,15 @@
         self.assertEquals((two.issue_date + timedelta(30)).date(), two.due_date)
 
 
-<<<<<<< HEAD
-    def test_uncomputable_correction_bug(self):
-        '''Regresssion test for
-        https://www.pivotaltracker.com/story/show/53434901.'''
-        account = '99999'
-        # create reebill and utility bill
-        self.process.upload_utility_bill(account, 'gas', date(2013, 1, 1),
-                date(2013, 2, 1), StringIO('January 2013'))
-        utilbill_id = self.process.get_all_utilbills_json(
-                account, 0, 30)[0][0]['id']
-        self.process.roll_reebill(account, start_date=date(2013, 1, 1))
-        # bind, compute, issue
-        self.process.bind_renewable_energy(account, 1)
-        self.process.compute_reebill(account, 1)
-        self.process.issue(account, 1)
-=======
 def test_delete_reebill(self):
     account = '99999'
     # create 2 utility bills for Jan-Feb 2012
     self.process.upload_utility_bill(account, 'gas',
         date(2012, 1, 1), date(2012, 2, 1),
-        StringIO('january 2012'), 'january.pdf')
+                StringIO('january 2012'))
     self.process.upload_utility_bill(account, 'gas',
         date(2012, 2, 1), date(2012, 3, 1),
-        StringIO('february 2012'), 'february.pdf')
+                StringIO('february 2012'))
     utilbill = self.session.query(UtilBill).join(Customer).\
             filter(Customer.account == account).order_by(
     UtilBill.period_start).first()
@@ -1719,7 +1534,6 @@
     reebill = self.process.roll_reebill(account,
                                             start_date=date(2012, 1, 1))
     self.process.roll_reebill(account)
->>>>>>> 28601401
 
     # only the last reebill is deletable: deleting the 2nd one should
     # succeed, but deleting the 1st one should fail
@@ -1865,8 +1679,7 @@
 
     # upload a utility bill
     self.process.upload_utility_bill('99999', 'gas',
-        date(2013, 1, 1), date(2013, 2, 1), StringIO('January 2013'),
-        'january.pdf')
+                date(2013,1,1), date(2013,2,1), StringIO('January 2013'))
 
     utilbill_data = self.process.get_all_utilbills_json(
         '99999', 0, 30)[0][0]
@@ -1930,7 +1743,7 @@
     account = '99999'
     # create reebill and utility bill
     self.process.upload_utility_bill(account, 'gas', date(2013, 1, 1),
-        date(2013, 2, 1), StringIO('January 2013'), 'january.pdf')
+                date(2013, 2, 1), StringIO('January 2013'))
     utilbill_id = self.process.get_all_utilbills_json(
         account, 0, 30)[0][0]['id']
     self.process.roll_reebill(account, start_date=date(2013, 1, 1))
@@ -1973,175 +1786,12 @@
 def test_compute_utility_bill(self):
     '''Tests creation of a utility bill and updating the Mongo document
         after the MySQL row has changed.'''
-<<<<<<< HEAD
-        # create reebill and utility bill
-        # NOTE Process._generate_docs_for_new_utility_bill requires utility
-        # and rate_class arguments to match those of the template
-
-        self.process.upload_utility_bill('99999', 'gas', date(2013, 5, 6),
-                date(2013, 7, 8), StringIO('A Water Bill'),
-                utility='washgas', rate_class='some rate structure')
-        utilbill_data = self.process.get_all_utilbills_json(
-                '99999', 0, 30)[0][0]
-        self.assertDictContainsSubset({
-                                          'account': '99999',
-                                          'computed_total': 0,
-                                          'period_end': date(2013, 7, 8),
-                                          'period_start': date(2013, 5, 6),
-                                          'processed': 0,
-                                          'rate_class': 'some rate structure',
-                                          'reebills': [],
-                                          'service': 'Gas',
-                                          'state': 'Final',
-                                          'total_charges': 0.0,
-                                          'utility': 'washgas',
-                                      }, utilbill_data)
-
-        #doc = self.process.get_utilbill_doc(session, utilbill_data['id'])
-        # TODO enable these assertions when upload_utility_bill stops
-        # ignoring them; currently they are set to match the template's
-        # values regardless of the arguments to upload_utility_bill, and
-        # Process._generate_docs_for_new_utility_bill requires them to
-        # match the template.
-        #self.assertEquals('water', doc['service'])
-        #self.assertEquals('pepco', doc['utility'])
-        #self.assertEquals('pepco', doc['rate_class'])
-
-        # modify the MySQL utility bill
-        self.process.update_utilbill_metadata(utilbill_data['id'],
-                                              period_start=date(2013, 6, 6),
-                                              period_end=date(2013, 8, 8),
-                                              service='electricity',
-                                              utility='BGE',
-                                              rate_class='General Service - Schedule C')
-
-        # add some RSIs to the UPRS, and charges to match
-
-        self.process.add_charge(utilbill_data['id'])
-        self.process.update_charge({
-                'rsi_binding': 'A',
-                'description':'UPRS only',
-                'quantity_formula': '2',
-                'rate_formula': '3',
-                'group': 'All Charges',
-                'quantity_units':'kWh'
-            },
-            utilbill_id=utilbill_data['id'],
-            rsi_binding='New RSI #1')
-
-        self.process.add_charge(utilbill_data['id'])
-        self.process.update_charge({
-                'rsi_binding': 'B',
-                'description':'not shared',
-                'quantity_formula': '6',
-                'rate_formula': '7',
-                'quantity_units':'therms',
-                'group': 'All Charges',
-                'shared': False
-            }, utilbill_id=utilbill_data['id'], rsi_binding='New RSI #1')
-
-        # compute_utility_bill should update the document to match
-        self.process.compute_utility_bill(utilbill_data['id'])
-        self.process.refresh_charges(utilbill_data['id'])
-        charges = self.process.get_utilbill_charges_json(utilbill_data['id'])
-
-        # check charges
-        # NOTE if the commented-out lines are added below the test will
-        # fail, because the charges are missing those keys.
-        for x, y in zip([
-                             {
-                                 'rsi_binding': 'A',
-                                 'quantity': 2,
-                                 'quantity_units': 'kWh',
-                                 'rate': 3,
-                                 'total': 6,
-                                 'description': 'UPRS only',
-                                 'group': 'All Charges',
-                                 'error': None,
-                             }, {
-                                 'rsi_binding': 'B',
-                                 'quantity': 6,
-                                 'quantity_units': 'therms',
-                                 'rate': 7,
-                                 'total': 42,
-                                 'description': 'not shared',
-                                 'group': 'All Charges',
-                                 'error': None,
-                             },
-                         ], charges):
-            self.assertDictContainsSubset(x, y)
-
-
-    def test_compute_reebill(self):
-        '''Basic test of reebill processing with an emphasis on making sure
-        the accounting numbers in reebills are correct.
-        '''
-        account = '99999'
-        energy_quantity = 100.0
-        payment_amount = 100.0
-        self.process.ree_getter = MockReeGetter(energy_quantity)
-
-        # create 2 utility bills with 1 charge in them
-        self.process.upload_utility_bill(account, 'gas',
-                                         date(2013, 1, 1), date(2013, 2, 1),
-                                         StringIO('January 2013'))
-        self.process.upload_utility_bill(account, 'gas',
-                                         date(2013, 2, 1), date(2013, 3, 1),
-                                         StringIO('February 2013'))
-        utilbills_data, _ = self.process.get_all_utilbills_json(account, 0, 30)
-        id_2, id_1 = (obj['id'] for obj in utilbills_data)
-        self.process.add_charge(id_1)
-        self.process.update_charge({'rsi_binding': 'THE_CHARGE',
-                                    'quantity_formula': 'REG_TOTAL.quantity',
-                                    'rate_formula': '1'},
-                                    utilbill_id=id_1,
-                                    rsi_binding='New RSI #1')
-        self.process.refresh_charges(id_1)
-        self.process.update_utilbill_metadata(id_1, processed=True)
-        self.process.regenerate_uprs(id_2)
-        self.process.refresh_charges(id_2)
-        self.process.update_utilbill_metadata(id_2, processed=True)
-
-        # create, process, and issue reebill
-        self.process.roll_reebill(account, start_date=date(2013, 1, 1))
-        self.process.update_sequential_account_info(account, 1,
-                discount_rate=0.5)
-
-        # get renewable energy and compute the reebill. make sure this is
-        # idempotent because in the past there was a bug where it was not.
-        for i in range(2):
-            self.process.bind_renewable_energy(account, 1)
-            self.process.compute_reebill(account, 1)
-            reebill_data = self.process.get_reebill_metadata_json(account)
-            self.assertDictContainsSubset({
-                'sequence': 1,
-                 'version': 0,
-                 'issued': 0,
-                 'issue_date': None,
-                 'actual_total': 0.,
-                 'hypothetical_total': energy_quantity,
-                 'payment_received': 0.,
-                 'period_start': date(2013,1,1),
-                 'period_end': date(2013,2,1),
-                 'prior_balance': 0.,
-                 'processed': False,
-                 'ree_charge': energy_quantity * .5,
-                 'ree_value': energy_quantity,
-                 'services': [],
-                 'total_adjustment': 0.,
-                 'total_error': 0.,
-                 'ree_quantity': energy_quantity,
-                 'balance_due': energy_quantity * .5,
-                 'balance_forward': 0.,
-                 'corrections': '(never issued)'}, reebill_data[0])
-
-        self.process.issue(account, 1, issue_date=datetime(2013, 2, 15))
-=======
     # create reebill and utility bill
     # NOTE Process._generate_docs_for_new_utility_bill requires utility
     # and rate_class arguments to match those of the template
+
     self.process.upload_utility_bill('99999', 'gas', date(2013, 5, 6),
-        date(2013, 7, 8), StringIO('A Water Bill'), 'waterbill.pdf',
+                date(2013, 7, 8), StringIO('A Water Bill'),
         utility='washgas', rate_class='some rate structure')
     utilbill_data = self.process.get_all_utilbills_json(
         '99999', 0, 30)[0][0]
@@ -2246,12 +1896,10 @@
     # create 2 utility bills with 1 charge in them
     self.process.upload_utility_bill(account, 'gas',
         date(2013, 1, 1), date(2013, 2, 1),
-        StringIO('January 2013'),
-        'january.pdf')
+                                         StringIO('January 2013'))
     self.process.upload_utility_bill(account, 'gas',
         date(2013, 2, 1), date(2013, 3, 1),
-        StringIO('February 2013'),
-        'february.pdf')
+                                         StringIO('February 2013'))
     utilbills_data, _ = self.process.get_all_utilbills_json(account, 0, 30)
     id_2, id_1 = (obj['id'] for obj in utilbills_data)
     self.process.add_charge(id_1)
@@ -2276,7 +1924,6 @@
     for i in range(2):
         self.process.bind_renewable_energy(account, 1)
         self.process.compute_reebill(account, 1)
->>>>>>> 28601401
         reebill_data = self.process.get_reebill_metadata_json(account)
         self.assertDictContainsSubset({
             'sequence': 1,
@@ -2448,70 +2095,13 @@
         received", including when multiple payments are applied and multiple
         bills are issued in the same day.
         """
-<<<<<<< HEAD
-        account = '99999'
-        self.process.upload_utility_bill(account, 'gas', date(2000, 1, 1),
-                date(2000, 2, 1), StringIO('January'))
-        self.process.upload_utility_bill(account, 'gas', date(2000, 2, 1),
-                date(2000, 3, 1), StringIO('February'))
-        self.process.upload_utility_bill(account, 'gas', date(2000, 3, 1),
-                date(2000, 4, 1), StringIO('March'))
-
-        # create 2 reebills
-        reebill_1 = self.process.roll_reebill(account,
-                start_date=date(2000,1,1))
-        reebill_2 = self.process.roll_reebill(account)
-
-        # 1 payment applied today at 1:00, 1 payment applied at 2:00
-        self.process.create_payment(account, datetime(2000,1,1,1), 'one', 10)
-        self.process.create_payment(account, datetime(2000,1,1,2), 'two', 12)
-
-        # 1st reebill has both payments applied to it, 2nd has neither
-        self.process.compute_reebill(account, 1)
-        self.process.compute_reebill(account, 2)
-        self.assertEqual(22, reebill_1.payment_received)
-        self.assertEqual(0, reebill_2.payment_received)
-
-        # issue the 1st bill
-        self.process.issue(account, 1, issue_date=datetime(2000,1,1,3))
-        self.assertEqual(22, reebill_1.payment_received)
-        self.assertEqual(0, reebill_2.payment_received)
-        self.process.compute_reebill(account, 2)
-        self.assertEqual(22, reebill_1.payment_received)
-        self.assertEqual(0, reebill_2.payment_received)
-
-        # now later payments apply to the 2nd bill
-        self.process.create_payment(account, datetime(2000,1,1,3), 'three', 30)
-        self.process.compute_reebill(account, 2)
-        self.assertEqual(30, reebill_2.payment_received)
-
-        # even when a correction is made on the 1st bill
-        self.process.new_version(account, 1)
-        self.process.compute_reebill(account, 1)
-        self.process.compute_reebill(account, 2)
-        self.assertEqual(22, reebill_1.payment_received)
-        self.assertEqual(30, reebill_2.payment_received)
-
-        # a payment that is backdated to before a corrected bill was issued
-        # does not appear on the corrected version
-        self.process.create_payment(account, datetime(2000,1,1,2,30),
-                'backdated payment', 230)
-        self.process.compute_reebill(account, 1)
-        self.process.compute_reebill(account, 2)
-        self.assertEqual(22, reebill_1.payment_received)
-        self.assertEqual(30, reebill_2.payment_received)
-
-    def test_tou_metering(self):
-        # TODO: possibly move to test_fetch_bill_data
-        account = '99999'
-=======
     account = '99999'
     self.process.upload_utility_bill(account, 'gas', date(2000, 1, 1),
-        date(2000, 2, 1), StringIO('January'), 'january.pdf')
+                date(2000, 2, 1), StringIO('January'))
     self.process.upload_utility_bill(account, 'gas', date(2000, 2, 1),
-        date(2000, 3, 1), StringIO('February'), 'March.pdf')
+                date(2000, 3, 1), StringIO('February'))
     self.process.upload_utility_bill(account, 'gas', date(2000, 3, 1),
-        date(2000, 4, 1), StringIO('March'), 'March.pdf')
+                date(2000, 4, 1), StringIO('March'))
 
     # create 2 reebills
     reebill_1 = self.process.roll_reebill(account,
@@ -2610,7 +2200,6 @@
             total_reading.renewable_quantity)
     self.assertEqual('btu', tou_reading.unit)
     self.assertEqual(tou_renewable_btu, tou_reading.renewable_quantity)
->>>>>>> 28601401
 
 
 if __name__ == '__main__':
