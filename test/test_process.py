--- conflicted
+++ resolved
@@ -147,15 +147,9 @@
             }
         # Create new account "88888" based on template account "99999",
         # which was created in setUp
-<<<<<<< HEAD
-        self.process.create_new_account('88888', 'New Account',
+        self.process.create_new_account('88888', 'New Account', 'thermal',
                                         0.6, 0.2, billing_address,
                                         service_address, '100000')
-=======
-        self.process.create_new_account('88888', 'New Account', 'thermal',
-                                            0.6, 0.2, billing_address,
-                                            service_address, '100000')
->>>>>>> 2a097e30
 
         # Disabled this test for now since it bypasses the process object
         # customer = self.state_db.get_customer(session, '88888')
@@ -223,17 +217,6 @@
         # it should not be possible to create an account that already
         # exists
         self.assertRaises(ValueError, self.process.create_new_account,
-<<<<<<< HEAD
-                          '88888', 'New Account', 0.6, 0.2,
-                          billing_address, service_address, '99999')
-
-        # try creating another account when the template account has no
-        # utility bills yet
-        self.process.create_new_account('77777', 'New Account',
-                                        0.6, 0.2, billing_address, service_address, '88888')
-        self.process.create_new_account('66666', 'New Account',
-                                        0.6, 0.2, billing_address, service_address, '88888')
-=======
             '88888', 'New Account', 'pv', 0.6, 0.2,
             billing_address, service_address, '99999')
 
@@ -243,7 +226,6 @@
                 0.6, 0.2, billing_address, service_address, '88888')
         self.process.create_new_account('66666', 'New Account', 'thermal',
             0.6, 0.2, billing_address, service_address, '88888')
->>>>>>> 2a097e30
 
         # Try rolling a reebill for a new account that has no utility bills uploaded yet
         self.assertRaises(NoResultFound, self.process.roll_reebill,
@@ -303,7 +285,6 @@
                                               service='electricity')
         self.assertEqual('electricity', utilbill.service)
 
-        # change "total" aka "total_charges"
         # change "total" aka "total_charges"
         self.process.update_utilbill_metadata(utilbill.id,
                                               target_total=200)
@@ -939,62 +920,6 @@
     setup process for each testj and there is no need to make assertions about
     the behavior of code that only involves utility bills.
     '''
-<<<<<<< HEAD
-    def test_list_account_status(self):
-        count, data = self.process.list_account_status()
-        self.assertEqual(3, count)
-        self.assertEqual([{
-                              'account': '99999',
-                              'lastrateclass': '',
-                              'casualname': 'Example 1',
-                              'utilityserviceaddress': '',
-                              'lastissuedate': '',
-                              'provisionable': False,
-                              'codename': '',
-                              'lastperiodend': None,
-                              'primusname': '1785 Massachusetts Ave.',
-                              'lastevent': '',
-                              }, {
-                              'account': '100001',
-                              'lastrateclass': 'Other Rate Class',
-                              'casualname': 'Example 4',
-                              'utilityserviceaddress': '123 Test Street, Test City, XX',
-                              'lastissuedate': '',
-                              'provisionable': False,
-                              'codename': '',
-                              'lastperiodend': date(2012, 1, 31),
-                              'primusname': '1788 Massachusetts Ave.',
-                              'lastevent': '',
-                              }, {
-                              'account': '100000',
-                              'lastrateclass': 'Test Rate Class Template',
-                              'casualname': 'Example 3',
-                              'utilityserviceaddress': '123 Test Street, Test City, XX',
-                              'lastissuedate': '',
-                              'provisionable': False,
-                              'codename': '',
-                              'lastperiodend': date(2012, 2, 28),
-                              'primusname': '1787 Massachusetts Ave.',
-                              'lastevent': '',
-                              }], data)
-
-        # get only one account
-        count, data = self.process.list_account_status(account='99999')
-        self.assertEqual(1, count)
-        self.assertEqual([{
-                              'account': '99999',
-                              'lastrateclass': '',
-                              'casualname': 'Example 1',
-                              'utilityserviceaddress': '',
-                              'lastissuedate': '',
-                              'provisionable': False,
-                              'codename': '',
-                              'lastperiodend': None,
-                              'primusname': '1785 Massachusetts Ave.',
-                              'lastevent': '',
-                              }], data)
-=======
->>>>>>> 2a097e30
     def setup_dummy_utilbill_calc_charges(self, acc, begin_date, end_date):
         """Upload a dummy-utilbill, add an RSI, and calculate charges
         """
@@ -1010,7 +935,6 @@
                                    }, utilbill_id=utilbill.id, rsi_binding='New RSI #1')
         self.process.refresh_charges(utilbill.id)  # creates charges
         self.process.compute_utility_bill(utilbill.id)  # updates charge values
-
     def test_list_account_status(self):
         count, data = self.process.list_account_status()
         self.assertEqual(3, count)
@@ -2443,7 +2367,24 @@
         self.assertEqual('btu', tou_reading.unit)
         self.assertEqual(tou_renewable_btu, tou_reading.renewable_quantity)
 
-<<<<<<< HEAD
+    def test_update_readings(self):
+        '''Simple test to get coverage on Process.update_reebill_readings.
+        This can be expanded or merged into another test method later on.
+        '''
+        account = '99999'
+        self.process.upload_utility_bill(account, 'gas', date(2000, 1, 1),
+                                         date(2000, 2, 1), StringIO('January'),
+                                         'january.pdf')
+        self.process.roll_reebill(account, start_date=date(2000, 1, 1))
+        self.process.update_reebill_readings(account, 1)
+        self.process.update_sequential_account_info(account, 1, processed=True)
+        with self.assertRaises(ProcessedBillError):
+            self.process.update_reebill_readings(account, 1)
+        self.process.issue(account, 1)
+        with self.assertRaises(IssuedBillError):
+            self.process.update_reebill_readings(account, 1)
+
+
     def test_compute_realistic_charges(self):
         '''Tests computing utility bill charges and reebill charge for a
         reebill based on the utility bill, using a set of charge from an actual
@@ -2581,25 +2522,5 @@
         self.assertRaises(ValueError,
                           self.process.delete_utility_bill_by_id,
                           utilbills_data[0]['id'])
-=======
-    def test_update_readings(self):
-        '''Simple test to get coverage on Process.update_reebill_readings.
-        This can be expanded or merged into another test method later on.
-        '''
-        account = '99999'
-        self.process.upload_utility_bill(account, 'gas', date(2000, 1, 1),
-                                         date(2000, 2, 1), StringIO('January'),
-                                         'january.pdf')
-        self.process.roll_reebill(account, start_date=date(2000, 1, 1))
-        self.process.update_reebill_readings(account, 1)
-        self.process.update_sequential_account_info(account, 1, processed=True)
-        with self.assertRaises(ProcessedBillError):
-            self.process.update_reebill_readings(account, 1)
-        self.process.issue(account, 1)
-        with self.assertRaises(IssuedBillError):
-            self.process.update_reebill_readings(account, 1)
-
-
->>>>>>> 2a097e30
 if __name__ == '__main__':
     unittest.main()