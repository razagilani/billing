--- conflicted
+++ resolved
@@ -272,6 +272,7 @@
             another database, fails with a SQLAlchemy error about multiple
             mappers. SQLAlchemy does provide a way to get around this.''')
     def test_sequences_for_approximate_month(self):
+        print 'test_sequences_for_approximate_month'
         # use real databases instead of the fake ones
         state_db = StateDB(
             host='localhost',
@@ -344,10 +345,7 @@
         session.commit()
 
     def test_service_suspension(self):
-<<<<<<< HEAD
-=======
         account = '99999'
->>>>>>> 77d4cceb
         try:
             session = self.state_db.session()
             self.rate_structure_dao.save_rs(example_data.get_urs_dict())
@@ -814,6 +812,10 @@
             
             zero = example_data.get_reebill(acc, 0)
             zero.ree_charges = 100
+            one.ree_charges = 100
+            two.ree_charges = 100
+            three.ree_charges = 100
+            four.ree_charges = 100
             self.reebill_dao.save_reebill(zero)
 
             one = self.process.roll_bill(session, zero)
@@ -1098,24 +1100,11 @@
             self.assertEquals(None, one.due_date)
 
             # two should not be attachable or issuable until one is issued
-            self.assertRaises(BillStateError, self.process.attach_utilbills, session, one)
+            self.assertRaises(BillStateError, self.process.attach_utilbills, session, acc, 2)
             self.assertRaises(BillStateError, self.process.issue, session, acc, 2)
 
-<<<<<<< HEAD
-            # one should not be issuable until one is attached
-            self.assertRaises(BillStateError, self.process.issue, session, acc, 1)
-
-            # attach one
-            import ipdb; ipdb.set_trace()
-            self.process.attach_utilbills(session, one.account, one.sequence)
-            self.assertEquals(1, one._utilbills[0].sequence)
-            self.assertEquals(0, one._utilbills[0].version)
-
-            # issue one
-=======
             # attach & issue one
             #self.assertRaises(BillStateError, self.process.attach_utilbills, one)
->>>>>>> 77d4cceb
             self.process.issue(session, acc, 1)
 
             # re-load from mongo to see updated issue date and due date
@@ -1124,14 +1113,6 @@
             self.assertEquals(datetime.utcnow().date(), one.issue_date)
             self.assertEquals(one.issue_date + timedelta(30), one.due_date)
             self.assertIsInstance(one.bill_recipients, list)
-            self.assertEquals(len(one.bill_recipients), 0)
-            self.assertIsInstance(one.last_recipients, list)
-            self.assertEquals(len(one.last_recipients), 0)
-
-            two = self.process.roll_bill(session, one)
-            two.bill_recipients = ['test1@reebill.us', 'test2@reebill.us']
-            self.reebill_dao.save_reebill(two)
-            
             # attach & issue two
             self.assertRaises(BillStateError, self.process.attach_utilbills, session, two)
             self.process.issue(session, acc, 2)
@@ -1172,20 +1153,16 @@
             assert self.state_db.listSequences(session, account) == [1]
             
             # update the meter like the user normally would
-            # This is required for process.new_version => fetch_bill_data.fetch_oltp_data
+            # this is required for process.new_version => fetch_bill_data.fetch_oltp_data
             meter = b.meters_for_service('gas')[0]
             b.set_meter_read_date('gas', meter['identifier'], date(2012,2,1), date(2012,1,1))
             self.reebill_dao.save_reebill(b)
 
             self.process.issue(session, account, 1)
             utilbills = self.state_db.utilbills_for_reebill(session, account, 1)
-<<<<<<< HEAD
-            assert len(utilbills) == 1; u = utilbills[0]
-=======
             
             assert len(utilbills) == 1
             u = utilbills[0]
->>>>>>> 77d4cceb
             assert (u.customer.account, u.reebill.sequence) == (account, 1)
             b = self.reebill_dao.load_reebill(account, 1, version=0)
             self.assertRaises(IssuedBillError, self.process.delete_reebill,
@@ -1257,16 +1234,7 @@
             two = self.reebill_dao.load_reebill(acc, two.sequence)
 
             # issue reebill #1 and correct it with an adjustment of 100
-<<<<<<< HEAD
-            import ipdb; ipdb.set_trace()
-            self.process.attach_utilbills(session, acc, 1)
-            # sequence/version don't get saved because 'one' has not been updated (but db has been updated)
-            #assert one._utilbills[0].sequence == 1
-            #assert one._utilbills[1].version == 0
-            self.process.issue(session, acc, 1)
-=======
             #self.process.issue(session, acc, 1)
->>>>>>> 77d4cceb
             one_corrected = self.process.new_version(session, acc, 1)
             one_corrected.ree_charges = one.ree_charges + 100
             # this change must be saved in Mongo, because compute_bill() ->
