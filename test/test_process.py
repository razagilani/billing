--- conflicted
+++ resolved
@@ -96,10 +96,7 @@
             self.assertEquals(0, mongo_reebill.total_adjustment)
             self.assertEquals(0, mongo_reebill.manual_adjustment)
             self.assertEquals(None, mongo_reebill.issue_date)
-            self.assertIsInstance(mongo_reebill.bill_recipients, list)
-            self.assertEquals(0, len(mongo_reebill.bill_recipients))
-            self.assertIsInstance(mongo_reebill.last_recipients, list)
-            self.assertEquals(0, len(mongo_reebill.last_recipients))
+            self.assertEquals(None, mongo_reebill.recipients)
             self.assertEquals(Decimal('0.6'), mongo_reebill.discount_rate)
             self.assertEquals(Decimal('0.2'), mongo_reebill.late_charge_rate)
 
@@ -117,6 +114,7 @@
 
 
     def test_get_late_charge(self):
+        print 'test_get_late_charge'
         '''Tests computation of late charges (without rolling bills).'''
         acc = '99999'
         with DBSession(self.state_db) as session:
@@ -127,6 +125,8 @@
             self.rate_structure_dao.save_rs(example_data.get_cprs_dict(acc, 0))
 
             bill0 = self.reebill_dao.load_reebill(acc, 0)
+
+            self.reebill_dao._save_utilbill(example_data.get_utilbill_dict(acc, date(2012,1,1), date(2012,2,1)))
             self.state_db.record_utilbill_in_database(session, acc, 'gas',
                     date(2012,1,1), date(2012,2,1), 100,
                     datetime.utcnow().date())
@@ -349,9 +349,12 @@
             self.rate_structure_dao.save_rs(example_data.get_uprs_dict())
             self.rate_structure_dao.save_rs(example_data.get_cprs_dict(account, 0))
 
-            self.state_db.record_utilbill_in_database(session, account, 'gas', date(2012,1,1), date(2012,2,1), 100, date.today())
+            self.state_db.record_utilbill_in_database(session, account,
+                    'gas', date(2012,1,1), date(2012,2,1), 100, date.today())
             self.state_db.record_utilbill_in_database(session, account,
                     'electric', date(2012,1,10), date(2012,2,10), 100, date.today())
+            self.reebill_dao._save_utilbill(example_data.get_utilbill_dict(account, date(2012,1,1), date(2012,2,1), service='gas'))
+            self.reebill_dao._save_utilbill(example_data.get_utilbill_dict(account, date(2012,1,10), date(2012,2,10), service='electric'))
 
             # generic reebill
             bill0 = example_data.get_reebill(account, 0)
@@ -359,10 +362,7 @@
             # make it have 2 services, 1 suspended
             # (create electric bill by duplicating gas bill)
             electric_bill = example_data.get_utilbill_dict(account, service='electric')
-<<<<<<< HEAD
             #self.reebill_dao._save_utilbill(electric_bill)
-=======
->>>>>>> 0d8e88ab
             # TODO it's bad to directly modify reebill_dict
             bill0.reebill_dict['utilbills'].append({
                 'id': electric_bill['_id'],
@@ -373,16 +373,10 @@
             })
             bill0._utilbills.append(electric_bill)
             bill0.suspend_service('electric')
-<<<<<<< HEAD
             self.reebill_dao.save_reebill(bill0)
 
 
 
-=======
-            
-            self.reebill_dao.save_reebill(bill0)
-            
->>>>>>> 0d8e88ab
             bill1 = self.process.roll_bill(session, bill0)
 
             self.assertEquals(['electric'], bill1.suspended_services)
@@ -762,11 +756,8 @@
         acc = '99999'
         zero = example_data.get_reebill(acc, 0, version=0,
                 start=date(2011,12,1), end=date(2012,1,1))
-<<<<<<< HEAD
         utilbill = example_data.get_utilbill_dict(acc, start=date(2012,1,1), end=date(2012,2,1))
         self.reebill_dao._save_utilbill(utilbill)
-=======
->>>>>>> 0d8e88ab
         self.reebill_dao.save_reebill(zero)
 
         #self.reebill_dao.save_reebill(one)
@@ -826,6 +817,7 @@
                 self.state_db.record_utilbill_in_database(session, acc, 'gas',
                     dates[n], dates[n+1], 100,
                     datetime.utcnow().date())
+                self.reebill_dao._save_utilbill(example_data.get_utilbill_dict(acc, dates[n], dates[n+1]))
             
             zero = example_data.get_reebill(acc, 0)
             zero.ree_charges = 100
@@ -935,6 +927,12 @@
             self.rate_structure_dao.save_rs(example_data.get_urs_dict())
             self.rate_structure_dao.save_rs(example_data.get_uprs_dict())
             self.rate_structure_dao.save_rs(example_data.get_cprs_dict(acc, 0))
+            #self.rate_structure_dao.save_rs(example_data.get_cprs_dict(acc, 2))
+
+            utilbill = example_data.get_utilbill_dict(acc, start=date(2012,1,1), end=date(2012,2,1))
+            self.reebill_dao._save_utilbill(utilbill)
+            utilbill = example_data.get_utilbill_dict(acc, start=date(2012,2,1), end=date(2012,3,1))
+            self.reebill_dao._save_utilbill(utilbill)
 
             # 2 reebills, 1 issued 40 days ago and unpaid (so it's 10 days late)
             zero = example_data.get_reebill(acc, 0, start=date(2011,12,31),
@@ -948,6 +946,10 @@
                     date(2012,2,1), date(2012,3,1), 100,
                     datetime.utcnow().date())
 
+            #one = example_data.get_reebill(acc, 1, start=date(2012,1,1),
+            #        end=date(2012,2,1))
+            #two0 = example_data.get_reebill(acc, 2, start=date(2012,2,1),
+            #        end=date(2012,3,1))
             one = self.process.roll_bill(session, zero)
             one.balance_due = 100
             # update the meter like the user normally would
@@ -965,7 +967,12 @@
             meter = two.meters_for_service('gas')[0]
             two.set_meter_read_date('gas', meter['identifier'], date(2012,3,1), date(2012,2,1))
             self.reebill_dao.save_reebill(two)
+            #self.process.issue(session, acc, two.sequence)
+            #self.state_db.new_rebill(session, acc, 1)
+            #self.state_db.new_rebill(session, acc, 2)
             
+            #self.process.attach_utilbills(session, acc, 1)
+
             # bind & compute 2nd reebill
             # (it needs energy data only so its correction will have the same
             # energy in it; only the late charge will differ)
@@ -980,6 +987,7 @@
 
             # save and issue 2nd reebill so a new version can be created
             self.reebill_dao.save_reebill(two)
+            #self.process.attach_utilbills(session, acc, two.sequence)
             self.process.issue(session, acc, two.sequence)
 
             # add a payment of $80 30 days ago (10 days after 1st reebill was
@@ -1089,14 +1097,12 @@
             self.assertEquals(False, mysql_reebill.issued)
             self.assertEquals(0, mysql_reebill.max_version)
 
-
-        # TODO ...
+            # TODO ...
 
     def test_issue(self):
         '''Tests attach_utilbills and issue.'''
         acc = '99999'
         with DBSession(self.state_db) as session:
-            # two reebills, with utilbills, in mongo & mysql
             # two reebills, with utilbills, in mongo & mysql
             template = example_data.get_reebill(acc, 0)
             self.rate_structure_dao.save_rs(example_data.get_cprs_dict(acc, 0))
@@ -1112,21 +1118,6 @@
 
             # neither reebill should be issued yet
             self.assertEquals(False, self.state_db.is_issued(session, acc, 1))
-<<<<<<< HEAD
-            self.assertEquals(none, one.issue_date)
-            self.assertEquals(none, one.due_date)
-            #self.assertEquals(False, self.state_db.is_issued(session, acc, 2))
-            #self.assertEquals(none, two.issue_date)
-            #self.assertEquals(none, two.due_date)
-
-            # two should not be attachable or issuable until one is issued
-            self.assertraises(billstateerror, self.process.attach_utilbills, session, one)
-            self.assertraises(billstateerror, self.process.issue, session, acc, 2)
-
-            # one should not be issuable until one is attached
-            #self.assertraises(billstateerror, self.process.issue, session, acc, 1)
-
-=======
             self.assertEquals(None, one.issue_date)
             self.assertEquals(None, one.due_date)
 
@@ -1135,9 +1126,8 @@
                     session, one, [utilbills[0]])
             self.assertRaises(BillStateError, self.process.issue, session, acc, 2)
 
->>>>>>> 0d8e88ab
             # attach & issue one
-            #self.assertraises(billstateerror, self.process.attach_utilbills, one)
+            #self.assertRaises(BillStateError, self.process.attach_utilbills, one)
             self.process.issue(session, acc, 1)
 
             # re-load from mongo to see updated issue date and due date
@@ -1194,14 +1184,7 @@
             # deleted
             b = self.process.roll_bill(session, template)
             assert self.state_db.listSequences(session, account) == [1]
-<<<<<<< HEAD
-            #self.state_db.record_utilbill_in_database(session, account, 'gas',
-                    #date(2012,1,1), date(2012,2,1), datetime.utcnow().date())
-            #self.process.attach_utilbills(session, account, 1)
-
-=======
             
->>>>>>> 0d8e88ab
             # update the meter like the user normally would
             # This is required for process.new_version => fetch_bill_data.fetch_oltp_data
             meter = b.meters_for_service('gas')[0]
@@ -1214,7 +1197,7 @@
             assert len(utilbills) == 1
             u = utilbills[0]
             assert (u.customer.account, u.reebill.sequence) == (account, 1)
-            self.reebill_dao.load_reebill(account, 1, version=0)
+            b = self.reebill_dao.load_reebill(account, 1, version=0)
             self.assertRaises(IssuedBillError, self.process.delete_reebill,
                     session, account, 1)
 
@@ -1224,7 +1207,7 @@
             self.rate_structure_dao.save_rs(example_data.get_uprs_dict())
             self.rate_structure_dao.save_rs(example_data.get_cprs_dict(account,
                     1))
-
+            
 
             self.process.new_version(session, account, 1)
             assert self.state_db.max_version(session, account, 1) == 1
