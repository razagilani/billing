import sys
import os
import unittest
import operator
from StringIO import StringIO
import ConfigParser
import logging
import pymongo
import sqlalchemy
import re
from skyliner.splinter import Splinter
from skyliner.skymap.monguru import Monguru
from skyliner.sky_handlers import cross_range
from datetime import date, datetime, timedelta
from billing.processing import mongo
from billing.processing.session_contextmanager import DBSession
from billing.util.dateutils import estimate_month, month_offset, date_to_datetime
from billing.processing import rate_structure
from billing.processing.process import Process, IssuedBillError
from billing.processing.state import StateDB
from billing.processing.db_objects import ReeBill, Customer, UtilBill
from billing.processing.billupload import BillUpload
from decimal import Decimal
from billing.util.dictutils import deep_map
import MySQLdb
import mongoengine
from billing.util.mongo_utils import python_convert
from billing.test.setup_teardown import TestCaseWithSetup
from billing.test import example_data
from skyliner.mock_skyliner import MockSplinter, MockMonguru, hour_of_energy
from billing.util.nexus_util import NexusUtil
from billing.processing.mongo import NoSuchBillException
from billing.processing.exceptions import BillStateError
from billing.processing import fetch_bill_data as fbd

import pprint
pp = pprint.PrettyPrinter(indent=1).pprint
pformat = pprint.PrettyPrinter(indent=1).pformat

class ProcessTest(TestCaseWithSetup):
    # apparenty this is what you need to do if you override the __init__ method
    # of a TestCase
    #def __init__(self, methodName='runTest', param=None):
        #print '__init__'
        #super(ProcessTest, self).__init__(methodName)

    def test_create_new_account(self):
        # set up template customer
        with DBSession(self.state_db) as session:
            #self.process.new_account(session, 'Template Account', '99999', 0.5,
                    #0.1)
            self.reebill_dao.save_reebill(example_data.get_reebill('99999', 1,
                    start=date(2012,1,1), end=date(2012,2,1)))
            self.rate_structure_dao.save_rs(example_data.get_cprs_dict('99999', 1))
            self.rate_structure_dao.save_rs(example_data.get_uprs_dict('99999', 1))
            self.rate_structure_dao.save_rs(example_data.get_urs_dict())
            self.state_db.new_rebill(session, '99999', 1)
            # store template account's reebill (includes utility bill) to check
            # for modification
            template_reebill = self.reebill_dao.load_reebill('99999', 1)

        # create new account "10000" based on template account "99999"
        with DBSession(self.state_db) as session:
            self.process.create_new_account(session, '100000', 'New Account',
                    0.6, 0.2, '99999')

            # MySQL customer
            customer = self.state_db.get_customer(session, '100000')
            self.assertEquals('100000', customer.account)
            self.assertEquals(Decimal('0.6'), customer.discountrate)
            self.assertEquals(Decimal('0.2'), customer.latechargerate)

            # MySQL reebill: none exist in MySQL until #1 is rolled
            self.assertEquals([], self.state_db.listSequences(session, '100000'))

            # Mongo reebill (sequence 0)
            mongo_reebill = self.reebill_dao.load_reebill('100000', 0)
            self.assertEquals('100000', mongo_reebill.account)
            self.assertEquals(0, mongo_reebill.sequence)
            self.assertEquals(0, mongo_reebill.version)
            self.assertEquals(0, mongo_reebill.prior_balance)
            self.assertEquals(0, mongo_reebill.payment_received)
            self.assertEquals(0, mongo_reebill.balance_forward)
            self.assertEquals(0, mongo_reebill.total_renewable_energy())
            self.assertEquals(0, mongo_reebill.ree_charges)
            self.assertEquals(0, mongo_reebill.ree_value)
            self.assertEquals(0, mongo_reebill.ree_savings)
            self.assertEquals(0, mongo_reebill.balance_due)
            # some bills lack late_charges key, which is supposed to be
            # distinct from late_charges: None, and late_charges: 0
            try:
                self.assertEquals(0, mongo_reebill.late_charges)
            except KeyError as ke:
                if ke.message != 'late_charges':
                    raise
            self.assertEquals(0, mongo_reebill.total)
            self.assertEquals(0, mongo_reebill.total_adjustment)
            self.assertEquals(0, mongo_reebill.manual_adjustment)
            self.assertEquals(None, mongo_reebill.issue_date)
            self.assertEquals([], mongo_reebill.bill_recipients)
            self.assertEquals(Decimal('0.6'), mongo_reebill.discount_rate)
            self.assertEquals(Decimal('0.2'), mongo_reebill.late_charge_rate)

            # Mongo utility bill: nothing to check? (existence tested by load_reebill)

            # TODO Mongo rate structure documents

            # check that template account's utility bill and reebill was not modified
            template_reebill_again = self.reebill_dao.load_reebill('99999', 1)
            self.assertEquals(template_reebill.reebill_dict, template_reebill_again.reebill_dict)
            self.assertEquals(template_reebill._utilbills, template_reebill_again._utilbills)
            for utilbill in mongo_reebill._utilbills:
                self.assertNotIn(utilbill['_id'], [u['_id'] for u in
                        template_reebill._utilbills])


    def test_get_late_charge(self):
        print 'test_get_late_charge'
        '''Tests computation of late charges (without rolling bills).'''
        acc = '99999'
        with DBSession(self.state_db) as session:
            # sequence 0 template
            self.reebill_dao.save_reebill(example_data.get_reebill(acc, 0,
                    start=date(2011,12,31), end=date(2012,1,1)))
            # Set up example rate structure
            self.rate_structure_dao.save_rs(example_data.get_cprs_dict(acc, 0))

            bill0 = self.reebill_dao.load_reebill(acc, 0)

            #self.reebill_dao._save_utilbill(example_data.get_utilbill_dict(acc, date(2012,1,1), date(2012,2,1)))
            self.state_db.record_utilbill_in_database(session, acc, 'gas',
                    date(2012,1,1), date(2012,2,1), 100,
                    datetime.utcnow().date())

            # bill 1: no late charge
            bill1 = self.process.roll_bill(session, bill0)
            self.assertEqual(0, self.process.get_late_charge(session, bill1,
                date(2011,12,31)))
            self.assertEqual(0, self.process.get_late_charge(session, bill1,
                date(2012,1,1)))
            self.assertEqual(0, self.process.get_late_charge(session, bill1,
                date(2012,1,2)))
            self.assertEqual(0, self.process.get_late_charge(session, bill1,
                date(2012,2,1)))
            self.assertEqual(0, self.process.get_late_charge(session, bill1,
                date(2012,2,2)))
 
            # save bill1 in Mongo and MySQL, and its rate structure docs in
            # Mongo
            self.rate_structure_dao.save_rs(example_data.get_urs_dict())
            self.rate_structure_dao.save_rs(example_data.get_uprs_dict(acc, 1))
            self.rate_structure_dao.save_rs(example_data.get_cprs_dict(acc, 1))

            # issue bill 1, so a later bill can have a late charge based on the
            # customer's failure to pay bill1 by its due date, i.e. 30 days
            # after bill1's issue date.
            self.process.issue(session, bill1.account, bill1.sequence,
                    issue_date=date(2012,1,1))
            # since process.issue() only modifies databases, bill1 must be
            # re-loaded from mongo to reflect its new issue date
            bill1 = self.reebill_dao.load_reebill(bill1.account, bill1.sequence)
            assert bill1.issue_date == date(2012,1,1)
            assert bill1.due_date == date(2012,1,31)
 
            # after bill1 is created, it must be computed to get it into a
            # usable state (in particular, it needs a late charge). that
            # requires a sequence 0 template bill.
            self.process.compute_bill(session, bill0, bill1)
 
            # but compute_bill() destroys bill1's balance_due, so reset it to
            # the right value, and save it in mongo
            bill1.balance_due = Decimal('100.')
            self.reebill_dao.save_reebill(bill1, force=True)

            # create second bill (not by rolling, because process.roll_bill()
            # is currently a huge mess, and get_late_charge() should be
            # insulated from that). note that bill1's late charge is set in
            # mongo by process.issue().
            bill2 = example_data.get_reebill(acc, 2)
            bill2.balance_due = Decimal('200.')
            # bill2's late_charge_rate is copied from MySQL during rolling, but
            # since bill2 is not created by rolling, it must be set explicitly.
            bill2.late_charge_rate = Decimal('0.34')

            # bill2's late charge should be 0 before bill1's due date, and
            # after the due date, it's balance * late charge rate, i.e.
            # 100 * .34
            self.assertEqual(0, self.process.get_late_charge(session, bill2,
                    date(2011,12,31)))
            self.assertEqual(0, self.process.get_late_charge(session, bill2,
                    date(2012,1,2)))
            self.assertEqual(0, self.process.get_late_charge(session, bill2,
                    date(2012,1,31)))
            self.assertEqual(34, self.process.get_late_charge(session, bill2,
                    date(2012,2,1)))
            self.assertEqual(34, self.process.get_late_charge(session, bill2,
                    date(2012,2,2)))
            self.assertEqual(34, self.process.get_late_charge(session, bill2,
                    date(2013,1,1)))
 
            # in order to get late charge of a 3rd bill, bill2 must be put into
            # mysql and computed (requires a rate structure)
            self.state_db.new_rebill(session, bill2.account, bill2.sequence)
            self.rate_structure_dao.save_rs(example_data.get_cprs_dict(acc, 2))
            self.process.compute_bill(session, bill1, bill2)
 
            # create a 3rd bill without issuing bill2. bill3 should have None
            # as its late charge for all dates
            bill3 = example_data.get_reebill(acc, 3)
            bill3.balance_due = Decimal('300.')
            self.assertEqual(None, self.process.get_late_charge(session, bill3,
                    date(2011,12,31)))
            self.assertEqual(None, self.process.get_late_charge(session, bill3,
                    date(2013,1,1)))


            # this should be unnecessary now that meter read date is filled in
            # using utility bill period end date
            ## update the meter like the user normally would
            ## This is required for process.new_version => fetch_bill_data.fetch_oltp_data
            #meter = bill1.meters_for_service('gas')[0]
            #bill1.set_meter_read_date('gas', meter['identifier'], date(2012,2,1), date(2012,1,1))
            #self.reebill_dao.save_reebill(bill1, force=True)

            # late charge should be based on the version with the least total
            # of the bill from which it derives. on 2013-01-15, make a version
            # 1 of bill 1 with a lower total, and then on 2013-03-15, a version
            # 2 with a higher total, and check that the late charge comes from
            # version 1. 
            self.process.new_version(session, acc, 1)
            bill1_1 = self.reebill_dao.load_reebill(acc, 1, version=1)
            bill1_1.balance_due = 50
            self.reebill_dao.save_reebill(bill1_1)
            self.process.issue(session, acc, 1, issue_date=date(2013,1,15))
            self.process.new_version(session, acc, 1)
            bill1_2 = self.reebill_dao.load_reebill(acc, 1, version=2)
            bill1_2.balance_due = 300
            self.reebill_dao.save_reebill(bill1_2)
            self.process.issue(session, acc, 1, issue_date=date(2013,3,15))
            # note that the issue date on which the late charge in bill2 is
            # based is the issue date of version 0--it doesn't matter when the
            # corrections were issued.
            self.assertEqual(50 * bill2.late_charge_rate,
                    self.process.get_late_charge(session, bill2,
                    date(2013,1,1)))

            # add a payment between 2012-01-01 (when bill1 version 0 was
            # issued) and 2013-01-01 (the present), to make sure that payment
            # is deducted from the balance on which the late charge is based
            self.state_db.create_payment(session, acc, date(2012,6,5),
                    'a $10 payment in june', 10)
            self.assertEqual((50 - 10) * bill2.late_charge_rate,
                    self.process.get_late_charge(session, bill2,
                    date(2013,1,1)))

            #Pay off the bill, make sure the late charge is 0
            self.state_db.create_payment(session, acc, date(2012,6,6),
                    'a $40 payment in june', 40)
            self.assertEqual(0, self.process.get_late_charge(session, bill2,
                    date(2013,1,1)))

            #Overpay the bill, make sure the late charge is still 0
            self.state_db.create_payment(session, acc, date(2012,6,7),
                    'a $40 payment in june', 40)
            self.assertEqual(0, self.process.get_late_charge(session, bill2,
                    date(2013,1,1)))
            

    @unittest.skip('''Creating a second StateDB object, even if it's for
            another database, fails with a SQLAlchemy error about multiple
            mappers. SQLAlchemy does provide a way to get around this.''')
    def test_sequences_for_approximate_month(self):
        print 'test_sequences_for_approximate_month'
        # use real databases instead of the fake ones
        state_db = StateDB(
            host='localhost',
            database='skyline_dev',
            user='dev',
            password='dev'
        )
        reebill_dao = mongo.ReebillDAO({
            'billpath': '/db-dev/skyline/bills/',
            'database': 'skyline',
            'utilitybillpath': '/db-dev/skyline/utilitybills/',
            'collection': 'reebills',
            'host': 'localhost',
            'port': 27017
        })
        process = Process(self.config, self.state_db, reebill_dao,
                self.rate_structure_dao, self.splinter, self.monguru)

        session = self.state_db.session()
        for account in self.state_db.listAccounts(session):
            for sequence in self.state_db.listSequences(session, account):
                reebill = reebill_dao.load_reebill(account, sequence)

                # get real approximate month for this bill
                year, month = estimate_month(reebill.period_begin,
                        reebill.period_end)

                # make sure it's contained in the result of
                # sequences_for_approximate_month(), and make sure that result
                # never contains any sequence whose bill's approximate month is
                # not this month
                sequences_this_month = process\
                        .sequences_for_approximate_month(session, account,
                        year, month)
                self.assertIn(sequence, sequences_this_month)
                reebills = [reebill_dao.load_reebill(account, seq) for seq in
                        sequences_this_month]
                months = [estimate_month(r.period_begin,
                    r.period_end) for r in reebills]
                self.assertTrue(all([m == (year, month) for m in months]))

        # test months before last sequence
        self.assertEquals([], process.sequences_for_approximate_month(session,
            '10001', 2009, 10))
        self.assertEquals([], process.sequences_for_approximate_month(session,
            '10001', 2009, 10))
        self.assertEquals([], process.sequences_for_approximate_month(session,
            '10002', 2010, 1))

        # test 3 months after last sequence for each account
        for account in self.state_db.listAccounts(session):
            last_seq = self.state_db.last_sequence(session, account)
            if last_seq == 0: continue
            last = reebill_dao.load_reebill(account, last_seq)
            last_year, last_month = estimate_month(last.period_begin,
                    last.period_end)
            next_year, next_month = month_offset(last_year, last_month, 1)
            next2_year, next2_month = month_offset(last_year, last_month, 2)
            next3_year, next3_month = month_offset(last_year, last_month, 3)
            self.assertEquals([last_seq + 1],
                    process.sequences_for_approximate_month(session, account,
                    next_year, next_month))
            self.assertEquals([last_seq + 2],
                    process.sequences_for_approximate_month(session, account,
                    next2_year, next2_month))
            self.assertEquals([last_seq + 3],
                    process.sequences_for_approximate_month(session, account,
                    next3_year, next3_month))

        session.commit()

    def test_service_suspension(self):
        account = '99999'
        try:
            session = self.state_db.session()
            self.rate_structure_dao.save_rs(example_data.get_urs_dict())
            self.rate_structure_dao.save_rs(example_data.get_uprs_dict(account, 0))
            self.rate_structure_dao.save_rs(example_data.get_cprs_dict(account, 0))

            self.state_db.record_utilbill_in_database(session, account,
                    'gas', date(2012,1,1), date(2012,2,1), 100, date.today())
            self.state_db.record_utilbill_in_database(session, account,
                    'electric', date(2012,1,10), date(2012,2,10), 100, date.today())
            #self.reebill_dao._save_utilbill(example_data.get_utilbill_dict(account, date(2012,1,1), date(2012,2,1), service='gas'))
            #self.reebill_dao._save_utilbill(example_data.get_utilbill_dict(account, date(2012,1,10), date(2012,2,10), service='electric'))

            # generic reebill
            bill0 = example_data.get_reebill(account, 0)

            # make it have 2 services, 1 suspended
            # (create electric bill by duplicating gas bill)
            electric_bill = example_data.get_utilbill_dict(account, service='electric')
            #self.reebill_dao._save_utilbill(electric_bill)
            # TODO it's bad to directly modify reebill_dict
            bill0.reebill_dict['utilbills'].append({
                'id': electric_bill['_id'],
                'service': 'electric',
                'utility': electric_bill['utility'],
                'start': electric_bill['start'],
                'end': electric_bill['end'],
            })
            bill0._utilbills.append(electric_bill)
            bill0.suspend_service('electric')
            self.reebill_dao.save_reebill(bill0)



            bill1 = self.process.roll_bill(session, bill0)

            self.assertEquals(['electric'], bill1.suspended_services)

            # only the gas bill should be attached
            customer = self.state_db.get_customer(session, account)
            reebill = session.query(ReeBill).filter(ReeBill.customer_id == customer.id)\
                    .filter(ReeBill.sequence==bill1.sequence).one()
            attached_utilbills = session.query(UtilBill).filter(UtilBill.reebill==reebill).all()
            self.assertEquals(1, len(attached_utilbills))
            self.assertEquals('gas', attached_utilbills[0].service.lower())

            session.commit()
        except:
            if 'session' in locals():
                session.rollback()
            raise

    def test_bind_rate_structure(self):
        # make a reebill
        account, sequence = '99999', 1
        bill1 = example_data.get_reebill(account, sequence)
        assert len(bill1.services) == 1
        service = bill1.services[0]
        utility_name = bill1.utility_name_for_service(service)
        rate_structure_name = bill1.rate_structure_name_for_service(service)

        # make rate structure documents and save them in db
        urs_dict = example_data.get_urs_dict()
        cprs_dict = example_data.get_cprs_dict(account, sequence)
        self.rate_structure_dao.save_urs(utility_name, rate_structure_name,
                urs_dict)
        self.rate_structure_dao.save_cprs(account, sequence, 0, utility_name,
                rate_structure_name, cprs_dict)

        # compute charges in the bill using the rate structure created from the
        # above documents
        self.process.bindrs(bill1)

        # ##############################################################
        # check that each actual (utility) charge was computed correctly:
        actual_chargegroups = bill1.actual_chargegroups_for_service(service)
        assert actual_chargegroups.keys() == ['All Charges']
        actual_charges = actual_chargegroups['All Charges']
        actual_registers = bill1.actual_registers(service)
        total_regster = [r for r in actual_registers if r['register_binding'] == 'REG_TOTAL'][0]

        # system charge: $11.2 in CPRS overrides $26.3 in URS
        system_charge = [c for c in actual_charges if c['rsi_binding'] ==
                'SYSTEM_CHARGE'][0]
        self.assertEquals(11.2, system_charge['total'])

        # right-of-way fee
        row_charge = [c for c in actual_charges if c['rsi_binding'] ==
                'RIGHT_OF_WAY'][0]
        self.assertAlmostEqual(0.03059 * float(total_regster['quantity']),
                row_charge['total'], places=2) # TODO OK to be so inaccurate?
        
        # sustainable energy trust fund
        setf_charge = [c for c in actual_charges if c['rsi_binding'] ==
                'SETF'][0]
        self.assertAlmostEqual(0.01399 * float(total_regster['quantity']),
                setf_charge['total'], places=1) # TODO OK to be so inaccurate?

        # energy assistance trust fund
        eatf_charge = [c for c in actual_charges if c['rsi_binding'] ==
                'EATF'][0]
        self.assertAlmostEqual(0.006 * float(total_regster['quantity']),
                eatf_charge['total'], places=2)

        # delivery tax
        delivery_tax = [c for c in actual_charges if c['rsi_binding'] ==
                'DELIVERY_TAX'][0]
        self.assertAlmostEqual(0.07777 * float(total_regster['quantity']),
                delivery_tax['total'], places=2)

        # peak usage charge
        peak_usage_charge = [c for c in actual_charges if c['rsi_binding'] ==
                'PUC'][0]
        self.assertEquals(23.14, peak_usage_charge['total'])

        # distribution charge
        distribution_charge = [c for c in actual_charges if c['rsi_binding'] ==
                'DISTRIBUTION_CHARGE'][0]
        self.assertAlmostEqual(.2935 * float(total_regster['quantity']),
                distribution_charge['total'], places=2)
        
        # purchased gas charge
        purchased_gas_charge = [c for c in actual_charges if c['rsi_binding'] ==
                'PGC'][0]
        self.assertAlmostEqual(.7653 * float(total_regster['quantity']),
                purchased_gas_charge['total'], places=2)

        # sales tax: depends on all of the above
        sales_tax = [c for c in actual_charges if c['rsi_binding'] ==
                'SALES_TAX'][0]
        self.assertAlmostEqual(0.06 * float(system_charge['total'] +
                distribution_charge['total'] + purchased_gas_charge['total'] +
                row_charge['total'] + peak_usage_charge['total'] +
                setf_charge['total'] + eatf_charge['total'] +
                delivery_tax['total']),
                sales_tax['total'],
                places=2)


        # ##############################################################
        # check that each hypothetical charge was computed correctly:
        hypothetical_chargegroups = bill1.hypothetical_chargegroups_for_service(service)
        assert hypothetical_chargegroups.keys() == ['All Charges']
        hypothetical_charges = hypothetical_chargegroups['All Charges']
        shadow_registers = bill1.shadow_registers(service)
        total_shadow_regster = [r for r in shadow_registers if r['register_binding'] == 'REG_TOTAL'][0]
        hypothetical_quantity = float(total_shadow_regster['quantity'] + total_regster['quantity'])

        # system charge: $11.2 in CPRS overrides $26.3 in URS
        system_charge = [c for c in hypothetical_charges if c['rsi_binding'] ==
                'SYSTEM_CHARGE'][0]
        self.assertEquals(11.2, system_charge['total'])

        # right-of-way fee
        row_charge = [c for c in hypothetical_charges if c['rsi_binding'] ==
                'RIGHT_OF_WAY'][0]
        self.assertAlmostEqual(0.03059 * hypothetical_quantity,
                row_charge['total'], places=2) # TODO OK to be so inaccurate?
        
        # sustainable energy trust fund
        setf_charge = [c for c in hypothetical_charges if c['rsi_binding'] ==
                'SETF'][0]
        self.assertAlmostEqual(0.01399 * hypothetical_quantity,
                setf_charge['total'], places=1) # TODO OK to be so inaccurate?

        # energy assistance trust fund
        eatf_charge = [c for c in hypothetical_charges if c['rsi_binding'] ==
                'EATF'][0]
        self.assertAlmostEqual(0.006 * hypothetical_quantity,
                eatf_charge['total'], places=2)

        # delivery tax
        delivery_tax = [c for c in hypothetical_charges if c['rsi_binding'] ==
                'DELIVERY_TAX'][0]
        self.assertAlmostEqual(0.07777 * hypothetical_quantity,
                delivery_tax['total'], places=2)

        # peak usage charge
        peak_usage_charge = [c for c in hypothetical_charges if c['rsi_binding'] ==
                'PUC'][0]
        self.assertEquals(23.14, peak_usage_charge['total'])

        # distribution charge
        distribution_charge = [c for c in hypothetical_charges if c['rsi_binding'] ==
                'DISTRIBUTION_CHARGE'][0]
        self.assertAlmostEqual(.2935 * hypothetical_quantity,
                distribution_charge['total'], places=1)
        
        # purchased gas charge
        purchased_gas_charge = [c for c in hypothetical_charges if c['rsi_binding'] ==
                'PGC'][0]
        self.assertAlmostEqual(.7653 * hypothetical_quantity,
                purchased_gas_charge['total'], places=2)

        # sales tax: depends on all of the above
        sales_tax = [c for c in hypothetical_charges if c['rsi_binding'] ==
                'SALES_TAX'][0]
        self.assertAlmostEqual(0.06 * float(system_charge['total'] +
                distribution_charge['total'] + purchased_gas_charge['total'] +
                row_charge['total'] + peak_usage_charge['total'] +
                setf_charge['total'] + eatf_charge['total'] +
                delivery_tax['total']),
                sales_tax['total'],
                places=2)


    def test_upload_utility_bill(self):
        '''Tests saving of utility bills in database (which also belongs partly
        to StateDB); does not test saving of utility bill files (which belongs
        to BillUpload).'''
        with DBSession(self.state_db) as session:
            account, service = '99999', 'gas'
            #self.process = Process(self.config, self.state_db, self.reebill_dao,
                    #self.rate_structure_dao, self.billupload, self.splinter,
                    #self.monguru)

            # one utility bill
            file1 = StringIO("Let's pretend this is a PDF")
            self.process.upload_utility_bill(session, account, service,
                    date(2012,1,1), date(2012,2,1), file1, 'january.pdf')
            bills = self.state_db.list_utilbills(session,
                    account)[0].filter(UtilBill.service==service).all()
            self.assertEqual(1, len(bills))
            self.assertEqual(UtilBill.Complete, bills[0].state)
            self.assertEqual(date(2012,1,1), bills[0].period_start)
            self.assertEqual(date(2012,2,1), bills[0].period_end)

            # second contiguous bill
            file2 = StringIO("Let's pretend this is a PDF")
            self.process.upload_utility_bill(session, account, service,
                    date(2012,2,1), date(2012,3,1), file2, 'february.pdf')
            bills = self.state_db.list_utilbills(session,
                    account)[0].filter(UtilBill.service==service).all()
            bills = [a for a in reversed(bills)]
            self.assertEqual(2, len(bills))
            self.assertEqual(UtilBill.Complete, bills[0].state)
            self.assertEqual(date(2012,1,1), bills[0].period_start)
            self.assertEqual(date(2012,2,1), bills[0].period_end)
            self.assertEqual(UtilBill.Complete, bills[1].state)
            self.assertEqual(date(2012,2,1), bills[1].period_start)
            self.assertEqual(date(2012,3,1), bills[1].period_end)

            # 3rd bill without a file ("skyline estimated")
            self.process.upload_utility_bill(session, account, service,
                    date(2012,3,1), date(2012,4,1), None, None)
            bills = self.state_db.list_utilbills(session,
                    account)[0].filter(UtilBill.service==service).all()
            bills = [a for a in reversed(bills)]
            self.assertEqual(3, len(bills))
            self.assertEqual(UtilBill.Complete, bills[0].state)
            self.assertEqual(date(2012,1,1), bills[0].period_start)
            self.assertEqual(date(2012,2,1), bills[0].period_end)
            self.assertEqual(UtilBill.Complete, bills[1].state)
            self.assertEqual(date(2012,2,1), bills[1].period_start)
            self.assertEqual(date(2012,3,1), bills[1].period_end)
            self.assertEqual(UtilBill.SkylineEstimated, bills[2].state)
            self.assertEqual(date(2012,3,1), bills[2].period_start)
            self.assertEqual(date(2012,4,1), bills[2].period_end)

            # 4th bill without a gap between it and th 3rd bill: hypothetical
            # bills should be inserted
            file4 = StringIO("File of the July bill.")
            self.process.upload_utility_bill(session, account, service,
                    date(2012,7,1), date(2012,8,1), file4, 'july.pdf')
            bills = self.state_db.list_utilbills(session,
                    account)[0].filter(UtilBill.service==service).all()
            bills = [a for a in reversed(bills)]
            self.assertEqual(UtilBill.Complete, bills[0].state)
            self.assertEqual(date(2012,1,1), bills[0].period_start)
            self.assertEqual(date(2012,2,1), bills[0].period_end)
            self.assertEqual(UtilBill.Complete, bills[1].state)
            self.assertEqual(date(2012,2,1), bills[1].period_start)
            self.assertEqual(date(2012,3,1), bills[1].period_end)
            self.assertEqual(UtilBill.SkylineEstimated, bills[2].state)
            self.assertEqual(date(2012,3,1), bills[2].period_start)
            self.assertEqual(date(2012,4,1), bills[2].period_end)

            # there should be at least 5 bills (it doesn't matter how many).
            # the hypothetical ones should be contiguous from the start of the
            # gap to the end.
            self.assertGreater(len(bills), 4)
            i = 3
            while bills[i].period_end <= date(2012,7,1):
                self.assertEqual(bills[i-1].period_end, bills[i].period_start)
                self.assertEqual(UtilBill.Hypothetical, bills[i].state)
                i += 1
            # Complete bill for July should be the last one
            self.assertEqual(len(bills)-1, i)
            self.assertEqual(date(2012,7,1), bills[i].period_start)
            self.assertEqual(date(2012,8,1), bills[i].period_end)
            self.assertEqual(UtilBill.Complete, bills[i].state)

    def test_delete_utility_bill(self):
        account, service, = '99999', 'gas'
        start, end = date(2012,1,1), date(2012,2,1)

        with DBSession(self.state_db) as session:
            # create utility bill in MySQL and filesystem (and make sure it
            # exists in both places)
            self.process.upload_utility_bill(session, account, service, start, end,
                    StringIO("test"), 'january.pdf')
            assert self.state_db.list_utilbills(session, account)[1] == 1
            bill_file_path = self.billupload.get_utilbill_file_path(account,
                    start, end)
            assert os.access(bill_file_path, os.F_OK)
            customer = session.query(Customer)\
                    .filter(Customer.account == account).one()
            utilbill_id = session.query(UtilBill)\
                    .filter(UtilBill.customer_id == customer.id)\
                    .filter(UtilBill.period_start == start)\
                    .filter(UtilBill.period_end == end).one().id

            # save rate structures (needed to create new version)
            self.rate_structure_dao.save_rs(example_data.get_urs_dict())
            self.rate_structure_dao.save_rs(example_data.get_uprs_dict('99999',
                    1))
            self.rate_structure_dao.save_rs(example_data.get_cprs_dict('99999',
                    1))

            # unassociated: deletion should succeed (row removed from MySQL,
            # file moved to trash directory)
            new_path = self.process.delete_utility_bill(session, utilbill_id)
            self.assertEqual(0, self.state_db.list_utilbills(session, account)[1])
            self.assertFalse(os.access(bill_file_path, os.F_OK))
            self.assertRaises(IOError, self.billupload.get_utilbill_file_path,
                    account, start, end)
            self.assertTrue(os.access(new_path, os.F_OK))

            # re-upload the bill
            self.process.upload_utility_bill(session, account, service, start,
                    end, StringIO("test"), 'january.pdf')
            assert self.state_db.list_utilbills(session, account)[1] == 1
            bill_file_path = self.billupload.get_utilbill_file_path(account,
                    start, end)
            assert os.access(bill_file_path, os.F_OK)
            utilbill_id = session.query(UtilBill)\
                    .filter(UtilBill.customer_id == customer.id)\
                    .filter(UtilBill.period_start == start)\
                    .filter(UtilBill.period_end == end).one().id

            # when utilbill is associated (in mongo) with reebill that has not
            # been issued, deletion should fail (association is currently done
            # purely by date range)
            self.reebill_dao.save_reebill(example_data.get_reebill(account, 0))
            mongo_reebill = example_data.get_reebill(account, 1, start=start,
                    end=end)
            self.reebill_dao.save_reebill(mongo_reebill)
            self.assertRaises(ValueError, self.process.delete_utility_bill,
                    session, utilbill_id)

            # when utilbill is attached to reebill, deletion should also fail
            # (this reebill is not created by rolling, the way it's usually
            # done, and only exists in MySQL)
            reebill = self.state_db.new_rebill(session, account, 1)
            utilbill = self.state_db.list_utilbills(session, account)[0].one()
            self.state_db.attach_utilbills(session, account, reebill.sequence, [utilbill])
            assert utilbill.reebill == reebill
            self.assertRaises(ValueError, self.process.delete_utility_bill,
                    session, utilbill_id)

            # deletion should fail if any version of a reebill has an
            # association with the utility bill. issue the reebill and create a
            # new version of the reebill that does not have this utilbill.
            self.process.issue(session, account, 1)
            self.process.new_version(session, account, 1)
            mongo_reebill.version = 1
            mongo_reebill.set_utilbill_period_for_service(service, (start -
                    timedelta(days=365), end - timedelta(days=365)))
            self.reebill_dao.save_reebill(mongo_reebill)
            self.assertRaises(ValueError, self.process.delete_utility_bill,
                    session, utilbill_id)
            session.commit()

            # test deletion of a Skyline-estimated utility bill (no file)
            self.process.upload_utility_bill(session, account, 'gas',
                    date(2013,1,1), date(2013,2,1), None, 'no file name')
            self.process.delete_utility_bill(session,
                    self.state_db.get_utilbill(session, account, 'gas',
                    date(2013,1,1), date(2013,2,1)).id)

            # test deletion of utility bill with non-standard file extension
            self.process.upload_utility_bill(session, account, 'gas',
                    date(2013,2,1), date(2013,3,1), StringIO("a bill"),
                    'billfile.abcdef')
            the_path = self.billupload.get_utilbill_file_path(account,
                    date(2013,2,1), date(2013,3,1))
            assert os.access(the_path, os.F_OK)
            self.process.delete_utility_bill(session,
                    self.state_db.get_utilbill(session, account, 'gas',
                    date(2013,2,1), date(2013,3,1)).id)
            self.assertFalse(os.access(os.path.splitext(the_path)[0] + 'abcdef', os.F_OK))

            # test deletion of utility bill with no file extension
            self.process.upload_utility_bill(session, account, 'gas',
                    date(2013,2,1), date(2013,3,1), StringIO("a bill"),
                    'billwithnoextension')
            the_path = self.billupload.get_utilbill_file_path(account,
                    date(2013,2,1), date(2013,3,1))
            assert os.access(the_path, os.F_OK)
            self.process.delete_utility_bill(session,
                    self.state_db.get_utilbill(session, account, 'gas',
                    date(2013,2,1), date(2013,3,1)).id)
            self.assertFalse(os.access(the_path, os.F_OK))

    def test_new_version(self):
        # put reebill documents for sequence 0 and 1 in mongo (0 is needed to
        # recompute 1), and rate structures for 1
        acc = '99999'
        zero = example_data.get_reebill(acc, 0, version=0,
                start=date(2011,12,1), end=date(2012,1,1))
        self.reebill_dao.save_reebill(zero)

        #self.reebill_dao.save_reebill(one)
        self.rate_structure_dao.save_rs(example_data.get_urs_dict())
        self.rate_structure_dao.save_rs(example_data.get_uprs_dict(acc, 0))
        self.rate_structure_dao.save_rs(example_data.get_cprs_dict(acc, 0))

        # TODO creating new version of 1 should fail until it's issued

        # issue reebill 1
        with DBSession(self.state_db) as session:
            #self.state_db.new_rebill(session, acc, 1)
            self.state_db.record_utilbill_in_database(session, acc, 'gas',
                    date(2012,1,1), date(2012,2,1), 100,
                    datetime.utcnow().date())
            #self.process.attach_utilbills(session, acc, 1)
            one = self.process.roll_bill(session, zero)

            # update the meter like the user normally would
            # This is required for process.new_version => fetch_bill_data.fetch_oltp_data
            meter = one.meters_for_service('gas')[0]
            one.set_meter_read_date('gas', meter['identifier'], date(2012,2,1), date(2012,1,1))
            self.reebill_dao.save_reebill(one)
            self.process.issue(session, acc, 1, issue_date=date(2012,1,15))

        # modify editable utility bill document so its meter read dates are
        # different from both its period and the frozen document's meter read
        # dates. this lets us test that the new meter read dates are used,
        # rather than the period dates or the old meter read dates.
        # (regression test for bug 46127315)
        editable_utilbill = self.reebill_dao.load_utilbill(acc, 'gas',
                'washgas', date(2012,1,1), date(2012,2,1), sequence=False,
                version=False)
        editable_utilbill['meters'][0]['prior_read_date'] = date(2012,1,15)
        editable_utilbill['meters'][0]['present_read_date'] = date(2012,3,15)
        self.reebill_dao._save_utilbill(editable_utilbill)
        # find the expected total energy (produced by MockSplinter) if this
        # period is used. it is extremely unlikely to exactly match the total
        # energy that would be produced for a different period(especially
        # because the length is different).
        correct_energy_amount_therms = sum([hour_of_energy(h) for h in
                cross_range(datetime(2012,1,15), datetime(2012,3,15))]) / 1e5

        # create new version of 1
        with DBSession(self.state_db) as session:
            new_bill = self.process.new_version(session, acc, 1)

        # basic facts about new version
        self.assertEqual(acc, new_bill.account)
        self.assertEqual(1, new_bill.sequence)
        self.assertEqual(1, new_bill.version)
        self.assertEqual(1, self.state_db.max_version(session, acc, 1))

        # the editable utility bill with the new meter read period should be used
        self.assertEqual((date(2012,1,15), date(2012,3,15)),
                new_bill.meter_read_dates_for_service('gas'))

        # new version of CPRS(s) should also be created, so rate structure
        # should be loadable
        for s in new_bill.services:
            self.assertNotEqual(None, self.rate_structure_dao.load_cprs(acc, 1,
                    new_bill.version, new_bill.utility_name_for_service(s),
                    new_bill.rate_structure_name_for_service(s)))
            self.assertNotEqual(None,
                    self.rate_structure_dao.load_rate_structure(new_bill, s))

        # if the total REE is 'correct_energy_amount_therms' (within
        # floating-point error), the correct meter read period was used.
        self.assertAlmostEqual(correct_energy_amount_therms,
                float(new_bill.total_renewable_energy()))

    def test_correction_issuing(self):
        '''Tests get_unissued_corrections(), get_total_adjustment(), and
        issue_corrections().'''
        acc = '99999'
        with DBSession(self.state_db) as session:
            # reebills 1-4, 1-3 issued
            self.rate_structure_dao.save_rs(example_data.get_urs_dict())
            self.rate_structure_dao.save_rs(example_data.get_uprs_dict('99999', 0))
            self.rate_structure_dao.save_rs(example_data.get_cprs_dict('99999', 0))
            base_date = date(2012,1,1)
            dates = [base_date + timedelta(days=30*x) for x in xrange(5)]
            for n in xrange(4):
                self.state_db.record_utilbill_in_database(session, acc, 'gas',
                    dates[n], dates[n+1], 100,
                    datetime.utcnow().date())
                #self.reebill_dao._save_utilbill(example_data.get_utilbill_dict(acc, dates[n], dates[n+1]))
            
            zero = example_data.get_reebill(acc, 0)
            zero.ree_charges = 100
            one.ree_charges = 100
            two.ree_charges = 100
            three.ree_charges = 100
            four.ree_charges = 100
            self.reebill_dao.save_reebill(zero)

            one = self.process.roll_bill(session, zero)
            one.ree_charges = 100
            # update the meter like the user normally would
            # This is required for process.new_version => fetch_bill_data.fetch_oltp_data
            meter = one.meters_for_service('gas')[0]
            one.set_meter_read_date('gas', meter['identifier'], one.period_end, one.period_begin)
            self.reebill_dao.save_reebill(one)
            self.process.issue(session, acc, one.sequence)
            one = self.reebill_dao.load_reebill(acc, one.sequence)

            two = self.process.roll_bill(session, one)
            two.ree_charges = 100
            # update the meter like the user normally would
            # This is required for process.new_version => fetch_bill_data.fetch_oltp_data
            meter = two.meters_for_service('gas')[0]
            two.set_meter_read_date('gas', meter['identifier'], two.period_end, two.period_begin)
            self.reebill_dao.save_reebill(two)
            self.process.issue(session, acc, two.sequence)
            two = self.reebill_dao.load_reebill(acc, two.sequence)

            three = self.process.roll_bill(session, two)
            three.ree_charges = 100
            # update the meter like the user normally would
            # This is required for process.new_version => fetch_bill_data.fetch_oltp_data
            meter = three.meters_for_service('gas')[0]
            three.set_meter_read_date('gas', meter['identifier'], three.period_end, three.period_begin)
            self.reebill_dao.save_reebill(three)
            self.process.issue(session, acc, three.sequence)
            three = self.reebill_dao.load_reebill(acc, three.sequence)

            four = self.process.roll_bill(session, three)
            four.ree_charges = 100
            # update the meter like the user normally would
            # This is required for process.new_version => fetch_bill_data.fetch_oltp_data
            meter = four.meters_for_service('gas')[0]
            four.set_meter_read_date('gas', meter['identifier'], four.period_end, four.period_begin)
            self.reebill_dao.save_reebill(four)

            # no unissued corrections yet
            self.assertEquals([],
                    self.process.get_unissued_corrections(session, acc))
            self.assertIs(Decimal,
                    type(self.process.get_total_adjustment(session, acc)))
            self.assertEquals(0, self.process.get_total_adjustment(session, acc))

            # try to issue nonexistent corrections
            self.assertRaises(ValueError, self.process.issue_corrections,
                    session, acc, 4)

            # make corrections on 1 and 3
            # (new_version() changes the REE, but setting ree_charges,
            # explicitly overrides that)
            self.process.new_version(session, acc, 1)
            self.process.new_version(session, acc, 3)
            one_1 = self.reebill_dao.load_reebill(acc, 1, version=1)
            three_1 = self.reebill_dao.load_reebill(acc, 3, version=1)
            one_1.ree_charges = 120
            three_1.ree_charges = 95
            self.reebill_dao.save_reebill(one_1)
            self.reebill_dao.save_reebill(three_1)

            # there should be 2 adjustments: +$20 for 1-1, and -$5 for 3-1
            self.assertEqual([(1, 1, 20), (3, 1, -5)],
                    self.process.get_unissued_corrections(session, acc))
            self.assertIs(Decimal,
                    type(self.process.get_total_adjustment(session, acc)))
            self.assertEqual(15, self.process.get_total_adjustment(session, acc))

            # try to apply corrections to an issued bill
            self.assertRaises(ValueError, self.process.issue_corrections,
                    session, acc, 2)
            # try to apply corrections to a correction
            self.assertRaises(ValueError, self.process.issue_corrections,
                    session, acc, 3)

            # get original balance of reebill 4 before applying corrections
            four = self.reebill_dao.load_reebill(acc, 4)
            self.process.compute_bill(session, three, four)
            four_original_balance = four.balance_due

            # apply corrections to un-issued reebill 4. reebill 4 should be
            # updated, and the corrections (1 & 3) should be issued
            self.process.issue_corrections(session, acc, 4)
            four = self.reebill_dao.load_reebill(acc, 4)
            self.process.compute_bill(session, three, four)
            # for some reason, adjustment is part of "balance forward"
            # https://www.pivotaltracker.com/story/show/32754231
            self.assertEqual(four.prior_balance - four.payment_received +
                    four.total_adjustment, four.balance_forward)
            self.assertEquals(four.balance_forward + four.total, four.balance_due)
            self.assertTrue(self.state_db.is_issued(session, acc, 1))
            self.assertTrue(self.state_db.is_issued(session, acc, 3))
            self.assertEqual([], self.process.get_unissued_corrections(session,
                    acc))

            session.commit()

    def test_late_charge_correction(self):
        acc = '99999'
        with DBSession(self.state_db) as session:
            # save rate structures for the bills
            self.rate_structure_dao.save_rs(example_data.get_urs_dict())
            self.rate_structure_dao.save_rs(example_data.get_uprs_dict(acc, 0))
            self.rate_structure_dao.save_rs(example_data.get_cprs_dict(acc, 0))
            #self.rate_structure_dao.save_rs(example_data.get_cprs_dict(acc, 2))

            #utilbill = example_data.get_utilbill_dict(acc, start=date(2012,1,1), end=date(2012,2,1))
            #self.reebill_dao._save_utilbill(utilbill)
            #utilbill = example_data.get_utilbill_dict(acc, start=date(2012,2,1), end=date(2012,3,1))
            #self.reebill_dao._save_utilbill(utilbill)

            # 2 reebills, 1 issued 40 days ago and unpaid (so it's 10 days late)
            zero = example_data.get_reebill(acc, 0, start=date(2011,12,31),
                    end=date(2012,1,1)) # template
            self.reebill_dao.save_reebill(zero)

            self.state_db.record_utilbill_in_database(session, acc, 'gas',
                    date(2012,1,1), date(2012,2,1), 100,
                    datetime.utcnow().date())
            self.state_db.record_utilbill_in_database(session, acc, 'gas',
                    date(2012,2,1), date(2012,3,1), 100,
                    datetime.utcnow().date())

            #one = example_data.get_reebill(acc, 1, start=date(2012,1,1),
            #        end=date(2012,2,1))
            #two0 = example_data.get_reebill(acc, 2, start=date(2012,2,1),
            #        end=date(2012,3,1))
            one = self.process.roll_bill(session, zero)
            one.balance_due = 100
            # update the meter like the user normally would
            # This is required for process.new_version => fetch_bill_data.fetch_oltp_data
            meter = one.meters_for_service('gas')[0]
            one.set_meter_read_date('gas', meter['identifier'], date(2012,2,1), date(2012,1,1))
            self.reebill_dao.save_reebill(one)
            self.process.issue(session, acc, one.sequence, issue_date=datetime.utcnow().date() - timedelta(40))
            one = self.reebill_dao.load_reebill(acc, one.sequence)

            two = self.process.roll_bill(session, one)
            two.balance_due = 100
            # update the meter like the user normally would
            # This is required for process.new_version => fetch_bill_data.fetch_oltp_data
            meter = two.meters_for_service('gas')[0]
            two.set_meter_read_date('gas', meter['identifier'], date(2012,3,1), date(2012,2,1))
            self.reebill_dao.save_reebill(two)
            #self.process.issue(session, acc, two.sequence)
            #self.state_db.new_rebill(session, acc, 1)
            #self.state_db.new_rebill(session, acc, 2)
            
            #self.process.attach_utilbills(session, acc, 1)

            # bind & compute 2nd reebill
            # (it needs energy data only so its correction will have the same
            # energy in it; only the late charge will differ)
            two = self.reebill_dao.load_reebill(acc, 2)
            two.late_charge_rate = .5
            fbd.fetch_oltp_data(self.splinter, self.nexus_util.olap_id(acc),
                    two)

            # if given a late_charge_rate > 0, 2nd reebill should have a late charge
            self.process.compute_bill(session, one, two)
            self.assertEqual(50, two.late_charges)

            # save and issue 2nd reebill so a new version can be created
            self.reebill_dao.save_reebill(two)
            #self.process.attach_utilbills(session, acc, two.sequence)
            self.process.issue(session, acc, two.sequence)

            # add a payment of $80 30 days ago (10 days after 1st reebill was
            # issued). the late fee above is now wrong; it should be 50% of $20
            # instead of 50% of the entire $100.
            self.state_db.create_payment(session, acc, datetime.utcnow().date()
                    - timedelta(30), 'backdated payment', 80)

            # now a new version of the 2nd reebill should have a different late
            # charge: $10 instead of $50.
            self.process.new_version(session, acc, 2)
            two_1 = self.reebill_dao.load_reebill(acc, 2)
            self.assertEqual(10, two_1.late_charges)

            # that difference should show up as an error
            corrections = self.process.get_unissued_corrections(session, acc)
            assert len(corrections) == 1
            self.assertEquals((2, 1, Decimal(-40)), corrections[0])

    def test_roll(self):
        '''Tests Process.roll_bill, which modifies a MongoReebill to convert it
        into its sequence successor, and copies the CPRS in Mongo. (The bill
        itself is not saved in any database.)'''
        account = '99999'
        dt = date.today()
        month = timedelta(days=30)
        re_no_utilbill = re.compile('No new [a-z]+ utility bill found')
        re_no_final_utilbill = re.compile('The next [a-z]+ utility bill exists but has not been fully estimated or received')
        re_time_gap = re.compile('There is a gap of [0-9]+ days before the next [a-z]+ utility bill found')

        with DBSession(self.state_db) as session:
            customer = self.state_db.get_customer(session, account)
            reebill_0 = example_data.get_reebill(account, 0, dt-month, dt)
            self.reebill_dao.save_reebill(reebill_0, freeze_utilbills=True)
            # Set up example rate structure
            self.rate_structure_dao.save_rs(example_data.get_urs_dict())
            self.rate_structure_dao.save_rs(example_data.get_uprs_dict(account, 0))
            self.rate_structure_dao.save_rs(example_data.get_cprs_dict(account, 0))

            # There are no utility bills yet, so rolling should fail.
            with self.assertRaises(Exception) as context:
                self.process.roll_bill(session, reebill_0)
            self.assertTrue(re.match(re_no_utilbill, str(context.exception)))

            target_utilbill = UtilBill(customer=customer, state=0, service='gas',\
                period_start=dt, period_end=dt+month, reebill=None)
            session.add(target_utilbill)

            # Make sure the reebill period reflects the correct utilbill
            reebill_1 = self.process.roll_bill(session, reebill_0)
            self.assertEqual(reebill_1.period_begin, target_utilbill.period_start)
            self.assertEqual(reebill_1.period_end, target_utilbill.period_end)

            # bill should be computable after rolling
            self.process.compute_bill(session, reebill_0, reebill_1) 

            self.process.issue(session, account, reebill_1.sequence)
            reebill_1 = self.reebill_dao.load_reebill(account, reebill_1.sequence)

            # Add two utilbills: one hypothetical followed by one final one
            hypo_utilbill = UtilBill(customer=customer, state=3, service='gas',\
                period_start=dt+month, period_end=dt+(month*2), reebill=None)
            later_utilbill = UtilBill(customer=customer, state=0, service='gas',\
                period_start=dt+(month*2), period_end=dt+(month*3), reebill=None)

            session.add_all([hypo_utilbill, later_utilbill])

            # The next utility bill isn't estimated or final, so rolling should fail
            with self.assertRaises(Exception) as context:
                self.process.roll_bill(session, reebill_1)
            self.assertTrue(re.match(re_no_final_utilbill, str(context.exception)))

            # Set hypo_utilbill to Utility Estimated, save it, and then we
            # should be able to roll on it
            hypo_utilbill.state = UtilBill.UtilityEstimated;
            target_utilbill = session.merge(hypo_utilbill)

            reebill_2 = self.process.roll_bill(session, reebill_1)
            self.assertEqual(reebill_2.period_begin, target_utilbill.period_start)
            self.assertEqual(reebill_2.period_end, target_utilbill.period_end)
            self.process.compute_bill(session, reebill_1, reebill_2) 

            self.process.issue(session, account, reebill_2.sequence)
            reebill_2 = self.reebill_dao.load_reebill(account, reebill_2.sequence)

            # Shift later_utilbill a few days into the future so that there is
            # a time gap after the last attached utilbill
            later_utilbill.period_start += timedelta(days=5)
            later_utilbill.period_end += timedelta(days=5)
            later_utilbill = session.merge(later_utilbill)

            with self.assertRaises(Exception) as context:
                self.process.roll_bill(session, reebill_2)
            self.assertTrue(re.match(re_time_gap, str(context.exception)))

            # Shift it back to a 1 day (therefore acceptable) gap, which should make it work
            later_utilbill.period_start -= timedelta(days=4)
            later_utilbill.period_end -= timedelta(days=4)
            target_utilbill = session.merge(later_utilbill)

            self.process.roll_bill(session, reebill_2)

            reebill_3 = self.reebill_dao.load_reebill(account, 3)
            self.assertEqual(reebill_3.period_begin, target_utilbill.period_start)
            self.assertEqual(reebill_3.period_end, target_utilbill.period_end)
            self.process.compute_bill(session, reebill_2, reebill_3) 

            # TODO: Test multiple services

            # MySQL reebill
            customer = self.state_db.get_customer(session, '99999')
            mysql_reebill = self.state_db.get_reebill(session, '99999', 3)
            self.assertEquals(3, mysql_reebill.sequence)
            self.assertEquals(customer.id, mysql_reebill.customer_id)
            self.assertEquals(False, mysql_reebill.issued)
            self.assertEquals(0, mysql_reebill.max_version)

            # TODO ...

    def test_roll_rs_prediction(self):
        '''Basic test of rate structure prediction when rolling bills.'''
        acc_a, acc_b, acc_c = 'aaaaa', 'bbbbb', 'ccccc'

        with DBSession(self.state_db) as session:
            # create customers A, B, and C, and reebills #0 for each (which include utility bills)
            session.add(Customer('Customer A', acc_a, .12, .34))
            session.add(Customer('Customer B', acc_b, .12, .34))
            session.add(Customer('Customer C', acc_c, .12, .34))
            reebill_a_0 = example_data.get_reebill(acc_a, 0, start=date(2012,12,1), end=date(2013,1,1))
            reebill_b_0 = example_data.get_reebill(acc_b, 0, start=date(2012,12,1), end=date(2013,1,1))
            reebill_c_0 = example_data.get_reebill(acc_c, 0, start=date(2012,12,1), end=date(2013,1,1))
            self.reebill_dao.save_reebill(reebill_a_0, freeze_utilbills=True)
            self.reebill_dao.save_reebill(reebill_b_0, freeze_utilbills=True)
            self.reebill_dao.save_reebill(reebill_c_0, freeze_utilbills=True)

            # save default rate structure documents all 3 accounts
            self.rate_structure_dao.save_rs(example_data.get_urs_dict())
            self.rate_structure_dao.save_rs(example_data.get_uprs_dict(acc_a, 0))
            self.rate_structure_dao.save_rs(example_data.get_cprs_dict(acc_a, 0))
            self.rate_structure_dao.save_rs(example_data.get_uprs_dict(acc_b, 0))
            self.rate_structure_dao.save_rs(example_data.get_cprs_dict(acc_b, 0))
            self.rate_structure_dao.save_rs(example_data.get_uprs_dict(acc_c, 0))
            self.rate_structure_dao.save_rs(example_data.get_cprs_dict(acc_c, 0))

            # create utility bills and reebill #1 for all 3 accounts
            # (note that period dates are not exactly aligned)
            utilbill_a_1 = UtilBill(
                    customer=self.state_db.get_customer(session, acc_a),
                    state=0, service='gas',
                    period_start=date(2013,1,1),
                    period_end=date(2013,2,1))
            utilbill_b_1 = UtilBill(
                    customer=self.state_db.get_customer(session, acc_b),
                    state=0, service='gas',
                    period_start=date(2013,1,1),
                    period_end=date(2013,2,5))
            utilbill_c_1 = UtilBill(
                    customer=self.state_db.get_customer(session, acc_c),
                    state=0, service='gas',
                    period_start=date(2013,1,1),
                    period_end=date(2013,2,3))
            session.add(utilbill_a_1)
            session.add(utilbill_b_1)
            session.add(utilbill_c_1)
            reebill_a_1 = self.process.roll_bill(session, reebill_a_0)
            reebill_b_1 = self.process.roll_bill(session, reebill_b_0)
            reebill_c_1 = self.process.roll_bill(session, reebill_c_0)

            # UPRSs of all 3 reebills will be empty, because sequence-0
            # rebills' utility bills' UPRSs are ignored when generating
            # predicted UPRSs. so, insert some RSIs into them. A gets only one
            # RSI, SYSTEM_CHARGE, while B and C get two others,
            # DISTRIBUTION_CHARGE and PGC.
            uprs_a = example_data.get_uprs_dict(acc_a, 1)
            uprs_b = example_data.get_uprs_dict(acc_b, 1)
            uprs_c = example_data.get_uprs_dict(acc_c, 1)
            uprs_a['rates'] = [
                {
                    "rsi_binding" : "SYSTEM_CHARGE",
                    "description" : "System Charge",
                    "quantity" : 1,
                    "rate_units" : "dollars",
                    "processingnote" : "",
                    "rate" : 11.2,
                    "quantity_units" : "",
                    "total" : 11.2,
                    "uuid" : "c9733cca-2c16-11e1-8c7f-002421e88ffb"
                },
            ]
            uprs_b['rates'] = uprs_c['rates'] = [
                {
                    "rsi_binding" : "DISTRIBUTION_CHARGE",
                    "description" : "Distribution charge for all therms",
                    "quantity" : 750.10197727,
                    "rate_units" : "dollars",
                    "processingnote" : "",
                    "rate" : 0.2935,
                    "quantity_units" : "therms",
                    "total" : 220.16,
                    "uuid" : "c9733ed2-2c16-11e1-8c7f-002421e88ffb"
                },
                {
                    "rsi_binding" : "PGC",
                    "description" : "Purchased Gas Charge",
                    "quantity" : 750.10197727,
                    "rate_units" : "dollars",
                    "processingnote" : "",
                    "rate" : 0.7653,
                    "quantity_units" : "therms",
                    "total" : 574.05,
                    "uuid" : "c97340da-2c16-11e1-8c7f-002421e88ffb"
                },
            ]
            self.rate_structure_dao.save_rs(uprs_a)
            self.rate_structure_dao.save_rs(uprs_b)
            self.rate_structure_dao.save_rs(uprs_c)

            # create reebill #2 for A
            utilbill_a_2 = UtilBill(
                    customer=self.state_db.get_customer(session, acc_a),
                    state=0, service='gas',
                    period_start=date(2013,2,1),
                    period_end=date(2013,3,1))
            session.add(utilbill_a_2)
            reebill_a_2 = self.process.roll_bill(session, reebill_a_1)

            # the UPRS of A's reebill #2 should match B and C, i.e. it should
            # contain DISTRIBUTION and PGC and exclude SYSTEM_CHARGE, because
            # together the other two have greater weight than A's reebill #1
            uprs_a_2 = self.rate_structure_dao.load_uprs(acc_a, 2, 0,
                    reebill_a_2.utility_name_for_service('gas'),
                    reebill_a_2.rate_structure_name_for_service('gas'))
            self.assertEqual(set(['DISTRIBUTION_CHARGE', 'PGC']),
                    set(rsi['rsi_binding'] for rsi in uprs_a_2['rates']))

            # make sure A's reebill #2 is computable after rolling (even though
            # RSIs have changed, meaning some of the original charges may not
            # have corresponding RSIs and had to be removed)
            self.process.compute_bill(session, reebill_a_1, reebill_a_2) 

            # now, modify A-2's UPRS so it differs from both A-1 and B/C-1. if
            # a new bill is rolled, the UPRS it gets depends on whether it's
            # closer to B/C-1 or to A-2.
            uprs_a_2['rates'] = [{
                "rsi_binding" : "RIGHT_OF_WAY",
                "description" : "DC Rights-of-Way Fee",
                "quantity" : 750.10197727,
                "rate_units" : "dollars",
                "processingnote" : "",
                "rate" : 0.03059,
                "quantity_units" : "therms",
                "total" : 22.95,
                "uuid" : "c97344f4-2c16-11e1-8c7f-002421e88ffb"
            },]
            self.rate_structure_dao.save_rs(uprs_a_2)

            # roll B-2 with period 2-5 to 3-5, closer to A-2 than B-1 and C-1.
            # the latter are more numerous, but A-1 should outweigh them
            # because weight decreases quickly with distance.
            session.add(UtilBill(
                    customer=self.state_db.get_customer(session, acc_b),
                    state=0, service='gas',
                    period_start=date(2013,2,5),
                    period_end=date(2013,3,5)))
            reebill_b_2 = self.process.roll_bill(session, reebill_b_1)
            uprs_b_2 = self.rate_structure_dao.load_uprs(acc_b, 2, 0,
                    reebill_b_2.utility_name_for_service('gas'),
                    reebill_b_2.rate_structure_name_for_service('gas'))
            self.assertEqual(set(['RIGHT_OF_WAY']),
                    set(rsi['rsi_binding'] for rsi in uprs_a_2['rates']))


    def test_issue(self):
        '''Tests attach_utilbills and issue.'''
        acc = '99999'
        with DBSession(self.state_db) as session:
            # two reebills, with utilbills, in mongo & mysql
            template = example_data.get_reebill(acc, 0)
            self.rate_structure_dao.save_rs(example_data.get_cprs_dict(acc, 0))
            self.state_db.record_utilbill_in_database(session, acc,
                    template.services[0], date(2012,1,1), date(2012,2,1),
                    100, date.today())
            self.state_db.record_utilbill_in_database(session, acc,
                    template.services[0], date(2012,2,1), date(2012,3,1),
                    100, date.today())
            utilbills = session.query(UtilBill).all()

            one = self.process.roll_bill(session, template)

            # neither reebill should be issued yet
            self.assertEquals(False, self.state_db.is_issued(session, acc, 1))
            self.assertEquals(None, one.issue_date)
            self.assertEquals(None, one.due_date)

            # two should not be attachable or issuable until one is issued
<<<<<<< HEAD
            self.assertRaises(BillStateError, self.process.attach_utilbills,
                    session, one, [utilbills[0]])
=======
            self.assertRaises(BillStateError, self.process.attach_utilbills, session, acc, 2)
>>>>>>> 8d8d6afd
            self.assertRaises(BillStateError, self.process.issue, session, acc, 2)

            # attach & issue one
            #self.assertRaises(BillStateError, self.process.attach_utilbills, one)
            self.process.issue(session, acc, 1)

            # re-load from mongo to see updated issue date and due date
            one = self.reebill_dao.load_reebill(acc, 1)
            self.assertEquals(True, self.state_db.is_issued(session, acc, 1))
            self.assertEquals(datetime.utcnow().date(), one.issue_date)
            self.assertEquals(one.issue_date + timedelta(30), one.due_date)
            self.assertIsInstance(one.bill_recipients, list)
            # attach & issue two
            self.assertRaises(BillStateError, self.process.attach_utilbills,
                    session, two, [utilbills[1]])
            self.process.issue(session, acc, 2)
            # re-load from mongo to see updated issue date and due date
            two = self.reebill_dao.load_reebill(acc, 2)
            self.assertEquals(True, self.state_db.is_issued(session, acc, 2))
            self.assertEquals(datetime.utcnow().date(), two.issue_date)
            self.assertEquals(two.issue_date + timedelta(30), two.due_date)
            self.assertIsInstance(two.bill_recipients, list)
            self.assertEquals(len(two.bill_recipients), 2)
            self.assertEquals(True, all(map(isinstance, two.bill_recipients,
                    [unicode]*len(two.bill_recipients))))

    def test_delete_reebill(self):
        account = '99999'
        with DBSession(self.state_db) as session:
            # create sequence 0 template in mongo (will be needed below)
            template = example_data.get_reebill(account, 0)
            self.reebill_dao.save_reebill(template)
            self.rate_structure_dao.save_rs(example_data.get_cprs_dict(account, 0))

            customer = self.state_db.get_customer(session, account)
            session.add(UtilBill(customer=customer, state=0, service='gas',\
                period_start=date(2012,1,1), period_end=date(2012,2,1), reebill=None))

            # create sequence 1 version 0, for January 2012, not issued
            b = self.process.roll_bill(session, template)

            # delete it
            self.process.delete_reebill(session, account, 1)
            self.assertEqual([], self.state_db.listSequences(session, account))
            self.assertRaises(NoSuchBillException, self.reebill_dao.load_reebill,
                    account, 1, version=0)


            # re-create it, attach it to a utility bill, and issue: can't be
            # deleted
            b = self.process.roll_bill(session, template)
            assert self.state_db.listSequences(session, account) == [1]
            
            # update the meter like the user normally would
            # this is required for process.new_version => fetch_bill_data.fetch_oltp_data
            meter = b.meters_for_service('gas')[0]
            b.set_meter_read_date('gas', meter['identifier'], date(2012,2,1), date(2012,1,1))
            self.reebill_dao.save_reebill(b)

            self.process.issue(session, account, 1)
            utilbills = self.state_db.utilbills_for_reebill(session, account, 1)
            
            assert len(utilbills) == 1
            u = utilbills[0]
            assert (u.customer.account, u.reebill.sequence) == (account, 1)
            b = self.reebill_dao.load_reebill(account, 1, version=0)
            self.assertRaises(IssuedBillError, self.process.delete_reebill,
                    session, account, 1)

            # create a new verison and delete it, returning to just version 0
            # (versioning requires a cprs)
            self.rate_structure_dao.save_rs(example_data.get_urs_dict())
            self.rate_structure_dao.save_rs(example_data.get_uprs_dict(account, 1))
            self.rate_structure_dao.save_rs(example_data.get_cprs_dict(account,
                    1))
            

            self.process.new_version(session, account, 1)
            assert self.state_db.max_version(session, account, 1) == 1
            assert not self.state_db.is_issued(session, account, 1)
            self.process.delete_reebill(session, account, 1)
            assert self.state_db.max_version(session, account, 1) == 0
            assert self.state_db.is_issued(session, account, 1)

            # original version should still be attached to utility bill
            # TODO this will have to change. see
            # https://www.pivotaltracker.com/story/show/31629749
            utilbills = self.state_db.list_utilbills(session, account)[0].all()
            assert len(utilbills) == 1; u = utilbills[0]
            self.assertEquals(account, u.reebill.customer.account)
            self.assertEquals(1, u.reebill.sequence)

    def test_adjustment(self):
        '''Test that adjustment from a correction is applied to (only) the
        earliest unissued bill.'''
        acc = '99999'

        with DBSession(self.state_db) as session:
            # save reebills and rate structures in mongo
            self.rate_structure_dao.save_rs(example_data.get_urs_dict())
            self.rate_structure_dao.save_rs(example_data.get_uprs_dict(acc, 0))
            self.rate_structure_dao.save_rs(example_data.get_cprs_dict(acc, 0))

            self.state_db.record_utilbill_in_database(session, acc, 'gas',
                    date(2012,1,1), date(2012,2,1), 100,
                    datetime.utcnow().date())
            self.state_db.record_utilbill_in_database(session, acc, 'gas',
                    date(2012,2,1), date(2012,3,1), 100,
                    datetime.utcnow().date())
            self.state_db.record_utilbill_in_database(session, acc, 'gas',
                    date(2012,3,1), date(2012,4,1), 100,
                    datetime.utcnow().date())
            
            zero = example_data.get_reebill(acc, 0)
            self.reebill_dao.save_reebill(zero)

            one = self.process.roll_bill(session, zero)
            # update the meter like the user normally would
            # This is required for process.new_version => fetch_bill_data.fetch_oltp_data
            meter = one.meters_for_service('gas')[0]
            one.set_meter_read_date('gas', meter['identifier'], date(2012,2,1), date(2012,1,1))
            self.reebill_dao.save_reebill(one)
            self.process.issue(session, acc, one.sequence)
            one = self.reebill_dao.load_reebill(acc, one.sequence)

            two = self.process.roll_bill(session, one)
            # update the meter like the user normally would
            # This is required for process.new_version => fetch_bill_data.fetch_oltp_data
            meter = two.meters_for_service('gas')[0]
            two.set_meter_read_date('gas', meter['identifier'], date(2012,2,1), date(2012,1,1))
            self.reebill_dao.save_reebill(two)
            self.process.issue(session, acc, two.sequence)
            two = self.reebill_dao.load_reebill(acc, two.sequence)

            # issue reebill #1 and correct it with an adjustment of 100
            #self.process.issue(session, acc, 1)
            one_corrected = self.process.new_version(session, acc, 1)
            one_corrected.ree_charges = one.ree_charges + 100
            # this change must be saved in Mongo, because compute_bill() ->
            # get_unissued_corrections() loads the original and corrected bills
            # from Mongo and compares them to calculate the adjustment
            self.reebill_dao.save_reebill(one_corrected)

            self.process.compute_bill(session, one, two)
            #self.process.compute_bill(session, two, three)

            # only 'two' should get an adjustment ('one' is a correction, so it
            # can't have adjustments, and 'three' is not the earliest unissued
            # bill)
            self.assertEquals(0, one.total_adjustment)
            self.assertEquals(100, two.total_adjustment)


    def test_payment_application(self):
        acc = '99999'
        with DBSession(self.state_db) as session:
            # save reebills and rate structures in mongo
            self.rate_structure_dao.save_rs(example_data.get_urs_dict())
            self.rate_structure_dao.save_rs(example_data.get_uprs_dict(acc, 0))
            self.rate_structure_dao.save_rs(example_data.get_cprs_dict(acc, 0))

            self.state_db.record_utilbill_in_database(session, acc, 'gas',
                    date(2012,1,1), date(2012,2,1), 100,
                    datetime.utcnow().date())
            self.state_db.record_utilbill_in_database(session, acc, 'gas',
                    date(2012,2,1), date(2012,3,1), 100,
                    datetime.utcnow().date())
            
            zero = example_data.get_reebill(acc, 0)
            self.reebill_dao.save_reebill(zero)

            # create and issue #1
            one = self.process.roll_bill(session, zero)
            self.reebill_dao.save_reebill(one)
            self.process.issue(session, acc, 1, issue_date=date(2012,1,15))

            # create reebill #2
            two = self.process.roll_bill(session, one)

            # payment on jan. 20 gets applied to #2
            self.state_db.create_payment(session, acc, date(2012,1,20), 'A payment', 123.45)
            self.process.compute_bill(session, one, two)
            self.reebill_dao.save_reebill(two)
            self.assertEqual(Decimal('123.45'), two.payment_received)

            # make a correction on reebill #1: payment does not get applied to
            # #1 and does get applied to #2
            self.process.new_version(session, acc, 1)
            one = self.reebill_dao.load_reebill(acc, 1, version=1)
            self.process.compute_bill(session, zero, one)
            self.process.compute_bill(session, one, two)
            self.assertEqual(Decimal(0), one.payment_received)
            self.assertEqual(Decimal('123.45'), two.payment_received)


    def test_bind_and_compute_consistency(self):
        '''Tests that repeated binding and computing of a reebill do not
        cause it to change (a bug we have seen).'''
        acc = '99999'
        with DBSession(self.state_db) as session:
            # setup: reebill #1 to serve as predecessor for computing below
            # (must be saved in mongo only so ReebillDAO.get_first_bill_date_for_account works)
            one = example_data.get_reebill(acc, 1, version=0,
                    start=date(2012,1,1), end=date(2012,2,1))
            self.reebill_dao.save_reebill(one)
            self.rate_structure_dao.save_rs(example_data.get_urs_dict())
            self.rate_structure_dao.save_rs(example_data.get_uprs_dict(acc, 1))
            self.rate_structure_dao.save_rs(example_data.get_cprs_dict(acc, 1))

            for use_olap in (True, False):
                b = example_data.get_reebill(acc, 1, version=0,
                        start=date(2012,2,1), end=date(2012,3,1))
                # NOTE no need to save 'b' in mongo
                olap_id = 'MockSplinter ignores olap id'

                # bind & compute once to start. this change should be
                # idempotent.
                fbd.fetch_oltp_data(self.splinter, olap_id, b, use_olap=use_olap)
                self.process.compute_bill(session, one, b)

                # save original values
                # (more fields could be added here)
                hypo = b.hypothetical_total
                actual = b.actual_total
                ree = b.total_renewable_energy
                ree_value = b.ree_value
                ree_charges = b.ree_charges
                total = b.total
                balance_due = b.balance_due

                # this function checks that current values match the orignals
                def check():
                    # in approximate "causal" order
                    self.assertEqual(ree, b.total_renewable_energy)
                    self.assertEqual(actual, b.actual_total)
                    self.assertEqual(hypo, b.hypothetical_total)
                    self.assertEqual(ree_value, b.ree_value)
                    self.assertEqual(ree_charges, b.ree_charges)
                    self.assertEqual(total, b.total)
                    self.assertEqual(balance_due, b.balance_due)

                # this better succeed, since nothing was done
                check()

                # bind and compute repeatedly
                self.process.compute_bill(session, one, b)
                check()
                fbd.fetch_oltp_data(self.splinter, olap_id, b)
                check()
                self.process.compute_bill(session, one, b)
                check()
                self.process.compute_bill(session, one, b)
                check()
                fbd.fetch_oltp_data(self.splinter, olap_id, b)
                fbd.fetch_oltp_data(self.splinter, olap_id, b)
                fbd.fetch_oltp_data(self.splinter, olap_id, b)
                check()
                self.process.compute_bill(session, one, b)
                check()
                fbd.fetch_oltp_data(self.splinter, olap_id, b)
                check()
                self.process.compute_bill(session, one, b)
                check()


if __name__ == '__main__':
    #unittest.main(failfast=True)
    unittest.main()<|MERGE_RESOLUTION|>--- conflicted
+++ resolved
@@ -397,6 +397,8 @@
             raise
 
     def test_bind_rate_structure(self):
+        print 'test_bind_rate_structure'
+
         # make a reebill
         account, sequence = '99999', 1
         bill1 = example_data.get_reebill(account, sequence)
@@ -554,6 +556,7 @@
         '''Tests saving of utility bills in database (which also belongs partly
         to StateDB); does not test saving of utility bill files (which belongs
         to BillUpload).'''
+        print 'test_upload_utility_bill'
         with DBSession(self.state_db) as session:
             account, service = '99999', 'gas'
             #self.process = Process(self.config, self.state_db, self.reebill_dao,
@@ -637,6 +640,7 @@
             self.assertEqual(UtilBill.Complete, bills[i].state)
 
     def test_delete_utility_bill(self):
+        print 'test_delete_utility_bill'
         account, service, = '99999', 'gas'
         start, end = date(2012,1,1), date(2012,2,1)
 
@@ -1310,12 +1314,8 @@
             self.assertEquals(None, one.due_date)
 
             # two should not be attachable or issuable until one is issued
-<<<<<<< HEAD
             self.assertRaises(BillStateError, self.process.attach_utilbills,
                     session, one, [utilbills[0]])
-=======
-            self.assertRaises(BillStateError, self.process.attach_utilbills, session, acc, 2)
->>>>>>> 8d8d6afd
             self.assertRaises(BillStateError, self.process.issue, session, acc, 2)
 
             # attach & issue one
@@ -1328,6 +1328,14 @@
             self.assertEquals(datetime.utcnow().date(), one.issue_date)
             self.assertEquals(one.issue_date + timedelta(30), one.due_date)
             self.assertIsInstance(one.bill_recipients, list)
+            self.assertEquals(len(one.bill_recipients), 0)
+            self.assertIsInstance(one.last_recipients, list)
+            self.assertEquals(len(one.last_recipients), 0)
+
+            two = self.process.roll_bill(session, one)
+            two.bill_recipients = ['test1@reebill.us', 'test2@reebill.us']
+            self.reebill_dao.save_reebill(two)
+            
             # attach & issue two
             self.assertRaises(BillStateError, self.process.attach_utilbills,
                     session, two, [utilbills[1]])
@@ -1370,7 +1378,7 @@
             assert self.state_db.listSequences(session, account) == [1]
             
             # update the meter like the user normally would
-            # this is required for process.new_version => fetch_bill_data.fetch_oltp_data
+            # This is required for process.new_version => fetch_bill_data.fetch_oltp_data
             meter = b.meters_for_service('gas')[0]
             b.set_meter_read_date('gas', meter['identifier'], date(2012,2,1), date(2012,1,1))
             self.reebill_dao.save_reebill(b)
@@ -1580,7 +1588,6 @@
                 self.process.compute_bill(session, one, b)
                 check()
 
-
 if __name__ == '__main__':
     #unittest.main(failfast=True)
     unittest.main()