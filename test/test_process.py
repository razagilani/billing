from billing import init_config
init_config(filepath='test/tstsettings.cfg')

from os.path import realpath, join, dirname
import json
import unittest
from StringIO import StringIO
from datetime import date, datetime, timedelta
import subprocess

from mock import Mock
from sqlalchemy.orm.exc import NoResultFound
from skyliner.sky_handlers import cross_range
from billing.processing.state import ReeBill, Customer, UtilBill, Register, \
    Utility
from billing.test.setup_teardown import TestCaseWithSetup
from billing.exc import BillStateError, FormulaSyntaxError, NoSuchBillException, \
    ConfirmAdjustment, ProcessedBillError, IssuedBillError
from billing.test import utils



# TODO: move this into setUp and use it in every test
class MockReeGetter(object):
    def __init__(self, quantity):
        self.quantity = quantity

    def update_renewable_readings(self, olap_id, reebill,
                                  use_olap=True, verbose=False):
        for reading in reebill.readings:
            reading.renewable_quantity = self.quantity


example_charge_fields = [
    dict(rate=23.14,
         rsi_binding='PUC',
         description='Peak Usage Charge',
         quantity_formula='1'),
    dict(rate=0.03059,
         rsi_binding='RIGHT_OF_WAY',
         roundrule='ROUND_HALF_EVEN',
         quantity_formula='REG_TOTAL.quantity'),
    dict(rate=0.01399,
         rsi_binding='SETF',
         roundrule='ROUND_UP',
         quantity_formula='REG_TOTAL.quantity'),
    dict(rsi_binding='SYSTEM_CHARGE',
         rate=11.2,
         quantity_formula='1'),
    dict(rsi_binding='DELIVERY_TAX',
         rate=0.07777,
         quantity_units='therms',
         quantity_formula='REG_TOTAL.quantity'),
    dict(rate=.2935,
         rsi_binding='DISTRIBUTION_CHARGE',
         roundrule='ROUND_UP',
         quantity_formula='REG_TOTAL.quantity'),
    dict(rate=.7653,
         rsi_binding='PGC',
         quantity_formula='REG_TOTAL.quantity'),
    dict(rate=0.006,
         rsi_binding='EATF',
         quantity_formula='REG_TOTAL.quantity'),
    dict(rate=0.06,
         rsi_binding='SALES_TAX',
         quantity_formula=('SYSTEM_CHARGE.total + DISTRIBUTION_CHARGE.total + '
                           'PGC.total + RIGHT_OF_WAY.total + PUC.total + '
                           'SETF.total + EATF.total + DELIVERY_TAX.total'))]

class ProcessTest(TestCaseWithSetup, utils.TestCase):
    '''Tests that involve both utility bills and reebills. TODO: each of
    these should be separated apart and put in one of the other classes
    below, or made into some kind of multi-application integrationt test.
    '''
    @classmethod
    def setUpClass(cls):
        tmp_dir = join('/', 'tmp', 'fakes3_test')
        s3_args = ['fakes3', '--port', '4567', '--root', tmp_dir]
        cls.fakes3_process = subprocess.Popen(s3_args)

    @classmethod
    def tearDownClass(cls):
        cls.fakes3_process.terminate()
        cls.fakes3_process.wait()

    def test_create_new_account(self):
        billing_address = {
            'addressee': 'Andrew Mellon',
            'street': '1785 Massachusetts Ave. NW',
            'city': 'Washington',
            'state': 'DC',
            'postal_code': '20036',
        }
        service_address = {
            'addressee': 'Skyline Innovations',
            'street': '1606 20th St. NW',
            'city': 'Washington',
            'state': 'DC',
            'postal_code': '20009',
        }
        # Create new account "88888" based on template account "99999",
        # which was created in setUp
        self.process.create_new_account('88888', 'New Account', 'thermal',
                                            0.6, 0.2, billing_address,
                                            service_address, '100000')

        # Disabled this test for now since it bypasses the process object
        # customer = self.state_db.get_customer(session, '88888')
        # self.assertEquals('88888', customer.account)
        # self.assertEquals(0.6, customer.get_discount_rate())
        # self.assertEquals(0.2, customer.get_late_charge_rate())
        # template_customer = self.state_db.get_customer(session, '99999')
        # self.assertNotEqual(template_customer.utilbill_template_id,
        # customer.utilbill_template_id)

        # No Reebills or Utility Bills should exist
        self.assertEqual([], self.process.get_reebill_metadata_json(
            '88888'))
        self.assertEqual(([], 0), self.process.get_all_utilbills_json(
            '88888', 0, 30))

        # Upload a utility bill and check it persists and fetches
        self.process.upload_utility_bill('88888', 'gas',
            date(2013, 1, 1), date(2013, 2, 1),
                                         StringIO('January 2013'))
        utilbills_data = self.process.get_all_utilbills_json('88888',
            0, 30)[0]

        self.assertEqual(1, len(utilbills_data))
        utilbill_data = utilbills_data[0]
        self.assertDictContainsSubset({'state': 'Final',
                                       'service': 'Gas',
                                       'utility': 'Test Utility Company Template',
                                       'rate_class': 'Test Rate Class Template',
                                       'period_start': date(2013, 1, 1),
                                       'period_end': date(2013, 2, 1),
                                       'total_charges': 0.0,
                                       'computed_total': 0,
                                       'processed': 0,
                                       'account': '88888',
                                       'reebills': [],
                                      }, utilbill_data)

        self.process.add_charge(utilbill_data['id'])
        self.process.update_charge({'quantity_formula': 'REG_TOTAL.quantity',
                                    'rate': 1, 'rsi_binding': 'A',
                                    'description':'a'},
                                    utilbill_id=utilbill_data['id'],
                                    rsi_binding='New RSI #1')
        self.process.refresh_charges(utilbill_data['id'])

        self.process.ree_getter = MockReeGetter(10)
        self.process.roll_reebill('88888', start_date=date(2013, 1, 1))

        ubdata = self.process.get_all_utilbills_json('88888', 0, 30)[0][0]
        self.assertDictContainsSubset({'issue_date': None, 'sequence': 1,
                    'version': 0L}, ubdata['reebills'][0])
        self.assertDictContainsSubset({
            'account': '88888',
            'computed_total': 0,
            'period_end': date(2013, 2, 1),
            'period_start': date(2013, 1, 1),
            'processed': 0,
            'rate_class': 'Test Rate Class Template',
            'service': 'Gas',
            'state': 'Final',
            'total_charges': 0.0,
            'utility': 'Test Utility Company Template',
        }, ubdata)

        reebill_data = self.process.get_reebill_metadata_json('88888')[0]
        self.assertDictContainsSubset({
                              'sequence': 1,
            'version': 0,
            'issued': 0,
                              'issue_date': None,
                              'actual_total': 0.,
                              'hypothetical_total': 10,
                              'payment_received': 0.,
                              'period_start': date(2013, 1, 1),
                              'period_end': date(2013, 2, 1),
                              'prior_balance': 0.,
            'processed': 0,
            'ree_charge': 4.,
                              'ree_value': 10.,
                              'services': [],
                              'total_adjustment': 0.,
                              'total_error': 0.,
                              'ree_quantity': 10.,
                              'balance_due': 4.,
                              'balance_forward': 0.,
                              'corrections': '(never issued)',
        }, reebill_data)

        reebill_charges = self.process.get_hypothetical_matched_charges(reebill_data['id'])
        self.assertEqual([{
                              'actual_quantity': 0,
                              'actual_total': 0,
                              'description': 'a',
                              'quantity': 10,
                              'quantity_units': '',
                              'rate': 1,
                              'rsi_binding': 'A',
                              'total': 10,
                          }], reebill_charges)

        # TODO: fields not checked above that should be checked some other
        # way:
        # email recipient
        # utilbills
        # ree_charge
        # ree_savings
        # late_charges
        # ree_value
        # late_charge_rate
        # discount_rate
        # payment_received
        # total_adjustment
        # billing_address
        # service_address

        # nothing should exist for account 99999
        # (this checks for bug #70032354 in which query for
        # get_reebill_metadata_json includes bills from all accounts)
        self.assertEqual(([], 0), self.process.get_all_utilbills_json(
            '99999', 0, 30))
        self.assertEqual([], self.process.get_reebill_metadata_json(
            '99999'))

        # it should not be possible to create an account that already
        # exists
        self.assertRaises(ValueError, self.process.create_new_account,
            '88888', 'New Account', 'pv', 0.6, 0.2,
            billing_address, service_address, '99999')

        # try creating another account when the template account has no
        # utility bills yet
        self.process.create_new_account('77777', 'New Account', 'thermal',
                0.6, 0.2, billing_address, service_address, '88888')
        self.process.create_new_account('66666', 'New Account', 'thermal',
            0.6, 0.2, billing_address, service_address, '88888')

        # Try rolling a reebill for a new account that has no utility bills uploaded yet
        self.assertRaises(NoResultFound, self.process.roll_reebill,
            '777777', start_date=date(2013, 2, 1))

    def test_compute_realistic_charges(self):
        '''Tests computing utility bill charges and reebill charge for a
        reebill based on the utility bill, using a set of charge from an actual
        bill.
        '''
        account = '99999'
        # create utility bill and reebill
        self.process.upload_utility_bill(account, 'gas', date(2012, 1, 1),
                                         date(2012, 2, 1), StringIO('January 2012'), 'january.pdf')
        utilbill_id = self.process.get_all_utilbills_json(
            account, 0, 30)[0][0]['id']

        # there are no charges in this utility bill yet because there are no
        # other utility bills in the db, so add charges. (this is the same way
        # the user would manually add charges when processing the
        # first bill for a given rate structure.)
        for fields in example_charge_fields:
            self.process.add_charge(utilbill_id)
            self.process.update_charge(fields, utilbill_id=utilbill_id,
                                       rsi_binding="New RSI #1")
        self.process.refresh_charges(utilbill_id)

        # ##############################################################
        # check that each actual (utility) charge was computed correctly:
        quantity = self.process.get_registers_json(
            utilbill_id)[0]['quantity']
        actual_charges = self.process.get_utilbill_charges_json(utilbill_id)

        def get_total(rsi_binding):
            charge = next(c for c in actual_charges
                          if c['rsi_binding'] == rsi_binding)
            return charge['total']

        self.assertEqual(11.2, get_total('SYSTEM_CHARGE'))
        self.assertEqual(0.03059 * quantity, get_total('RIGHT_OF_WAY'))
        self.assertEqual(0.01399 * quantity, get_total('SETF'))
        self.assertEqual(0.006 * quantity, get_total('EATF'))
        self.assertEqual(0.07777 * quantity, get_total('DELIVERY_TAX'))
        self.assertEqual(23.14, get_total('PUC'))
        self.assertEqual(.2935 * quantity, get_total('DISTRIBUTION_CHARGE'))
        self.assertEqual(.7653 * quantity, get_total('PGC'))
        # sales tax depends on all of the above
        non_tax_rsi_bindings = [
            'SYSTEM_CHARGE',
            'DISTRIBUTION_CHARGE',
            'PGC',
            'RIGHT_OF_WAY',
            'PUC',
            'SETF',
            'EATF',
            'DELIVERY_TAX'
        ]
        self.assertEqual(0.06 * sum(map(get_total, non_tax_rsi_bindings)),
                         get_total('SALES_TAX'))

        # ##############################################################
        # check that each hypothetical charge was computed correctly:
        self.process.roll_reebill(account, start_date=date(2012, 1, 1))
        reebill = self.process.compute_reebill(account, 1)
        reebill_charges = \
            self.process.get_hypothetical_matched_charges(reebill.id)

        def get_h_total(rsi_binding):
            charge = next(c for c in reebill_charges
                          if c['rsi_binding'] == rsi_binding)
            return charge['total']

        h_quantity = self.process.get_reebill_metadata_json(
            account)[0]['ree_quantity']
        self.assertEqual(11.2, get_h_total('SYSTEM_CHARGE'))
        self.assertEqual(0.03059 * h_quantity, get_h_total('RIGHT_OF_WAY'))
        self.assertEqual(0.01399 * h_quantity, get_h_total('SETF'))
        self.assertEqual(0.006 * h_quantity, get_h_total('EATF'))
        self.assertEqual(0.07777 * h_quantity, get_h_total('DELIVERY_TAX'))
        self.assertEqual(23.14, get_h_total('PUC'))
        self.assertEqual(.2935 * h_quantity,
                         get_h_total('DISTRIBUTION_CHARGE'))
        self.assertEqual(.7653 * h_quantity, get_h_total('PGC'))
        self.assertEqual(0.06 * sum(map(get_h_total, non_tax_rsi_bindings)),
                         get_h_total('SALES_TAX'))

    def test_delete_utility_bill_with_reebill(self):
        account = '99999'
        start, end = date(2012, 1, 1), date(2012, 2, 1)
        # create utility bill in MySQL, Mongo, and filesystem (and make
        # sure it exists all 3 places)
        self.process.upload_utility_bill(account, 'gas', start, end,
                                         StringIO("test"), 'january.pdf')
        utilbills_data, count = self.process.get_all_utilbills_json(
            account, 0, 30)
        self.assertEqual(1, count)

        # when utilbill is attached to reebill, deletion should fail
        self.process.roll_reebill(account, start_date=start)
        reebills_data = self.process.get_reebill_metadata_json(account)
        self.assertDictContainsSubset({
                                          'actual_total': 0,
                                          'balance_due': 0.0,
                                          'balance_forward': 0,
                                          'corrections': '(never issued)',
                                          'hypothetical_total': 0,
                                          'issue_date': None,
                                          'issued': 0,
                                          'version': 0,
                                          'payment_received': 0.0,
                                          'period_end': date(2012, 2, 1),
                                          'period_start': date(2012, 1, 1),
                                          'prior_balance': 0,
                                          'processed': 0,
                                          'ree_charge': 0.0,
                                          'ree_quantity': 22.602462036826545,
                                          'ree_value': 0,
                                          'sequence': 1,
                                          'services': [],
                                          'total_adjustment': 0,
                                          'total_error': 0.0
                                      }, reebills_data[0])
        self.assertRaises(ValueError,
                          self.process.delete_utility_bill_by_id,
                          utilbills_data[0]['id'])

        # deletion should fail if any version of a reebill has an
        # association with the utility bill. so issue the reebill, add
        # another utility bill, and create a new version of the reebill
        # attached to that utility bill instead.
        self.process.issue(account, 1)
        self.process.new_version(account, 1)
        self.process.upload_utility_bill(account, 'gas',
                                         date(2012, 2, 1), date(2012, 3, 1),
                                         StringIO("test"),
                                         'january-electric.pdf')
        # TODO this may not accurately reflect the way reebills get
        # attached to different utility bills; see
        # https://www.pivotaltracker.com/story/show/51935657
        self.assertRaises(ValueError,
                          self.process.delete_utility_bill_by_id,
                          utilbills_data[0]['id'])

class UtilbillProcessingTest(TestCaseWithSetup, utils.TestCase):
    '''Integration tests for features of the ReeBill application that deal
    with utility bills (to become "NexBill") including database.
    '''

    @classmethod
    def setUpClass(cls):
        tmp_dir = join('/', 'tmp', 'fakes3_test')
        s3_args = ['fakes3', '--port', '4567', '--root', tmp_dir]
        cls.fakes3_process = subprocess.Popen(s3_args)

    @classmethod
    def tearDownClass(cls):
        cls.fakes3_process.terminate()
        cls.fakes3_process.wait()

    def test_update_utilbill_metadata(self):
        utilbill = self.process.upload_utility_bill('99999',
                                                    'Gas', date(2013, 1, 1),
                                                    date(2013, 2, 1),
                                                    StringIO('January 2013'),
                                                    total=100)

        doc = self.process.get_all_utilbills_json('99999', 0, 30)[0][0]
        assert utilbill.period_start == doc['period_start'] == date(2013, 1,
                                                                    1)
        assert utilbill.period_end == doc['period_end'] == date(2013, 2, 1)
        assert utilbill.service == doc['service'] == 'Gas'
        assert utilbill.utility.name == doc['utility'] == 'Test Utility Company Template'
        assert utilbill.target_total == 100
        assert utilbill.rate_class == doc['rate_class'] == 'Test Rate Class Template'

        # invalid date ranges
        self.assertRaises(ValueError,
                          self.process.update_utilbill_metadata,
                          utilbill.id, period_start=date(2014, 1, 1))
        self.assertRaises(ValueError,
                          self.process.update_utilbill_metadata,
                          utilbill.id, period_end=date(2012, 1, 1))
        self.assertRaises(ValueError,
                          self.process.update_utilbill_metadata,
                          utilbill.id, period_end=date(2014, 2, 1))

        # change start date
        # TODO: this fails to actually move the file because
        # get_utilbill_file_path, called by move_utilbill, is using the
        # UtilBill object, whose date attributes have not been updated
        # yet. it should start passing when the file's old path and the
        # new it's path are the same.
        self.process.update_utilbill_metadata(utilbill.id,
                                              period_start=date(2013, 1, 2))
        self.assertEqual(date(2013, 1, 2), utilbill.period_start)

        # change end date
        self.process.update_utilbill_metadata(utilbill.id,
                                              period_end=date(2013, 2, 2))
        self.assertEqual(date(2013, 2, 2), utilbill.period_end)

        # change service
        self.process.update_utilbill_metadata(utilbill.id,
                                              service='electricity')
        self.assertEqual('electricity', utilbill.service)

        # change "total" aka "total_charges"
        self.process.update_utilbill_metadata(utilbill.id,
                                              target_total=200)
        self.assertEqual(200, utilbill.target_total)
        # NOTE "total" is not in utility bill Mongo documents, only MySQL

        # change utility name
        self.process.update_utilbill_metadata(utilbill.id,
                                              utility='BGE')
        self.assertEqual('BGE', utilbill.utility.name)

        # change rate class
        self.process.update_utilbill_metadata(utilbill.id,
                                              rate_class='something else')
        self.assertEqual('something else', utilbill.rate_class)

        # change processed state
        self.assertEqual(False, utilbill.processed)
        self.process.update_utilbill_metadata(utilbill.id, processed=True)
        self.assertEqual(True, utilbill.processed)

        # even when the utility bill is attached to an issued reebill, only
        # the editable document gets changed
        reebill = self.process.roll_reebill('99999',
                                            start_date=date(2013, 1, 1))
        self.process.issue('99999', 1)
        self.process.update_utilbill_metadata(utilbill.id, service='water')

    def test_upload_utility_bill(self):
        '''Tests saving of utility bills in database (which also belongs partly
        to StateDB); does not test saving of utility bill files (which belongs
        to BillUpload).'''
        account = '99999'

        # validation of dates
        bad_dates = [
            (date(2000,1,1), date(2000,1,1,)),
            (date(2000,1,1), date(2001,1,2,)),
            ]
        for start, end in bad_dates:
            with self.assertRaises(ValueError):
                self.process.upload_utility_bill(
                    account, 'electric', start, end, StringIO(),
                    utility='pepco', rate_class='Residential-R')

        # one utility bill
        # service, utility, rate_class are different from the template
        # account
        utilbill_path = join(dirname(realpath(__file__)), 'data',
                             'utility_bill.pdf')
        with open(utilbill_path) as file1:
            self.process.upload_utility_bill(account, 'electric',
                                             date(2012, 1, 1),
                                             date(2012, 2, 1), file1,
                                             utility='pepco',
                                             rate_class='Residential-R')
        utilbills_data, _ = self.process.get_all_utilbills_json(account, 0, 30)

        self.assertDictContainsSubset({
                                          'state': 'Final',
                                          'service': 'Electric',
                                          'utility': 'pepco',
                                          'rate_class': 'Residential-R',
                                          'period_start': date(2012, 1, 1),
                                          'period_end': date(2012, 2, 1),
                                          'total_charges': 0,
                                          'computed_total': 0,
                                          'processed': 0,
                                          'account': '99999',
                                          'reebills': []
                                      }, utilbills_data[0])

        # TODO check "meters and registers" data here
        # TODO check "charges" data here

        # check charges
        charges = self.process.get_utilbill_charges_json(
            utilbills_data[0]['id'])
        self.assertEqual([], charges)

        # second bill: default utility and rate class are chosen
        # when those arguments are not given, and non-standard file
        # extension is used
        with open(utilbill_path) as file2:
            self.process.upload_utility_bill(account, 'electric',
                                             date(2012, 2, 1),
                                             date(2012, 3, 1), file2)
        utilbills_data, _ = self.process.get_all_utilbills_json(
            account, 0,
            30)
        dictionaries = [{
                            'state': 'Final',
                            'service': 'Electric',
                            'utility': 'pepco',
                            'rate_class': 'Residential-R',
                            'period_start': date(2012, 2, 1),
                            'period_end': date(2012, 3, 1),
                            'total_charges': 0,
                            'computed_total': 0,
                            'processed': 0,
                            'account': '99999',
                            'reebills': [],
                            }, {
                            'state': 'Final',
                            'service': 'Electric',
                            'utility': 'pepco',
                            'rate_class': 'Residential-R',
                            'period_start': date(2012, 1, 1),
                            'period_end': date(2012, 2, 1),
                            'total_charges': 0,
                            'computed_total': 0,
                            'processed': 0,
                            'account': '99999',
                            'reebills': [],
                            }]
        for x, y in zip(dictionaries, utilbills_data):
            self.assertDictContainsSubset(x, y)

        # 3rd bill "estimated", without a file
        self.process.upload_utility_bill(account, 'gas',
                                         date(2012, 3, 1), date(2012, 4, 1),
                                         None,
                                         state=UtilBill.Estimated,
                                         utility='washgas',
                                         rate_class='DC Non Residential Non Heat')
        utilbills_data, _ = self.process.get_all_utilbills_json(account, 0,
                                                                30)
        dictionaries = [{
                            'state': 'Estimated',
                            'service': 'Gas',
                            'utility': 'washgas',
                            'rate_class': 'DC Non Residential Non Heat',
                            'period_start': date(2012, 3, 1),
                            'period_end': date(2012, 4,
                                               1),
                            'total_charges': 0,
                            'computed_total': 0,
                            'processed': 0,
                            'account': '99999',
                            'reebills': [],
                            }, {
                            'state': 'Final',
                            'service': 'Electric',
                            'utility': 'pepco',
                            'rate_class': 'Residential-R',
                            'period_start': date(2012, 2, 1),
                            'period_end': date(2012, 3, 1),
                            'total_charges': 0,
                            'computed_total': 0,
                            'processed': 0,
                            'account': '99999',
                            'reebills': [],
                            }, {
                            'state': 'Final',
                            'service': 'Electric',
                            'utility': 'pepco',
                            'rate_class': 'Residential-R',
                            'period_start': date(2012, 1, 1),
                            'period_end': date(2012, 2, 1),
                            'total_charges': 0,
                            'computed_total': 0,
                            'processed': 0,
                            'account': '99999',
                            'reebills': [],
                            }]
        for x, y in zip(dictionaries, utilbills_data):
            self.assertDictContainsSubset(x, y)

        # 4th bill: utility and rate_class will be taken from the last bill
        # with the same service. the file has no extension.
        last_bill_id = utilbills_data[0]['id']
        with open(utilbill_path) as file4:
            self.process.upload_utility_bill(account, 'electric',
                                             date(2012, 4, 1),
                                             date(2012, 5, 1), file4)

        utilbills_data, count = self.process.get_all_utilbills_json(
            account, 0, 30)
        # NOTE: upload_utility bill is creating additional "missing"
        # utility bills, so there may be > 4 bills in the database now,
        # but this feature should not be tested because it's not used and
        # will probably go away.
        self.assertEqual(4, count)
        last_utilbill = utilbills_data[0]
        self.assertDictContainsSubset({
                                          'state': 'Final',
                                          'service': 'Electric',
                                          'utility': 'pepco',
                                          'rate_class': 'Residential-R',
                                          'period_start': date(2012, 4, 1),
                                          'period_end': date(2012, 5, 1),
                                          'total_charges': 0,
                                          'computed_total': 0,
                                          'processed': 0,
                                          'account': '99999',
                                          'reebills': [],
                                          }, last_utilbill)

        # make sure files can be accessed for these bills (except the
        # estimated one)
        # TODO: Probably should mock out s3 for this
        # for obj in utilbills_data:
        #     id, state = obj['id'], obj['state']
        #     u = self.state_db.get_utilbill_by_id(id)
        #     if state == 'Final':
        #         BillUpload.get_utilbill_file_path(u)
        #         self.process.billupload.get_utilbill_file_path(u)
        #     else:
        #         with self.assertRaises(IOError):
        #             self.process.billupload.get_utilbill_file_path(u)

        # delete utility bills
        ids = [obj['id'] for obj in utilbills_data]

        self.process.delete_utility_bill_by_id(ids[3])
        _, count = self.process.get_all_utilbills_json(account, 0, 30)
        self.assertEqual(3, count)
        #self.assertTrue(os.access(new_path, os.F_OK))

        self.process.delete_utility_bill_by_id(ids[2])
        _, count = self.process.get_all_utilbills_json(account, 0, 30)
        self.assertEqual(2, count)
        #self.assertTrue(os.access(new_path, os.F_OK))

        self.process.delete_utility_bill_by_id(ids[1])
        _, count = self.process.get_all_utilbills_json(account, 0, 30)
        self.assertEqual(1, count)

        self.process.delete_utility_bill_by_id(ids[0])
        _, count = self.process.get_all_utilbills_json(account, 0, 30)
        self.assertEqual(0, count)

    def test_get_service_address(self):
        account = '99999'
        self.process.upload_utility_bill(account, 'gas',
                                         date(2012, 1, 1), date(2012, 2, 1),
                                         StringIO("A PDF"), 'january.pdf')
        address = self.process.get_service_address(account)
        self.assertEqual('12345', address['postal_code'])
        self.assertEqual('Test City', address['city'])
        self.assertEqual('XX', address['state'])
        self.assertEqual('Test Customer 1 Service', address['addressee'])
        self.assertEqual('123 Test Street', address['street'])

    def test_rs_prediction(self):
        '''Basic test of rate structure prediction when uploading utility
        bills.
        '''
        acc_a, acc_b, acc_c = 'aaaaa', 'bbbbb', 'ccccc'
        # create customers A, B, and C
        billing_address = {
            'addressee': 'Andrew Mellon',
            'street': '1785 Massachusetts Ave. NW',
            'city': 'Washington',
            'state': 'DC',
            'postal_code': '20036',
        }
        service_address = {
            'addressee': 'Skyline Innovations',
            'street': '1606 20th St. NW',
            'city': 'Washington',
            'state': 'DC',
            'postal_code': '20009',
        }

        self.process.create_new_account(acc_a, 'Customer A', 'thermal',
                                        .12, .34, billing_address,
                                        service_address, '100001')
        self.process.create_new_account(acc_b, 'Customer B', 'thermal',
                                        .12, .34, billing_address,
                                        service_address, '100001')
        self.process.create_new_account(acc_c, 'Customer C', 'thermal',
                                        .12, .34, billing_address,
                                        service_address, '100001')

        # new customers also need to be in nexus for 'update_renewable_readings' to
        # work (using mock skyliner)
        self.nexus_util._customers.extend([
            {
                'billing': 'aaaaa',
                'olap': 'a-1',
                'casualname': 'Customer A',
                'primus': '1 A St.',
                },
            {
                'billing': 'bbbbb',
                'olap': 'b-1',
                'casualname': 'Customer B',
                'primus': '1 B St.',
                },
            {
                'billing': 'ccccc',
                'olap': 'c-1',
                'casualname': 'Customer C',
                'primus': '1 C St.',
                },
            ])

        # create utility bills and reebill #1 for all 3 accounts
        # (note that period dates are not exactly aligned)
        self.process.upload_utility_bill(acc_a, 'gas',
                                         date(2000, 1, 1), date(2000, 2, 1), StringIO('January 2000 A'),
                total=0, state=UtilBill.Complete)
        self.process.upload_utility_bill(acc_b, 'gas',
                                         date(2000, 1, 1), date(2000, 2, 1), StringIO('January 2000 B'),
                total=0, state=UtilBill.Complete)
        self.process.upload_utility_bill(acc_c, 'gas',
                                         date(2000, 1, 1), date(2000, 2, 1), StringIO('January 2000 C'),
                total=0, state=UtilBill.Complete)

        id_a = next(obj['id'] for obj in self.process.get_all_utilbills_json(
            acc_a, 0, 30)[0])
        id_b = next(obj['id'] for obj in self.process.get_all_utilbills_json(
            acc_b, 0, 30)[0])
        id_c = next(obj['id'] for obj in self.process.get_all_utilbills_json(
            acc_c, 0, 30)[0])

        # UPRSs of all 3 bills will be empty.
        # insert some RSIs into them. A gets only one
        # RSI, SYSTEM_CHARGE, while B and C get two others,
        # DISTRIBUTION_CHARGE and PGC.
        self.process.add_charge(id_a)
        self.process.add_charge(id_a)
        self.process.update_charge({
                                       'rsi_binding': 'SYSTEM_CHARGE',
                                       'description': 'System Charge',
                                       'quantity_formula': '1',
                                       'rate': 11.2,
                                       'shared': True,
                                       'group': 'A',
                                       }, utilbill_id=id_a, rsi_binding='New RSI #1')
        self.process.update_charge({
                                       'rsi_binding': 'NOT_SHARED',
                                       'description': 'System Charge',
                                       'quantity_formula': '1',
                                       'rate': 3,
                                       'shared': False,
                                       'group': 'B',
                                       }, utilbill_id=id_a, rsi_binding='New RSI #2')
        for i in (id_b, id_c):
            self.process.add_charge(i)
            self.process.add_charge(i)
            self.process.update_charge({
                                           'rsi_binding': 'DISTRIBUTION_CHARGE',
                                           'description': 'Distribution charge for all therms',
                                           'quantity_formula': '750.10197727',
                                           'rate': 220.16,
                                           'shared': True,
                                           'group': 'C',
                                           }, utilbill_id=i, rsi_binding='New RSI #1')
            self.process.update_charge({
                                           'rsi_binding': 'PGC',
                                           'description': 'Purchased Gas Charge',
                                           'quantity_formula': '750.10197727',
                                           'rate': 0.7563,
                                           'shared': True,
                                           'group': 'D',
                                           }, utilbill_id=i, rsi_binding='New RSI #2')

        # create utility bill and reebill #2 for A
        self.process.upload_utility_bill(acc_a,
                                         'gas', date(2000, 2, 1), date(2000, 3, 1),
                StringIO('February 2000 A'), total=0,
                                         state=UtilBill.Complete)
        id_a_2 = [obj for obj in self.process.get_all_utilbills_json(
            acc_a, 0, 30)][0][0]['id']

        # initially there will be no RSIs in A's 2nd utility bill, because
        # there are no "processed" utility bills yet.
        self.assertEqual([], self.process.get_utilbill_charges_json(id_a_2))

        # when the other bills have been marked as "processed", they should
        # affect the new one.
        self.process.update_utilbill_metadata(id_a, processed=True)
        self.process.update_utilbill_metadata(id_b, processed=True)
        self.process.update_utilbill_metadata(id_c, processed=True)
        self.process.regenerate_uprs(id_a_2)
        # the UPRS of A's 2nd bill should now match B and C, i.e. it
        # should contain DISTRIBUTION and PGC and exclude SYSTEM_CHARGE,
        # because together the other two have greater weight than A's
        # reebill #1. it should also contain the NOT_SHARED RSI because
        # un-shared RSIs always get copied from each bill to its successor.
        self.assertEqual(set(['DISTRIBUTION_CHARGE', 'PGC', 'NOT_SHARED']),
                         set(r['rsi_binding'] for r in
                             self.process.get_utilbill_charges_json(id_a_2)))

        # now, modify A-2's UPRS so it differs from both A-1 and B/C-1. if
        # a new bill is rolled, the UPRS it gets depends on whether it's
        # closer to B/C-1 or to A-2.
        self.process.delete_charge(utilbill_id=id_a_2, rsi_binding='DISTRIBUTION_CHARGE')
        self.process.delete_charge(utilbill_id=id_a_2, rsi_binding='PGC')
        self.process.delete_charge(utilbill_id=id_a_2, rsi_binding='NOT_SHARED')
        self.session.flush()
        self.process.add_charge(id_a_2)
        self.process.update_charge({
                                       'rsi_binding': 'RIGHT_OF_WAY',
                                       'description': 'DC Rights-of-Way Fee',
                                       'quantity_formula': '750.10197727',
                                       'rate': 0.03059,
                                       'shared': True
                                   }, utilbill_id=id_a_2, rsi_binding='New RSI #1')

        # create B-2 with period 2-5 to 3-5, closer to A-2 than B-1 and C-1.
        # the latter are more numerous, but A-1 should outweigh them
        # because weight decreases quickly with distance.
        self.process.upload_utility_bill(acc_b, 'gas',
                                         date(2000, 2, 5), date(2000, 3, 5), StringIO('February 2000 B'),
               total=0, state=UtilBill.Complete)
        self.assertEqual(set(['RIGHT_OF_WAY']), set(r['rsi_binding'] for r in
                                                    self.process.get_utilbill_charges_json(id_a_2)))

    def test_rs_prediction_processed(self):
        '''Tests that rate structure prediction includes all and only utility
        bills that are "processed". '''
        # TODO
        pass

    def test_compute_utility_bill(self):
        '''Tests creation of a utility bill and updating the Mongo document
            after the MySQL row has changed.'''
        # create reebill and utility bill
        # NOTE Process._generate_docs_for_new_utility_bill requires utility
        # and rate_class arguments to match those of the template
        self.process.upload_utility_bill('99999', 'gas', date(2013, 5, 6),
                                         date(2013, 7, 8), StringIO('A Water Bill'),
                                         utility='washgas',
                                         rate_class='some rate structure')
        utilbill_data = self.process.get_all_utilbills_json(
            '99999', 0, 30)[0][0]
        self.assertDictContainsSubset({
                                          'account': '99999',
                                          'computed_total': 0,
                                          'period_end': date(2013, 7, 8),
                                          'period_start': date(2013, 5, 6),
                                          'processed': 0,
                                          'rate_class': 'some rate structure',
                                          'reebills': [],
                                          'service': 'Gas',
                                          'state': 'Final',
                                          'total_charges': 0.0,
                                          'utility': 'washgas',
                                          }, utilbill_data)

        # doc = self.process.get_utilbill_doc(session, utilbill_data['id'])
        # TODO enable these assertions when upload_utility_bill stops
        # ignoring them; currently they are set to match the template's
        # values regardless of the arguments to upload_utility_bill, and
        # Process._generate_docs_for_new_utility_bill requires them to
        # match the template.
        #self.assertEquals('water', doc['service'])
        #self.assertEquals('pepco', doc['utility'])
        #self.assertEquals('pepco', doc['rate_class'])

        # modify the MySQL utility bill
        self.process.update_utilbill_metadata(utilbill_data['id'],
                                              period_start=date(2013, 6, 6),
                                              period_end=date(2013, 8, 8),
                                              service='electricity',
                                              utility='BGE',
                                              rate_class='General Service - Schedule C')

        # add some RSIs to the UPRS, and charges to match

        self.process.add_charge(utilbill_data['id'])
        self.process.update_charge({
                                       'rsi_binding': 'A',
                                       'description':'UPRS only',
                                       'quantity_formula': '2',
                                       'rate': 3,
                                       'group': 'All Charges',
                                       'quantity_units':'kWh'
                                   },
                                   utilbill_id=utilbill_data['id'],
                                   rsi_binding='New RSI #1')

        self.process.add_charge(utilbill_data['id'])
        self.process.update_charge({
                                       'rsi_binding': 'B',
                                       'description':'not shared',
                                       'quantity_formula': '6',
                                       'rate': 7,
                                       'quantity_units':'therms',
                                       'group': 'All Charges',
                                       'shared': False
                                   }, utilbill_id=utilbill_data['id'], rsi_binding='New RSI #1')

        # compute_utility_bill should update the document to match
        self.process.compute_utility_bill(utilbill_data['id'])
        self.process.refresh_charges(utilbill_data['id'])
        charges = self.process.get_utilbill_charges_json(utilbill_data['id'])

        # check charges
        # NOTE if the commented-out lines are added below the test will
        # fail, because the charges are missing those keys.
        for x, y in zip([
                            {
                                'rsi_binding': 'A',
                                'quantity': 2,
                                'quantity_units': 'kWh',
                                'rate': 3,
                                'total': 6,
                                'description': 'UPRS only',
                                'group': 'All Charges',
                                'error': None,
                                }, {
                                'rsi_binding': 'B',
                                'quantity': 6,
                                'quantity_units': 'therms',
                                'rate': 7,
                                'total': 42,
                                'description': 'not shared',
                                'group': 'All Charges',
                                'error': None,
                                },
                            ], charges):
            self.assertDictContainsSubset(x, y)


class ReebillProcessingTest(TestCaseWithSetup, utils.TestCase):
    '''Integration tests for the ReeBill application back end including
    database.
    '''
    def setup_dummy_utilbill_calc_charges(self, acc, begin_date, end_date):
        """Upload a dummy-utilbill, add an RSI, and calculate charges
        """
        utilbill = self.process.upload_utility_bill(acc,
                                                    'gas', begin_date, end_date,
                                                    StringIO('a utility bill'),
                                                    'filename.pdf')
        self.process.add_charge(utilbill.id)
        self.process.update_charge({
                                       'rsi_binding': 'A',
                                       'quantity_formula': 'REG_TOTAL.quantity',
                                       'rate': 1
                                   }, utilbill_id=utilbill.id, rsi_binding='New RSI #1')
        self.process.refresh_charges(utilbill.id)  # creates charges
        self.process.compute_utility_bill(utilbill.id)  # updates charge values

    @classmethod
    def setUpClass(cls):
        tmp_dir = join('/', 'tmp', 'fakes3_test')
        s3_args = ['fakes3', '--port', '4567', '--root', tmp_dir]
        cls.fakes3_process = subprocess.Popen(s3_args)

    @classmethod
    def tearDownClass(cls):
        cls.fakes3_process.terminate()
        cls.fakes3_process.wait()

    def test_list_account_status(self):
        count, data = self.process.list_account_status()
        self.assertEqual(3, count)
        self.assertEqual([{
                              'account': '99999',
                              'lastrateclass': '',
                              'casualname': 'Example 1',
                              'utilityserviceaddress': '',
                              'lastissuedate': '',
                              'provisionable': False,
                              'codename': '',
                              'lastperiodend': None,
                              'primusname': '1785 Massachusetts Ave.',
                              'lastevent': '',
                              }, {
                              'account': '100001',
                              'lastrateclass': 'Other Rate Class',
                              'casualname': 'Example 4',
                              'utilityserviceaddress': '123 Test Street, Test City, XX',
                              'lastissuedate': '',
                              'provisionable': False,
                              'codename': '',
                              'lastperiodend': date(2012, 1, 31),
                              'primusname': '1788 Massachusetts Ave.',
                              'lastevent': '',
                              }, {
                              'account': '100000',
                              'lastrateclass': 'Test Rate Class Template',
                              'casualname': 'Example 3',
                              'utilityserviceaddress': '123 Test Street, Test City, XX',
                              'lastissuedate': '',
                              'provisionable': False,
                              'codename': '',
                              'lastperiodend': date(2012, 2, 28),
                              'primusname': '1787 Massachusetts Ave.',
                              'lastevent': '',
                              }], data)

        # get only one account
        count, data = self.process.list_account_status(account='99999')
        self.assertEqual(1, count)
        self.assertEqual([{
                              'account': '99999',
                              'lastrateclass': '',
                              'casualname': 'Example 1',
                              'utilityserviceaddress': '',
                              'lastissuedate': '',
                              'provisionable': False,
                              'codename': '',
                              'lastperiodend': None,
                              'primusname': '1785 Massachusetts Ave.',
                              'lastevent': '',
                              }], data)

    def test_get_late_charge(self):
        '''Tests computation of late charges.
        '''
        # TODO: when possible, convert this into a unit test that checks the
        # get_late_charge method, whatever class it may belong to by then
        # (ReeBill?). See 69883814.
        acc = '99999'
        # create utility bill with a charge in it
        u = self.process.upload_utility_bill(acc, 'gas',
            date(2000, 1, 1), date(2000, 2, 1),
                StringIO('January 2000'))
        self.process.add_charge(u.id)
        self.process.update_charge({
            'rsi_binding': 'THE_CHARGE',
            'quantity_formula': 'REG_TOTAL.quantity',
            'quantity_units': 'therms',
            'rate': 1,
            'group': 'All Charges',
        }, utilbill_id=u.id, rsi_binding='New RSI #1')
        self.process.refresh_charges(u.id)
        self.process.update_utilbill_metadata(u.id, processed=True)

        # create first reebill
        bill1 = self.process.roll_reebill(acc, start_date=date(2000, 1, 1))
        self.process.update_sequential_account_info(acc, 1,
            discount_rate=.5, late_charge_rate=.34)
        self.process.ree_getter = MockReeGetter(100)
        self.process.bind_renewable_energy(acc, 1)
        self.process.compute_reebill(acc, 1)
        self.assertEqual(0, self.process.get_late_charge(bill1,
            date(1999, 12, 31)))
        self.assertEqual(0, self.process.get_late_charge(bill1,
            date(2000, 1, 1)))
        self.assertEqual(0, self.process.get_late_charge(bill1,
            date(2000, 1, 2)))
        self.assertEqual(0, self.process.get_late_charge(bill1,
            date(2000, 2, 1)))
        self.assertEqual(0, self.process.get_late_charge(bill1,
            date(2000, 2, 2)))

        # issue first reebill, so a later bill can have a late charge
        # based on the customer's failure to pay bill1 by its due date,
        # i.e. 30 days after the issue date.
        self.process.issue(acc, bill1.sequence, issue_date=datetime(2000, 4, 1))
        self.assertEqual(date(2000, 5, 1), bill1.due_date)
        self.assertEqual(50, bill1.balance_due)
        # create 2nd utility bill and reebill
        u2 = self.process.upload_utility_bill(acc, 'gas', date(2000, 2, 1),
                    date(2000, 3, 1), StringIO('February 2000'))
        self.session.flush()

        self.process.update_utilbill_metadata(u2.id, processed=True)
        bill2 = self.process.roll_reebill(acc)
        self.process.update_sequential_account_info(acc, 2,
            discount_rate=.5, late_charge_rate=.34)
        self.process.ree_getter = MockReeGetter(200)
        self.process.bind_renewable_energy(acc, 2)
        self.process.compute_reebill(acc, 2)
        assert bill2.discount_rate == 0.5
        assert bill2.ree_charge == 100

        # bill2's late charge should be 0 before bill1's due date; on/after
        # the due date, it's balance * late charge rate, i.e.
        # 50 * .34 = 17
        self.assertEqual(0, self.process.get_late_charge(bill2,
            date(1999, 12, 31)))
        self.assertEqual(0, self.process.get_late_charge(bill2,
            date(2000, 1, 2)))
        self.assertEqual(0, self.process.get_late_charge(bill2,
            date(2000, 3, 31)))
        self.assertEqual(0, self.process.get_late_charge(bill2,
            date(2000, 4, 1)))
        self.assertEqual(0, self.process.get_late_charge(bill2,
            date(2000, 4, 2)))
        self.assertEqual(0, self.process.get_late_charge(bill2,
            date(2000, 4, 30)))
        self.assertEqual(0, self.process.get_late_charge(bill2,
            date(2000, 5, 1)))
        self.assertEqual(17, self.process.get_late_charge(bill2,
            date(2000, 5, 2)))
        self.assertEqual(17, self.process.get_late_charge(bill2,
            date(2013, 1, 1)))

        # in order to get late charge of a 3rd bill, bill2 must be computed
        self.process.compute_reebill(acc, 2)

        # create a 3rd bill without issuing bill2. bill3 should have None
        # as its late charge for all dates
        self.process.upload_utility_bill(acc, 'gas',
                date(2000, 3, 1), date(2000, 4, 1), StringIO('March 2000'))
        bill3 = self.process.roll_reebill(acc)
        self.assertEqual(0, self.process.get_late_charge(bill3,
            date(1999, 12, 31)))
        self.assertEqual(0, self.process.get_late_charge(bill3,
            date(2013, 1, 1)))

        # late charge should be based on the version with the least total
        # of the bill from which it derives. on 2013-01-15, make a version
        # 1 of bill 1 with a lower total, and then on 2013-03-15, a version
        # 2 with a higher total, and check that the late charge comes from
        # version 1.
        self.process.new_version(acc, 1)
        bill1_1 = self.state_db.get_reebill(acc, 1, version=1)
        self.process.ree_getter = MockReeGetter(100)
        self.process.bind_renewable_energy(acc, 1)
        bill1_1.discount_rate = 0.75
        self.process.compute_reebill(acc, 1, version=1)
        self.assertEqual(25, bill1_1.ree_charge)
        self.assertEqual(25, bill1_1.balance_due)
        self.process.issue(acc, 1, issue_date=datetime(2013, 3, 15))
        late_charge_source_amount = bill1_1.balance_due

        self.process.new_version(acc, 1)
        self.process.bind_renewable_energy(acc, 2)
        self.process.update_sequential_account_info(acc, 1,
            discount_rate=.25)
        bill1_2 = self.state_db.get_reebill(acc, 1, version=2)
        self.process.compute_reebill(acc, 1, version=2)
        self.assertEqual(75, bill1_2.ree_charge)
        self.assertEqual(75, bill1_2.balance_due)
        self.process.issue(acc, 1)

        # note that the issue date on which the late charge in bill2 is
        # based is the issue date of version 0--it doesn't matter when the
        # corrections were issued.
        late_charge = self.process.get_late_charge(bill2, date(2013, 4, 18))
        self.assertEqual(late_charge_source_amount * bill2.late_charge_rate,
            late_charge)

        # add a payment between 2000-01-01 (when bill1 version 0 was
        # issued) and 2013-01-01 (the present), to make sure that payment
        # is deducted from the balance on which the late charge is based
        self.state_db.create_payment(acc, date(2000, 6, 5),
            'a $10 payment in june', 10)
        self.assertEqual((late_charge_source_amount - 10) *
                         bill2.late_charge_rate,
            self.process.get_late_charge(bill2, date(2013, 1, 1)))

        # Pay off the bill, make sure the late charge is 0
        self.process.create_payment(acc, date(2000, 6, 6),
            'a $40 payment in june', 40)
        self.assertEqual(0, self.process.get_late_charge(bill2,
            date(2013, 1, 1)))

        #Overpay the bill, make sure the late charge is still 0
        self.process.create_payment(acc, date(2000, 6, 7),
            'a $40 payment in june', 40)
        self.assertEqual(0, self.process.get_late_charge(bill2,
            date(2013, 1, 1)))

    def test_issue(self):
        '''Tests issuing of reebills.'''
        acc = '99999'
        # two utilbills, with reebills
        self.process.upload_utility_bill(acc, 'gas',
                                         date(2012, 1, 1), date(2012, 2, 1),
                                         StringIO('january 2012'))
        self.process.upload_utility_bill(acc, 'gas',
                                         date(2012, 2, 1), date(2012, 3, 1),
                                         StringIO('february 2012'))
        one = self.process.roll_reebill(acc, start_date=date(2012, 1, 1))
        two = self.process.roll_reebill(acc)

        # neither reebill should be issued yet
        self.assertEquals(False, self.state_db.is_issued(acc, 1))
        self.assertEquals(None, one.issue_date)
        self.assertEquals(None, one.due_date)
        self.assertEqual(None, one.email_recipient)
        self.assertEquals(False, self.state_db.is_issued(acc, 2))
        self.assertEquals(None, two.issue_date)
        self.assertEquals(None, two.due_date)
        self.assertEqual(None, two.email_recipient)

        # two should not be issuable until one_doc is issued
        self.assertRaises(BillStateError, self.process.issue, acc, 2)

        # issue one
        self.process.issue(acc, 1, issue_date=datetime(2013, 4, 1))

        self.assertEquals(True, one.issued)
        self.assertEquals(True, one.processed)
        self.assertEquals(True, self.state_db.is_issued(acc, 1))
        self.assertEquals(datetime(2013, 4, 1), one.issue_date)
        self.assertEquals((one.issue_date + timedelta(30)).date(), one.due_date)
        self.assertEquals('example@example.com', one.email_recipient)

        customer = self.state_db.get_customer(acc)
        customer.bill_email_recipient = 'test1@example.com, test2@exmaple.com'

        # issue two
        self.process.issue(acc, 2, issue_date=datetime(2013, 5, 1, 12))

        # re-load from mongo to see updated issue date and due date
        self.assertEquals(True, two.issued)
        self.assertEquals(True, two.processed)
        self.assertEquals(True, self.state_db.is_issued(acc, 2))
        self.assertEquals(datetime(2013, 5, 1, 12), two.issue_date)
        self.assertEquals((two.issue_date + timedelta(30)).date(), two.due_date)
        self.assertEquals('test1@example.com, test2@exmaple.com',
                          two.email_recipient)

    def test_issue_2_at_once(self):
        '''Tests issuing one bill immediately after another, without
        recomputing it. In bug 64403990, a bill could be issued with a wrong
        "prior balance" because it was not recomputed before issuing to
        reflect a change to its predecessor.
        '''
        acc = '99999'
        # first reebill is needed so the others get computed correctly
        self.process.upload_utility_bill(acc, 'gas', date(2000, 1, 1),
                    date(2000, 2, 1), StringIO('january 2000'))
        self.process.roll_reebill(acc, start_date=date(2000, 1, 1))
        self.process.issue(acc, 1, datetime(2000, 2, 15))

        # two more utility bills and reebills
        self.process.upload_utility_bill(acc, 'gas', date(2000, 2, 1),
                date(2000, 3, 1), StringIO('february 2000'))
        self.process.upload_utility_bill(acc, 'gas', date(2000, 3, 1),
                date(2000, 4, 1), StringIO('february 2000'))
        two = self.process.roll_reebill(acc)
        three = self.process.roll_reebill(acc)

        # add a payment, shown on bill #2
        self.state_db.create_payment(acc, date(2000, 2, 16), 'a payment', 100)
        # TODO bill shows 0 because bill has no energy in it and
        # payment_received is 0
        self.process.compute_reebill(acc, 2)
        self.assertEqual(100, two.payment_received)
        self.assertEqual(-100, two.balance_due)

        # the payment does not appear on #3, since #3 has not be
        # recomputed
        self.assertEqual(0, three.payment_received)
        self.assertEqual(0, three.prior_balance)
        self.assertEqual(0, three.balance_forward)
        self.assertEqual(0, three.balance_due)

        # issue #2 and #3
        self.process.issue(acc, 2, datetime(2000, 5, 15))
        self.process.issue(acc, 3, datetime(2000, 5, 15))

        # #2 is still correct, and #3 should be too because it was
        # automatically recomputed before issuing
        self.assertEqual(100, two.payment_received)
        self.assertEqual(-100, two.balance_due)
        self.assertEqual(-100, three.prior_balance)
        self.assertEqual(0, three.payment_received)
        self.assertEqual(-100, three.balance_forward)
        self.assertEqual(-100, three.balance_due)

    def test_issue_and_mail(self):
        '''Tests issuing and mailing of reebills.'''
        acc = '99999'
        # two utilbills, with reebills
        self.process.bill_mailer = Mock()
        self.process.renderer = Mock()
        self.process.renderer.render_max_version.return_value = 1
        self.process.upload_utility_bill(acc, 'gas',
                                         date(2012, 1, 1), date(2012, 2, 1),
            StringIO('january 2012'))
        self.process.upload_utility_bill(acc, 'gas',
                                         date(2012, 2, 1), date(2012, 3, 1),
            StringIO('february 2012'))
        one = self.process.roll_reebill(acc, start_date=date(2012, 1, 1))
        two = self.process.roll_reebill(acc)

        # neither reebill should be issued yet
        self.assertEquals(False, self.state_db.is_issued(acc, 1))
        self.assertEquals(None, one.issue_date)
        self.assertEquals(None, one.due_date)
        self.assertEqual(None, one.email_recipient)
        self.assertEquals(False, self.state_db.is_issued(acc, 2))
        self.assertEquals(None, two.issue_date)
        self.assertEquals(None, two.due_date)
        self.assertEqual(None, two.email_recipient)

        # two should not be issuable until one_doc is issued
        self.assertRaises(BillStateError, self.process.issue, acc, 2)
        one.email_recipient = 'one@example.com, one@gmail.com'

        # issue and email one
        self.process.issue_and_mail(False, account=acc, sequence=1,
                                    recipients=one.email_recipient)

        self.assertEquals(True, one.issued)
        self.assertEquals(True, one.processed)
        self.assertEquals(True, self.state_db.is_issued(acc, 1))
        self.assertEquals((one.issue_date + timedelta(30)).date(), one.due_date)

        customer = self.state_db.get_customer(acc)
        two.email_recipient = 'test1@example.com, test2@exmaple.com'

        # issue and email two
        self.process.renderer.render_max_version.return_value = 2
        self.process.issue_and_mail(False, account=acc, sequence=2,
                                    recipients=two.email_recipient)

        # re-load from mongo to see updated issue date and due date
        self.assertEquals(True, two.issued)
        self.assertEquals(True, two.processed)
        self.assertEquals(True, self.state_db.is_issued(acc, 2))
        self.assertEquals((two.issue_date + timedelta(30)).date(), two.due_date)

    def test_issue_processed_and_mail(self):
        '''Tests issuing and mailing of processed reebills.'''
        acc = '99999'
        # two utilbills, with reebills
        self.process.bill_mailer = Mock()
        self.process.renderer = Mock()
        self.process.renderer.render_max_version.return_value = 1
        self.process.upload_utility_bill(acc, 'gas',
                                         date(2012, 1, 1), date(2012, 2, 1),
            StringIO('january 2012'))
        self.process.upload_utility_bill(acc, 'gas',
                                         date(2012, 2, 1), date(2012, 3, 1),
            StringIO('february 2012'))
        one = self.process.roll_reebill(acc, start_date=date(2012, 1, 1))
        one.processed = 1
        two = self.process.roll_reebill(acc)
        two.processed = 1

        # neither reebill should be issued yet
        self.assertEquals(False, self.state_db.is_issued(acc, 1))
        self.assertEquals(None, one.issue_date)
        self.assertEquals(None, one.due_date)
        self.assertEqual(None, one.email_recipient)
        self.assertEquals(False, self.state_db.is_issued(acc, 2))
        self.assertEquals(None, two.issue_date)
        self.assertEquals(None, two.due_date)
        self.assertEqual(None, two.email_recipient)

        # two should not be issuable until one_doc is issued
        self.assertRaises(BillStateError, self.process.issue, acc, 2)
        one.email_recipient = 'one@example.com, one@gmail.com'

        # issue and email one
        self.process.issue_and_mail(False, processed=True)

        self.assertEquals(True, one.issued)
        self.assertEquals(True, one.processed)
        self.assertEquals(True, self.state_db.is_issued(acc, 1))
        self.assertEquals((one.issue_date + timedelta(30)).date(), one.due_date)

        customer = self.state_db.get_customer(acc)
        two.email_recipient = 'test1@example.com, test2@exmaple.com'

        # issue and email two
        self.process.renderer.render_max_version.return_value = 2
        self.process.issue_and_mail(False, processed=True)

        # re-load from mongo to see updated issue date and due date
        self.assertEquals(True, two.issued)
        self.assertEquals(True, two.processed)
        self.assertEquals(True, self.state_db.is_issued(acc, 2))
        self.assertEquals((two.issue_date + timedelta(30)).date(), two.due_date)

    def test_delete_reebill(self):
        account = '99999'
        # create 2 utility bills for Jan-Feb 2012
        self.process.upload_utility_bill(account, 'gas',
                                         date(2012, 1, 1), date(2012, 2, 1),
                StringIO('january 2012'))
        self.process.upload_utility_bill(account, 'gas',
                                         date(2012, 2, 1), date(2012, 3, 1),
                StringIO('february 2012'))
        utilbill = self.session.query(UtilBill).join(Customer). \
            filter(Customer.account == account).order_by(
            UtilBill.period_start).first()

        reebill = self.process.roll_reebill(account,
                                            start_date=date(2012, 1, 1))
        self.process.roll_reebill(account)

        # only the last reebill is deletable: deleting the 2nd one should
        # succeed, but deleting the 1st one should fail
        with self.assertRaises(IssuedBillError):
            self.process.delete_reebill(account, 1)
        self.process.delete_reebill(account, 2)
        with self.assertRaises(NoResultFound):
            self.state_db.get_reebill(account, 2, version=0)
        self.assertEquals(1, self.session.query(ReeBill).count())
        self.assertEquals([1], self.state_db.listSequences(account))
        self.assertEquals([utilbill], reebill.utilbills)

        # issued reebill should not be deletable
        self.process.issue(account, 1)
        self.assertEqual(1, reebill.issued)
        self.assertEqual([utilbill], reebill.utilbills)
        self.assertEqual(reebill, utilbill._utilbill_reebills[0].reebill)
        self.assertRaises(IssuedBillError, self.process.delete_reebill,
                          account, 1)

        # create a new verison and delete it, returning to just version 0
        self.process.new_version(account, 1)
        self.session.query(ReeBill).filter_by(version=1).one()
        self.assertEqual(1, self.state_db.max_version(account, 1))
        self.assertFalse(self.state_db.is_issued(account, 1))
        self.process.delete_reebill(account, 1)
        self.assertEqual(0, self.state_db.max_version(account, 1))
        self.assertTrue(self.state_db.is_issued(account, 1))

        # original version should still be attached to utility bill
        # TODO this will have to change. see
        # https://www.pivotaltracker.com/story/show/31629749
        self.assertEqual([utilbill], reebill.utilbills)
        self.assertEqual(reebill, utilbill._utilbill_reebills[0].reebill)

    def test_correction_adjustment(self):
        '''Tests that adjustment from a correction is applied to (only) the
            earliest unissued bill.'''
        # replace process.ree_getter with one that always sets the renewable
        # energy readings to a known value
        self.process.ree_getter = MockReeGetter(10)
        acc = '99999'

        # create 3 utility bills: Jan, Feb, Mar
        for i in range(3):
            self.setup_dummy_utilbill_calc_charges(acc, date(2012, i + 1, 1),
                                                   date(2012, i + 2, 1))

        # create 1st reebill and issue it
        self.process.roll_reebill(acc, start_date=date(2012, 1, 1))
        self.process.bind_renewable_energy(acc, 1)
        self.process.compute_reebill(acc, 1)
        self.process.issue(acc, 1, issue_date=datetime(2012, 3, 15))
        reebill_metadata = self.process.get_reebill_metadata_json('99999')
        self.assertDictContainsSubset({
                                          'sequence': 1,
                                          'version': 0,
                                          'issued': 1,
                                          'issue_date': datetime(2012,3,15),
                                          'actual_total': 0.,
                                          'hypothetical_total': 10,
                                          'payment_received': 0.,
                                          'period_start': date(2012, 1, 1),
                                          'period_end': date(2012, 2, 1),
                                          'prior_balance': 0.,
                                          'processed': 1,
                                          'ree_charge': 8.8,
                                          'ree_value': 10,
                                          'services': [],
                                          'total_adjustment': 0.,
                                          'total_error': 0.,
                                          'ree_quantity': 10,
                                          'balance_due': 8.8,
                                          'balance_forward': 0,
                                          'corrections': '-',
                                          }, reebill_metadata[0])

        # create 2nd reebill, leaving it unissued
        self.process.ree_getter.quantity = 0
        self.process.roll_reebill(acc)
        # make a correction on reebill #1. this time 20 therms of renewable
        # energy instead of 10 were consumed.
        self.process.ree_getter.quantity = 20
        self.process.new_version(acc, 1)
        self.process.compute_reebill(acc, 2)

        for x, y in zip([{
                             'actual_total': 0,
                             'balance_due': 17.6,
                             'balance_forward': 17.6,
                             'corrections': '(never issued)',
                             'hypothetical_total': 0,
                             'issue_date': None,
                             'issued': 0,
                             'version': 0,
                             'payment_received': 0.0,
                             'period_end': date(2012, 3, 1),
                             'period_start': date(2012, 2, 1),
                             'prior_balance': 8.8,
                             'processed': 0,
                             'ree_charge': 0.0,
                             'ree_quantity': 0,
                             'ree_value': 0,
                             'sequence': 2,
                             'services': [],
                             'total_adjustment': 8.8,
                             'total_error': 0.0
                         }, {
                             'actual_total': 0,
                             'balance_due': 17.6,
                             'balance_forward': 0,
                             'corrections': '#1 not issued',
                             'hypothetical_total': 20.0,
                             'issue_date': None,
                             'issued': 0,
                             'version': 1,
                             'payment_received': 0.0,
                             'period_end': date(2012, 2, 1),
                             'period_start': date(2012, 1, 1),
                             'prior_balance': 0,
                             'processed': 0,
                             'ree_charge': 17.6,
                             'ree_quantity': 20,
                             'ree_value': 20,
                             'sequence': 1,
                             'services': [],
                             'total_adjustment': 0,
                             'total_error': 8.8,
                             }], self.process.get_reebill_metadata_json('99999')):
            self.assertDictContainsSubset(x, y)




        # when you make a bill processed and it has corrections applying to it, and you don't specify apply_corrections=True,
        # it raises an exception ConfirmAdjustment
        self.assertRaises(ConfirmAdjustment ,self.process.toggle_reebill_processed, acc, 2, apply_corrections=False)
        self.process.toggle_reebill_processed(acc,2,apply_corrections=True)
        reebill = self.state_db.get_reebill(acc, 2)
        correction = self.state_db.get_reebill(acc, 1, version=1)
        # any processed regular bill or correction can't be modified (compute, bind_ree, sequential_account_info)
        self.assertRaises(ProcessedBillError, self.process.compute_reebill, acc, reebill.sequence)
        self.assertRaises(ProcessedBillError, self.process.bind_renewable_energy, acc, reebill.sequence)
        self.assertRaises(ProcessedBillError, self.process.update_sequential_account_info, acc, reebill.sequence)
        self.assertRaises(ProcessedBillError, self.process.compute_reebill, acc, correction.sequence)
        self.assertRaises(ProcessedBillError, self.process.bind_renewable_energy, acc, correction.sequence)
        self.assertRaises(ProcessedBillError, self.process.update_sequential_account_info, acc, correction.sequence)

        # when you do specify apply_corrections=True, the corrections are marked as processed.
        self.assertEqual(reebill.processed, True)
        self.assertEqual(correction.processed, True)
        # When toggle_reebill_processed is called for a processed reebill, reebill becomes unprocessed
        self.process.toggle_reebill_processed(acc, 2, apply_corrections=False)
        self.assertEqual(reebill.processed, False)
        # when toggle_reebill_processed is called for issued reebill it raises IssuedBillError
        self.process.issue(acc, reebill.sequence, issue_date=datetime(2012,3,10))
        self.assertRaises(IssuedBillError, self.process.bind_renewable_energy, acc, reebill.sequence)
        self.assertRaises(IssuedBillError,
                          self.process.toggle_reebill_processed, acc, reebill.sequence,
                          apply_corrections=False)

    def test_create_first_reebill(self):
        '''Test creating the first utility bill and reebill for an account,
            making sure the reebill is correct with respect to the utility bill.
            '''
        # at first, there are no utility bills
        self.assertEqual(([], 0), self.process.get_all_utilbills_json(
            '99999', 0, 30))

        # upload a utility bill
        self.process.upload_utility_bill('99999', 'gas',
                date(2013,1,1), date(2013,2,1), StringIO('January 2013'))

        utilbill_data = self.process.get_all_utilbills_json(
            '99999', 0, 30)[0][0]
        self.assertDictContainsSubset({
                                          'account': '99999',
                                          'computed_total': 0,
                                          'period_end': date(2013, 2, 1),
                                          'period_start': date(2013, 1, 1),
                                          'processed': 0,
                                          'rate_class': 'Test Rate Class Template',
                                          'reebills': [],
                                          'service': 'Gas',
                                          'state': 'Final',
                                          'total_charges': 0.0,
                                          'utility': 'Test Utility Company Template',
                                          }, utilbill_data)

        # create a reebill
        self.process.roll_reebill('99999', start_date=date(2013, 1, 1))

        utilbill_data = self.process.get_all_utilbills_json(
            '99999', 0, 30)[0][0]
        self.assertDictContainsSubset({'issue_date': None, 'sequence': 1, 'version': 0},
                                      utilbill_data['reebills'][0])

        self.assertDictContainsSubset({
                                          'account': '99999',
                                          'computed_total': 0,
                                          'period_end': date(2013, 2, 1),
                                          'period_start': date(2013, 1, 1),
                                          'processed': 0,
                                          'rate_class': 'Test Rate Class Template',
                                          'service': 'Gas', 'state': 'Final',
                                          'total_charges': 0.0,
                                          'utility': 'Test Utility Company Template',
                                          }, utilbill_data)

        billing_address = {
            'addressee': 'Andrew Mellon',
            'street': '1785 Massachusetts Ave. NW',
            'city': 'Washington',
            'state': 'DC',
            'postal_code': '20036',
            }
        service_address = {
            'addressee': 'Skyline Innovations',
            'street': '1606 20th St. NW',
            'city': 'Washington',
            'state': 'DC',
            'postal_code': '20009',
            }
        self.process.create_new_account('55555', 'Another New Account',
                                        'thermal', 0.6, 0.2, billing_address,
                                        service_address, '99999')
        self.assertRaises(ValueError, self.process.roll_reebill,
                          '55555', start_date=date(2013, 2, 1))

    def test_uncomputable_correction_bug(self):
        '''Regresssion test for
            https://www.pivotaltracker.com/story/show/53434901.'''
        account = '99999'
        # create reebill and utility bill
        self.process.upload_utility_bill(account, 'gas', date(2013, 1, 1),
                date(2013, 2, 1), StringIO('January 2013'))
        utilbill_id = self.process.get_all_utilbills_json(
            account, 0, 30)[0][0]['id']
        self.process.roll_reebill(account, start_date=date(2013, 1, 1))
        # bind, compute, issue
        self.process.bind_renewable_energy(account, 1)
        self.process.compute_reebill(account, 1)
        self.process.issue(account, 1)

        # create new version
        self.process.new_version(account, 1)
        self.assertEquals(1, self.state_db.max_version(account, 1))

        # initially, reebill version 1 can be computed without an error
        self.process.compute_reebill(account, 1, version=1)

        # put it in an un-computable state by adding a charge with a syntax
        # error in its formula. it should now raise an RSIError.
        # (computing a utility bill doesn't raise an exception by default, but
        # computing a reebill based on the utility bill does.)
        charge = self.process.add_charge(utilbill_id)
        self.process.update_charge({
                                       'quantity_formula': '1 + ',
                                       'rsi_binding': 'some_rsi'
                                   }, charge_id=charge.id)
        with self.assertRaises(FormulaSyntaxError):
            self.process.compute_reebill(account, 1, version=1)

        # delete the new version
        self.process.delete_reebill(account, 1)
        reebill_data = self.process.get_reebill_metadata_json(account)
        self.assertEquals(0, reebill_data[0]['version'])

        # try to create a new version again: it should succeed, even though
        # there was a KeyError due to a missing RSI when computing the bill
        self.process.new_version(account, 1)
        reebill_data = self.process.get_reebill_metadata_json(account)
        self.assertEquals(1, reebill_data[0]['version'])

    def test_correction_issuing(self):
        """Test creating corrections on reebills, and issuing them to create
        adjustments on other reebills.
        """
        acc = '99999'
        p = self.process
        base_date = date(2012, 1, 1)

        for i in xrange(4):
            ub = p.upload_utility_bill(acc, 'gas',
                                       base_date + timedelta(days=30 * i),
                                       base_date + timedelta(
                                           days=30 * (i + 1)),
                                       StringIO('a utility bill'))


            p.add_charge(ub.id)  #creates a charge with rsi_binding 'New RSI #1'
            #update the just-created charge
            p.update_charge({'rsi_binding': 'THE_CHARGE',
                             'quantity_formula': 'REG_TOTAL.quantity',
                             'rate': 1,
                             'group': 'All Charges'}, utilbill_id=ub.id,
                            rsi_binding='New RSI #1')

            p.update_register(ub.registers[0].id, {'quantity': 100})

            p.refresh_charges(ub.id)  # creates charges
            p.compute_utility_bill(ub.id)  # updates charge values

        for seq, reg_tot, strd in [(1, 100, base_date),
                                   (2, 200, None),
                                   (3, 300, None)]:
            rb = p.roll_reebill(acc, start_date=strd)
            p.update_sequential_account_info(acc, seq, discount_rate=0.5)
            p.ree_getter = MockReeGetter(reg_tot)
            p.bind_renewable_energy(acc, seq)
            p.compute_reebill(acc, seq)
            p.issue(acc, seq)

            self.assertEqual(rb.ree_charge, reg_tot / 2.0,
                             "Reebill %s recharge should equal %s; not %s" \
                             % (seq, reg_tot / 2.0, rb.ree_charge))

        self.assertEquals([], p.get_unissued_corrections(acc),
                            "There should be no unissued corrections.")
        self.assertEquals(0, p.get_total_adjustment(acc),
                          "There should be no total adjustments.")

        p.roll_reebill(acc)  # Fourth Reebill

        # try to issue nonexistent corrections
        self.assertRaises(ValueError, p.issue_corrections, acc, 4)

        reebill_data = lambda seq: next(d for d in \
                                        p.get_reebill_metadata_json(acc)
                                        if d['sequence'] == seq)

        # Update the discount rate for reebill sequence 1
        p.new_version(acc, 1)
        p.update_sequential_account_info(acc, 1, discount_rate=0.75)
        p.ree_getter = MockReeGetter(100)
        p.bind_renewable_energy(acc, 1)
        p.compute_reebill(acc, 1, version=1)

        d = reebill_data(1)
        self.assertEqual(d['ree_charge'], 25.0,
                         "Charges for reebill seq 1 should be updated to 25")

        #Update the discount rate for reebill sequence 3
        p.new_version(acc, 3)
        p.update_sequential_account_info(acc, 3, discount_rate=0.25)
        p.ree_getter = MockReeGetter(300)
        p.bind_renewable_energy(acc, 3)
        p.compute_reebill(acc, 3)
        d = reebill_data(3)
        self.assertEqual(d['ree_charge'], 225.0,
                         "Charges for reebill seq 3 should be updated to 225")

        # there should be 2 adjustments: -25 for the first bill, and +75
        # for the 3rd
        self.assertEqual([(1, 1, -25), (3, 1, 75)],
                         p.get_unissued_corrections(acc))
        self.assertEqual(50, p.get_total_adjustment(acc))

        # try to apply corrections to an issued bill
        self.assertRaises(ValueError, p.issue_corrections, acc, 2)
        # try to apply corrections to a correction
        self.assertRaises(ValueError, p.issue_corrections, acc, 3)

        self.assertFalse(reebill_data(1)['issued'])
        self.assertFalse(reebill_data(3)['issued'])

        # get original balance of reebill 4 before applying corrections
        #four = self.state_db.get_reebill(session, acc, 4)
        p.compute_reebill(acc, 4)

        # apply corrections to un-issued reebill 4. reebill 4 should be
        # updated, and the corrections (1 & 3) should be issued
        p.issue_corrections(acc, 4)
        p.compute_reebill(acc, 4)
        # for some reason, adjustment is part of "balance forward"
        # https://www.pivotaltracker.com/story/show/32754231

        four = reebill_data(4)
        self.assertEqual(four['prior_balance'] - four['payment_received'] +
                         four['total_adjustment'], four['balance_forward'])
        self.assertEquals(four['balance_forward'] + four['ree_charge'],
                          four['balance_due'])

        self.assertTrue(reebill_data(1)['issued'])
        self.assertTrue(reebill_data(3)['issued'])

        self.assertEqual([], p.get_unissued_corrections(acc))

    def test_late_charge_correction(self):
        acc = '99999'
        # set customer late charge rate
        customer = self.state_db.get_customer(acc)
        customer.set_discountrate(.5)
        customer.set_late_charge_rate(.34)

        # first utility bill (ensure that an RSI and a charge exist,
        # and mark as "processed" so next utility bill will have them too
        u1 = self.process.upload_utility_bill(acc, 'gas',
            date(2012, 1, 1),
            date(2012, 2, 1),
                                              StringIO('January 2012'))

        charge = self.process.add_charge(u1.id)
        self.process.update_charge(dict(rsi_binding='THE_CHARGE',
            quantity_formula="REG_TOTAL.quantity",
            quantity_units='therms', rate=1,
            group='All Charges'), charge_id=charge.id)

        self.process.update_utilbill_metadata(u1.id,
                                              processed=True)

        # 2nd utility bill
        self.process.upload_utility_bill(acc, 'gas',
            date(2012, 2, 1), date(2012, 3, 1),
                                         StringIO('February 2012'))

        # 1st reebill, with a balance of 100, issued 40 days ago and unpaid
        # (so it's 10 days late)
        one = self.process.roll_reebill(acc, start_date=date(2012, 1, 1))
        # TODO control amount of renewable energy given by mock_skyliner
        # so there's no need to replace that value with a known one here
        one.set_renewable_energy_reading('REG_TOTAL', 100 * 1e5)
        self.process.compute_reebill(acc, 1)
        assert one.ree_charge == 50
        assert one.balance_due == 50
        self.process.issue(acc, 1,
            issue_date=datetime.utcnow() - timedelta(40))

        # 2nd reebill, which will get a late charge from the 1st
        two = self.process.roll_reebill(acc)

        # "bind REE" in 2nd reebill
        # (it needs energy data only so its correction will have the same
        # energy in it as the original version; only the late charge will
        # differ)
        self.process.ree_getter.update_renewable_readings(
            self.nexus_util.olap_id(acc), two)

        # if given a late_charge_rate > 0, 2nd reebill should have a late
        # charge
        two.late_charge_rate = .5
        self.process.compute_reebill(acc, 2)
        self.assertEqual(25, two.late_charge)

        # issue 2nd reebill so a new version of it can be created
        self.process.issue(acc, 2)

        # add a payment of $30 30 days ago (10 days after 1st reebill was
        # issued). the late fee above is now wrong; it should be 50% of
        # the unpaid $20 instead of 50% of the entire $50.
        self.process.create_payment(acc, datetime.utcnow() - timedelta(30),
            'backdated payment', 30)

        # now a new version of the 2nd reebill should have a different late
        # charge: $10 instead of $50.
        self.process.new_version(acc, 2)
        two_1 = self.state_db.get_reebill(acc, 2, version=1)
        assert two_1.late_charge_rate == .5
        self.process.compute_reebill(acc, 2, version=1)
        self.assertEqual(10, two_1.late_charge)

        # that difference should show up as an error
        corrections = self.process.get_unissued_corrections(acc)
        assert len(corrections) == 1
        # self.assertEquals((2, 1, 25 - 15), corrections[0])
        # for some reason there's a tiny floating-point error in the
        # correction amount so it must be compared with assertAlmostEqual
        # (which doesn't work on tuples)
        sequence, version, amount = corrections[0]
        self.assertEqual(2, sequence)
        self.assertEqual(1, version)
        self.assertAlmostEqual(-15, amount, places=4)

    # TODO rename
    def test_roll(self):
        '''Tests creation of reebills and dependency of each reebill on its
        predecessor.'''
        account = '99999'
        self.process.ree_getter = MockReeGetter(100)

        self.process.upload_utility_bill(account, 'gas',
                date(2013, 4, 4), date(2013, 5, 2), StringIO('April 2013'))
        # add a register to the first utility bill so there are 2,
        # REG_TOTAL and OTHER
        id_1 = self.process.get_all_utilbills_json(
            account, 0, 30)[0][0]['id']
        register = self.process.new_register(id_1, {'meter_id': 'M60324',
                                            'register_id': 'R'})
        self.process.update_register(register.id, {'register_binding': 'OTHER'})

        # 2nd utility bill should have the same registers as the first
        utilbill = self.process.upload_utility_bill(account, 'gas',
                    date(2013, 5, 2), date(2013, 6, 3), StringIO('May 2013'))

        # create reebill based on first utility bill
        reebill1 = self.process.roll_reebill(account,
            start_date=date(2013, 4, 4))

        self.process.compute_reebill(account, 1)
        self.process.issue(account, 1,
            issue_date=datetime(2013, 5, 1))
        # delete register from the 2nd utility bill
        id_2 = self.process.get_all_utilbills_json(
            account, 0, 30)[0][0]['id']

        register = filter(lambda x: x.identifier == 'R' and
                                    x.meter_identifier == 'M60324',
                          utilbill.registers)[0]
        self.process.delete_register(register.id)

        # 2nd reebill should NOT have a reading corresponding to the
        # additional register, which was removed
        reebill2 = self.process.roll_reebill(account)
        utilbill_data, count = self.process.get_all_utilbills_json(
            account, 0, 30)
        self.assertEqual(2, count)
        self.assertEqual(reebill1.readings[0].measure, reebill2.readings[0].measure)
        self.assertEqual(reebill1.readings[0].aggregate_function,
            reebill2.readings[0].aggregate_function)
        self.assertDictContainsSubset({
                              'sequence': 1,
                              'version': 0,
                              'issue_date': datetime(2013, 5, 1),
        }, utilbill_data[1]['reebills'][0])
        self.assertDictContainsSubset({
                              'sequence': 2,
                              'version': 0,
                              'issue_date': None,
        }, utilbill_data[0]['reebills'][0])

        # the 1st reebill has a reading for both the "REG_TOTAL" register
        # and the "OTHER" register, for a total of 200 therms of renewable
        # energy. since the 2nd utility bill no longer has the "OTHER" register,
        # the 2nd reebill does not have a reading fot it, even though the 1st
        # reebill has it.
        reebill_2_data, reebill_1_data = self.process \
            .get_reebill_metadata_json(account)
        self.assertEqual(200, reebill_1_data['ree_quantity'])
        self.assertEqual(100, reebill_2_data['ree_quantity'])

        # addresses should be preserved from one reebill document to the
        # next
        billing_address = {
            u"postal_code" : u"12345",
            u"city" : u"Test City",
            u"state" : u"XX",
            u"addressee" : u"Test Customer 1 Billing",
            u"street" : u"123 Test Street"
        }
        service_address = {
            u"postal_code" : u"12345",
            u"city" : u"Test City",
            u"state" : u"XX",
            u"addressee" : u"Test Customer 1 Service",
            u"street" : u"123 Test Street"
        }
        account_info = self.process.get_sequential_account_info(account, 1)
        self.assertDictContainsSubset(billing_address,
                                      account_info['billing_address'])
        self.assertDictContainsSubset(service_address,
                                      account_info['service_address'])
        self.assertEqual(account_info['discount_rate'], 0.12)
        self.assertEqual(account_info['late_charge_rate'], 0.34)

<<<<<<< HEAD
        # add two more utility bills: UtilityEstimated and Complete
        self.process.upload_utility_bill(account, 'gas', date(2013, 7, 1),
                date(2013, 7, 30), StringIO('July 2013'), 'july.pdf')
        utilbill_data, count = self.process.get_all_utilbills_json(account,
                0, 30)
        self.assertEqual(3, count)
        self.assertEqual(['Final', 'Final', 'Final'],
                         [u['state'] for u in utilbill_data])

        self.process.upload_utility_bill(account, 'gas', date(2013, 6, 3),
                date(2013, 7, 1), StringIO('June 2013'), 'june.pdf',
                state=UtilBill.UtilityEstimated)
        utilbill_data, count = self.process.get_all_utilbills_json(account,
                0, 30)
=======
        # add two more utility bills: a Hypothetical one, then a Complete one
        self.process.upload_utility_bill(account, 'gas',
            date(2013, 6, 3), date(2013, 7, 1),
                                         None, state=UtilBill.Hypothetical)
        self.process.upload_utility_bill(account, 'gas',
            date(2013, 7, 1),
            date(2013, 7, 30),
                                         StringIO('July 2013'))
        utilbill_data, count = self.process.get_all_utilbills_json(
            account, 0, 30)
        self.assertEqual(4, count)
        self.assertEqual(['Final', 'Missing', 'Final', 'Final'],
            [u['state'] for u in utilbill_data])

        # The next utility bill isn't estimated or final, so
        # create_next_reebill should fail
        self.assertRaises(NoSuchBillException,
            self.process.roll_reebill, account)

        # replace Hypothetical bill with a UtilityEstimated one.
        self.process.upload_utility_bill(account, 'gas',
            date(2013, 6, 3), date(2013, 7, 1),
            StringIO('June 2013'),
            state=UtilBill.UtilityEstimated)
        utilbill_data, count = self.process.get_all_utilbills_json(
            account, 0, 30)
>>>>>>> d2a4fe0b
        self.assertEqual(4, count)
        self.assertEqual(['Final', 'Utility Estimated', 'Final', 'Final'],
            [u['state'] for u in utilbill_data])
        last_utilbill_id, formerly_hyp_utilbill_id = (u['id'] for u in
                                                      utilbill_data[:2])

        self.process.roll_reebill(account)

        # if a utiltity bill has an error in its charges, an exception should
        # be raised when computing the reebill, but Process.roll_reebill ignores
        # it and catches it
        last_utilbill_id = utilbill_data[0]['id']
        charge = self.process.add_charge(last_utilbill_id)
        charge.quantity_formula = '1 +'
        self.process.roll_reebill(account)
        self.process.compute_reebill(account, 2)

        self.process.issue(account, 2)

        # Shift later_utilbill a few days into the future so that there is
        # a time gap after the last attached utilbill
        self.process.update_utilbill_metadata(
            formerly_hyp_utilbill_id, period_start=date(2013, 6, 8))
        self.process.update_utilbill_metadata(last_utilbill_id,
            period_end=date(2013, 7, 6))

        # can't create another reebill because there are no more utility
        # bills
        with self.assertRaises(NoSuchBillException) as context:
            self.process.roll_reebill(account)

    def test_list_all_versions(self):
        account = '99999'
        utilbill = self.process.upload_utility_bill(
            account, 'gas', date(2013, 5, 2), date(2013, 6, 3),
            StringIO('May 2013'), 'may.pdf')
        reebill = self.process.roll_reebill(
            account, start_date=date(2013, 4, 4))
        self.process.compute_reebill(account, 1)
        self.process.issue(account, 1, issue_date=datetime(2013, 5, 1))
        self.process.new_version(account, 1)
        reebill_data = self.process.list_all_versions(account, 1)
        dicts = [{
            'sequence': 1,
            'version': 1,
            'issued': 0,
            'issue_date': None,
            'payment_received': 0.,
            'period_start': date(2013, 5, 2),
            'period_end': date(2013, 6, 3),
            'prior_balance': 0.,
            'processed': False,
            'balance_forward': 0.,
            'corrections': '#1 not issued'
        }, {
            'sequence': 1,
            'version': 0,
            'issued': 1,
            'issue_date': datetime(2013, 5, 1),
            'payment_received': 0.,
            'period_start': date(2013, 5, 2),
            'period_end': date(2013, 6, 3),
            'prior_balance': 0.,
            'processed': 1,
            'balance_forward': 0.,
            'corrections': '-'
        }]

        for i, reebill_dct in enumerate(reebill_data):
            self.assertDictContainsSubset(dicts[i], reebill_dct)

    def test_compute_reebill(self):
        '''Basic test of reebill processing with an emphasis on making sure
            the accounting numbers in reebills are correct.
            '''
        account = '99999'
        energy_quantity = 100.0
        payment_amount = 100.0
        self.process.ree_getter = MockReeGetter(energy_quantity)

        # create 2 utility bills with 1 charge in them
        self.process.upload_utility_bill(account, 'gas',
                                         date(2013, 1, 1), date(2013, 2, 1),
                                         StringIO('January 2013'))
        self.process.upload_utility_bill(account, 'gas',
                                         date(2013, 2, 1), date(2013, 3, 1),
                                         StringIO('February 2013'))
        utilbills_data, _ = self.process.get_all_utilbills_json(account, 0, 30)
        id_2, id_1 = (obj['id'] for obj in utilbills_data)
        self.process.add_charge(id_1)
        self.process.update_charge({'rsi_binding': 'THE_CHARGE',
                                    'quantity_formula': 'REG_TOTAL.quantity',
                                    'rate': 1},
                                   utilbill_id=id_1,
                                   rsi_binding='New RSI #1')
        self.process.refresh_charges(id_1)
        self.process.update_utilbill_metadata(id_1, processed=True)
        self.process.regenerate_uprs(id_2)
        self.process.refresh_charges(id_2)
        self.process.update_utilbill_metadata(id_2, processed=True)

        # create, process, and issue reebill
        self.process.roll_reebill(account, start_date=date(2013, 1, 1))
        self.process.update_sequential_account_info(account, 1,
                                                    discount_rate=0.5)

        # get renewable energy and compute the reebill. make sure this is
        # idempotent because in the past there was a bug where it was not.
        for i in range(2):
            self.process.bind_renewable_energy(account, 1)
            self.process.compute_reebill(account, 1)
            reebill_data = self.process.get_reebill_metadata_json(account)
            self.assertDictContainsSubset({
                                              'sequence': 1,
                                              'version': 0,
                                              'issued': 0,
                                              'issue_date': None,
                                              'actual_total': 0.,
                                              'hypothetical_total': energy_quantity,
                                              'payment_received': 0.,
                                              'period_start': date(2013, 1, 1),
                                              'period_end': date(2013, 2, 1),
                                              'prior_balance': 0.,
                                              'processed': False,
                                              'ree_charge': energy_quantity * .5,
                                              'ree_value': energy_quantity,
                                              'services': [],
                                              'total_adjustment': 0.,
                                              'total_error': 0.,
                                              'ree_quantity': energy_quantity,
                                              'balance_due': energy_quantity * .5,
                                              'balance_forward': 0.,
                                              'corrections': '(never issued)'}, reebill_data[0])

        self.process.issue(account, 1, issue_date=datetime(2013, 2, 15))
        reebill_data = self.process.get_reebill_metadata_json(account)
        self.assertDictContainsSubset({
                                          'sequence': 1,
                                          'version': 0,
                                          'issued': 1,
                                          'issue_date': datetime(2013, 2, 15),
                                          'actual_total': 0.,
                                          'hypothetical_total': energy_quantity,
                                          'payment_received': 0.,
                                          'period_start': date(2013, 1, 1),
                                          'period_end': date(2013, 2, 1),
                                          'prior_balance': 0.,
                                          'processed': 1,
                                          'ree_charge': energy_quantity * .5,
                                          'ree_value': energy_quantity,
                                          'services': [],
                                          'total_adjustment': 0.,
                                          'total_error': 0.,
                                          'ree_quantity': energy_quantity,
                                          'balance_due': energy_quantity * .5,
                                          'balance_forward': 0.0,
                                          'corrections': '-',
                                          }, reebill_data[0])

        # add a payment so payment_received is not 0
        self.process.create_payment(account, date(2013, 2, 17),
                                    'a payment for the first reebill', payment_amount)

        # 2nd reebill
        self.process.roll_reebill(account)
        self.process.update_sequential_account_info(account, 2,
                                                    discount_rate=0.2)
        self.process.compute_reebill(account, 2)
        reebill_data = self.process.get_reebill_metadata_json(account)
        dictionaries = [{
                            'sequence': 2,
                            'version': 0L,
                            'issued': 0,
                            'issue_date': None,
                            'actual_total': 0,
                            'hypothetical_total': energy_quantity,
                            'payment_received': payment_amount,
                            'period_start': date(2013, 2, 1),
                            'period_end': date(2013, 3, 1),
                            'prior_balance': energy_quantity * .5,
                            'processed': 0,
                            'ree_charge': energy_quantity * .8,
                            'ree_value': energy_quantity,
                            'services': [],
                            'total_adjustment': 0,
                            'total_error': 0.0,
                            'ree_quantity': energy_quantity,
                            'balance_due': energy_quantity * .5 +
                                           energy_quantity * .8 - payment_amount,
                            'balance_forward': energy_quantity * .5 -
                                               payment_amount,
                            'corrections': '(never issued)',
                            }, {
                            'sequence': 1L,
                            'version': 0L,
                            'issued': 1,
                            'issue_date': datetime(2013, 2, 15),
                            'actual_total': 0,
                            'hypothetical_total': energy_quantity,
                            'payment_received': 0.0,
                            'period_start': date(2013, 1, 1),
                            'period_end': date(2013, 2, 1),
                            'prior_balance': 0,
                            'processed': 1,
                            'ree_charge': energy_quantity * .5,
                            'ree_value': energy_quantity,
                            'services': [],
                            'total_adjustment': 0,
                            'total_error': 0.0,
                            'ree_quantity': energy_quantity,
                            'balance_due': energy_quantity * .5,
                            'balance_forward': 0.0,
                            'corrections': '-',
                            }]

        for i, reebill_dct in enumerate(reebill_data):
            self.assertDictContainsSubset(dictionaries[i], reebill_dct)

        # make a correction on reebill #1: payment does not get applied to
        # #1, and does get applied to #2
        # NOTE because #1-1 is unissued, its utility bill document should
        # be "current", not frozen
        self.process.new_version(account, 1)
        self.process.compute_reebill(account, 1)
        self.process.compute_reebill(account, 2)
        reebill_data = self.process.get_reebill_metadata_json(account)
        dictionaries = [{
                            'sequence': 2,
                            'version': 0,
                            'issued': 0,
                            'issue_date': None,
                            'actual_total': 0,
                            'hypothetical_total': energy_quantity,
                            'payment_received': payment_amount,
                            'period_start': date(2013, 2, 1),
                            'period_end': date(2013, 3, 1),
                            'prior_balance': energy_quantity * .5,
                            'processed': 0,
                            'ree_charge': energy_quantity * .8,
                            'ree_value': energy_quantity,
                            'services': [],
                            'total_adjustment': 0,
                            'total_error': 0,
                            'ree_quantity': energy_quantity,
                            'balance_due': energy_quantity * .5 +
                                           energy_quantity * .8 - payment_amount,
                            'balance_forward': energy_quantity * .5 -
                                               payment_amount,
                            'corrections': '(never issued)',
                            }, {
                            'sequence': 1,
                            'version': 1,
                            'issued': 0,
                            'issue_date': None,
                            'actual_total': 0,
                            'hypothetical_total': energy_quantity,
                            'payment_received': 0,
                            'period_start': date(2013, 1, 1),
                            'period_end': date(2013, 2, 1),
                            'prior_balance': 0,
                            'processed': 0,
                            'ree_charge': energy_quantity * .5,
                            'ree_value': energy_quantity,
                            'services': [],
                            'total_adjustment': 0,
                            'total_error': 0,
                            'ree_quantity': energy_quantity,
                            'balance_due': energy_quantity * .5,
                            'balance_forward': 0,
                            'corrections': '#1 not issued',
                            }]

        for i, reebill_dct in enumerate(reebill_data):
            self.assertDictContainsSubset(dictionaries[i], reebill_dct)

    def test_payment_application(self):
        """Test that payments are applied to reebills according their "date
            received", including when multiple payments are applied and multiple
            bills are issued in the same day.
            """
        account = '99999'
        self.process.upload_utility_bill(account, 'gas', date(2000, 1, 1),
                date(2000, 2, 1), StringIO('January'))
        self.process.upload_utility_bill(account, 'gas', date(2000, 2, 1),
                date(2000, 3, 1), StringIO('February'))
        self.process.upload_utility_bill(account, 'gas', date(2000, 3, 1),
                date(2000, 4, 1), StringIO('March'))

        # create 2 reebills
        reebill_1 = self.process.roll_reebill(account,
                                              start_date=date(2000, 1, 1))
        reebill_2 = self.process.roll_reebill(account)

        # 1 payment applied today at 1:00, 1 payment applied at 2:00
        self.process.create_payment(account, datetime(2000, 1, 1, 1), 'one', 10)
        self.process.create_payment(account, datetime(2000, 1, 1, 2), 'two', 12)

        # 1st reebill has both payments applied to it, 2nd has neither
        self.process.compute_reebill(account, 1)
        self.process.compute_reebill(account, 2)
        self.assertEqual(22, reebill_1.payment_received)
        self.assertEqual(0, reebill_2.payment_received)

        # issue the 1st bill
        self.process.issue(account, 1, issue_date=datetime(2000, 1, 1, 3))
        self.assertEqual(22, reebill_1.payment_received)
        self.assertEqual(0, reebill_2.payment_received)
        self.process.compute_reebill(account, 2)
        self.assertEqual(22, reebill_1.payment_received)
        self.assertEqual(0, reebill_2.payment_received)

        # now later payments apply to the 2nd bill
        self.process.create_payment(account, datetime(2000, 1, 1, 3), 'three', 30)
        self.process.compute_reebill(account, 2)
        self.assertEqual(30, reebill_2.payment_received)

        # even when a correction is made on the 1st bill
        self.process.new_version(account, 1)
        self.process.compute_reebill(account, 1)
        self.process.compute_reebill(account, 2)
        self.assertEqual(22, reebill_1.payment_received)
        self.assertEqual(30, reebill_2.payment_received)

        # a payment that is backdated to before a corrected bill was issued
        # does not appear on the corrected version
        self.process.create_payment(account, datetime(2000, 1, 1, 2, 30),
                                    'backdated payment', 230)
        self.process.compute_reebill(account, 1)
        self.process.compute_reebill(account, 2)
        self.assertEqual(22, reebill_1.payment_received)
        self.assertEqual(30, reebill_2.payment_received)

    def test_tou_metering(self):
        # TODO: possibly move to test_fetch_bill_data
        account = '99999'

        def get_mock_energy_consumption(install, start, end, measure,
                                        ignore_misisng=True, verbose=False):
            assert start, end == (date(2000, 1, 1), date(2000, 2, 1))
            result = []
            for hourly_period in cross_range(start, end):
                # for a holiday (Jan 1), weekday (Fri Jan 14), or weekend
                # (Sat Jan 15), return number of BTU equal to the hour of
                # the day. no energy is consumed on other days.
                if hourly_period.day in (1, 14, 15):
                    result.append(hourly_period.hour)
                else:
                    result.append(0)
            assert len(result) == 31 * 24  # hours in January
            return result

        self.process.ree_getter.get_billable_energy_timeseries = \
            get_mock_energy_consumption

        self.process.upload_utility_bill(account, 'gas', date(2000, 1, 1),
                                         date(2000, 2, 1), StringIO('January'), 'january.pdf')

        # modify registers of this utility bill so they are TOU
        u = self.session.query(UtilBill).join(Customer). \
            filter_by(account='99999').one()
        active_periods_str = json.dumps({
            'active_periods_weekday': [[9, 9]],
            'active_periods_weekend': [[11, 11]],
            'active_periods_holiday': [[13, 13]]
        })
        self.session.add(Register(u, 'time-of-use register', 0, 'btu',
                                  'test2', False, 'tou', 'TOU', active_periods_str, ''))
        self.process.roll_reebill(account, start_date=date(2000, 1, 1))

        # the total energy consumed over the 3 non-0 days is
        # 3 * (0 + 2 + ... + 23) = 23 * 24 / 2 = 276.
        # when only the hours 9, 11, and 13 are included, the total is just
        # 9 + 11 + 13 = 33.
        total_renewable_btu = 23 * 24 / 2. * 3
        total_renewable_therms = total_renewable_btu / 1e5
        tou_renewable_btu = 9 + 11 + 13

        # check reading of the reebill corresponding to the utility register
        total_reading, tou_reading = self.session.query(ReeBill).one().readings
        self.assertEqual('therms', total_reading.unit)
        self.assertEqual(total_renewable_therms,
                         total_reading.renewable_quantity)
        self.assertEqual('btu', tou_reading.unit)
        self.assertEqual(tou_renewable_btu, tou_reading.renewable_quantity)

    def test_update_readings(self):
        '''Simple test to get coverage on Process.update_reebill_readings.
        This can be expanded or merged into another test method later on.
        '''
        account = '99999'
        self.process.upload_utility_bill(account, 'gas', date(2000, 1, 1),
                                         date(2000, 2, 1), StringIO('January'),
                                         'january.pdf')
        self.process.roll_reebill(account, start_date=date(2000, 1, 1))
        self.process.update_reebill_readings(account, 1)
        self.process.update_sequential_account_info(account, 1, processed=True)
        with self.assertRaises(ProcessedBillError):
            self.process.update_reebill_readings(account, 1)
        self.process.issue(account, 1)
        with self.assertRaises(IssuedBillError):
            self.process.update_reebill_readings(account, 1)


if __name__ == '__main__':
    unittest.main()<|MERGE_RESOLUTION|>--- conflicted
+++ resolved
@@ -80,7 +80,7 @@
 
     @classmethod
     def tearDownClass(cls):
-        cls.fakes3_process.terminate()
+        cls.fakes3_process.kill()
         cls.fakes3_process.wait()
 
     def test_create_new_account(self):
@@ -395,7 +395,7 @@
 
     @classmethod
     def tearDownClass(cls):
-        cls.fakes3_process.terminate()
+        cls.fakes3_process.kill()
         cls.fakes3_process.wait()
 
     def test_update_utilbill_metadata(self):
@@ -991,7 +991,7 @@
 
     @classmethod
     def tearDownClass(cls):
-        cls.fakes3_process.terminate()
+        cls.fakes3_process.kill()
         cls.fakes3_process.wait()
 
     def test_list_account_status(self):
@@ -1984,56 +1984,26 @@
         self.assertEqual(account_info['discount_rate'], 0.12)
         self.assertEqual(account_info['late_charge_rate'], 0.34)
 
-<<<<<<< HEAD
         # add two more utility bills: UtilityEstimated and Complete
         self.process.upload_utility_bill(account, 'gas', date(2013, 7, 1),
-                date(2013, 7, 30), StringIO('July 2013'), 'july.pdf')
+                date(2013, 8, 1),  StringIO("july 2013"),
+                state=UtilBill.Complete)
         utilbill_data, count = self.process.get_all_utilbills_json(account,
                 0, 30)
         self.assertEqual(3, count)
         self.assertEqual(['Final', 'Final', 'Final'],
-                         [u['state'] for u in utilbill_data])
+            [u['state'] for u in utilbill_data])
 
         self.process.upload_utility_bill(account, 'gas', date(2013, 6, 3),
                 date(2013, 7, 1), StringIO('June 2013'), 'june.pdf',
                 state=UtilBill.UtilityEstimated)
         utilbill_data, count = self.process.get_all_utilbills_json(account,
                 0, 30)
-=======
-        # add two more utility bills: a Hypothetical one, then a Complete one
-        self.process.upload_utility_bill(account, 'gas',
-            date(2013, 6, 3), date(2013, 7, 1),
-                                         None, state=UtilBill.Hypothetical)
-        self.process.upload_utility_bill(account, 'gas',
-            date(2013, 7, 1),
-            date(2013, 7, 30),
-                                         StringIO('July 2013'))
-        utilbill_data, count = self.process.get_all_utilbills_json(
-            account, 0, 30)
-        self.assertEqual(4, count)
-        self.assertEqual(['Final', 'Missing', 'Final', 'Final'],
-            [u['state'] for u in utilbill_data])
-
-        # The next utility bill isn't estimated or final, so
-        # create_next_reebill should fail
-        self.assertRaises(NoSuchBillException,
-            self.process.roll_reebill, account)
-
-        # replace Hypothetical bill with a UtilityEstimated one.
-        self.process.upload_utility_bill(account, 'gas',
-            date(2013, 6, 3), date(2013, 7, 1),
-            StringIO('June 2013'),
-            state=UtilBill.UtilityEstimated)
-        utilbill_data, count = self.process.get_all_utilbills_json(
-            account, 0, 30)
->>>>>>> d2a4fe0b
         self.assertEqual(4, count)
         self.assertEqual(['Final', 'Utility Estimated', 'Final', 'Final'],
             [u['state'] for u in utilbill_data])
         last_utilbill_id, formerly_hyp_utilbill_id = (u['id'] for u in
                                                       utilbill_data[:2])
-
-        self.process.roll_reebill(account)
 
         # if a utiltity bill has an error in its charges, an exception should
         # be raised when computing the reebill, but Process.roll_reebill ignores
