import unittest
from itertools import chain
from StringIO import StringIO
from datetime import date, datetime, timedelta
import pprint

import os
from bson import ObjectId
from sqlalchemy.orm.exc import NoResultFound
from sqlalchemy.sql import desc
from os.path import realpath, join, dirname

from billing.processing.session_contextmanager import DBSession

from billing.processing.rate_structure2 import RateStructureItem
from billing.processing.process import IssuedBillError
from billing.processing.state import ReeBill, Customer, UtilBill
from billing.test.setup_teardown import TestCaseWithSetup
from billing.test import example_data
from billing.processing.mongo import NoSuchBillException
from billing.processing.exceptions import BillStateError, NoRSIError
from billing.test import utils

pp = pprint.PrettyPrinter(indent=1).pprint
pformat = pprint.PrettyPrinter(indent=1).pformat

# TODO: move this into TestProcess.setUp and use it in every test
class MockReeGetter(object):
    def __init__(self, quantity):
        self.quantity = quantity

    def update_renewable_readings(self, olap_id, reebill,
                                  use_olap=True, verbose=False):
        for reading in reebill.readings:
            reading.renewable_quantity = self.quantity


class ProcessTest(TestCaseWithSetup, utils.TestCase):
    # apparenty this is what you need to do if you override the __init__ method
    # of a TestCase
    #def __init__(self, methodName='runTest', param=None):
    #print '__init__'
    #super(ProcessTest, self).__init__(methodName)

    def setup_dummy_utilbill_calc_charges(self, session, acc, begin_date,
                                          end_date):
        """Upload a dummy-utilbill, add an RSI, and calculate charges
        """
        utilbill = self.process.upload_utility_bill(session, acc,
                                                    'gas', begin_date, end_date,
                                                    StringIO('a utility bill'),
                                                    'filename.pdf')
        self.process.add_rsi(session, utilbill.id)
        self.process.update_rsi(session, utilbill.id, 'New RSI #1', {
            'rsi_binding': 'A',
            'quantity': 'REG_TOTAL.quantity',
            'rate': '1'
        })
        self.process.refresh_charges(session, utilbill.id)  #creates charges
        self.process.compute_utility_bill(session,
                                          utilbill.id)  #updates charge values


    def test_create_new_account(self):
        billing_address = {
            'addressee': 'Andrew Mellon',
            'street': '1785 Massachusetts Ave. NW',
            'city': 'Washington',
            'state': 'DC',
            'postal_code': '20036',
        }
        service_address = {
            'addressee': 'Skyline Innovations',
            'street': '1606 20th St. NW',
            'city': 'Washington',
            'state': 'DC',
            'postal_code': '20009',
        }
        with DBSession(self.state_db) as session:
            # Create new account "88888" based on template account "99999",
            # which was created in setUp
            self.process.create_new_account(session, '88888', 'New Account',
                                            0.6, 0.2, billing_address,
                                            service_address, '99999')

            # Disabled this test for now since it bypasses the process object
            # customer = self.state_db.get_customer(session, '88888')
            # self.assertEquals('88888', customer.account)
            # self.assertEquals(0.6, customer.get_discount_rate())
            # self.assertEquals(0.2, customer.get_late_charge_rate())
            # template_customer = self.state_db.get_customer(session, '99999')
            # self.assertNotEqual(template_customer.utilbill_template_id,
            #                     customer.utilbill_template_id)

            # No Reebills or Utility Bills should exist
            self.assertEqual([], self.process.get_reebill_metadata_json(
                session, '88888'))
            self.assertEqual(([], 0), self.process.get_all_utilbills_json(
                session, '88888', 0, 30))

            # Upload a utility bill and check it persists and fetches
            self.process.upload_utility_bill(session, '88888', 'gas',
                                             date(2013, 1, 1), date(2013, 2, 1),
                                             StringIO('January 2013'),
                                             'january.pdf')
            utilbills_data = self.process.get_all_utilbills_json(session,
                                                                 '88888',
                                                                 0, 30)[0]

            self.assertEqual(1, len(utilbills_data))
            utilbill_data = utilbills_data[0]
            self.assertDocumentsEqualExceptKeys({'state': 'Final',
                                                 'service': 'Gas',
                                                 'utility': 'washgas',
                                                 'rate_class': 'DC Non Residential Non Heat',
                                                 'period_start': date(2013, 1,
                                                                      1),
                                                 'period_end': date(2013, 2,
                                                                    1),
                                                 'total_charges': 0.0,
                                                 'computed_total': 0,
                                                 # 'date_received': datetime.utcnow().date(),
                                                 'processed': 0,
                                                 'account': '88888',
                                                 'editable': True,
                                                 'name': '88888 - Example 2/1786 Massachusetts Ave. - washgas: DC Non Residential Non Heat',
                                                 'id': None,
                                                 'reebills': [],
                                                }, utilbill_data, 'id',
                                                'charges', 'reebills')

            # Create a Reebill and check it persists and fetches
            self.process.roll_reebill(session, '88888',
                                      start_date=date(2013, 1, 1),
                                      integrate_skyline_backend=False,
                                      skip_compute=True)

            ubdata = self.process.get_all_utilbills_json(session,
                                                         '88888', 0, 30)[0][0]
            self.assertDocumentsEqualExceptKeys({
                                                    'account': '88888',
                                                    'computed_total': 0,
                                                    'editable': True,
                                                    'id': 6469L,
                                                    'name': '88888 - Example 2/1786 Massachusetts Ave. - washgas: DC Non Residential Non Heat',
                                                    'period_end': date(2013, 2,
                                                                       1),
                                                    'period_start': date(2013,
                                                                         1, 1),
                                                    'processed': 0,
                                                    'rate_class': 'DC Non Residential Non Heat',
                                                    'reebills': [
                                                        {'issue_date': None,
                                                         'sequence': 1,
                                                         'version': 0L}],
                                                    'service': 'Gas',
                                                    'state': 'Final',
                                                    'total_charges': 0.0,
                                                    'utility': 'washgas',
                                                }, ubdata, 'id',
                                                'charges')

            reebill_data = self.process.get_reebill_metadata_json(session,
                                                                  '88888')
            self.assertEqual([{
                                  'id': 1,
                                  'sequence': 1,
                                  'max_version': 0,
                                  'issued': False,
                                  'issue_date': None,
                                  'actual_total': 0.,
                                  'hypothetical_total': 0,
                                  'payment_received': 0.,
                                  'period_start': date(2013, 1, 1),
                                  'period_end': date(2013, 2, 1),
                                  'prior_balance': 0.,
                                  'ree_charges': 0.,
                                  'ree_value': 0.,
                                  'services': [],
                                  'total_adjustment': 0.,
                                  'total_error': 0.,
                                  'ree_quantity': 0.,
                                  'balance_due': 0.,
                                  'balance_forward': 0.,
                                  'corrections': '(never issued)',
                              }], reebill_data)

            # TODO: fields not checked above that should be checked some other
            # way:
            # email recipient
            # utilbills
            # ree_charge
            # ree_savings
            # late_charges
            # ree_value
            # late_charge_rate
            # discount_rate
            # payment_received
            # total_adjustment
            # billing_address
            # service_address

            # nothing should exist for account 99999
            # (this checks for bug #70032354 in which query for
            # get_reebill_metadata_json includes bills from all accounts)
            self.assertEqual(([], 0), self.process.get_all_utilbills_json(
                session, '99999', 0, 30))
            self.assertEqual([], self.process.get_reebill_metadata_json(
                session, '99999'))

            # it should not be possible to create an account that already
            # exists
            self.assertRaises(ValueError, self.process.create_new_account,
                              session, '88888', 'New Account', 0.6, 0.2,
                              billing_address, service_address, '99999')

            # try creating another account when the template account has no
            # utility bills yet
            self.process.create_new_account(session, '77777', 'New Account',
                                            0.6, 0.2, billing_address,
                                            service_address, '88888')
            self.process.create_new_account(session, '66666', 'New Account',
                                            0.6, 0.2, billing_address,
                                            service_address, '88888')

            # Try rolling a reebill for a new account that has no utility bills uploaded yet
            self.assertRaises(NoResultFound, self.process.roll_reebill,
                              session, '777777', False, date(2013, 2, 1), True)

    def test_update_utilbill_metadata(self):
        with DBSession(self.state_db) as session:
            utilbill = self.process.upload_utility_bill(session, '99999',
                                                        'Gas', date(2013, 1, 1),
                                                        date(2013, 2, 1),
                                                        StringIO(
                                                            'January 2013'),
                                                        'january.pdf',
                                                        total=100)

            doc = self.process.get_all_utilbills_json(session,
                                                      '99999', 0, 30)[0][0]
            assert utilbill.period_start == doc['period_start'] == date(2013, 1,
                                                                        1)
            assert utilbill.period_end == doc['period_end'] == date(2013, 2, 1)
            assert utilbill.service == doc['service'] == 'Gas'
            assert utilbill.utility == doc['utility'] == 'washgas'
            assert utilbill.total_charges == 100
            assert utilbill.rate_class == doc[
                'rate_class'] == 'DC Non Residential Non Heat'

            # invalid date ranges
            self.assertRaises(ValueError,
                              self.process.update_utilbill_metadata, session,
                              utilbill.id, period_start=date(2014, 1, 1))
            self.assertRaises(ValueError,
                              self.process.update_utilbill_metadata, session,
                              utilbill.id, period_end=date(2012, 1, 1))
            self.assertRaises(ValueError,
                              self.process.update_utilbill_metadata, session,
                              utilbill.id, period_end=date(2014, 2, 1))

            # change start date
            # TODO: this fails to actually move the file because
            # get_utilbill_file_path, called by move_utilbill, is using the
            # UtilBill object, whose date attributes have not been updated
            # yet. it should start passing when the file's old path and the
            # new it's path are the same.
            self.process.update_utilbill_metadata(session, utilbill.id,
                                                  period_start=date(2013, 1, 2))
            doc = self.process.get_utilbill_doc(session, utilbill.id)
            self.assertEqual(date(2013, 1, 2), utilbill.period_start)
            self.assertEqual(date(2013, 1, 2), doc['start'])
            for meter in doc['meters']:
                self.assertEqual(date(2013, 1, 2), meter['prior_read_date'])
            # check that file really exists at the expected path
            # (get_utilbill_file_path also checks for existence)
            bill_file_path = self.billupload.get_utilbill_file_path(utilbill)

            # change end date
            self.process.update_utilbill_metadata(session, utilbill.id,
                                                  period_end=date(2013, 2, 2))
            doc = self.process.get_utilbill_doc(session, utilbill.id)
            self.assertEqual(date(2013, 2, 2), utilbill.period_end)
            self.assertEqual(date(2013, 2, 2), doc['end'])
            for meter in doc['meters']:
                self.assertEqual(date(2013, 2, 2), meter['present_read_date'])

            # change service
            self.process.update_utilbill_metadata(session, utilbill.id,
                                                  service='electricity')
            doc = self.process.get_utilbill_doc(session, utilbill.id)
            self.assertEqual('electricity', utilbill.service)
            self.assertEqual('electricity', doc['service'])

            # change "total" aka "total_charges"
            self.process.update_utilbill_metadata(session, utilbill.id,
                                                  total_charges=200)
            doc = self.process.get_utilbill_doc(session, utilbill.id)
            self.assertEqual(200, utilbill.total_charges)
            # NOTE "total" is not in utility bill Mongo documents, only MySQL

            # change utility name
            self.process.update_utilbill_metadata(session, utilbill.id,
                                                  utility='BGE')
            doc = self.process.get_utilbill_doc(session, utilbill.id)
            self.assertEqual('BGE', utilbill.utility)
            self.assertEqual('BGE', doc['utility'])

            # change rate class
            self.process.update_utilbill_metadata(session, utilbill.id,
                                                  rate_class='something else')
            doc = self.process.get_utilbill_doc(session, utilbill.id)
            self.assertEqual('something else', utilbill.rate_class)
            self.assertEqual('something else', doc['rate_class'])

            # change processed state
            doc = self.process.get_utilbill_doc(session, utilbill.id)
            self.assertEqual(False, utilbill.processed)
            self.process.update_utilbill_metadata(session, utilbill.id,
                                                  processed=True)
            doc = self.process.get_utilbill_doc(session, utilbill.id)
            self.assertEqual(True, utilbill.processed)

            # even when the utility bill is attached to an issued reebill, only
            # the editable document gets changed
            reebill = self.process.roll_reebill(session, '99999',
                                                start_date=date(2013, 1, 1))
            self.process.issue(session, '99999', 1)
            self.process.update_utilbill_metadata(session, utilbill.id,
                                                  service='water')
            editable_doc = self.process.get_utilbill_doc(session, utilbill.id)
            frozen_doc = self.process.get_utilbill_doc(session, utilbill.id,
                                                       reebill_sequence=reebill.sequence,
                                                       reebill_version=reebill.version)
            assert 'sequence' not in editable_doc and 'version' not in editable_doc
            assert frozen_doc['sequence'] == 1 and frozen_doc['version'] == 0
            self.assertNotEqual(editable_doc, frozen_doc)
            self.assertEqual('electricity', frozen_doc['service'])
            self.assertEqual('water', utilbill.service)
            self.assertEqual('water', editable_doc['service'])


    def test_get_late_charge(self):
        '''Tests computation of late charges (without rolling bills).'''
        acc = '99999'
        with DBSession(self.state_db) as session:
            # set customer late charge rate
            customer = self.state_db.get_customer(session, acc)
            customer.set_discountrate(.5)
            customer.set_late_charge_rate(.34)

            # create utility bill with a charge in it
            u = self.process.upload_utility_bill(session, acc, 'gas',
                                                 date(2012, 1, 1),
                                                 date(2012, 2, 1),
                                                 StringIO('January 2012'),
                                                 'january.pdf')
            utilbill_doc = self.reebill_dao.load_doc_for_utilbill(u)
            uprs = self.rate_structure_dao.load_uprs_for_utilbill(u)
            utilbill_doc['charges'] = [
                {
                    'rsi_binding': 'THE_CHARGE',
                    'quantity': 100,
                    'quantity_units': 'therms',
                    'rate': 1,
                    'total': 100,
                    'group': 'All Charges',
                }
            ]
            self.process.update_utilbill_metadata(session, u.id,
                                                  processed=True)
            self.reebill_dao.save_utilbill(utilbill_doc)
            uprs.rates = [RateStructureItem(
                rsi_binding='THE_CHARGE',
                quantity='REG_TOTAL.quantity',
                rate='1',
            )]
            uprs.save()

            # create first reebill
            bill1 = self.process.roll_reebill(session, acc,
                                              start_date=date(2012, 1, 1))
            bill1.set_renewable_energy_reading('REG_TOTAL', 100 * 1e5)
            self.process.compute_reebill(session, acc, 1)
            self.assertEqual(0, self.process.get_late_charge(session, bill1,
                                                             date(2011, 12,
                                                                  31)))
            self.assertEqual(0, self.process.get_late_charge(session, bill1,
                                                             date(2012, 1, 1)))
            self.assertEqual(0, self.process.get_late_charge(session, bill1,
                                                             date(2012, 1, 2)))
            self.assertEqual(0, self.process.get_late_charge(session, bill1,
                                                             date(2012, 2, 1)))
            self.assertEqual(0, self.process.get_late_charge(session, bill1,
                                                             date(2012, 2, 2)))

            # issue first reebill, so a later bill can have a late charge
            # based on the customer's failure to pay bill1 by its due date,
            # i.e. 30 days after the issue date.
            self.process.issue(session, acc, bill1.sequence,
                               issue_date=date(2012, 4, 1))
            assert bill1.due_date == date(2012, 5, 1)
            assert bill1.balance_due == 50

            # create 2nd utility bill and reebill
            u2 = self.process.upload_utility_bill(session, acc, 'gas',
                                                  date(2012, 2, 1),
                                                  date(2012, 3, 1),
                                                  StringIO('February 2012'),
                                                  'february.pdf')
            self.process.update_utilbill_metadata(session, u2.id,
                                                  processed=True)
            bill2 = self.process.roll_reebill(session, acc)
            bill2.set_renewable_energy_reading('REG_TOTAL', 200 * 1e5)
            self.process.compute_reebill(session, acc, 2)
            assert bill2.discount_rate == 0.5
            assert bill2.ree_charge == 100

            # bill2's late charge should be 0 before bill1's due date; on/after
            # the due date, it's balance * late charge rate, i.e.
            # 50 * .34 = 17
            self.assertEqual(0, self.process.get_late_charge(session, bill2,
                                                             date(2011, 12,
                                                                  31)))
            self.assertEqual(0, self.process.get_late_charge(session, bill2,
                                                             date(2012, 1, 2)))
            self.assertEqual(0, self.process.get_late_charge(session, bill2,
                                                             date(2012, 3, 31)))
            self.assertEqual(0, self.process.get_late_charge(session, bill2,
                                                             date(2012, 4, 1)))
            self.assertEqual(0, self.process.get_late_charge(session, bill2,
                                                             date(2012, 4, 2)))
            self.assertEqual(0, self.process.get_late_charge(session, bill2,
                                                             date(2012, 4, 30)))
            self.assertEqual(0, self.process.get_late_charge(session, bill2,
                                                             date(2012, 5, 1)))
            self.assertEqual(17, self.process.get_late_charge(session, bill2,
                                                              date(2012, 5, 2)))
            self.assertEqual(17, self.process.get_late_charge(session, bill2,
                                                              date(2013, 1, 1)))

            # in order to get late charge of a 3rd bill, bill2 must be computed
            self.process.compute_reebill(session, acc, 2)

            # create a 3rd bill without issuing bill2. bill3 should have None
            # as its late charge for all dates
            self.process.upload_utility_bill(session, acc, 'gas',
                                             date(2012, 3, 1), date(2012, 4, 1),
                                             StringIO('March 2012'),
                                             'march.pdf')
            bill3 = self.process.roll_reebill(session, acc)
            self.assertEqual(None, self.process.get_late_charge(session, bill3,
                                                                date(2011, 12,
                                                                     31)))
            self.assertEqual(None, self.process.get_late_charge(session, bill3,
                                                                date(2013, 1,
                                                                     1)))

            # late charge should be based on the version with the least total
            # of the bill from which it derives. on 2013-01-15, make a version
            # 1 of bill 1 with a lower total, and then on 2013-03-15, a version
            # 2 with a higher total, and check that the late charge comes from
            # version 1. 
            self.process.new_version(session, acc, 1)
            bill1_1 = self.state_db.get_reebill(session, acc, 1, version=1)
            # replace the renewable energy quantity that came from
            # mock_skyliner with a known value (TODO: the energy values from
            # mock_skyliner should be controllable)
            bill1_1.set_renewable_energy_reading('REG_TOTAL', 100 * 1e5)
            bill1_1.discount_rate = 0.75
            self.process.compute_reebill(session, acc, 1, version=1)
            assert bill1_1.ree_charge == 25
            assert bill1_1.balance_due == 25
            self.process.issue(session, acc, 1, issue_date=date(2013, 3, 15))
            late_charge_source_amount = bill1_1.balance_due

            self.process.new_version(session, acc, 1)
            bill1_2 = self.state_db.get_reebill(session, acc, 1, version=2)
            # replace the renewable energy quantity that came from
            # mock_skyliner with a known value (TODO: the energy values from
            # mock_skyliner should be controllable)
            bill1_2.set_renewable_energy_reading('REG_TOTAL', 100 * 1e5)
            bill1_2.discount_rate = 0.25
            self.process.compute_reebill(session, acc, 1, version=2)
            assert bill1_2.ree_charge == 75
            assert bill1_2.balance_due == 75
            self.process.issue(session, acc, 1)

            # note that the issue date on which the late charge in bill2 is
            # based is the issue date of version 0--it doesn't matter when the
            # corrections were issued.
            late_charge = self.process.get_late_charge(session, bill2,
                                                       date(2013, 4, 18))
            self.assertEqual(late_charge_source_amount * bill2.late_charge_rate,
                             late_charge)

            # add a payment between 2012-01-01 (when bill1 version 0 was
            # issued) and 2013-01-01 (the present), to make sure that payment
            # is deducted from the balance on which the late charge is based
<<<<<<< HEAD
            self.process.create_payment(session, acc, date(2012,6,5),
                    'a $10 payment in june', 10)
=======
            self.state_db.create_payment(session, acc, date(2012, 6, 5),
                                         'a $10 payment in june', 10)
>>>>>>> f733499e
            self.assertEqual((late_charge_source_amount - 10) *
                             bill2.late_charge_rate,
                             self.process.get_late_charge(session, bill2,
                                                          date(2013, 1, 1)))

            #Pay off the bill, make sure the late charge is 0
<<<<<<< HEAD
            self.process.create_payment(session, acc, date(2012,6,6),
                    'a $40 payment in june', 40)
=======
            self.state_db.create_payment(session, acc, date(2012, 6, 6),
                                         'a $40 payment in june', 40)
>>>>>>> f733499e
            self.assertEqual(0, self.process.get_late_charge(session, bill2,
                                                             date(2013, 1, 1)))

            #Overpay the bill, make sure the late charge is still 0
<<<<<<< HEAD
            self.process.create_payment(session, acc, date(2012,6,7),
                    'a $40 payment in june', 40)
=======
            self.state_db.create_payment(session, acc, date(2012, 6, 7),
                                         'a $40 payment in june', 40)
>>>>>>> f733499e
            self.assertEqual(0, self.process.get_late_charge(session, bill2,
                                                             date(2013, 1, 1)))


    def test_bind_rate_structure(self):
        account = '99999'
        with DBSession(self.state_db) as session:
            # create utility bill and reebill
            self.process.upload_utility_bill(session, account, 'gas',
                                             date(2012, 1, 1), date(2012, 2, 1),
                                             StringIO('January 2012'),
                                             'january.pdf')
            utilbill = session.query(UtilBill).one()
            self.process.roll_reebill(session, account,
                                      start_date=date(2012, 1, 1),
                                      integrate_skyline_backend=False)

            # the UPRS for this utility bill will be empty, because there are
            # no other utility bills in the db, and the bill will have no
            # charges; all the charges in the template bill get removed because
            # the rate structure has no RSIs in it. so, add RSIs and charges
            # corresponding to them from example_data. (this is the same way
            # the user would manually add RSIs and charges when processing the
            # first bill for a given rate structure.)
            uprs = self.rate_structure_dao.load_uprs_for_utilbill(utilbill)
            uprs.rates = example_data.get_uprs().rates
            utilbill_doc = self.reebill_dao.load_doc_for_utilbill(utilbill)
            utilbill_doc['charges'] = example_data.get_utilbill_dict(
                '99999')['charges']
            uprs.save()
            self.reebill_dao.save_utilbill(utilbill_doc)

            # compute charges in the bill using the rate structure created from the
            # above documents
            self.process.compute_reebill(session, account, 1)
            reebill1 = self.state_db.get_reebill(session, account, 1)
            utilbill_doc = self.reebill_dao.load_doc_for_utilbill(reebill1
                .utilbills[0])

            # ##############################################################
            # check that each actual (utility) charge was computed correctly:
            actual_charges = utilbill_doc['charges']
            total_regster = [r for r in chain.from_iterable(m['registers']
                                                            for m in
                                                            utilbill_doc[
                                                                'meters'])
                             if r['register_binding'] == 'REG_TOTAL'][0]

            # system charge: $11.2 in CPRS overrides $26.3 in URS
            system_charge = [c for c in actual_charges if c['rsi_binding'] ==
                                                          'SYSTEM_CHARGE'][0]
            self.assertDecimalAlmostEqual(11.2, system_charge['total'])

            # right-of-way fee
            row_charge = [c for c in actual_charges if c['rsi_binding'] ==
                                                       'RIGHT_OF_WAY'][0]
            self.assertDecimalAlmostEqual(
                0.03059 * float(total_regster['quantity']),
                row_charge['total'], places=2)  # TODO OK to be so inaccurate?

            # sustainable energy trust fund
            setf_charge = [c for c in actual_charges if c['rsi_binding'] ==
                                                        'SETF'][0]
            self.assertDecimalAlmostEqual(
                0.01399 * float(total_regster['quantity']),
                setf_charge['total'], places=1)  # TODO OK to be so inaccurate?

            # energy assistance trust fund
            eatf_charge = [c for c in actual_charges if c['rsi_binding'] ==
                                                        'EATF'][0]
            self.assertDecimalAlmostEqual(
                0.006 * float(total_regster['quantity']),
                eatf_charge['total'], places=2)

            # delivery tax
            delivery_tax = [c for c in actual_charges if c['rsi_binding'] ==
                                                         'DELIVERY_TAX'][0]
            self.assertDecimalAlmostEqual(
                0.07777 * float(total_regster['quantity']),
                delivery_tax['total'], places=2)

            # peak usage charge
            peak_usage_charge = \
                [c for c in actual_charges if c['rsi_binding'] ==
                                              'PUC'][0]
            self.assertDecimalAlmostEqual(23.14, peak_usage_charge['total'])

            # distribution charge
            distribution_charge = \
                [c for c in actual_charges if c['rsi_binding'] ==
                                              'DISTRIBUTION_CHARGE'][0]
            self.assertDecimalAlmostEqual(
                .2935 * float(total_regster['quantity']),
                distribution_charge['total'], places=2)

            # purchased gas charge
            purchased_gas_charge = \
                [c for c in actual_charges if c['rsi_binding'] ==
                                              'PGC'][0]
            self.assertDecimalAlmostEqual(
                .7653 * float(total_regster['quantity']),
                purchased_gas_charge['total'], places=2)

            # sales tax: depends on all of the above
            sales_tax = [c for c in actual_charges if c['rsi_binding'] ==
                                                      'SALES_TAX'][0]
            self.assertDecimalAlmostEqual(0.06 * float(system_charge['total'] +
                                                       distribution_charge[
                                                           'total'] +
                                                       purchased_gas_charge[
                                                           'total'] +
                                                       row_charge['total'] +
                                                       peak_usage_charge[
                                                           'total'] +
                                                       setf_charge['total'] +
                                                       eatf_charge['total'] +
                                                       delivery_tax['total']),
                                          sales_tax['total'],
                                          places=2)


            # ##############################################################
            # check that each hypothetical charge was computed correctly:
            self.process.compute_reebill(session, account, 1)
            reebill = self.state_db.get_reebill(session, account, 1)
            reg_total_reading = reebill.get_reading_by_register_binding(
                'REG_TOTAL')
            hypothetical_quantity = reg_total_reading.conventional_quantity + \
                                    reg_total_reading.renewable_quantity

            # system charge: $11.2 in CPRS overrides $26.3 in URS
            system_charge = reebill.get_charge_by_rsi_binding('SYSTEM_CHARGE')
            self.assertDecimalAlmostEqual(11.2, system_charge.h_total)

            # right-of-way fee
            row_charge = reebill.get_charge_by_rsi_binding('RIGHT_OF_WAY')
            self.assertDecimalAlmostEqual(0.03059 * hypothetical_quantity,
                                          row_charge.h_total, places=2)

            # sustainable energy trust fund
            setf_charge = reebill.get_charge_by_rsi_binding('SETF')
            self.assertDecimalAlmostEqual(0.01399 * hypothetical_quantity,
                                          setf_charge.h_total, places=1)

            # energy assistance trust fund
            eatf_charge = reebill.get_charge_by_rsi_binding('EATF')
            self.assertDecimalAlmostEqual(0.006 * hypothetical_quantity,
                                          eatf_charge.h_total, places=2)

            # delivery tax
            delivery_tax = reebill.get_charge_by_rsi_binding('DELIVERY_TAX')
            self.assertDecimalAlmostEqual(0.07777 * hypothetical_quantity,
                                          delivery_tax.h_total, places=2)

            # peak usage charge
            peak_usage_charge = reebill.get_charge_by_rsi_binding('PUC')
            self.assertDecimalAlmostEqual(23.14, peak_usage_charge.h_total)

            # distribution charge
            distribution_charge = reebill.get_charge_by_rsi_binding(
                'DISTRIBUTION_CHARGE')
            self.assertDecimalAlmostEqual(.2935 * hypothetical_quantity,
                                          distribution_charge.h_total, places=1)

            # purchased gas charge
            purchased_gas_charge = reebill.get_charge_by_rsi_binding('PGC')
            self.assertDecimalAlmostEqual(.7653 * hypothetical_quantity,
                                          purchased_gas_charge.h_total,
                                          places=2)

            # sales tax: depends on all of the above
            sales_tax = reebill.get_charge_by_rsi_binding('SALES_TAX')
            self.assertDecimalAlmostEqual(0.06 * (system_charge.h_total +
                                                  distribution_charge.h_total + purchased_gas_charge.h_total +
                                                  row_charge.h_total + peak_usage_charge.h_total +
                                                  setf_charge.h_total + eatf_charge.h_total +
                                                  delivery_tax.h_total),
                                          sales_tax.h_total, places=2)


    def test_upload_utility_bill(self):
        #Good
        '''Tests saving of utility bills in database (which also belongs partly
        to StateDB); does not test saving of utility bill files (which belongs
        to BillUpload).'''
        # TODO include test of saving of utility bill files here
        with DBSession(self.state_db) as session:
            account = '99999'

            # one utility bill
            # service, utility, rate_class are different from the template
            # account
            utilbill_path = join(dirname(realpath(__file__)), 'data',
                                 'utility_bill.pdf')
            with open(utilbill_path) as file1:
                self.process.upload_utility_bill(session, account, 'electric',
                                                 date(2012, 1, 1),
                                                 date(2012, 2, 1), file1,
                                                 'january.pdf',
                                                 utility='pepco',
                                                 rate_class='Residential-R')
            utilbills_data, _ = self.process.get_all_utilbills_json(session,
                                                                    account, 0,
                                                                    30)
            self.assertDocumentsEqualExceptKeys([{
                                                     'state': 'Final',
                                                     'service': 'Electric',
                                                     'utility': 'pepco',
                                                     'rate_class': 'Residential-R',
                                                     'period_start': date(2012,
                                                                          1, 1),
                                                     'period_end': date(2012, 2,
                                                                        1),
                                                     'total_charges': 0,
                                                     'computed_total': 0,
                                                     # 'date_received': datetime.utcnow().date(),
                                                     'processed': 0,
                                                     'account': '99999',
                                                     'editable': True,
                                                     'id': None,
                                                     'reebills': [],
                                                 }], utilbills_data, 'id',
                                                'name')

            # TODO check "meters and registers" data here
            # TODO check "charges" data here

            # check charges
            charges = self.process.get_utilbill_charges_json(session,
                                                             utilbills_data[0][
                                                                 'id'])
            self.assertEqual([], charges)

            # second bill: default utility and rate class are chosen
            # when those arguments are not given, and non-standard file
            # extension is used
            with open(utilbill_path) as file2:
                self.process.upload_utility_bill(session, account, 'electric',
                                                 date(2012, 2, 1),
                                                 date(2012, 3, 1), file2,
                                                 'february.abc')
            utilbills_data, _ = self.process.get_all_utilbills_json(session,
                                                                    account, 0,
                                                                    30)
            self.assertDocumentsEqualExceptKeys([{
                                                     'state': 'Final',
                                                     'service': 'Electric',
                                                     'utility': 'pepco',
                                                     'rate_class': 'Residential-R',
                                                     'period_start': date(2012,
                                                                          2, 1),
                                                     'period_end': date(2012, 3,
                                                                        1),
                                                     'total_charges': 0,
                                                     'computed_total': 0,
                                                     # 'date_received': datetime.utcnow().date(),
                                                     'processed': 0,
                                                     'account': '99999',
                                                     'editable': True,
                                                     'id': None,
                                                     'reebills': [],
                                                 }, {
                                                     'state': 'Final',
                                                     'service': 'Electric',
                                                     'utility': 'pepco',
                                                     'rate_class': 'Residential-R',
                                                     'period_start': date(2012,
                                                                          1, 1),
                                                     'period_end': date(2012, 2,
                                                                        1),
                                                     'total_charges': 0,
                                                     'computed_total': 0,
                                                     # 'date_received': datetime.utcnow().date(),
                                                     'processed': 0,
                                                     'account': '99999',
                                                     'editable': True,
                                                     'id': None,
                                                     'reebills': [],
                                                 }], utilbills_data, 'id',
                                                'name')

            # 3rd bill "Skyline estimated", without a file
            self.process.upload_utility_bill(session, account, 'gas',
                                             date(2012, 3, 1), date(2012, 4, 1),
                                             None, None,
                                             state=UtilBill.SkylineEstimated,
                                             utility='washgas',
                                             rate_class='DC Non Residential Non Heat')
            utilbills_data, _ = self.process.get_all_utilbills_json(session,
                                                                    account, 0,
                                                                    30)
            self.assertDocumentsEqualExceptKeys([{
                                                     'state': 'Skyline Estimated',
                                                     'service': 'Gas',
                                                     'utility': 'washgas',
                                                     'rate_class': 'DC Non Residential Non Heat',
                                                     'period_start': date(2012,
                                                                          3, 1),
                                                     'period_end': date(2012, 4,
                                                                        1),
                                                     'total_charges': 0,
                                                     'computed_total': 0,
                                                     'processed': 0,
                                                     'account': '99999',
                                                     'editable': True,
                                                     'reebills': [],
                                                 }, {
                                                     'state': 'Final',
                                                     'service': 'Electric',
                                                     'utility': 'pepco',
                                                     'rate_class': 'Residential-R',
                                                     'period_start': date(2012,
                                                                          2, 1),
                                                     'period_end': date(2012, 3,
                                                                        1),
                                                     'total_charges': 0,
                                                     'computed_total': 0,
                                                     # 'date_received': datetime.utcnow().date(),
                                                     'processed': 0,
                                                     'account': '99999',
                                                     'editable': True,
                                                     'id': None,
                                                     'reebills': [],
                                                 }, {
                                                     'state': 'Final',
                                                     'service': 'Electric',
                                                     'utility': 'pepco',
                                                     'rate_class': 'Residential-R',
                                                     'period_start': date(2012,
                                                                          1, 1),
                                                     'period_end': date(2012, 2,
                                                                        1),
                                                     'total_charges': 0,
                                                     'computed_total': 0,
                                                     # 'date_received': datetime.utcnow().date(),
                                                     'processed': 0,
                                                     'account': '99999',
                                                     'editable': True,
                                                     'id': None,
                                                     'reebills': [],
                                                 }], utilbills_data, 'id',
                                                'name')

            # 4th bill: utility and rate_class will be taken from the last bill
            # with the same service. the file has no extension.
            last_bill_id = utilbills_data[0]['id']
            with open(utilbill_path) as file4:
                self.process.upload_utility_bill(session, account, 'electric',
                                                 date(2012, 4, 1),
                                                 date(2012, 5, 1), file4,
                                                 'august')

            utilbills_data, count = self.process.get_all_utilbills_json(
                session, account, 0, 30)
            # NOTE: upload_utility bill is creating additional "missing"
            # utility bills, so there may be > 4 bills in the database now,
            # but this feature should not be tested because it's not used and
            # will probably go away.
            self.assertEqual(4, count)
            last_utilbill = utilbills_data[0]
            self.assertDocumentsEqualExceptKeys({
                                                    'state': 'Final',
                                                    'service': 'Electric',
                                                    'utility': 'pepco',
                                                    'rate_class': 'Residential-R',
                                                    'period_start': date(2012,
                                                                         4, 1),
                                                    'period_end': date(2012, 5,
                                                                       1),
                                                    'total_charges': 0,
                                                    'computed_total': 0,
                                                    'processed': 0,
                                                    'account': '99999',
                                                    'editable': True,
                                                    'reebills': [],
                                                }, last_utilbill, 'id', 'name')

        # make sure images can be accessed for these bills (except the
        # estimated one)
        for obj in utilbills_data:
            id, state = obj['id'], obj['state']
            if state == 'Final':
                self.process.get_utilbill_image_path(session, id, 50)
            else:
                self.assertRaises(IOError,
                                  self.process.get_utilbill_image_path, session,
                                  id, 50)

        # delete utility bills
        ids = [obj['id'] for obj in utilbills_data]

        _, new_path = self.process.delete_utility_bill_by_id(session, ids[3])
        _, count = self.process.get_all_utilbills_json(session, account, 0, 30)
        self.assertEqual(3, count)
        self.assertTrue(os.access(new_path, os.F_OK))
        _, new_path = self.process.delete_utility_bill_by_id(session, ids[2])
        _, count = self.process.get_all_utilbills_json(session, account, 0, 30)
        self.assertEqual(2, count)
        self.assertTrue(os.access(new_path, os.F_OK))
        _, new_path = self.process.delete_utility_bill_by_id(session, ids[1])
        _, count = self.process.get_all_utilbills_json(session, account, 0, 30)
        self.assertEqual(1, count)
        _, new_path = self.process.delete_utility_bill_by_id(session, ids[0])
        _, count = self.process.get_all_utilbills_json(session, account, 0, 30)
        self.assertEqual(0, count)

    def test_delete_utility_bill_with_reebill(self):
        account = '99999'
        start, end = date(2012, 1, 1), date(2012, 2, 1)

        with DBSession(self.state_db) as session:
            # create utility bill in MySQL, Mongo, and filesystem (and make
            # sure it exists all 3 places)
            self.process.upload_utility_bill(session, account, 'gas',
                                             start, end, StringIO("test"),
                                             'january.pdf')
            utilbills_data, count = self.process.get_all_utilbills_json(
                session, account, 0, 30)
            self.assertEqual(1, count)

            # when utilbill is attached to reebill, deletion should fail
            first_reebill = self.process.roll_reebill(session, account,
                                                      start_date=start)
            reebills_data = self.process.get_reebill_metadata_json(session,
                                                                   account)
            self.assertEqual([{
                                  'actual_total': 0,
                                  'balance_due': 0.0,
                                  'balance_forward': 0,
                                  'corrections': '(never issued)',
                                  'hypothetical_total': 0,
                                  'id': 1,
                                  'issue_date': None,
                                  'issued': False,
                                  'max_version': 0,
                                  'payment_received': 0.0,
                                  'period_end': date(2012, 2, 1),
                                  'period_start': date(2012, 1, 1),
                                  'prior_balance': 0,
                                  'ree_charges': 0.0,
                                  'ree_quantity': 22.602462036826545,
                                  'ree_value': 0,
                                  'sequence': 1,
                                  'services': [],
                                  'total_adjustment': 0,
                                  'total_error': 0.0
                              }], reebills_data)
            self.assertRaises(ValueError,
                              self.process.delete_utility_bill_by_id,
                              session, utilbills_data[0]['id'])

            # deletion should fail if any version of a reebill has an
            # association with the utility bill. so issue the reebill, add
            # another utility bill, and create a new version of the reebill
            # attached to that utility bill instead.
            self.process.issue(session, account, 1)
            self.process.new_version(session, account, 1)
            self.process.upload_utility_bill(session, account, 'gas',
                                             date(2012, 2, 1), date(2012, 3, 1),
                                             StringIO("test"),
                                             'january-electric.pdf')
            # TODO this may not accurately reflect the way reebills get
            # attached to different utility bills; see
            # https://www.pivotaltracker.com/story/show/51935657
            self.assertRaises(ValueError,
                              self.process.delete_utility_bill_by_id, session,
                              utilbills_data[0]['id'])
            session.commit()

    def test_get_service_address(self):
        account = '99999'
        with DBSession(self.state_db) as session:
            self.process.upload_utility_bill(session, account, 'gas',
                                             date(2012, 1, 1), date(2012, 2, 1),
                                             StringIO("A PDF"), 'january.pdf')
            address = self.process.get_service_address(session, account)
            self.assertEqual(address['postal_code'], '20010')
            self.assertEqual(address['city'], 'Washington')
            self.assertEqual(address['state'], 'DC')
            self.assertEqual(address['addressee'], 'Monroe Towers')
            self.assertEqual(address['street'], '3501 13TH ST NW #WH')

    def test_correction_issuing(self):
        """Test creating corrections on reebills, and issuing them to create
        adjustments on other reebills.
        """
<<<<<<< HEAD
=======

>>>>>>> f733499e
        acc = '99999'
        p = self.process
        base_date = date(2012, 1, 1)
        with DBSession(self.state_db) as s:

            for i in xrange(4):
                ub = p.upload_utility_bill(s, acc, 'gas',
                                           base_date + timedelta(days=30 * i),
                                           base_date + timedelta(
                                               days=30 * (i + 1)),
                                           StringIO('a utility bill'),
                                           'filename.pdf')

                p.add_rsi(s, ub.id)  #creates an RSI with binding 'New RSI #1'
                p.update_rsi(s, ub.id,  #update the just-created RSI
                             'New RSI #1',
                             {'rsi_binding': 'THE_CHARGE',
                              'quantity': 'REG_TOTAL.quantity',
                              'rate': '1',
                              'group': 'All Charges'})

                p.update_register(s, ub.id, 'M60324', 'M60324',
                                  {'quantity': 100})

                p.refresh_charges(s, ub.id)  #creates charges
                p.compute_utility_bill(s, ub.id)  #updates charge values

            for seq, reg_tot, strd in [(1, 100, base_date), (2, 200, None),
                                       (3, 300, None)]:
                rb = p.roll_reebill(s, acc, start_date=strd)
                p.update_sequential_account_info(s, acc, seq, discount_rate=0.5)
                p.ree_getter = MockReeGetter(reg_tot)
                p.bind_renewable_energy(s, acc, seq)
                p.compute_reebill(s, acc, seq)
                p.issue(s, acc, seq)

                self.assertEqual(rb.ree_charge, reg_tot / 2.0,
                                 "Reebill %s recharge should equal %s; not %s" \
                                 % (seq, reg_tot / 2.0, rb.ree_charge))

            self.assertEquals([], p.get_unissued_corrections(s, acc),
                                "There should be no unissued corrections.")
            self.assertEquals(0, p.get_total_adjustment(s, acc),
                              "There should be no total adjustments.")

            p.roll_reebill(s, acc)  #Fourth Reebill

            # try to issue nonexistent corrections
            self.assertRaises(ValueError, p.issue_corrections, s, acc, 4)

            reebill_data = lambda seq: next(d for d in \
                                            p.get_reebill_metadata_json(s, acc)
                                            if d['sequence'] == seq)

            #Update the discount rate for reebill sequence 1
            p.new_version(s, acc, 1)
            p.update_sequential_account_info(s, acc, 1, discount_rate=0.75)
            p.ree_getter = MockReeGetter(100)
            p.bind_renewable_energy(s, acc, 1)
            p.compute_reebill(s, acc, 1, version=1)

            d = reebill_data(1)
            self.assertEqual(d['ree_charges'], 25.0,
                             "Charges for reebill seq 1 should be updated to 25")

            #Update the discount rate for reebill sequence 3
            p.new_version(s, acc, 3)
            p.update_sequential_account_info(s, acc, 3, discount_rate=0.25)
            p.ree_getter = MockReeGetter(300)
            p.bind_renewable_energy(s, acc, 3)
            p.compute_reebill(s, acc, 3)
            d = reebill_data(3)
            self.assertEqual(d['ree_charges'], 225.0,
                             "Charges for reebill seq 3 should be updated to 225")

            # there should be 2 adjustments: -25 for the first bill, and +75
            # for the 3rd
            self.assertEqual([(1, 1, -25), (3, 1, 75)],
                             p.get_unissued_corrections(s, acc))
            self.assertEqual(50, p.get_total_adjustment(s, acc))

            # try to apply corrections to an issued bill
            self.assertRaises(ValueError, p.issue_corrections, s, acc, 2)
            # try to apply corrections to a correction
            self.assertRaises(ValueError, p.issue_corrections, s, acc, 3)

            self.assertFalse(reebill_data(1)['issued'])
            self.assertFalse(reebill_data(3)['issued'])

            # get original balance of reebill 4 before applying corrections
            #four = self.state_db.get_reebill(session, acc, 4)
            p.compute_reebill(s, acc, 4)

            # apply corrections to un-issued reebill 4. reebill 4 should be
            # updated, and the corrections (1 & 3) should be issued
            p.issue_corrections(s, acc, 4)
            p.compute_reebill(s, acc, 4)
            # for some reason, adjustment is part of "balance forward"
            # https://www.pivotaltracker.com/story/show/32754231

            four = reebill_data(4)
            self.assertEqual(four['prior_balance'] - four['payment_received'] +
                             four['total_adjustment'], four['balance_forward'])
            self.assertEquals(four['balance_forward'] + four['ree_charges'],
                              four['balance_due'])

            self.assertTrue(reebill_data(1)['issued'])
            self.assertTrue(reebill_data(3)['issued'])

            self.assertEqual([], p.get_unissued_corrections(s, acc))

            s.commit()

    def test_late_charge_correction(self):
        acc = '99999'
        with DBSession(self.state_db) as session:
            # set customer late charge rate
            customer = self.state_db.get_customer(session, acc)
            customer.set_discountrate(.5)
            customer.set_late_charge_rate(.34)

            # first utility bill (ensure that an RSI and a charge exist,
            # and mark as "processed" so next utility bill will have them too
            u1 = self.process.upload_utility_bill(session, acc, 'gas',
                                                  date(2012, 1, 1),
                                                  date(2012, 2, 1),
                                                  StringIO('January 2012'),
                                                  'january.pdf')
            u1_doc = self.reebill_dao.load_doc_for_utilbill(u1)
            u1_doc['charges'] = [{
                                     'rsi_binding': 'THE_CHARGE',
                                     'group': '',
                                     'quantity': 100,
                                     'quantity_units': 'therms',
                                     'rate': 1,
                                     'total': 100,
                                 }]
            self.reebill_dao.save_utilbill(u1_doc)
            u1_uprs = self.rate_structure_dao.load_uprs_for_utilbill(u1)
            u1_uprs.rates = [RateStructureItem(
                rsi_binding='THE_CHARGE',
                quantity='REG_TOTAL.quantity',
                rate='1',
            )]
            u1_uprs.save()
            self.process.update_utilbill_metadata(session, u1.id,
                                                  processed=True)

            # 2nd utility bill
            self.process.upload_utility_bill(session, acc, 'gas',
                                             date(2012, 2, 1), date(2012, 3, 1),
                                             StringIO('February 2012'),
                                             'february.pdf')

            # 1st reebill, with a balance of 100, issued 40 days ago and unpaid
            # (so it's 10 days late)
            # TODO don't use current date in a test!
            one = self.process.roll_reebill(session, acc,
                                            start_date=date(2012, 1, 1))
            one_doc = self.reebill_dao.load_reebill(acc, 1)
            # TODO control amount of renewable energy given by mock_skyliner
            # so there's no need to replace that value with a known one here
            one.set_renewable_energy_reading('REG_TOTAL', 100 * 1e5)
            self.process.compute_reebill(session, acc, 1)
            assert one.ree_charge == 50
            assert one.balance_due == 50
            self.process.issue(session, acc, 1,
                               issue_date=datetime.utcnow().date() - timedelta(
                                   40))

            # 2nd reebill, which will get a late charge from the 1st
            two = self.process.roll_reebill(session, acc)

            # "bind REE" in 2nd reebill
            # (it needs energy data only so its correction will have the same
            # energy in it as the original version; only the late charge will
            # differ)
            self.process.ree_getter.update_renewable_readings(
                self.nexus_util.olap_id(acc), two)

            # if given a late_charge_rate > 0, 2nd reebill should have a late
            # charge
            two.late_charge_rate = .5
            self.process.compute_reebill(session, acc, 2)
            self.assertEqual(25, two.late_charge)

            # issue 2nd reebill so a new version of it can be created
            self.process.issue(session, acc, 2)

            # add a payment of $30 30 days ago (10 days after 1st reebill was
            # issued). the late fee above is now wrong; it should be 50% of
            # the unpaid $20 instead of 50% of the entire $50.
<<<<<<< HEAD
            self.process.create_payment(session, acc, datetime.utcnow().date()
                    - timedelta(30), 'backdated payment', 30)
=======
            self.state_db.create_payment(session, acc, datetime.utcnow().date()
                                                       - timedelta(30),
                                         'backdated payment', 30)
>>>>>>> f733499e

            # now a new version of the 2nd reebill should have a different late
            # charge: $10 instead of $50.
            self.process.new_version(session, acc, 2)
            two_1 = self.state_db.get_reebill(session, acc, 2, version=1)
            assert two_1.late_charge_rate == .5
            self.process.compute_reebill(session, acc, 2, version=1)
            self.assertEqual(10, two_1.late_charge)

            # that difference should show up as an error
            corrections = self.process.get_unissued_corrections(session, acc)
            assert len(corrections) == 1
            # self.assertEquals((2, 1, 25 - 15), corrections[0])
            # for some reason there's a tiny floating-point error in the
            # correction amount so it must be compared with assertAlmostEqual
            # (which doesn't work on tuples)
            sequence, version, amount = corrections[0]
            self.assertEqual(2, sequence)
            self.assertEqual(1, version)
            self.assertAlmostEqual(-15, amount)

    # TODO rename
    def test_roll(self):
        '''Tests creation of reebills and dependency of each reebill on its
        predecessor.'''
        account = '99999'
        with DBSession(self.state_db) as session:
            # create 2 utility bills
            self.process.upload_utility_bill(session, account, 'gas',
                                             date(2013, 4, 4), date(2013, 5, 2),
                                             StringIO('April 2013'),
                                             'april.pdf')
            self.process.upload_utility_bill(session, account, 'gas',
                                             date(2013, 5, 2), date(2013, 6, 3),
                                             StringIO('May 2013'),
                                             'may.pdf')

            # create reebill based on first utility bill
            self.process.roll_reebill(session, account,
                                      start_date=date(2013, 4, 4))

            # reebill should be computable
            self.process.compute_reebill(session, account, 1)

            self.process.issue(session, account, 1)

            # another reebill
            self.process.roll_reebill(session, account)
            reebill_1, reebill_2 = session.query(ReeBill) \
                .order_by(ReeBill.id).all()
            utilbills = session.query(UtilBill) \
                .order_by(UtilBill.period_start).all()
            self.assertEquals([utilbills[0]], reebill_1.utilbills)
            self.assertEquals([utilbills[1]], reebill_2.utilbills)

            # addresses should be preserved from one reebill document to the
            # next
            self.assertEquals(reebill_1.billing_address,
                              reebill_2.billing_address)
            self.assertEquals(reebill_1.service_address,
                              reebill_2.service_address)

            # add two more utility bills: a Hypothetical one, then a Complete one
            self.process.upload_utility_bill(session, account, 'gas',
                                             date(2013, 6, 3), date(2013, 7, 1),
                                             None, 'no file',
                                             state=UtilBill.Hypothetical)
            self.process.upload_utility_bill(session, account, 'gas',
                                             date(2013, 7, 1),
                                             date(2013, 7, 30),
                                             StringIO('July 2013'),
                                             'july.pdf')
            hypo_utilbill, later_utilbill = session.query(UtilBill) \
                                                .order_by(
                UtilBill.period_start).all()[2:4]
            assert hypo_utilbill.state == UtilBill.Hypothetical
            assert later_utilbill.state == UtilBill.Complete

            # The next utility bill isn't estimated or final, so
            # create_next_reebill should fail
            self.assertRaises(NoSuchBillException,
                              self.process.roll_reebill, session, account)

            # replace 'hypo_utilbill' with a UtilityEstimated one, so it has a
            # document and a reebill can be attached to it
            self.process.upload_utility_bill(session, account, 'gas',
                                             date(2013, 6, 3), date(2013, 7, 1),
                                             StringIO('June 2013'),
                                             'june.pdf',
                                             state=UtilBill.UtilityEstimated)
            formerly_hypo_utilbill = session.query(UtilBill) \
                .order_by(UtilBill.period_start).all()[2]
            assert formerly_hypo_utilbill.state == UtilBill.UtilityEstimated

            self.process.roll_reebill(session, account)
            self.process.roll_reebill(session, account)
            self.process.compute_reebill(session, account, 2)

            self.process.issue(session, account, 2)

            # Shift later_utilbill a few days into the future so that there is
            # a time gap after the last attached utilbill
            later_utilbill.period_start += timedelta(days=5)
            later_utilbill.period_end += timedelta(days=5)
            later_utilbill = session.merge(later_utilbill)

            # can't create another reebill because there are no more utility
            # bills
            with self.assertRaises(NoSuchBillException) as context:
                self.process.roll_reebill(session, account)

                # TODO: Test multiple services


    def test_roll_rs_prediction(self):
        '''Basic test of rate structure prediction when rolling bills.'''
        acc_a, acc_b, acc_c = 'aaaaa', 'bbbbb', 'ccccc'

        with DBSession(self.state_db) as session:
            # create customers A, B, and C, their utility bill template
            # documents, and reebills #0 for each (which include utility bills)
            customer_a = Customer('Customer A', acc_a, .12, .34,
                                  '00000000000000000000000a',
                                  'example@example.com')
            customer_b = Customer('Customer B', acc_b, .12, .34,
                                  '00000000000000000000000b',
                                  'example@example.com')
            customer_c = Customer('Customer C', acc_c, .12, .34,
                                  '00000000000000000000000c',
                                  'example@example.com')
            session.add_all([customer_a, customer_b, customer_c])
            template_a = example_data.get_utilbill_dict(acc_a,
                                                        start=date(1900, 1,
                                                                   1, ),
                                                        end=date(1900, 2, 1))
            template_b = example_data.get_utilbill_dict(acc_b,
                                                        start=date(1900, 1,
                                                                   1, ),
                                                        end=date(1900, 2, 1))
            template_c = example_data.get_utilbill_dict(acc_c,
                                                        start=date(1900, 1,
                                                                   1, ),
                                                        end=date(1900, 2, 1))
            template_a['_id'] = ObjectId('00000000000000000000000a')
            template_b['_id'] = ObjectId('00000000000000000000000b')
            template_c['_id'] = ObjectId('00000000000000000000000c')
            self.reebill_dao.save_utilbill(template_a)
            self.reebill_dao.save_utilbill(template_b)
            self.reebill_dao.save_utilbill(template_c)
            # new customers also need to be in nexus for 'update_renewable_readings' to
            # work (using mock Skyliner)
            self.nexus_util._customers.extend([
                {
                    'billing': 'aaaaa',
                    'olap': 'a-1',
                    'casualname': 'Customer A',
                    'primus': '1 A St.',
                },
                {
                    'billing': 'bbbbb',
                    'olap': 'b-1',
                    'casualname': 'Customer B',
                    'primus': '1 B St.',
                },
                {
                    'billing': 'ccccc',
                    'olap': 'c-1',
                    'casualname': 'Customer C',
                    'primus': '1 C St.',
                },
            ])

            # create utility bills and reebill #1 for all 3 accounts
            # (note that period dates are not exactly aligned)
            utilbill_a = self.process.upload_utility_bill(session, acc_a, 'gas',
                                                          date(2000, 1, 1),
                                                          date(2000, 2, 1),
                                                          StringIO(
                                                              'January 2000 A'),
                                                          'january-a.pdf',
                                                          total=0,
                                                          state=UtilBill.Complete)
            utilbill_b = self.process.upload_utility_bill(session, acc_b, 'gas',
                                                          date(2000, 1, 1),
                                                          date(2000, 2, 1),
                                                          StringIO(
                                                              'January 2000 B'),
                                                          'january-b.pdf',
                                                          total=0,
                                                          state=UtilBill.Complete)
            utilbill_c = self.process.upload_utility_bill(session, acc_c, 'gas',
                                                          date(2000, 1, 1),
                                                          date(2000, 2, 1),
                                                          StringIO(
                                                              'January 2000 C'),
                                                          'january-c.pdf',
                                                          total=0,
                                                          state=UtilBill.Complete)

            # UPRSs of all 3 reebills will be empty, because sequence-0
            # rebills' utility bills' UPRSs are ignored when generating
            # predicted UPRSs. so, insert some RSIs into them. A gets only one
            # RSI, SYSTEM_CHARGE, while B and C get two others,
            # DISTRIBUTION_CHARGE and PGC.
            uprs_a = self.rate_structure_dao.load_uprs_for_utilbill(
                session.query(UtilBill).filter_by(customer=customer_a)
                .one())
            uprs_b = self.rate_structure_dao.load_uprs_for_utilbill(
                session.query(UtilBill).filter_by(customer=customer_b)
                .one())
            uprs_c = self.rate_structure_dao.load_uprs_for_utilbill(
                session.query(UtilBill).filter_by(customer=customer_c)
                .one())
            uprs_a.rates = [
                RateStructureItem(
                    rsi_binding='SYSTEM_CHARGE',
                    description='System Charge',
                    quantity='1',
                    processingnote='',
                    rate='11.2',
                    uuid="c9733cca-2c16-11e1-8c7f-002421e88ffb",
                    shared=True,
                ),
                RateStructureItem(
                    rsi_binding='NOT_SHARED',
                    description='System Charge',
                    quantity='2',
                    processingnote='',
                    rate='3',
                    uuid="c9733cca-2c16-11e1-8c7f-002421e88ffb",
                    shared=False,
                )
            ]
            uprs_b.rates = uprs_c.rates = [
                RateStructureItem(
                    rsi_binding='DISTRIBUTION_CHARGE',
                    description='Distribution charge for all therms',
                    quantity='750.10197727',
                    processingnote='',
                    rate='0.2935',
                    quantity_units='therms',
                    total='220.16',
                    uuid='c9733ed2-2c16-11e1-8c7f-002421e88ffb',
                    shared=True,
                ),
                RateStructureItem(
                    rsi_binding='PGC',
                    description='Purchased Gas Charge',
                    quantity='750.10197727',
                    processingnote='',
                    rate='0.7653',
                    quantity_units='therms',
                    total='574.05',
                    uuid='c97340da-2c16-11e1-8c7f-002421e88ffb',
                    shared=True,
                ),
            ]
            uprs_a.save();
            uprs_b.save();
            uprs_c.save()

            # create utility bill and reebill #2 for A
            utilbill_a_2 = self.process.upload_utility_bill(session, acc_a,
                                                            'gas',
                                                            date(2000, 2, 1),
                                                            date(2000, 3, 1),
                                                            StringIO(
                                                                'February 2000 A'),
                                                            'february-a.pdf',
                                                            total=0,
                                                            state=UtilBill.Complete)

            # initially there will be no RSIs in A's 2nd utility bill, because
            # there are no "processed" utility bills yet.
            uprs_a_2 = self.rate_structure_dao.load_uprs_for_utilbill(
                session.query(UtilBill).filter_by(customer=customer_a,
                                                  period_start=date(2000, 2,
                                                                    1)).one())
            self.assertEqual([], uprs_a_2.rates)

            # when the other bills have been marked as "processed", they should
            # affect the new one.
            utilbill_a.processed = True
            utilbill_b.processed = True
            utilbill_c.processed = True
            self.process.regenerate_uprs(session, utilbill_a_2.id)
            # the UPRS of A's 2nd bill should now match B and C, i.e. it
            # should contain DISTRIBUTION and PGC and exclude SYSTEM_CHARGE,
            # because together the other two have greater weight than A's
            # reebill #1. it should also contain the NOT_SHARED RSI because
            # un-shared RSIs always get copied from each bill to its successor.
            uprs_a_2 = self.rate_structure_dao.load_uprs_for_utilbill(
                session.query(UtilBill).filter_by(customer=customer_a,
                                                  period_start=date(2000, 2,
                                                                    1)).one())
            self.assertEqual(set(['DISTRIBUTION_CHARGE', 'PGC', 'NOT_SHARED']),
                             set(rsi.rsi_binding for rsi in uprs_a_2.rates))

            # now, modify A-2's UPRS so it differs from both A-1 and B/C-1. if
            # a new bill is rolled, the UPRS it gets depends on whether it's
            # closer to B/C-1 or to A-2.
            uprs_a_2.rates = [RateStructureItem(
                rsi_binding='RIGHT_OF_WAY',
                description='DC Rights-of-Way Fee',
                quantity='750.10197727',
                processingnote='',
                rate='0.03059',
                quantity_units='therms',
                total='22.95',
                uuid='c97344f4-2c16-11e1-8c7f-002421e88ffb'
            )]
            uprs_a_2.save()

            # roll B-2 with period 2-5 to 3-5, closer to A-2 than B-1 and C-1.
            # the latter are more numerous, but A-1 should outweigh them
            # because weight decreases quickly with distance.
            self.process.upload_utility_bill(session, acc_b, 'gas',
                                             date(2000, 2, 5), date(2000, 3, 5),
                                             StringIO('February 2000 B'),
                                             'february-b.pdf', total=0,
                                             state=UtilBill.Complete)
            self.assertEqual(set(['RIGHT_OF_WAY']),
                             set(rsi.rsi_binding for rsi in uprs_a_2.rates))


    def test_rs_prediction_processed(self):
        '''Tests that rate structure prediction includes all and only utility
        bills that are "processed". '''
        # TODO
        pass

    def test_issue(self):
        '''Tests issuing of reebills.'''
        acc = '99999'
        with DBSession(self.state_db) as session:
            # two utilbills, with reebills
            self.process.upload_utility_bill(session, acc, 'gas',
                                             date(2012, 1, 1), date(2012, 2, 1),
                                             StringIO('january 2012'),
                                             'january.pdf')
            self.process.upload_utility_bill(session, acc, 'gas',
                                             date(2012, 2, 1), date(2012, 3, 1),
                                             StringIO('february 2012'),
                                             'february.pdf')
            one = self.process.roll_reebill(session, acc,
                                            start_date=date(2012, 1, 1))
            two = self.process.roll_reebill(session, acc)

            # neither reebill should be issued yet
            self.assertEquals(False, self.state_db.is_issued(session, acc, 1))
            self.assertEquals(None, one.issue_date)
            self.assertEquals(None, one.due_date)
            self.assertEqual(None, one.email_recipient)
            self.assertEquals(False, self.state_db.is_issued(session, acc, 2))
            self.assertEquals(None, two.issue_date)
            self.assertEquals(None, two.due_date)
            self.assertEqual(None, two.email_recipient)

            # two should not be issuable until one_doc is issued
            self.assertRaises(BillStateError, self.process.issue, session, acc,
                              2)

            # issue one
            self.process.issue(session, acc, 1)

            # re-load from mongo to see updated issue date, due date,
            # recipients
            self.assertEquals(True, one.issued)
            self.assertEquals(True, self.state_db.is_issued(session, acc, 1))
            self.assertEquals(datetime.utcnow().date(), one.issue_date)
            self.assertEquals(one.issue_date + timedelta(30), one.due_date)
            self.assertEquals('example@example.com', one.email_recipient)

            customer = self.state_db.get_customer(session, acc)
            customer.bill_email_recipient = 'test1@example.com, test2@exmaple.com'

            # issue two
            self.process.issue(session, acc, 2)

            # re-load from mongo to see updated issue date and due date
            two_doc = self.reebill_dao.load_reebill(acc, 2)
            self.assertEquals(True, self.state_db.is_issued(session, acc, 2))
            self.assertEquals(datetime.utcnow().date(), two.issue_date)
            self.assertEquals(two.issue_date + timedelta(30), two.due_date)
            self.assertEquals('test1@example.com, test2@exmaple.com',
                              two.email_recipient)

    def test_issue_2_at_once(self):
        '''Tests issuing one bill immediately after another, without
        recomputing it. In bug 64403990, a bill could be issued with a wrong
        "prior balance" because it was not recomputed before issuing to
        reflect a change to its predecessor.
        '''
        acc = '99999'
        with DBSession(self.state_db) as session:
            # first reebill is needed so the others get computed correctly
            self.process.upload_utility_bill(session, acc, 'gas',
                                             date(2000, 1, 1), date(2000, 2, 1),
                                             StringIO('january 2000'),
                                             'january.pdf')
            self.process.roll_reebill(session, acc, start_date=date(2000, 1, 1))
            self.process.issue(session, acc, 1, date(2000, 2, 15))

            # two more utility bills and reebills
            self.process.upload_utility_bill(session, acc, 'gas',
                                             date(2000, 2, 1), date(2000, 3, 1),
                                             StringIO('february 2000'),
                                             'february.pdf')
            self.process.upload_utility_bill(session, acc, 'gas',
                                             date(2000, 3, 1), date(2000, 4, 1),
                                             StringIO('february 2000'),
                                             'february.pdf')
            two = self.process.roll_reebill(session, acc)
            three = self.process.roll_reebill(session, acc)

            # add a payment, shown on bill #2
<<<<<<< HEAD
            self.process.create_payment(session, acc, date(2000,2,16),
                    'a payment', 100)
=======
            self.state_db.create_payment(session, acc, date(2000, 2, 16),
                                         'a payment', 100)
>>>>>>> f733499e
            # TODO bill shows 0 because bill has no energy in it and
            # payment_received is 0
            self.process.compute_reebill(session, acc, 2)
            self.assertEqual(100, two.payment_received)
            self.assertEqual(-100, two.balance_due)

            # the payment does not appear on #3, since #3 has not be
            # recomputed
            self.assertEqual(0, three.payment_received)
            self.assertEqual(0, three.prior_balance)
            self.assertEqual(0, three.balance_forward)
            self.assertEqual(0, three.balance_due)

            # issue #2 and #3
            self.process.issue(session, acc, 2, date(2000, 5, 15))
            self.process.issue(session, acc, 3, date(2000, 5, 15))

            # #2 is still correct, and #3 should be too because it was
            # automatically recomputed before issuing
            self.assertEqual(100, two.payment_received)
            self.assertEqual(-100, two.balance_due)
            self.assertEqual(-100, three.prior_balance)
            self.assertEqual(0, three.payment_received)
            self.assertEqual(-100, three.balance_forward)
            self.assertEqual(-100, three.balance_due)


    def test_delete_reebill(self):
        account = '99999'
        with DBSession(self.state_db) as session:
            # create utility bill and first reebill, for January 2012
            self.process.upload_utility_bill(session, account, 'gas',
                                             date(2012, 1, 1), date(2012, 2, 1),
                                             StringIO('january 2012'),
                                             'january.pdf')
            utilbill = session.query(UtilBill).one()
            self.process.roll_reebill(session, account,
                                      start_date=date(2012, 1, 1))

            # delete the reebill: should succeed, because it's not issued
            self.process.delete_reebill(session, account, 1)
            self.assertRaises(NoSuchBillException,
                              self.reebill_dao.load_reebill, account, 1,
                              version=0)
            self.assertEquals(0, session.query(ReeBill).count())
            self.assertEquals([utilbill], session.query(UtilBill).all())

            # re-create it
            reebill = self.process.roll_reebill(session, account,
                                                start_date=date(2012, 1, 1))
            self.assertEquals([1], self.state_db.listSequences(session,
                                                               account))
            self.assertEquals([utilbill], reebill.utilbills)

            # issue it: it should not be deletable
            self.process.issue(session, account, 1)
            self.assertEqual(1, reebill.issued)
            self.assertEqual([utilbill], reebill.utilbills)
            self.assertEqual(reebill, utilbill._utilbill_reebills[0].reebill)
            b = self.process.compute_reebill(session, account, 1, version=0)
            self.assertRaises(IssuedBillError, self.process.delete_reebill,
                              session, account, 1)

            # create a new verison and delete it, returning to just version 0
            # (versioning requires a cprs)
            self.process.new_version(session, account, 1)
            reebill_v1 = session.query(ReeBill).filter_by(version=1).one()
            self.assertEqual(1, self.state_db.max_version(session, account, 1))
            self.assertFalse(self.state_db.is_issued(session, account, 1))
            self.process.delete_reebill(session, account, 1)
            self.assertEqual(0, self.state_db.max_version(session, account, 1))
            self.assertTrue(self.state_db.is_issued(session, account, 1))

            # original version should still be attached to utility bill
            # TODO this will have to change. see
            # https://www.pivotaltracker.com/story/show/31629749
            self.assertEqual([utilbill], reebill.utilbills)
            self.assertEqual(reebill, utilbill._utilbill_reebills[0].reebill)

    def test_correction_adjustment(self):
        '''Tests that adjustment from a correction is applied to (only) the
        earliest unissued bill.'''
        # replace process.ree_getter with one that always sets the renewable
        # energy readings to a known value
        self.process.ree_getter = MockReeGetter(10)

        acc = '99999'

        with DBSession(self.state_db) as session:
            # create 3 utility bills: Jan, Feb, Mar
            for i in range(3):
                self.setup_dummy_utilbill_calc_charges(session, acc,
                                                       date(2012, i + 1, 1),
                                                       date(2012, i + 2, 1))

            # create 1st reebill and issue it
            self.process.roll_reebill(session, acc,
                                      start_date=date(2012, 1, 1),
                                      integrate_skyline_backend=False)
            self.process.bind_renewable_energy(session, acc, 1)
            self.process.compute_reebill(session, acc, 1)
            self.process.issue(session, acc, 1)
            self.assertEqual([{
                                  'id': 1,
                                  'sequence': 1,
                                  'max_version': 0,
                                  'issued': True,
                                  'issue_date': datetime.utcnow().date(),
                                  'actual_total': 0.,
                                  'hypothetical_total': 10,
                                  'payment_received': 0.,
                                  'period_start': date(2012, 1, 1),
                                  'period_end': date(2012, 2, 1),
                                  'prior_balance': 0.,
                                  'ree_charges': 8.8,
                                  'ree_value': 10,
                                  'services': [],
                                  'total_adjustment': 0.,
                                  'total_error': 0.,
                                  'ree_quantity': 10,
                                  'balance_due': 8.8,
                                  'balance_forward': 0,
                                  'corrections': '-',
                              }],
                             self.process.get_reebill_metadata_json(session,
                                                                    '99999'))

            # create 2nd reebill, leaving it unissued
            self.process.roll_reebill(session, acc,
                                      integrate_skyline_backend=False)

            # make a correction on reebill #1. this time 20 therms of renewable
            # energy instead of 10 were consumed.
            self.process.ree_getter.quantity = 20
            self.process.new_version(session, acc, 1)
            self.process.compute_reebill(session, acc, 2)

            self.assertEqual([{
                                  'actual_total': 0,
                                  'balance_due': 17.6,
                                  'balance_forward': 17.6,
                                  'corrections': '(never issued)',
                                  'hypothetical_total': 0,
                                  'id': 2,
                                  'issue_date': None,
                                  'issued': False,
                                  'max_version': 0,
                                  'payment_received': 0.0,
                                  'period_end': date(2012, 3, 1),
                                  'period_start': date(2012, 2, 1),
                                  'prior_balance': 8.8,
                                  'ree_charges': 0.0,
                                  'ree_quantity': 0,
                                  'ree_value': 0,
                                  'sequence': 2,
                                  'services': [],
                                  'total_adjustment': 8.8,
                                  'total_error': 0.0
                              }, {
                                  'actual_total': 0,
                                  'balance_due': 17.6,
                                  'balance_forward': 0,
                                  'corrections': '#1 not issued',
                                  'hypothetical_total': 20,
                                  'id': 1,
                                  'issue_date': None,
                                  'issued': False,
                                  'max_version': 1,
                                  'payment_received': 0.0,
                                  'period_end': date(2012, 2, 1),
                                  'period_start': date(2012, 1, 1),
                                  'prior_balance': 0,
                                  'ree_charges': 17.6,
                                  'ree_quantity': 20,
                                  'ree_value': 20,
                                  'sequence': 1,
                                  'services': [],
                                  'total_adjustment': 0,
                                  'total_error': 8.8,
                              }],
                             self.process.get_reebill_metadata_json(session,
                                                                    '99999'))


<<<<<<< HEAD
    def test_create_first_reebill(self):
        '''Test creating the first utility bill and reebill for an account,
        making sure the reebill is correct with respect to the utility bill.
        '''
        with DBSession(self.state_db) as session:
            # at first, there are no utility bills
            self.assertEqual(([], 0), self.process.get_all_utilbills_json(
                    session, '99999', 0, 30))

            # upload a utility bill
            self.process.upload_utility_bill(session, '99999', 'gas',
                    date(2013,1,1), date(2013,2,1), StringIO('January 2013'),
                    'january.pdf')

            utilbill_data = self.process.get_all_utilbills_json(session,
                    '99999', 0, 30)[0][0]
            self.assertDocumentsEqualExceptKeys({
                'account': '99999',
                'computed_total': 0,
                'editable': True,
                'id': 6469L,
                'name': '99999 - Example 1/1785 Massachusetts Ave. - washgas: DC Non Residential Non Heat',
                'period_end': date(2013, 2, 1),
                'period_start': date(2013, 1, 1),
                'processed': 0,
                'rate_class': 'DC Non Residential Non Heat',
                'reebills': [],
                'service': 'Gas',
                'state': 'Final',
                'total_charges': 0.0,
                'utility': 'washgas',
                }, utilbill_data, 'id', 'charges')

            # create a reebill
            self.process.roll_reebill(session, '99999', start_date=date(2013,1,1))

            utilbill_data = self.process.get_all_utilbills_json(session,
                    '99999', 0, 30)[0][0]
            self.assertDocumentsEqualExceptKeys({
                'account': '99999',
                'computed_total': 0,
                'editable': True,
                'id': 6469L,
                'name': '99999 - Example 1/1785 Massachusetts Ave. - washgas: DC Non Residential Non Heat',
                'period_end': date(2013, 2, 1),
                'period_start': date(2013, 1, 1),
                'processed': 0,
                'rate_class': 'DC Non Residential Non Heat',
                'reebills': [{'issue_date': None, 'sequence': 1L,
                        'version': 0L}],
                'service': 'Gas', 'state': 'Final',
                'total_charges': 0.0,
                'utility': 'washgas',
            }, utilbill_data, 'id', 'charges')

            # TODO check reebill document contents
            # (this is already partially handled by
            # test_reebill.ReebillTest.test_get_reebill_doc_for_utilbills, but
            # should be done here as well.)
            billing_address = {
                'addressee': 'Andrew Mellon',
                'street': '1785 Massachusetts Ave. NW',
                'city': 'Washington',
                'state': 'DC',
                'postal_code': '20036',
            }
            service_address = {
                'addressee': 'Skyline Innovations',
                'street': '1606 20th St. NW',
                'city': 'Washington',
                'state': 'DC',
                'postal_code': '20009',
            }
            self.process.create_new_account(session, '55555', 'Another New Account',
                    0.6, 0.2, billing_address, service_address, '99999')
            self.assertRaises(ValueError, self.process.roll_reebill,
                    session, '55555', False, date(2013,2,1), True)
=======
    def test_payment_application(self):
        acc = '99999'
        with DBSession(self.state_db) as session:
            self.process.upload_utility_bill(session, acc, 'gas',
                                             date(2012, 1, 1), date(2012, 2, 1),
                                             StringIO('january 2012'),
                                             'january.pdf')
            self.process.upload_utility_bill(session, acc, 'gas',
                                             date(2012, 2, 1), date(2012, 3, 1),
                                             StringIO('february 2012'),
                                             'february.pdf')

            # create and issue reebill #1
            self.process.roll_reebill(session, acc, start_date=date(2012, 1, 1))
            self.process.issue(session, acc, 1, issue_date=date(2012, 1, 15))

            # create reebill reebill #2
            two = self.process.roll_reebill(session, acc)

            # payment on jan. 20 gets applied to #2
            self.state_db.create_payment(session, acc, date(2012, 1, 20),
                                         'A payment', 123.45)
            self.process.compute_reebill(session, acc, 2)
            self.assertEqual(123.45, two.payment_received)

            # make a correction on reebill #1: payment does not get applied to
            # #1, and does get applied to #2
            # NOTE because #1-1 is unissued, its utility bill document should
            # be "current", not frozen
            self.process.new_version(session, acc, 1)
            one_1 = self.state_db.get_reebill(session, acc, 1, version=1)
            self.process.compute_reebill(session, acc, 1)
            self.process.compute_reebill(session, acc, 2)
            self.assertEqual(0, one_1.payment_received)
            self.assertEqual(123.45, two.payment_received)


    def test_bind_and_compute_consistency(self):
        '''Tests that repeated binding and computing of a reebill do not
        cause it to change (a bug we have seen).'''
        acc = '99999'
        with DBSession(self.state_db) as session:
            # create utility bill for January
            # the UPRS for this utility bill will be empty, because there are
            # no other utility bills in the db, and the bill will have no
            # charges; all the charges in the template bill get removed because
            # the rate structure has no RSIs in it. so, add RSIs and charges
            # corresponding to them from example_data. (this is the same way
            # the user would manually add RSIs and charges when processing the
            # first bill for a given rate structure.)
            self.process.upload_utility_bill(session, acc, 'gas',
                                             date(2012, 1, 1), date(2012, 2, 1),
                                             StringIO('January 2012'),
                                             'january.pdf')
            utilbill_jan = session.query(UtilBill).one()
            uprs = self.rate_structure_dao.load_uprs_for_utilbill(utilbill_jan)
            uprs.rates = example_data.get_uprs().rates
            utilbill_jan_doc = self.reebill_dao.load_doc_for_utilbill(
                utilbill_jan)
            utilbill_jan_doc['charges'] = example_data.get_utilbill_dict(
                '99999')['charges']
            uprs.save()
            self.reebill_dao.save_utilbill(utilbill_jan_doc)


            # create utility bill for February. thie UPRS and charges will be
            # the same as the one for January.
            self.process.upload_utility_bill(session, acc, 'gas',
                                             date(2012, 2, 1), date(2012, 3, 1),
                                             StringIO('February 2012'),
                                             'february.pdf')
            utilbill_feb = session.query(UtilBill) \
                .order_by(desc(UtilBill.period_start)).first()

            # create a reebill for each utility bill. #2 will be computed
            # repeatedly and #1 will serve as its predecessor when computing
            # below.
            self.process.roll_reebill(session, acc, start_date=date(2012, 1, 1),
                                      integrate_skyline_backend=False,
                                      skip_compute=True)
            self.process.roll_reebill(session, acc,
                                      integrate_skyline_backend=False,
                                      skip_compute=True)
            for use_olap in True, False:
                reebill2 = self.state_db.get_reebill(session, acc, 2)
                reebill2_doc = self.reebill_dao.load_reebill(acc, 2)
                # NOTE changes to 'reebill2' do not persist in db

                # bind & compute once to start. this change should be
                # idempotent.
                olap_id = 'example-1'
                self.process.ree_getter.update_renewable_readings(olap_id,
                                                                  reebill2,
                                                                  use_olap=use_olap)
                ree1 = reebill2.get_total_renewable_energy()
                self.process.compute_utility_bill(session, utilbill_feb.id)
                self.process.compute_reebill(session, acc, 2)

                # check that total renewable energy quantity has not been
                # changed by computing the bill for the first time (this
                # happened in bug #60548728)
                ree = reebill2.get_total_renewable_energy()
                self.assertEqual(ree1, ree)

                # save other values that will be checked repeatedly
                # (more fields could be added here)
                ree_value = reebill2.ree_value
                ree_charge = reebill2.ree_charge
                total = reebill2.total
                balance_due = reebill2.balance_due

                self.reebill_dao.save_reebill(reebill2_doc)

                # this function checks that current values match the orignals
                def check():
                    reebill2_doc = self.reebill_dao.load_reebill(acc, 2)
                    # in approximate "causal" order
                    self.assertAlmostEqual(ree,
                                           reebill2.get_total_renewable_energy())
                    # self.assertAlmostEqual(actual, reebill2.actual_total)
                    # self.assertAlmostEqual(hypo, reebill2.hypothetical_total)
                    self.assertAlmostEqual(ree_value, reebill2.ree_value)
                    self.assertAlmostEqual(ree_charge, reebill2.ree_charge)
                    self.assertAlmostEqual(total, reebill2.total)
                    self.assertAlmostEqual(balance_due, reebill2.balance_due)

                # this better succeed, since nothing was done
                check()

                # bind and compute repeatedly
                self.process.compute_reebill(session, acc, 2)
                check()
                reebill2_doc = self.reebill_dao.load_reebill(acc, 2)
                self.process.ree_getter.update_renewable_readings(olap_id,
                                                                  reebill2,
                                                                  use_olap=use_olap)
                self.reebill_dao.save_reebill(reebill2_doc)
                check()
                self.process.compute_reebill(session, acc, 2)
                check()
                self.process.compute_reebill(session, acc, 2)
                check()
                reebill2_doc = self.reebill_dao.load_reebill(acc, 2)
                self.process.ree_getter.update_renewable_readings(olap_id,
                                                                  reebill2,
                                                                  use_olap=use_olap)
                self.reebill_dao.save_reebill(reebill2_doc)
                reebill2_doc = self.reebill_dao.load_reebill(acc, 2)
                self.process.ree_getter.update_renewable_readings(olap_id,
                                                                  reebill2,
                                                                  use_olap=use_olap)
                self.reebill_dao.save_reebill(reebill2_doc)
                reebill2_doc = self.reebill_dao.load_reebill(acc, 2)
                self.process.ree_getter.update_renewable_readings(olap_id,
                                                                  reebill2,
                                                                  use_olap=use_olap)
                self.reebill_dao.save_reebill(reebill2_doc)
                check()
                self.process.compute_reebill(session, acc, 2)
                check()
                reebill2_doc = self.reebill_dao.load_reebill(acc, 2)
                self.process.ree_getter.update_renewable_readings(olap_id,
                                                                  reebill2,
                                                                  use_olap=use_olap)
                self.reebill_dao.save_reebill(reebill2_doc)
                check()
                self.process.compute_reebill(session, acc, 2)
                check()
>>>>>>> f733499e

    def test_uncomputable_correction_bug(self):
        '''Regresssion test for
        https://www.pivotaltracker.com/story/show/53434901.'''
        account = '99999'

        with DBSession(self.state_db) as session:
            # create reebill and utility bill
            self.process.upload_utility_bill(session, account, 'gas',
                                             date(2013, 1, 1), date(2013, 2, 1),
                                             StringIO('January 2013'),
                                             'january.pdf')
            self.process.roll_reebill(session, account,
                                      start_date=date(2013, 1, 1))
            reebill = self.state_db.get_reebill(session, account, 1)

            # bind, compute, issue
            self.process.ree_getter.update_renewable_readings(
                self.nexus_util.olap_id(account), reebill,
                use_olap=True)
            self.process.compute_reebill(session, account, 1)
            self.process.issue(session, account, 1)

            # create new version
            self.process.new_version(session, account, 1)
            self.assertEquals(1, self.state_db.max_version(session, account,
                                                           1))
            reebill_correction = session.query(ReeBill) \
                .filter_by(version=1).one()

            # put it in an un-computable state by adding a charge without an RSI
            reebill_correction_doc = self.reebill_dao.load_reebill(account, 1,
                                                                   version=1)
            utilbill_doc = self.reebill_dao.load_doc_for_utilbill(reebill
                .utilbills[0])
            utilbill_doc['charges'].append({
                'rsi_binding': 'NO_RSI',
                "description": "Can't compute this",
                "quantity": 1,
                "quantity_units": "",
                "rate": 11.2,
                "total": 11.2,
                "uuid": "c96fc8b0-2c16-11e1-8c7f-002421e88ffc",
                'group': 'All Charges'
            })
            self.reebill_dao.save_reebill(reebill_correction_doc)
            self.reebill_dao.save_utilbill(utilbill_doc)
            with self.assertRaises(NoRSIError) as context:
                self.process.compute_reebill(session, account, 1, version=1)

            # delete the new version
            self.process.delete_reebill(session, account, 1)
            self.assertEquals(0, self.state_db.max_version(session, account, 1))

        # try to create a new version again: it should succeed, even though
        # there was a KeyError due to a missing RSI when computing the bill
        with DBSession(self.state_db) as session:
            self.process.new_version(session, account, 1)
        self.assertEquals(1, self.state_db.max_version(session, account, 1))

    def test_compute_utility_bill(self):
        '''Tests creation of a utility bill and updating the Mongo document
        after the MySQL row has changed.'''
        with DBSession(self.state_db) as session:
            # create reebill and utility bill
            # NOTE Process._generate_docs_for_new_utility_bill requires utility
            # and rate_class arguments to match those of the template
            self.process.upload_utility_bill(session, '99999', 'gas',
                                             date(2013, 5, 6), date(2013, 7, 8),
                                             StringIO('A Water Bill'),
                                             'waterbill.pdf', utility='washgas',
                                             rate_class='some rate structure')
            utilbill_data = self.process.get_all_utilbills_json(session,
                                                                '99999', 0, 30)[
                0][0]
            self.assertDocumentsEqualExceptKeys({
                                                    'account': '99999',
                                                    'computed_total': 0,
                                                    'editable': True,
                                                    'id': 6469L,
                                                    'name': '99999 - Example 1/1785 Massachusetts Ave. - washgas: some rate structure',
                                                    'period_end': date(2013, 7,
                                                                       8),
                                                    'period_start': date(2013,
                                                                         5, 6),
                                                    'processed': 0,
                                                    'rate_class': 'some rate structure',
                                                    'reebills': [],
                                                    'service': 'Gas',
                                                    'state': 'Final',
                                                    'total_charges': 0.0,
                                                    'utility': 'washgas',
                                                }, utilbill_data, 'id',
                                                'charges')
            #doc = self.process.get_utilbill_doc(session, utilbill_data['id'])
            # TODO enable these assertions when upload_utility_bill stops
            # ignoring them; currently they are set to match the template's
            # values regardless of the arguments to upload_utility_bill, and
            # Process._generate_docs_for_new_utility_bill requires them to
            # match the template.
            #self.assertEquals('water', doc['service'])
            #self.assertEquals('pepco', doc['utility'])
            #self.assertEquals('pepco', doc['rate_class'])

            # modify the MySQL utility bill
<<<<<<< HEAD
            self.process.update_utilbill_metadata(session,utilbill_data['id'],
                  period_start=date(2013,6,6),
                  period_end=date(2013,8,8),
                  service='electricity',
                  utility='BGE',
                  rate_class='General Service - Schedule C')
            # add some RSIs to the UPRS, and charges to match
            self.process.add_rsi(session,utilbill_data['id'])
            self.process.update_rsi(session, utilbill_data['id'],'New RSI #1', {
                'rsi_binding': 'A',
                'description':'UPRS only',
                'quantity': '2',
                'rate': '3',
                'group': 'All Charges',
                'quantity_units':'kWh'
            })

            self.process.add_rsi(session,utilbill_data['id'])
            self.process.update_rsi(session, utilbill_data['id'],'New RSI #1', {
                'rsi_binding': 'B',
                'description':'not shared',
                'quantity': '6',
                'rate': '7',
                'quantity_units':'therms',
                'group': 'All Charges',
                'shared': False
            })
=======
            self.process.update_utilbill_metadata(session, utilbill_data['id'],
                                                  period_start=date(2013, 6, 6),
                                                  period_end=date(2013, 8, 8),
                                                  service='electricity',
                                                  utility='BGE',
                                                  rate_class='General Service - Schedule C')
            # add some RSIs to the UPRS, and charges to match
            new_rsi = self.process.add_rsi(session, utilbill_data['id'])
            self.process.update_rsi(session, utilbill_data['id'], 'New RSI #1',
                                    {
                                        'rsi_binding': 'A',
                                        'description': 'UPRS only',
                                        'quantity': '2',
                                        'rate': '3',
                                        'group': 'All Charges',
                                        'quantity_units': 'kWh'
                                    })

            new_rsi = self.process.add_rsi(session, utilbill_data['id'])
            self.process.update_rsi(session, utilbill_data['id'], 'New RSI #1',
                                    {
                                        'rsi_binding': 'B',
                                        'description': 'not shared',
                                        'quantity': '6',
                                        'rate': '7',
                                        'quantity_units': 'therms',
                                        'group': 'All Charges',
                                        'shared': False
                                    })

>>>>>>> f733499e

            # compute_utility_bill should update the document to match
            self.process.compute_utility_bill(session, utilbill_data['id'])
            self.process.refresh_charges(session, utilbill_data['id'])
<<<<<<< HEAD
            charges = self.process.get_utilbill_charges_json(session, utilbill_data['id'])
=======
            charges = self.process.get_utilbill_charges_json(session,
                                                             utilbill_data[
                                                                 'id'])
            '''self.assertEquals('99999', doc['account'])
            self.assertEquals(date(2013,6,6), doc['start'])
            self.assertEquals(date(2013,8,8), doc['end'])
            self.assertEquals('electricity', doc['service'])
            self.assertEquals('BGE', doc['utility'])
            self.assertEquals('General Service - Schedule C',
                    doc['rate_class'])'''
>>>>>>> f733499e

            # check charges
            # NOTE if the commented-out lines are added below the test will
            # fail, because the charges are missing those keys.
            self.assertEqual([
                                 {
                                     'rsi_binding': 'A',
                                     'quantity': 2,
                                     'id': 'A',
                                     'quantity_units': 'kWh',
                                     'rate': 3,
                                     'total': 6,
                                     'description': 'UPRS only',
                                     'group': 'All Charges',
                                 }, {
                                     'rsi_binding': 'B',
                                     'id': 'B',
                                     'quantity': 6,
                                     'quantity_units': 'therms',
                                     'rate': 7,
                                     'total': 42,
                                     'description': 'not shared',
                                     'group': 'All Charges',
                                 },
                             ], charges)


    def test_compute_reebill(self):
        '''Basic test of reebill processing with an emphasis on making sure
        the accounting numbers in reebills are correct.
        '''
        account = '99999'
        energy_quantity = 100
        payment_amount = 100
        self.process.ree_getter = MockReeGetter(energy_quantity)

        with DBSession(self.state_db) as session:
            # create 2 utility bills with 1 charge in them
            self.process.upload_utility_bill(session, account, 'gas',
                                             date(2013, 1, 1), date(2013, 2, 1),
                                             StringIO('January 2013'),
                                             'january.pdf')
            self.process.upload_utility_bill(session, account, 'gas',
                                             date(2013, 2, 1), date(2013, 3, 1),
                                             StringIO('February 2013'),
                                             'february.pdf')
            utilbills_data, _ = self.process.get_all_utilbills_json(session,
                                                                    account, 0,
                                                                    30)
            id_1, id_2 = (obj['id'] for obj in utilbills_data)
            self.process.add_rsi(session, id_1)
<<<<<<< HEAD
            self.process.update_rsi(session, id_1, 'New RSI #1', {
                'rsi_binding': 'THE_CHARGE',
                 'quantity': 'REG_TOTAL.quantity',
                 'rate': '1',
             })
=======
            self.process.update_rsi(session, id_1, 'New RSI #1',
                                    {'rsi_binding': 'THE_CHARGE',
                                     'quantity': 'REG_TOTAL.quantity',
                                     'rate': '1', })
>>>>>>> f733499e
            self.process.refresh_charges(session, id_1)
            self.process.update_utilbill_metadata(session, id_1, processed=True)
            self.process.regenerate_uprs(session, id_2)
            self.process.refresh_charges(session, id_2)
            self.process.update_utilbill_metadata(session, id_2, processed=True)

            # create, process, and issue reebill
            self.process.roll_reebill(session, account,
                                      start_date=date(2013, 1, 1),
                                      integrate_skyline_backend=False,
                                      skip_compute=True)
            self.process.update_sequential_account_info(session, account, 1,
<<<<<<< HEAD
                    discount_rate=0.5)

            # get renewable energy and compute the reebill. make sure this is
            # idempotent because in the past there was a bug where it was not.
            for i in range(2):
                self.process.bind_renewable_energy(session, account, 1)
                self.process.compute_reebill(session, account, 1)
                reebill_data = self.process.get_reebill_metadata_json(session,
                        account)
                self.assertDocumentsEqualExceptKeys([{
                     'sequence': 1,
                     'max_version': 0,
                     'issued': False,
                     'issue_date': None,
                     'actual_total': 0.,
                     'hypothetical_total': energy_quantity,
                     'payment_received': 0.,
                     'period_start': date(2013,1,1),
                     'period_end': date(2013,2,1),
                     'prior_balance': 0.,
                     'ree_charges': energy_quantity * .5,
                     'ree_value': energy_quantity,
                     'services': [],
                     'total_adjustment': 0.,
                     'total_error': 0.,
                     'ree_quantity': energy_quantity,
                     'balance_due': energy_quantity * .5,
                     'balance_forward': 0.,
                     'corrections': '(never issued)',
                 }], reebill_data, 'id')

            self.process.issue(session, account, 1, issue_date=date(2013,2,15))

            reebill_data = self.process.get_reebill_metadata_json(session,
                    account)
            self.assertDocumentsEqualExceptKeys([{
                 'id': 1,
                 'sequence': 1,
                 'max_version': 0,
                 'issued': True,
                 'issue_date': date(2013,2,15),
                 'actual_total': 0.,
                 'hypothetical_total': energy_quantity,
                 'payment_received': 0.,
                 'period_start': date(2013,1,1),
                 'period_end': date(2013,2,1),
                 'prior_balance': 0.,
                 'ree_charges': energy_quantity * .5,
                 'ree_value': energy_quantity,
                 'services': [],
                 'total_adjustment': 0.,
                 'total_error': 0.,
                 'ree_quantity': energy_quantity,
                 'balance_due': energy_quantity * .5,
                 'balance_forward': 0.,
                 'corrections': '-',
             }], reebill_data)

            # add a payment so payment_received is not 0
            self.process.create_payment(session, account, date(2013,2,17),
                    'a payment for the first reebill', payment_amount)
=======
                                                        discount_rate=0.5)
            self.process.bind_renewable_energy(session, account, 1)
            self.process.compute_reebill(session, account, 1)
            self.process.issue(session, account, 1,
                               issue_date=date(2013, 2, 15))

            reebill_data = self.process.get_reebill_metadata_json(session,
                                                                  account)
            self.assertEqual(1, len(reebill_data))
            # this is how much energy should have come from mock skyliner
            expected_energy_quantity = 100
            self.assertDocumentsEqualExceptKeys([{
                                                     'id': 1,
                                                     'sequence': 1,
                                                     'max_version': 0,
                                                     'issued': True,
                                                     'issue_date': date(2013, 2,
                                                                        15),
                                                     'actual_total': 0.,
                                                     'hypothetical_total': expected_energy_quantity,
                                                     'payment_received': 0.,
                                                     'period_start': date(2013,
                                                                          1, 1),
                                                     'period_end': date(2013, 2,
                                                                        1),
                                                     'prior_balance': 0.,
                                                     'ree_charges': expected_energy_quantity * .5,
                                                     'ree_value': expected_energy_quantity,
                                                     'services': [],
                                                     'total_adjustment': 0.,
                                                     'total_error': 0.,
                                                     'ree_quantity': expected_energy_quantity,
                                                     'balance_due': expected_energy_quantity * .5,
                                                     'balance_forward': 0.,
                                                     'corrections': '-',
                                                 }], reebill_data)

            # add a payment so payment_received is not 0
            # TODO call Process method
            self.state_db.create_payment(session, account, date(2013, 2, 17),
                                         'a payment for the first reebill',
                                         payment_amount)
>>>>>>> f733499e

            # 2nd reebill
            self.process.roll_reebill(session, account,
                                      integrate_skyline_backend=False,
                                      skip_compute=True)
            self.process.bind_renewable_energy(session, account, 2)
            self.process.update_sequential_account_info(session, account, 2,
                                                        discount_rate=0.2)
            self.process.compute_reebill(session, account, 2)
            reebill_data = self.process.get_reebill_metadata_json(session,
                                                                  account)
            self.assertDocumentsEqualExceptKeys([{
<<<<<<< HEAD
                'sequence': 2,
                'max_version': 0,
                'issued': False,
                'issue_date': None,
                'actual_total': 0,
                'hypothetical_total': energy_quantity,
                'payment_received': payment_amount,
                'period_start': date(2013,2,1),
                'period_end': date(2013,3,1),
                'prior_balance': energy_quantity * .5,
                'ree_charges': energy_quantity * .8,
                'ree_value': energy_quantity,
                'services': [],
                'total_adjustment': 0,
                'total_error': 0,
                'ree_quantity': energy_quantity,
                'balance_due': energy_quantity * .5 +
                            energy_quantity * .8 - payment_amount,
                'balance_forward': energy_quantity * .5 -
                                payment_amount,
                'corrections': '(never issued)',
            },{
                'sequence': 1,
                'max_version': 0,
                'issued': True,
                'issue_date': date(2013,2,15),
                'actual_total': 0,
                'hypothetical_total': energy_quantity,
                'payment_received': 0,
                'period_start': date(2013,1,1),
                'period_end': date(2013,2,1),
                'prior_balance': 0,
                'ree_charges': energy_quantity * .5,
                'ree_value': energy_quantity,
                'services': [],
                'total_adjustment': 0,
                'total_error': 0,
                'ree_quantity': energy_quantity,
                'balance_due': energy_quantity * .5,
                'balance_forward': 0,
                'corrections': '-',
            }], reebill_data, 'id')

            # make a correction on reebill #1: payment does not get applied to
            # #1, and does get applied to #2
            # NOTE because #1-1 is unissued, its utility bill document should
            # be "current", not frozen
            self.process.new_version(session, account, 1)
            self.process.compute_reebill(session, account, 1)
            self.process.compute_reebill(session, account, 2)
            reebill_data = self.process.get_reebill_metadata_json(session,
                                                                  account)
            self.assertDocumentsEqualExceptKeys([{
                'sequence': 2,
                'max_version': 0,
                'issued': False,
                'issue_date': None,
                'actual_total': 0,
                'hypothetical_total': energy_quantity,
                'payment_received': payment_amount,
                'period_start': date(2013,2,1),
                'period_end': date(2013,3,1),
                'prior_balance': energy_quantity * .5,
                'ree_charges': energy_quantity * .8,
                'ree_value': energy_quantity,
                'services': [],
                'total_adjustment': 0,
                'total_error': 0,
                'ree_quantity': energy_quantity,
                'balance_due': energy_quantity * .5 +
                            energy_quantity * .8 - payment_amount,
                'balance_forward': energy_quantity * .5 -
                                payment_amount,
                'corrections': '(never issued)',
            },{
                'sequence': 1,
                'max_version': 1,
                'issued': False,
                'issue_date': None,
                'actual_total': 0,
                'hypothetical_total': energy_quantity,
                'payment_received': 0,
                'period_start': date(2013,1,1),
                'period_end': date(2013,2,1),
                'prior_balance': 0,
                'ree_charges': energy_quantity * .5,
                'ree_value': energy_quantity,
                'services': [],
                'total_adjustment': 0,
                'total_error': 0,
                'ree_quantity': energy_quantity,
                'balance_due': energy_quantity * .5,
                'balance_forward': 0,
                'corrections': '#1 not issued',
            }], reebill_data, 'id')
=======
                                                     'sequence': 1,
                                                     'max_version': 0,
                                                     'issued': True,
                                                     'issue_date': date(2013, 2,
                                                                        15),
                                                     'actual_total': 0,
                                                     'hypothetical_total': expected_energy_quantity,
                                                     'payment_received': 0,
                                                     'period_start': date(2013,
                                                                          1, 1),
                                                     'period_end': date(2013, 2,
                                                                        1),
                                                     'prior_balance': 0,
                                                     'ree_charges': expected_energy_quantity * .5,
                                                     'ree_value': expected_energy_quantity,
                                                     'services': [],
                                                     'total_adjustment': 0,
                                                     'total_error': 0,
                                                     'ree_quantity': expected_energy_quantity,
                                                     'balance_due': expected_energy_quantity * .5,
                                                     'balance_forward': 0,
                                                     'corrections': '-',
                                                 }, {
                                                     'sequence': 2,
                                                     'max_version': 0,
                                                     'issued': False,
                                                     'issue_date': None,
                                                     'actual_total': 0,
                                                     'hypothetical_total': expected_energy_quantity,
                                                     'payment_received': payment_amount,
                                                     'period_start': date(2013,
                                                                          2, 1),
                                                     'period_end': date(2013, 3,
                                                                        1),
                                                     'prior_balance': expected_energy_quantity * .5,
                                                     'ree_charges': expected_energy_quantity * .8,
                                                     'ree_value': expected_energy_quantity,
                                                     'services': [],
                                                     'total_adjustment': 0,
                                                     'total_error': 0,
                                                     'ree_quantity': expected_energy_quantity,
                                                     'balance_due': expected_energy_quantity * .5 +
                                                                    expected_energy_quantity * .8 - payment_amount,
                                                     'balance_forward': expected_energy_quantity * .5 -
                                                                        payment_amount,
                                                     'corrections': '(never issued)',
                                                 }], reebill_data, 'id')
>>>>>>> f733499e

if __name__ == '__main__':
    #unittest.main(failfast=True)
    unittest.main()<|MERGE_RESOLUTION|>--- conflicted
+++ resolved
@@ -497,37 +497,22 @@
             # add a payment between 2012-01-01 (when bill1 version 0 was
             # issued) and 2013-01-01 (the present), to make sure that payment
             # is deducted from the balance on which the late charge is based
-<<<<<<< HEAD
-            self.process.create_payment(session, acc, date(2012,6,5),
-                    'a $10 payment in june', 10)
-=======
             self.state_db.create_payment(session, acc, date(2012, 6, 5),
                                          'a $10 payment in june', 10)
->>>>>>> f733499e
             self.assertEqual((late_charge_source_amount - 10) *
                              bill2.late_charge_rate,
                              self.process.get_late_charge(session, bill2,
                                                           date(2013, 1, 1)))
 
             #Pay off the bill, make sure the late charge is 0
-<<<<<<< HEAD
-            self.process.create_payment(session, acc, date(2012,6,6),
-                    'a $40 payment in june', 40)
-=======
             self.state_db.create_payment(session, acc, date(2012, 6, 6),
                                          'a $40 payment in june', 40)
->>>>>>> f733499e
             self.assertEqual(0, self.process.get_late_charge(session, bill2,
                                                              date(2013, 1, 1)))
 
             #Overpay the bill, make sure the late charge is still 0
-<<<<<<< HEAD
-            self.process.create_payment(session, acc, date(2012,6,7),
-                    'a $40 payment in june', 40)
-=======
             self.state_db.create_payment(session, acc, date(2012, 6, 7),
                                          'a $40 payment in june', 40)
->>>>>>> f733499e
             self.assertEqual(0, self.process.get_late_charge(session, bill2,
                                                              date(2013, 1, 1)))
 
@@ -1014,10 +999,6 @@
         """Test creating corrections on reebills, and issuing them to create
         adjustments on other reebills.
         """
-<<<<<<< HEAD
-=======
-
->>>>>>> f733499e
         acc = '99999'
         p = self.process
         base_date = date(2012, 1, 1)
@@ -1210,14 +1191,8 @@
             # add a payment of $30 30 days ago (10 days after 1st reebill was
             # issued). the late fee above is now wrong; it should be 50% of
             # the unpaid $20 instead of 50% of the entire $50.
-<<<<<<< HEAD
             self.process.create_payment(session, acc, datetime.utcnow().date()
                     - timedelta(30), 'backdated payment', 30)
-=======
-            self.state_db.create_payment(session, acc, datetime.utcnow().date()
-                                                       - timedelta(30),
-                                         'backdated payment', 30)
->>>>>>> f733499e
 
             # now a new version of the 2nd reebill should have a different late
             # charge: $10 instead of $50.
@@ -1634,13 +1609,8 @@
             three = self.process.roll_reebill(session, acc)
 
             # add a payment, shown on bill #2
-<<<<<<< HEAD
-            self.process.create_payment(session, acc, date(2000,2,16),
-                    'a payment', 100)
-=======
             self.state_db.create_payment(session, acc, date(2000, 2, 16),
                                          'a payment', 100)
->>>>>>> f733499e
             # TODO bill shows 0 because bill has no energy in it and
             # payment_received is 0
             self.process.compute_reebill(session, acc, 2)
@@ -1825,7 +1795,6 @@
                                                                     '99999'))
 
 
-<<<<<<< HEAD
     def test_create_first_reebill(self):
         '''Test creating the first utility bill and reebill for an account,
         making sure the reebill is correct with respect to the utility bill.
@@ -1903,176 +1872,6 @@
                     0.6, 0.2, billing_address, service_address, '99999')
             self.assertRaises(ValueError, self.process.roll_reebill,
                     session, '55555', False, date(2013,2,1), True)
-=======
-    def test_payment_application(self):
-        acc = '99999'
-        with DBSession(self.state_db) as session:
-            self.process.upload_utility_bill(session, acc, 'gas',
-                                             date(2012, 1, 1), date(2012, 2, 1),
-                                             StringIO('january 2012'),
-                                             'january.pdf')
-            self.process.upload_utility_bill(session, acc, 'gas',
-                                             date(2012, 2, 1), date(2012, 3, 1),
-                                             StringIO('february 2012'),
-                                             'february.pdf')
-
-            # create and issue reebill #1
-            self.process.roll_reebill(session, acc, start_date=date(2012, 1, 1))
-            self.process.issue(session, acc, 1, issue_date=date(2012, 1, 15))
-
-            # create reebill reebill #2
-            two = self.process.roll_reebill(session, acc)
-
-            # payment on jan. 20 gets applied to #2
-            self.state_db.create_payment(session, acc, date(2012, 1, 20),
-                                         'A payment', 123.45)
-            self.process.compute_reebill(session, acc, 2)
-            self.assertEqual(123.45, two.payment_received)
-
-            # make a correction on reebill #1: payment does not get applied to
-            # #1, and does get applied to #2
-            # NOTE because #1-1 is unissued, its utility bill document should
-            # be "current", not frozen
-            self.process.new_version(session, acc, 1)
-            one_1 = self.state_db.get_reebill(session, acc, 1, version=1)
-            self.process.compute_reebill(session, acc, 1)
-            self.process.compute_reebill(session, acc, 2)
-            self.assertEqual(0, one_1.payment_received)
-            self.assertEqual(123.45, two.payment_received)
-
-
-    def test_bind_and_compute_consistency(self):
-        '''Tests that repeated binding and computing of a reebill do not
-        cause it to change (a bug we have seen).'''
-        acc = '99999'
-        with DBSession(self.state_db) as session:
-            # create utility bill for January
-            # the UPRS for this utility bill will be empty, because there are
-            # no other utility bills in the db, and the bill will have no
-            # charges; all the charges in the template bill get removed because
-            # the rate structure has no RSIs in it. so, add RSIs and charges
-            # corresponding to them from example_data. (this is the same way
-            # the user would manually add RSIs and charges when processing the
-            # first bill for a given rate structure.)
-            self.process.upload_utility_bill(session, acc, 'gas',
-                                             date(2012, 1, 1), date(2012, 2, 1),
-                                             StringIO('January 2012'),
-                                             'january.pdf')
-            utilbill_jan = session.query(UtilBill).one()
-            uprs = self.rate_structure_dao.load_uprs_for_utilbill(utilbill_jan)
-            uprs.rates = example_data.get_uprs().rates
-            utilbill_jan_doc = self.reebill_dao.load_doc_for_utilbill(
-                utilbill_jan)
-            utilbill_jan_doc['charges'] = example_data.get_utilbill_dict(
-                '99999')['charges']
-            uprs.save()
-            self.reebill_dao.save_utilbill(utilbill_jan_doc)
-
-
-            # create utility bill for February. thie UPRS and charges will be
-            # the same as the one for January.
-            self.process.upload_utility_bill(session, acc, 'gas',
-                                             date(2012, 2, 1), date(2012, 3, 1),
-                                             StringIO('February 2012'),
-                                             'february.pdf')
-            utilbill_feb = session.query(UtilBill) \
-                .order_by(desc(UtilBill.period_start)).first()
-
-            # create a reebill for each utility bill. #2 will be computed
-            # repeatedly and #1 will serve as its predecessor when computing
-            # below.
-            self.process.roll_reebill(session, acc, start_date=date(2012, 1, 1),
-                                      integrate_skyline_backend=False,
-                                      skip_compute=True)
-            self.process.roll_reebill(session, acc,
-                                      integrate_skyline_backend=False,
-                                      skip_compute=True)
-            for use_olap in True, False:
-                reebill2 = self.state_db.get_reebill(session, acc, 2)
-                reebill2_doc = self.reebill_dao.load_reebill(acc, 2)
-                # NOTE changes to 'reebill2' do not persist in db
-
-                # bind & compute once to start. this change should be
-                # idempotent.
-                olap_id = 'example-1'
-                self.process.ree_getter.update_renewable_readings(olap_id,
-                                                                  reebill2,
-                                                                  use_olap=use_olap)
-                ree1 = reebill2.get_total_renewable_energy()
-                self.process.compute_utility_bill(session, utilbill_feb.id)
-                self.process.compute_reebill(session, acc, 2)
-
-                # check that total renewable energy quantity has not been
-                # changed by computing the bill for the first time (this
-                # happened in bug #60548728)
-                ree = reebill2.get_total_renewable_energy()
-                self.assertEqual(ree1, ree)
-
-                # save other values that will be checked repeatedly
-                # (more fields could be added here)
-                ree_value = reebill2.ree_value
-                ree_charge = reebill2.ree_charge
-                total = reebill2.total
-                balance_due = reebill2.balance_due
-
-                self.reebill_dao.save_reebill(reebill2_doc)
-
-                # this function checks that current values match the orignals
-                def check():
-                    reebill2_doc = self.reebill_dao.load_reebill(acc, 2)
-                    # in approximate "causal" order
-                    self.assertAlmostEqual(ree,
-                                           reebill2.get_total_renewable_energy())
-                    # self.assertAlmostEqual(actual, reebill2.actual_total)
-                    # self.assertAlmostEqual(hypo, reebill2.hypothetical_total)
-                    self.assertAlmostEqual(ree_value, reebill2.ree_value)
-                    self.assertAlmostEqual(ree_charge, reebill2.ree_charge)
-                    self.assertAlmostEqual(total, reebill2.total)
-                    self.assertAlmostEqual(balance_due, reebill2.balance_due)
-
-                # this better succeed, since nothing was done
-                check()
-
-                # bind and compute repeatedly
-                self.process.compute_reebill(session, acc, 2)
-                check()
-                reebill2_doc = self.reebill_dao.load_reebill(acc, 2)
-                self.process.ree_getter.update_renewable_readings(olap_id,
-                                                                  reebill2,
-                                                                  use_olap=use_olap)
-                self.reebill_dao.save_reebill(reebill2_doc)
-                check()
-                self.process.compute_reebill(session, acc, 2)
-                check()
-                self.process.compute_reebill(session, acc, 2)
-                check()
-                reebill2_doc = self.reebill_dao.load_reebill(acc, 2)
-                self.process.ree_getter.update_renewable_readings(olap_id,
-                                                                  reebill2,
-                                                                  use_olap=use_olap)
-                self.reebill_dao.save_reebill(reebill2_doc)
-                reebill2_doc = self.reebill_dao.load_reebill(acc, 2)
-                self.process.ree_getter.update_renewable_readings(olap_id,
-                                                                  reebill2,
-                                                                  use_olap=use_olap)
-                self.reebill_dao.save_reebill(reebill2_doc)
-                reebill2_doc = self.reebill_dao.load_reebill(acc, 2)
-                self.process.ree_getter.update_renewable_readings(olap_id,
-                                                                  reebill2,
-                                                                  use_olap=use_olap)
-                self.reebill_dao.save_reebill(reebill2_doc)
-                check()
-                self.process.compute_reebill(session, acc, 2)
-                check()
-                reebill2_doc = self.reebill_dao.load_reebill(acc, 2)
-                self.process.ree_getter.update_renewable_readings(olap_id,
-                                                                  reebill2,
-                                                                  use_olap=use_olap)
-                self.reebill_dao.save_reebill(reebill2_doc)
-                check()
-                self.process.compute_reebill(session, acc, 2)
-                check()
->>>>>>> f733499e
 
     def test_uncomputable_correction_bug(self):
         '''Regresssion test for
@@ -2178,14 +1977,15 @@
             #self.assertEquals('pepco', doc['rate_class'])
 
             # modify the MySQL utility bill
-<<<<<<< HEAD
-            self.process.update_utilbill_metadata(session,utilbill_data['id'],
-                  period_start=date(2013,6,6),
-                  period_end=date(2013,8,8),
-                  service='electricity',
-                  utility='BGE',
-                  rate_class='General Service - Schedule C')
+            self.process.update_utilbill_metadata(session, utilbill_data['id'],
+                                                  period_start=date(2013, 6, 6),
+                                                  period_end=date(2013, 8, 8),
+                                                  service='electricity',
+                                                  utility='BGE',
+                                                  rate_class='General Service - Schedule C')
+
             # add some RSIs to the UPRS, and charges to match
+
             self.process.add_rsi(session,utilbill_data['id'])
             self.process.update_rsi(session, utilbill_data['id'],'New RSI #1', {
                 'rsi_binding': 'A',
@@ -2206,56 +2006,11 @@
                 'group': 'All Charges',
                 'shared': False
             })
-=======
-            self.process.update_utilbill_metadata(session, utilbill_data['id'],
-                                                  period_start=date(2013, 6, 6),
-                                                  period_end=date(2013, 8, 8),
-                                                  service='electricity',
-                                                  utility='BGE',
-                                                  rate_class='General Service - Schedule C')
-            # add some RSIs to the UPRS, and charges to match
-            new_rsi = self.process.add_rsi(session, utilbill_data['id'])
-            self.process.update_rsi(session, utilbill_data['id'], 'New RSI #1',
-                                    {
-                                        'rsi_binding': 'A',
-                                        'description': 'UPRS only',
-                                        'quantity': '2',
-                                        'rate': '3',
-                                        'group': 'All Charges',
-                                        'quantity_units': 'kWh'
-                                    })
-
-            new_rsi = self.process.add_rsi(session, utilbill_data['id'])
-            self.process.update_rsi(session, utilbill_data['id'], 'New RSI #1',
-                                    {
-                                        'rsi_binding': 'B',
-                                        'description': 'not shared',
-                                        'quantity': '6',
-                                        'rate': '7',
-                                        'quantity_units': 'therms',
-                                        'group': 'All Charges',
-                                        'shared': False
-                                    })
-
->>>>>>> f733499e
 
             # compute_utility_bill should update the document to match
             self.process.compute_utility_bill(session, utilbill_data['id'])
             self.process.refresh_charges(session, utilbill_data['id'])
-<<<<<<< HEAD
             charges = self.process.get_utilbill_charges_json(session, utilbill_data['id'])
-=======
-            charges = self.process.get_utilbill_charges_json(session,
-                                                             utilbill_data[
-                                                                 'id'])
-            '''self.assertEquals('99999', doc['account'])
-            self.assertEquals(date(2013,6,6), doc['start'])
-            self.assertEquals(date(2013,8,8), doc['end'])
-            self.assertEquals('electricity', doc['service'])
-            self.assertEquals('BGE', doc['utility'])
-            self.assertEquals('General Service - Schedule C',
-                    doc['rate_class'])'''
->>>>>>> f733499e
 
             # check charges
             # NOTE if the commented-out lines are added below the test will
@@ -2307,18 +2062,10 @@
                                                                     30)
             id_1, id_2 = (obj['id'] for obj in utilbills_data)
             self.process.add_rsi(session, id_1)
-<<<<<<< HEAD
-            self.process.update_rsi(session, id_1, 'New RSI #1', {
-                'rsi_binding': 'THE_CHARGE',
-                 'quantity': 'REG_TOTAL.quantity',
-                 'rate': '1',
-             })
-=======
             self.process.update_rsi(session, id_1, 'New RSI #1',
                                     {'rsi_binding': 'THE_CHARGE',
                                      'quantity': 'REG_TOTAL.quantity',
                                      'rate': '1', })
->>>>>>> f733499e
             self.process.refresh_charges(session, id_1)
             self.process.update_utilbill_metadata(session, id_1, processed=True)
             self.process.regenerate_uprs(session, id_2)
@@ -2331,7 +2078,6 @@
                                       integrate_skyline_backend=False,
                                       skip_compute=True)
             self.process.update_sequential_account_info(session, account, 1,
-<<<<<<< HEAD
                     discount_rate=0.5)
 
             # get renewable energy and compute the reebill. make sure this is
@@ -2393,50 +2139,6 @@
             # add a payment so payment_received is not 0
             self.process.create_payment(session, account, date(2013,2,17),
                     'a payment for the first reebill', payment_amount)
-=======
-                                                        discount_rate=0.5)
-            self.process.bind_renewable_energy(session, account, 1)
-            self.process.compute_reebill(session, account, 1)
-            self.process.issue(session, account, 1,
-                               issue_date=date(2013, 2, 15))
-
-            reebill_data = self.process.get_reebill_metadata_json(session,
-                                                                  account)
-            self.assertEqual(1, len(reebill_data))
-            # this is how much energy should have come from mock skyliner
-            expected_energy_quantity = 100
-            self.assertDocumentsEqualExceptKeys([{
-                                                     'id': 1,
-                                                     'sequence': 1,
-                                                     'max_version': 0,
-                                                     'issued': True,
-                                                     'issue_date': date(2013, 2,
-                                                                        15),
-                                                     'actual_total': 0.,
-                                                     'hypothetical_total': expected_energy_quantity,
-                                                     'payment_received': 0.,
-                                                     'period_start': date(2013,
-                                                                          1, 1),
-                                                     'period_end': date(2013, 2,
-                                                                        1),
-                                                     'prior_balance': 0.,
-                                                     'ree_charges': expected_energy_quantity * .5,
-                                                     'ree_value': expected_energy_quantity,
-                                                     'services': [],
-                                                     'total_adjustment': 0.,
-                                                     'total_error': 0.,
-                                                     'ree_quantity': expected_energy_quantity,
-                                                     'balance_due': expected_energy_quantity * .5,
-                                                     'balance_forward': 0.,
-                                                     'corrections': '-',
-                                                 }], reebill_data)
-
-            # add a payment so payment_received is not 0
-            # TODO call Process method
-            self.state_db.create_payment(session, account, date(2013, 2, 17),
-                                         'a payment for the first reebill',
-                                         payment_amount)
->>>>>>> f733499e
 
             # 2nd reebill
             self.process.roll_reebill(session, account,
@@ -2449,7 +2151,6 @@
             reebill_data = self.process.get_reebill_metadata_json(session,
                                                                   account)
             self.assertDocumentsEqualExceptKeys([{
-<<<<<<< HEAD
                 'sequence': 2,
                 'max_version': 0,
                 'issued': False,
@@ -2545,55 +2246,6 @@
                 'balance_forward': 0,
                 'corrections': '#1 not issued',
             }], reebill_data, 'id')
-=======
-                                                     'sequence': 1,
-                                                     'max_version': 0,
-                                                     'issued': True,
-                                                     'issue_date': date(2013, 2,
-                                                                        15),
-                                                     'actual_total': 0,
-                                                     'hypothetical_total': expected_energy_quantity,
-                                                     'payment_received': 0,
-                                                     'period_start': date(2013,
-                                                                          1, 1),
-                                                     'period_end': date(2013, 2,
-                                                                        1),
-                                                     'prior_balance': 0,
-                                                     'ree_charges': expected_energy_quantity * .5,
-                                                     'ree_value': expected_energy_quantity,
-                                                     'services': [],
-                                                     'total_adjustment': 0,
-                                                     'total_error': 0,
-                                                     'ree_quantity': expected_energy_quantity,
-                                                     'balance_due': expected_energy_quantity * .5,
-                                                     'balance_forward': 0,
-                                                     'corrections': '-',
-                                                 }, {
-                                                     'sequence': 2,
-                                                     'max_version': 0,
-                                                     'issued': False,
-                                                     'issue_date': None,
-                                                     'actual_total': 0,
-                                                     'hypothetical_total': expected_energy_quantity,
-                                                     'payment_received': payment_amount,
-                                                     'period_start': date(2013,
-                                                                          2, 1),
-                                                     'period_end': date(2013, 3,
-                                                                        1),
-                                                     'prior_balance': expected_energy_quantity * .5,
-                                                     'ree_charges': expected_energy_quantity * .8,
-                                                     'ree_value': expected_energy_quantity,
-                                                     'services': [],
-                                                     'total_adjustment': 0,
-                                                     'total_error': 0,
-                                                     'ree_quantity': expected_energy_quantity,
-                                                     'balance_due': expected_energy_quantity * .5 +
-                                                                    expected_energy_quantity * .8 - payment_amount,
-                                                     'balance_forward': expected_energy_quantity * .5 -
-                                                                        payment_amount,
-                                                     'corrections': '(never issued)',
-                                                 }], reebill_data, 'id')
->>>>>>> f733499e
 
 if __name__ == '__main__':
     #unittest.main(failfast=True)
