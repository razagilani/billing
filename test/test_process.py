--- conflicted
+++ resolved
@@ -647,8 +647,6 @@
             self.assertRaises(ValueError, self.process.delete_utility_bill,
                     session, utilbill_id)
 
-<<<<<<< HEAD
-=======
             session.commit()
 
     def test_new_version(self):
@@ -786,7 +784,6 @@
 
             session.commit()
 
->>>>>>> 423920a9
 if __name__ == '__main__':
     #unittest.main(failfast=True)
     unittest.main()