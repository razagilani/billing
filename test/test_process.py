import unittest
from itertools import chain
from StringIO import StringIO
from datetime import date, datetime, timedelta
import pprint

import os
from bson import ObjectId
from sqlalchemy.orm.exc import NoResultFound
from sqlalchemy.sql import desc
from os.path import realpath, join, dirname

from billing.processing.session_contextmanager import DBSession

from billing.processing.rate_structure2 import RateStructureItem
from billing.processing.process import IssuedBillError
from billing.processing.state import ReeBill, Customer, UtilBill, Reading
from billing.test.setup_teardown import TestCaseWithSetup
from billing.test import example_data
from billing.processing.mongo import NoSuchBillException
from billing.processing.exceptions import BillStateError, NoRSIError
from billing.test import utils

pp = pprint.PrettyPrinter(indent=1).pprint
pformat = pprint.PrettyPrinter(indent=1).pformat

# TODO: move this into TestProcess.setUp and use it in every test
class MockReeGetter(object):
    def __init__(self, quantity):
        self.quantity = quantity

    def update_renewable_readings(self, olap_id, reebill,
                                  use_olap=True, verbose=False):
        for reading in reebill.readings:
            reading.renewable_quantity = self.quantity


class ProcessTest(TestCaseWithSetup, utils.TestCase):
    # apparenty this is what you need to do if you override the __init__ method
    # of a TestCase
    #def __init__(self, methodName='runTest', param=None):
    #print '__init__'
    #super(ProcessTest, self).__init__(methodName)

    def setup_dummy_utilbill_calc_charges(self, session, acc, begin_date,
                                          end_date):
        """Upload a dummy-utilbill, add an RSI, and calculate charges
        """
        utilbill = self.process.upload_utility_bill(session, acc,
                                                    'gas', begin_date, end_date,
                                                    StringIO('a utility bill'),
                                                    'filename.pdf')
        self.process.add_rsi(session, utilbill.id)
        self.process.update_rsi(session, utilbill.id, 'New RSI #1', {
            'rsi_binding': 'A',
            'quantity': 'REG_TOTAL.quantity',
            'rate': '1'
        })
        self.process.refresh_charges(session, utilbill.id)  #creates charges
        self.process.compute_utility_bill(session,
                                          utilbill.id)  #updates charge values


    def test_create_new_account(self):
        billing_address = {
            'addressee': 'Andrew Mellon',
            'street': '1785 Massachusetts Ave. NW',
            'city': 'Washington',
            'state': 'DC',
            'postal_code': '20036',
        }
        service_address = {
            'addressee': 'Skyline Innovations',
            'street': '1606 20th St. NW',
            'city': 'Washington',
            'state': 'DC',
            'postal_code': '20009',
        }
        with DBSession(self.state_db) as session:
            # Create new account "88888" based on template account "99999",
            # which was created in setUp
            self.process.create_new_account(session, '88888', 'New Account',
                                            0.6, 0.2, billing_address,
                                            service_address, '99999')

            # Disabled this test for now since it bypasses the process object
            # customer = self.state_db.get_customer(session, '88888')
            # self.assertEquals('88888', customer.account)
            # self.assertEquals(0.6, customer.get_discount_rate())
            # self.assertEquals(0.2, customer.get_late_charge_rate())
            # template_customer = self.state_db.get_customer(session, '99999')
            # self.assertNotEqual(template_customer.utilbill_template_id,
            #                     customer.utilbill_template_id)

            # No Reebills or Utility Bills should exist
            self.assertEqual([], self.process.get_reebill_metadata_json(
                session, '88888'))
            self.assertEqual(([], 0), self.process.get_all_utilbills_json(
                session, '88888', 0, 30))

            # Upload a utility bill and check it persists and fetches
            self.process.upload_utility_bill(session, '88888', 'gas',
                                             date(2013, 1, 1), date(2013, 2, 1),
                                             StringIO('January 2013'),
                                             'january.pdf')
            utilbills_data = self.process.get_all_utilbills_json(session,
                                                                 '88888',
                                                                 0, 30)[0]

            self.assertEqual(1, len(utilbills_data))
            utilbill_data = utilbills_data[0]
            self.assertDocumentsEqualExceptKeys({'state': 'Final',
                                                 'service': 'Gas',
                                                 'utility': 'washgas',
                                                 'rate_class': 'DC Non Residential Non Heat',
                                                 'period_start': date(2013, 1,
                                                                      1),
                                                 'period_end': date(2013, 2,
                                                                    1),
                                                 'total_charges': 0.0,
                                                 'computed_total': 0,
                                                 # 'date_received': datetime.utcnow().date(),
                                                 'processed': 0,
                                                 'account': '88888',
                                                 'editable': True,
                                                 'name': '88888 - Example 2/1786 Massachusetts Ave. - washgas: DC Non Residential Non Heat',
                                                 'reebills': [],
                                                }, utilbill_data, 'id',
                                                'charges', 'reebills')

            self.process.add_rsi(session, utilbill_data['id'])
            self.process.update_rsi(session, utilbill_data['id'],
                    'New RSI #1', {'quantity': 'REG_TOTAL.quantity',
                    'rate': '1', 'rsi_binding': 'A', 'description':'a'})
            self.process.refresh_charges(session, utilbill_data['id'])

            self.process.ree_getter = MockReeGetter(10)
            self.process.roll_reebill(session, '88888',
                    start_date=date(2013, 1, 1))

            ubdata = self.process.get_all_utilbills_json(session,
                                                         '88888', 0, 30)[0][0]
            self.assertDocumentsEqualExceptKeys({
                'account': '88888',
                'computed_total': 0,
                'editable': True,
                'id': 6469L,
                'name': ('88888 - Example 2/1786 Massachusetts Ave. - '
                         'washgas: DC Non Residential Non Heat'),
                'period_end': date(2013, 2, 1),
                'period_start': date(2013, 1, 1),
                'processed': 0,
                'rate_class': 'DC Non Residential Non Heat',
                'reebills': [{'issue_date': None, 'sequence': 1,
                        'version': 0L}],
                'service': 'Gas',
                'state': 'Final',
                'total_charges': 0.0,
                'utility': 'washgas',
            }, ubdata, 'id', 'charges')

            reebill_data = self.process.get_reebill_metadata_json(session,
                    '88888')
            self.assertEqual([{
                'id': 1,
                'sequence': 1,
                'max_version': 0,
                'issued': False,
                'issue_date': None,
                'actual_total': 0.,
                'hypothetical_total': 10,
                'payment_received': 0.,
                'period_start': date(2013, 1, 1),
                'period_end': date(2013, 2, 1),
                'prior_balance': 0.,
                'ree_charges': 4.,
                'ree_value': 10.,
                'services': [],
                'total_adjustment': 0.,
                'total_error': 0.,
                'ree_quantity': 10.,
                'balance_due': 4.,
                'balance_forward': 0.,
                'corrections': '(never issued)',
            }], reebill_data)

            reebill_charges = self.process.get_hypothetical_matched_charges(
                    session, '88888', 1)
            self.assertEqual([{
                'actual_quantity': 0,
                'actual_rate': 1,
                'actual_total': 0,
                'description': 'a',
                'quantity': 10,
                'quantity_units': '',
                'rate': 1,
                'rsi_binding': 'A',
                'total': 10,
            }], reebill_charges)

            # TODO: fields not checked above that should be checked some other
            # way:
            # email recipient
            # utilbills
            # ree_charge
            # ree_savings
            # late_charges
            # ree_value
            # late_charge_rate
            # discount_rate
            # payment_received
            # total_adjustment
            # billing_address
            # service_address

            # nothing should exist for account 99999
            # (this checks for bug #70032354 in which query for
            # get_reebill_metadata_json includes bills from all accounts)
            self.assertEqual(([], 0), self.process.get_all_utilbills_json(
                    session, '99999', 0, 30))
            self.assertEqual([], self.process.get_reebill_metadata_json(
                    session, '99999'))

            # it should not be possible to create an account that already
            # exists
            self.assertRaises(ValueError, self.process.create_new_account,
                    session, '88888', 'New Account', 0.6, 0.2,
                    billing_address, service_address, '99999')

            # try creating another account when the template account has no
            # utility bills yet
            self.process.create_new_account(session, '77777', 'New Account',
                    0.6, 0.2, billing_address, service_address, '88888')
            self.process.create_new_account(session, '66666', 'New Account',
                    0.6, 0.2, billing_address, service_address, '88888')

            # Try rolling a reebill for a new account that has no utility bills uploaded yet
            self.assertRaises(NoResultFound, self.process.roll_reebill,
                    session, '777777', start_date=date(2013, 2, 1))

    def test_update_utilbill_metadata(self):
        with DBSession(self.state_db) as session:
            utilbill = self.process.upload_utility_bill(session, '99999',
                                                        'Gas', date(2013, 1, 1),
                                                        date(2013, 2, 1),
                                                        StringIO(
                                                            'January 2013'),
                                                        'january.pdf',
                                                        total=100)

            doc = self.process.get_all_utilbills_json(session,
                                                      '99999', 0, 30)[0][0]
            assert utilbill.period_start == doc['period_start'] == date(2013, 1,
                                                                        1)
            assert utilbill.period_end == doc['period_end'] == date(2013, 2, 1)
            assert utilbill.service == doc['service'] == 'Gas'
            assert utilbill.utility == doc['utility'] == 'washgas'
            assert utilbill.total_charges == 100
            assert utilbill.rate_class == doc[
                'rate_class'] == 'DC Non Residential Non Heat'

            # invalid date ranges
            self.assertRaises(ValueError,
                              self.process.update_utilbill_metadata, session,
                              utilbill.id, period_start=date(2014, 1, 1))
            self.assertRaises(ValueError,
                              self.process.update_utilbill_metadata, session,
                              utilbill.id, period_end=date(2012, 1, 1))
            self.assertRaises(ValueError,
                              self.process.update_utilbill_metadata, session,
                              utilbill.id, period_end=date(2014, 2, 1))

            # change start date
            # TODO: this fails to actually move the file because
            # get_utilbill_file_path, called by move_utilbill, is using the
            # UtilBill object, whose date attributes have not been updated
            # yet. it should start passing when the file's old path and the
            # new it's path are the same.
            self.process.update_utilbill_metadata(session, utilbill.id,
                                                  period_start=date(2013, 1, 2))
            doc = self.process.get_utilbill_doc(session, utilbill.id)
            self.assertEqual(date(2013, 1, 2), utilbill.period_start)
            self.assertEqual(date(2013, 1, 2), doc['start'])
            for meter in doc['meters']:
                self.assertEqual(date(2013, 1, 2), meter['prior_read_date'])
            # check that file really exists at the expected path
            # (get_utilbill_file_path also checks for existence)
            bill_file_path = self.billupload.get_utilbill_file_path(utilbill)

            # change end date
            self.process.update_utilbill_metadata(session, utilbill.id,
                                                  period_end=date(2013, 2, 2))
            doc = self.process.get_utilbill_doc(session, utilbill.id)
            self.assertEqual(date(2013, 2, 2), utilbill.period_end)
            self.assertEqual(date(2013, 2, 2), doc['end'])
            for meter in doc['meters']:
                self.assertEqual(date(2013, 2, 2), meter['present_read_date'])

            # change service
            self.process.update_utilbill_metadata(session, utilbill.id,
                                                  service='electricity')
            doc = self.process.get_utilbill_doc(session, utilbill.id)
            self.assertEqual('electricity', utilbill.service)
            self.assertEqual('electricity', doc['service'])

            # change "total" aka "total_charges"
            self.process.update_utilbill_metadata(session, utilbill.id,
                                                  total_charges=200)
            doc = self.process.get_utilbill_doc(session, utilbill.id)
            self.assertEqual(200, utilbill.total_charges)
            # NOTE "total" is not in utility bill Mongo documents, only MySQL

            # change utility name
            self.process.update_utilbill_metadata(session, utilbill.id,
                                                  utility='BGE')
            doc = self.process.get_utilbill_doc(session, utilbill.id)
            self.assertEqual('BGE', utilbill.utility)
            self.assertEqual('BGE', doc['utility'])

            # change rate class
            self.process.update_utilbill_metadata(session, utilbill.id,
                                                  rate_class='something else')
            doc = self.process.get_utilbill_doc(session, utilbill.id)
            self.assertEqual('something else', utilbill.rate_class)
            self.assertEqual('something else', doc['rate_class'])

            # change processed state
            doc = self.process.get_utilbill_doc(session, utilbill.id)
            self.assertEqual(False, utilbill.processed)
            self.process.update_utilbill_metadata(session, utilbill.id,
                                                  processed=True)
            doc = self.process.get_utilbill_doc(session, utilbill.id)
            self.assertEqual(True, utilbill.processed)

            # even when the utility bill is attached to an issued reebill, only
            # the editable document gets changed
            reebill = self.process.roll_reebill(session, '99999',
                                                start_date=date(2013, 1, 1))
            self.process.issue(session, '99999', 1)
            self.process.update_utilbill_metadata(session, utilbill.id,
                                                  service='water')
            editable_doc = self.process.get_utilbill_doc(session, utilbill.id)
            frozen_doc = self.process.get_utilbill_doc(session, utilbill.id,
                                                       reebill_sequence=reebill.sequence,
                                                       reebill_version=reebill.version)
            assert 'sequence' not in editable_doc and 'version' not in editable_doc
            assert frozen_doc['sequence'] == 1 and frozen_doc['version'] == 0
            self.assertNotEqual(editable_doc, frozen_doc)
            self.assertEqual('electricity', frozen_doc['service'])
            self.assertEqual('water', utilbill.service)
            self.assertEqual('water', editable_doc['service'])


    def test_get_late_charge(self):
        '''Tests computation of late charges.
        '''
        # TODO: when possible, convert this into a unit test that checks the
        # get_late_charge method, whatever class it may belong to by then
        # (ReeBill?). See 69883814.
        acc = '99999'
        with DBSession(self.state_db) as session:
            # create utility bill with a charge in it
            u = self.process.upload_utility_bill(session, acc, 'gas',
                    date(2000, 1, 1), date(2000, 2, 1),
                    StringIO('January 2000'), 'january.pdf')
            self.process.add_rsi(session, u.id)
            self.process.update_rsi(session, u.id, 'New RSI #1', {
                'rsi_binding': 'THE_CHARGE',
                'quantity': 'REG_TOTAL.quantity',
                'quantity_units': 'therms',
                'rate': '1',
                'group': 'All Charges',
            })
            self.process.refresh_charges(session, u.id)
            self.process.update_utilbill_metadata(session, u.id, processed=True)

            # create first reebill
            bill1 = self.process.roll_reebill(session, acc,
                                              start_date=date(2000, 1, 1))
            self.process.update_sequential_account_info(session, acc, 1,
                    discount_rate=.5, late_charge_rate=.34)
            self.process.ree_getter=MockReeGetter(100)
            self.process.bind_renewable_energy(session, acc, 1)
            self.process.compute_reebill(session, acc, 1)
            self.assertEqual(0, self.process.get_late_charge(session, bill1,
                    date(1999, 12, 31)))
            self.assertEqual(0, self.process.get_late_charge(session, bill1,
                    date(2000, 1, 1)))
            self.assertEqual(0, self.process.get_late_charge(session, bill1,
                    date(2000, 1, 2)))
            self.assertEqual(0, self.process.get_late_charge(session, bill1,
                    date(2000, 2, 1)))
            self.assertEqual(0, self.process.get_late_charge(session, bill1,
                    date(2000, 2, 2)))

            # issue first reebill, so a later bill can have a late charge
            # based on the customer's failure to pay bill1 by its due date,
            # i.e. 30 days after the issue date.
            self.process.issue(session, acc, bill1.sequence,
                    issue_date=date(2000, 4, 1))
            self.assertEqual(date(2000, 5, 1), bill1.due_date)
            self.assertEqual(50, bill1.balance_due)

            # create 2nd utility bill and reebill
            u2 = self.process.upload_utility_bill(session, acc, 'gas',
                    date(2000, 2, 1), date(2000, 3, 1),
                    StringIO('February 2000'), 'february.pdf')
            self.process.update_utilbill_metadata(session, u2.id,
                                                  processed=True)
            bill2 = self.process.roll_reebill(session, acc)
            self.process.update_sequential_account_info(session, acc, 2,
                    discount_rate=.5, late_charge_rate=.34)
            self.process.ree_getter = MockReeGetter(200)
            self.process.bind_renewable_energy(session, acc, 2)
            self.process.compute_reebill(session, acc, 2)
            assert bill2.discount_rate == 0.5
            assert bill2.ree_charge == 100

            # bill2's late charge should be 0 before bill1's due date; on/after
            # the due date, it's balance * late charge rate, i.e.
            # 50 * .34 = 17
            self.assertEqual(0, self.process.get_late_charge(session, bill2,
                    date(1999, 12, 31)))
            self.assertEqual(0, self.process.get_late_charge(session, bill2,
                    date(2000, 1, 2)))
            self.assertEqual(0, self.process.get_late_charge(session, bill2,
                    date(2000, 3, 31)))
            self.assertEqual(0, self.process.get_late_charge(session, bill2,
                    date(2000, 4, 1)))
            self.assertEqual(0, self.process.get_late_charge(session, bill2,
                    date(2000, 4, 2)))
            self.assertEqual(0, self.process.get_late_charge(session, bill2,
                    date(2000, 4, 30)))
            self.assertEqual(0, self.process.get_late_charge(session, bill2,
                    date(2000, 5, 1)))
            self.assertEqual(17, self.process.get_late_charge(session, bill2,
                    date(2000, 5, 2)))
            self.assertEqual(17, self.process.get_late_charge(session, bill2,
                    date(2013, 1, 1)))

            # in order to get late charge of a 3rd bill, bill2 must be computed
            self.process.compute_reebill(session, acc, 2)

            # create a 3rd bill without issuing bill2. bill3 should have None
            # as its late charge for all dates
            self.process.upload_utility_bill(session, acc, 'gas',
                    date(2000, 3, 1), date(2000, 4, 1), StringIO('March 2000'),
                    'march.pdf')
            bill3 = self.process.roll_reebill(session, acc)
            self.assertEqual(None, self.process.get_late_charge(session, bill3,
                    date(1999, 12, 31)))
            self.assertEqual(None, self.process.get_late_charge(session, bill3,
                    date(2013, 1, 1)))

            # late charge should be based on the version with the least total
            # of the bill from which it derives. on 2013-01-15, make a version
            # 1 of bill 1 with a lower total, and then on 2013-03-15, a version
            # 2 with a higher total, and check that the late charge comes from
            # version 1. 
            self.process.new_version(session, acc, 1)
            bill1_1 = self.state_db.get_reebill(session, acc, 1, version=1)
            self.process.ree_getter = MockReeGetter(100)
            self.process.bind_renewable_energy(session, acc, 1)
            bill1_1.discount_rate = 0.75
            self.process.compute_reebill(session, acc, 1, version=1)
            self.assertEqual(25, bill1_1.ree_charge)
            self.assertEqual(25, bill1_1.balance_due)
            self.process.issue(session, acc, 1, issue_date=date(2013, 3, 15))
            late_charge_source_amount = bill1_1.balance_due

            self.process.new_version(session, acc, 1)
            self.process.bind_renewable_energy(session, acc, 2)
            self.process.update_sequential_account_info(session, acc, 1,
                    discount_rate=.25)
            bill1_2 = self.state_db.get_reebill(session, acc, 1, version=2)
            self.process.compute_reebill(session, acc, 1, version=2)
            self.assertEqual(75, bill1_2.ree_charge)
            self.assertEqual(75, bill1_2.balance_due)
            self.process.issue(session, acc, 1)

            # note that the issue date on which the late charge in bill2 is
            # based is the issue date of version 0--it doesn't matter when the
            # corrections were issued.
            late_charge = self.process.get_late_charge(session, bill2,
                    date(2013, 4, 18))
            self.assertEqual(late_charge_source_amount * bill2.late_charge_rate,
                             late_charge)

            # add a payment between 2000-01-01 (when bill1 version 0 was
            # issued) and 2013-01-01 (the present), to make sure that payment
            # is deducted from the balance on which the late charge is based
            self.state_db.create_payment(session, acc, date(2000, 6, 5),
                                         'a $10 payment in june', 10)
            self.assertEqual((late_charge_source_amount - 10) *
                    bill2.late_charge_rate,
                    self.process.get_late_charge(session, bill2,
                    date(2013, 1, 1)))

            #Pay off the bill, make sure the late charge is 0
            self.process.create_payment(session, acc, date(2000, 6, 6),
                    'a $40 payment in june', 40)
            self.assertEqual(0, self.process.get_late_charge(session, bill2,
                                                             date(2013, 1, 1)))

            #Overpay the bill, make sure the late charge is still 0
            self.process.create_payment(session, acc, date(2000, 6, 7),
                    'a $40 payment in june', 40)
            self.assertEqual(0, self.process.get_late_charge(session, bill2,
                    date(2013, 1, 1)))


    def test_compute_realistic_charges(self):
        '''Tests computing utility bill charges and reebill charge for a
        reebill based on the utility bill, using a set of charge from an actual
        bill.
        '''
        account = '99999'
        with DBSession(self.state_db) as session:
            # create utility bill and reebill
            self.process.upload_utility_bill(session, account, 'gas',
                                             date(2012, 1, 1), date(2012, 2, 1),
                                             StringIO('January 2012'),
                                             'january.pdf')
            utilbill_id = self.process.get_all_utilbills_json(session,
                    account, 0, 30)[0][0]['id']

            # the UPRS for this utility bill will be empty, because there are
            # no other utility bills in the db, and the bill will have no
            # charges; all the charges in the template bill get removed because
            # the rate structure has no RSIs in it. so, add RSIs and charges
            # corresponding to them from example_data. (this is the same way
            # the user would manually add RSIs and charges when processing the
            # first bill for a given rate structure.)
            for rsi in example_data.get_uprs().rates:
                fields = rsi.to_dict()
                del fields['id']
                self.process.add_rsi(session, utilbill_id)
                self.process.update_rsi(session, utilbill_id, "New RSI #1",
                        fields)
            self.process.refresh_charges(session, utilbill_id)

            # ##############################################################
            # check that each actual (utility) charge was computed correctly:
            quantity = self.process.get_registers_json(session,
                    utilbill_id)[0]['quantity']
            actual_charges = self.process.get_utilbill_charges_json(session,
                    utilbill_id)
            def get_total(rsi_binding):
                charge = next(c for c in actual_charges
                        if c['rsi_binding'] == rsi_binding)
                return charge['total']
            self.assertEqual(11.2, get_total('SYSTEM_CHARGE'))
            self.assertEqual(0.03059 * quantity, get_total('RIGHT_OF_WAY'))
            self.assertEqual(0.01399 * quantity, get_total('SETF'))
            self.assertEqual(0.006 * quantity, get_total('EATF'))
            self.assertEqual(0.07777 * quantity, get_total('DELIVERY_TAX'))
            self.assertEqual(23.14, get_total('PUC'))
            self.assertEqual(.2935 * quantity, get_total('DISTRIBUTION_CHARGE'))
            self.assertEqual(.7653 * quantity, get_total('PGC'))
            # sales tax depends on all of the above
            non_tax_rsi_bindings = [
                'SYSTEM_CHARGE',
                'DISTRIBUTION_CHARGE',
                'PGC',
                'RIGHT_OF_WAY',
                'PUC',
                'SETF',
                'EATF',
                'DELIVERY_TAX'
            ]
            self.assertEqual(0.06 * sum(map(get_total, non_tax_rsi_bindings)),
                    get_total('SALES_TAX'))

            # ##############################################################
            # check that each hypothetical charge was computed correctly:
            self.process.roll_reebill(session, account,
                                      start_date=date(2012, 1, 1))
            self.process.compute_reebill(session, account, 1)
            reebill_charges = self.process.get_hypothetical_matched_charges(
                    session, account, 1)
            def get_h_total(rsi_binding):
                charge = next(c for c in reebill_charges
                        if c['rsi_binding'] == rsi_binding)
                return charge['total']
            h_quantity = self.process.get_reebill_metadata_json(
                    session, account)[0]['ree_quantity']
            self.assertEqual(11.2, get_h_total('SYSTEM_CHARGE'))
            self.assertEqual(0.03059 * h_quantity, get_h_total('RIGHT_OF_WAY'))
            self.assertEqual(0.01399 * h_quantity, get_h_total('SETF'))
            self.assertEqual(0.006 * h_quantity, get_h_total('EATF'))
            self.assertEqual(0.07777 * h_quantity, get_h_total('DELIVERY_TAX'))
            self.assertEqual(23.14, get_h_total('PUC'))
            self.assertEqual(.2935 * h_quantity,
                    get_h_total('DISTRIBUTION_CHARGE'))
            self.assertEqual(.7653 * h_quantity, get_h_total('PGC'))
            self.assertEqual(0.06 * sum(map(get_h_total, non_tax_rsi_bindings)),
                    get_h_total('SALES_TAX'))


    def test_upload_utility_bill(self):
        #Good
        '''Tests saving of utility bills in database (which also belongs partly
        to StateDB); does not test saving of utility bill files (which belongs
        to BillUpload).'''
        # TODO include test of saving of utility bill files here
        with DBSession(self.state_db) as session:
            account = '99999'

            # one utility bill
            # service, utility, rate_class are different from the template
            # account
            utilbill_path = join(dirname(realpath(__file__)), 'data',
                                 'utility_bill.pdf')
            with open(utilbill_path) as file1:
                self.process.upload_utility_bill(session, account, 'electric',
                                                 date(2012, 1, 1),
                                                 date(2012, 2, 1), file1,
                                                 'january.pdf',
                                                 utility='pepco',
                                                 rate_class='Residential-R')
            utilbills_data, _ = self.process.get_all_utilbills_json(session,
                                                                    account, 0,
                                                                    30)
            self.assertDocumentsEqualExceptKeys([{
                                                     'state': 'Final',
                                                     'service': 'Electric',
                                                     'utility': 'pepco',
                                                     'rate_class': 'Residential-R',
                                                     'period_start': date(2012,
                                                                          1, 1),
                                                     'period_end': date(2012, 2,
                                                                        1),
                                                     'total_charges': 0,
                                                     'computed_total': 0,
                                                     # 'date_received': datetime.utcnow().date(),
                                                     'processed': 0,
                                                     'account': '99999',
                                                     'editable': True,
                                                     'id': None,
                                                     'reebills': [],
                                                 }], utilbills_data, 'id',
                                                'name')

            # TODO check "meters and registers" data here
            # TODO check "charges" data here

            # check charges
            charges = self.process.get_utilbill_charges_json(session,
                                                             utilbills_data[0][
                                                                 'id'])
            self.assertEqual([], charges)

            # second bill: default utility and rate class are chosen
            # when those arguments are not given, and non-standard file
            # extension is used
            with open(utilbill_path) as file2:
                self.process.upload_utility_bill(session, account, 'electric',
                                                 date(2012, 2, 1),
                                                 date(2012, 3, 1), file2,
                                                 'february.abc')
            utilbills_data, _ = self.process.get_all_utilbills_json(session,
                                                                    account, 0,
                                                                    30)
            self.assertDocumentsEqualExceptKeys([{
                                                     'state': 'Final',
                                                     'service': 'Electric',
                                                     'utility': 'pepco',
                                                     'rate_class': 'Residential-R',
                                                     'period_start': date(2012,
                                                                          2, 1),
                                                     'period_end': date(2012, 3,
                                                                        1),
                                                     'total_charges': 0,
                                                     'computed_total': 0,
                                                     # 'date_received': datetime.utcnow().date(),
                                                     'processed': 0,
                                                     'account': '99999',
                                                     'editable': True,
                                                     'id': None,
                                                     'reebills': [],
                                                 }, {
                                                     'state': 'Final',
                                                     'service': 'Electric',
                                                     'utility': 'pepco',
                                                     'rate_class': 'Residential-R',
                                                     'period_start': date(2012,
                                                                          1, 1),
                                                     'period_end': date(2012, 2,
                                                                        1),
                                                     'total_charges': 0,
                                                     'computed_total': 0,
                                                     # 'date_received': datetime.utcnow().date(),
                                                     'processed': 0,
                                                     'account': '99999',
                                                     'editable': True,
                                                     'id': None,
                                                     'reebills': [],
                                                 }], utilbills_data, 'id',
                                                'name')

            # 3rd bill "Skyline estimated", without a file
            self.process.upload_utility_bill(session, account, 'gas',
                                             date(2012, 3, 1), date(2012, 4, 1),
                                             None, None,
                                             state=UtilBill.SkylineEstimated,
                                             utility='washgas',
                                             rate_class='DC Non Residential Non Heat')
            utilbills_data, _ = self.process.get_all_utilbills_json(session,
                                                                    account, 0,
                                                                    30)
            self.assertDocumentsEqualExceptKeys([{
                                                     'state': 'Skyline Estimated',
                                                     'service': 'Gas',
                                                     'utility': 'washgas',
                                                     'rate_class': 'DC Non Residential Non Heat',
                                                     'period_start': date(2012,
                                                                          3, 1),
                                                     'period_end': date(2012, 4,
                                                                        1),
                                                     'total_charges': 0,
                                                     'computed_total': 0,
                                                     'processed': 0,
                                                     'account': '99999',
                                                     'editable': True,
                                                     'reebills': [],
                                                 }, {
                                                     'state': 'Final',
                                                     'service': 'Electric',
                                                     'utility': 'pepco',
                                                     'rate_class': 'Residential-R',
                                                     'period_start': date(2012,
                                                                          2, 1),
                                                     'period_end': date(2012, 3,
                                                                        1),
                                                     'total_charges': 0,
                                                     'computed_total': 0,
                                                     # 'date_received': datetime.utcnow().date(),
                                                     'processed': 0,
                                                     'account': '99999',
                                                     'editable': True,
                                                     'id': None,
                                                     'reebills': [],
                                                 }, {
                                                     'state': 'Final',
                                                     'service': 'Electric',
                                                     'utility': 'pepco',
                                                     'rate_class': 'Residential-R',
                                                     'period_start': date(2012,
                                                                          1, 1),
                                                     'period_end': date(2012, 2,
                                                                        1),
                                                     'total_charges': 0,
                                                     'computed_total': 0,
                                                     # 'date_received': datetime.utcnow().date(),
                                                     'processed': 0,
                                                     'account': '99999',
                                                     'editable': True,
                                                     'id': None,
                                                     'reebills': [],
                                                 }], utilbills_data, 'id',
                                                'name')

            # 4th bill: utility and rate_class will be taken from the last bill
            # with the same service. the file has no extension.
            last_bill_id = utilbills_data[0]['id']
            with open(utilbill_path) as file4:
                self.process.upload_utility_bill(session, account, 'electric',
                                                 date(2012, 4, 1),
                                                 date(2012, 5, 1), file4,
                                                 'august')

            utilbills_data, count = self.process.get_all_utilbills_json(
                session, account, 0, 30)
            # NOTE: upload_utility bill is creating additional "missing"
            # utility bills, so there may be > 4 bills in the database now,
            # but this feature should not be tested because it's not used and
            # will probably go away.
            self.assertEqual(4, count)
            last_utilbill = utilbills_data[0]
            self.assertDocumentsEqualExceptKeys({
                                                    'state': 'Final',
                                                    'service': 'Electric',
                                                    'utility': 'pepco',
                                                    'rate_class': 'Residential-R',
                                                    'period_start': date(2012,
                                                                         4, 1),
                                                    'period_end': date(2012, 5,
                                                                       1),
                                                    'total_charges': 0,
                                                    'computed_total': 0,
                                                    'processed': 0,
                                                    'account': '99999',
                                                    'editable': True,
                                                    'reebills': [],
                                                }, last_utilbill, 'id', 'name')

        # make sure images can be accessed for these bills (except the
        # estimated one)
        for obj in utilbills_data:
            id, state = obj['id'], obj['state']
            if state == 'Final':
                self.process.get_utilbill_image_path(session, id, 50)
            else:
                self.assertRaises(IOError,
                                  self.process.get_utilbill_image_path, session,
                                  id, 50)

        # delete utility bills
        ids = [obj['id'] for obj in utilbills_data]

        _, new_path = self.process.delete_utility_bill_by_id(session, ids[3])
        _, count = self.process.get_all_utilbills_json(session, account, 0, 30)
        self.assertEqual(3, count)
        self.assertTrue(os.access(new_path, os.F_OK))
        _, new_path = self.process.delete_utility_bill_by_id(session, ids[2])
        _, count = self.process.get_all_utilbills_json(session, account, 0, 30)
        self.assertEqual(2, count)
        self.assertTrue(os.access(new_path, os.F_OK))
        _, new_path = self.process.delete_utility_bill_by_id(session, ids[1])
        _, count = self.process.get_all_utilbills_json(session, account, 0, 30)
        self.assertEqual(1, count)
        _, new_path = self.process.delete_utility_bill_by_id(session, ids[0])
        _, count = self.process.get_all_utilbills_json(session, account, 0, 30)
        self.assertEqual(0, count)

    def test_delete_utility_bill_with_reebill(self):
        account = '99999'
        start, end = date(2012, 1, 1), date(2012, 2, 1)

        with DBSession(self.state_db) as session:
            # create utility bill in MySQL, Mongo, and filesystem (and make
            # sure it exists all 3 places)
            self.process.upload_utility_bill(session, account, 'gas',
                                             start, end, StringIO("test"),
                                             'january.pdf')
            utilbills_data, count = self.process.get_all_utilbills_json(
                session, account, 0, 30)
            self.assertEqual(1, count)

            # when utilbill is attached to reebill, deletion should fail
            self.process.roll_reebill(session, account,
                    start_date=start)
            reebills_data = self.process.get_reebill_metadata_json(
                    session, account)
            self.assertEqual([{
                                  'actual_total': 0,
                                  'balance_due': 0.0,
                                  'balance_forward': 0,
                                  'corrections': '(never issued)',
                                  'hypothetical_total': 0,
                                  'id': 1,
                                  'issue_date': None,
                                  'issued': False,
                                  'max_version': 0,
                                  'payment_received': 0.0,
                                  'period_end': date(2012, 2, 1),
                                  'period_start': date(2012, 1, 1),
                                  'prior_balance': 0,
                                  'ree_charges': 0.0,
                                  'ree_quantity': 22.602462036826545,
                                  'ree_value': 0,
                                  'sequence': 1,
                                  'services': [],
                                  'total_adjustment': 0,
                                  'total_error': 0.0
                              }], reebills_data)
            self.assertRaises(ValueError,
                              self.process.delete_utility_bill_by_id,
                              session, utilbills_data[0]['id'])

            # deletion should fail if any version of a reebill has an
            # association with the utility bill. so issue the reebill, add
            # another utility bill, and create a new version of the reebill
            # attached to that utility bill instead.
            self.process.issue(session, account, 1)
            self.process.new_version(session, account, 1)
            self.process.upload_utility_bill(session, account, 'gas',
                                             date(2012, 2, 1), date(2012, 3, 1),
                                             StringIO("test"),
                                             'january-electric.pdf')
            # TODO this may not accurately reflect the way reebills get
            # attached to different utility bills; see
            # https://www.pivotaltracker.com/story/show/51935657
            self.assertRaises(ValueError,
                              self.process.delete_utility_bill_by_id, session,
                              utilbills_data[0]['id'])
            session.commit()

    def test_get_service_address(self):
        account = '99999'
        with DBSession(self.state_db) as session:
            self.process.upload_utility_bill(session, account, 'gas',
                                             date(2012, 1, 1), date(2012, 2, 1),
                                             StringIO("A PDF"), 'january.pdf')
            address = self.process.get_service_address(session, account)
            self.assertEqual(address['postal_code'], '20010')
            self.assertEqual(address['city'], 'Washington')
            self.assertEqual(address['state'], 'DC')
            self.assertEqual(address['addressee'], 'Monroe Towers')
            self.assertEqual(address['street'], '3501 13TH ST NW #WH')

    def test_correction_issuing(self):
        """Test creating corrections on reebills, and issuing them to create
        adjustments on other reebills.
        """
        acc = '99999'
        p = self.process
        base_date = date(2012, 1, 1)
        with DBSession(self.state_db) as s:

            for i in xrange(4):
                ub = p.upload_utility_bill(s, acc, 'gas',
                                           base_date + timedelta(days=30 * i),
                                           base_date + timedelta(
                                               days=30 * (i + 1)),
                                           StringIO('a utility bill'),
                                           'filename.pdf')

                p.add_rsi(s, ub.id)  #creates an RSI with binding 'New RSI #1'
                p.update_rsi(s, ub.id,  #update the just-created RSI
                             'New RSI #1',
                             {'rsi_binding': 'THE_CHARGE',
                              'quantity': 'REG_TOTAL.quantity',
                              'rate': '1',
                              'group': 'All Charges'})

                p.update_register(s, ub.id, 'M60324', 'M60324',
                                  {'quantity': 100})

                p.refresh_charges(s, ub.id)  #creates charges
                p.compute_utility_bill(s, ub.id)  #updates charge values

            for seq, reg_tot, strd in [(1, 100, base_date), (2, 200, None),
                                       (3, 300, None)]:
                rb = p.roll_reebill(s, acc, start_date=strd)
                p.update_sequential_account_info(s, acc, seq, discount_rate=0.5)
                p.ree_getter = MockReeGetter(reg_tot)
                p.bind_renewable_energy(s, acc, seq)
                p.compute_reebill(s, acc, seq)
                p.issue(s, acc, seq)

                self.assertEqual(rb.ree_charge, reg_tot / 2.0,
                                 "Reebill %s recharge should equal %s; not %s" \
                                 % (seq, reg_tot / 2.0, rb.ree_charge))

            self.assertEquals([], p.get_unissued_corrections(s, acc),
                                "There should be no unissued corrections.")
            self.assertEquals(0, p.get_total_adjustment(s, acc),
                              "There should be no total adjustments.")

            p.roll_reebill(s, acc)  #Fourth Reebill

            # try to issue nonexistent corrections
            self.assertRaises(ValueError, p.issue_corrections, s, acc, 4)

            reebill_data = lambda seq: next(d for d in \
                                            p.get_reebill_metadata_json(s, acc)
                                            if d['sequence'] == seq)

            #Update the discount rate for reebill sequence 1
            p.new_version(s, acc, 1)
            p.update_sequential_account_info(s, acc, 1, discount_rate=0.75)
            p.ree_getter = MockReeGetter(100)
            p.bind_renewable_energy(s, acc, 1)
            p.compute_reebill(s, acc, 1, version=1)

            d = reebill_data(1)
            self.assertEqual(d['ree_charges'], 25.0,
                             "Charges for reebill seq 1 should be updated to 25")

            #Update the discount rate for reebill sequence 3
            p.new_version(s, acc, 3)
            p.update_sequential_account_info(s, acc, 3, discount_rate=0.25)
            p.ree_getter = MockReeGetter(300)
            p.bind_renewable_energy(s, acc, 3)
            p.compute_reebill(s, acc, 3)
            d = reebill_data(3)
            self.assertEqual(d['ree_charges'], 225.0,
                             "Charges for reebill seq 3 should be updated to 225")

            # there should be 2 adjustments: -25 for the first bill, and +75
            # for the 3rd
            self.assertEqual([(1, 1, -25), (3, 1, 75)],
                             p.get_unissued_corrections(s, acc))
            self.assertEqual(50, p.get_total_adjustment(s, acc))

            # try to apply corrections to an issued bill
            self.assertRaises(ValueError, p.issue_corrections, s, acc, 2)
            # try to apply corrections to a correction
            self.assertRaises(ValueError, p.issue_corrections, s, acc, 3)

            self.assertFalse(reebill_data(1)['issued'])
            self.assertFalse(reebill_data(3)['issued'])

            # get original balance of reebill 4 before applying corrections
            #four = self.state_db.get_reebill(session, acc, 4)
            p.compute_reebill(s, acc, 4)

            # apply corrections to un-issued reebill 4. reebill 4 should be
            # updated, and the corrections (1 & 3) should be issued
            p.issue_corrections(s, acc, 4)
            p.compute_reebill(s, acc, 4)
            # for some reason, adjustment is part of "balance forward"
            # https://www.pivotaltracker.com/story/show/32754231

            four = reebill_data(4)
            self.assertEqual(four['prior_balance'] - four['payment_received'] +
                             four['total_adjustment'], four['balance_forward'])
            self.assertEquals(four['balance_forward'] + four['ree_charges'],
                              four['balance_due'])

            self.assertTrue(reebill_data(1)['issued'])
            self.assertTrue(reebill_data(3)['issued'])

            self.assertEqual([], p.get_unissued_corrections(s, acc))

            s.commit()

    def test_late_charge_correction(self):
        acc = '99999'
        with DBSession(self.state_db) as session:
            # set customer late charge rate
            customer = self.state_db.get_customer(session, acc)
            customer.set_discountrate(.5)
            customer.set_late_charge_rate(.34)

            # first utility bill (ensure that an RSI and a charge exist,
            # and mark as "processed" so next utility bill will have them too
            u1 = self.process.upload_utility_bill(session, acc, 'gas',
                                                  date(2012, 1, 1),
                                                  date(2012, 2, 1),
                                                  StringIO('January 2012'),
                                                  'january.pdf')
            u1_doc = self.reebill_dao.load_doc_for_utilbill(u1)
            u1_doc['charges'] = [{
                                     'rsi_binding': 'THE_CHARGE',
                                     'group': '',
                                     'quantity': 100,
                                     'quantity_units': 'therms',
                                     'rate': 1,
                                     'total': 100,
                                 }]
            self.reebill_dao.save_utilbill(u1_doc)
            u1_uprs = self.rate_structure_dao.load_uprs_for_utilbill(u1)
            u1_uprs.rates = [RateStructureItem(
                rsi_binding='THE_CHARGE',
                quantity='REG_TOTAL.quantity',
                rate='1',
            )]
            u1_uprs.save()
            self.process.update_utilbill_metadata(session, u1.id,
                                                  processed=True)

            # 2nd utility bill
            self.process.upload_utility_bill(session, acc, 'gas',
                                             date(2012, 2, 1), date(2012, 3, 1),
                                             StringIO('February 2012'),
                                             'february.pdf')

            # 1st reebill, with a balance of 100, issued 40 days ago and unpaid
            # (so it's 10 days late)
            # TODO don't use current date in a test!
            one = self.process.roll_reebill(session, acc,
                                            start_date=date(2012, 1, 1))
            one_doc = self.reebill_dao.load_reebill(acc, 1)
            # TODO control amount of renewable energy given by mock_skyliner
            # so there's no need to replace that value with a known one here
            one.set_renewable_energy_reading('REG_TOTAL', 100 * 1e5)
            self.process.compute_reebill(session, acc, 1)
            assert one.ree_charge == 50
            assert one.balance_due == 50
            self.process.issue(session, acc, 1,
                               issue_date=datetime.utcnow().date() - timedelta(
                                   40))

            # 2nd reebill, which will get a late charge from the 1st
            two = self.process.roll_reebill(session, acc)

            # "bind REE" in 2nd reebill
            # (it needs energy data only so its correction will have the same
            # energy in it as the original version; only the late charge will
            # differ)
            self.process.ree_getter.update_renewable_readings(
                self.nexus_util.olap_id(acc), two)

            # if given a late_charge_rate > 0, 2nd reebill should have a late
            # charge
            two.late_charge_rate = .5
            self.process.compute_reebill(session, acc, 2)
            self.assertEqual(25, two.late_charge)

            # issue 2nd reebill so a new version of it can be created
            self.process.issue(session, acc, 2)

            # add a payment of $30 30 days ago (10 days after 1st reebill was
            # issued). the late fee above is now wrong; it should be 50% of
            # the unpaid $20 instead of 50% of the entire $50.
            self.process.create_payment(session, acc, datetime.utcnow().date()
                    - timedelta(30), 'backdated payment', 30)

            # now a new version of the 2nd reebill should have a different late
            # charge: $10 instead of $50.
            self.process.new_version(session, acc, 2)
            two_1 = self.state_db.get_reebill(session, acc, 2, version=1)
            assert two_1.late_charge_rate == .5
            self.process.compute_reebill(session, acc, 2, version=1)
            self.assertEqual(10, two_1.late_charge)

            # that difference should show up as an error
            corrections = self.process.get_unissued_corrections(session, acc)
            assert len(corrections) == 1
            # self.assertEquals((2, 1, 25 - 15), corrections[0])
            # for some reason there's a tiny floating-point error in the
            # correction amount so it must be compared with assertAlmostEqual
            # (which doesn't work on tuples)
            sequence, version, amount = corrections[0]
            self.assertEqual(2, sequence)
            self.assertEqual(1, version)
            self.assertAlmostEqual(-15, amount)

    # TODO rename
    def test_roll(self):
        '''Tests creation of reebills and dependency of each reebill on its
        predecessor.'''
        account = '99999'
        with DBSession(self.state_db) as session:
            self.process.ree_getter = MockReeGetter(100)

            self.process.upload_utility_bill(session, account, 'gas',
                    date(2013, 4, 4), date(2013, 5, 2), StringIO('April 2013'),
                    'april.pdf')
            # add a register to the first utility bill so there are 2,
            # REG_TOTAL and OTHER
            id_1 = self.process.get_all_utilbills_json(session,
                    account, 0, 30)[0][0]['id']
            self.process.new_register(session, id_1,
                    {'meter_id': 'M60324', 'register_id': 'R',})
            self.process.update_register(session, id_1,
                    'M60324', 'R', {'binding': 'OTHER'})

            # 2nd utility bill should have the same registers as the first
            self.process.upload_utility_bill(session, account, 'gas',
                    date(2013, 5, 2), date(2013, 6, 3), StringIO('May 2013'),
                    'may.pdf')

            # create reebill based on first utility bill
            reebill1 = self.process.roll_reebill(session, account,
                                      start_date=date(2013, 4, 4))

            self.process.compute_reebill(session, account, 1)
            self.process.issue(session, account, 1)

            # delete register from the 2nd utility bill
            id_2 = self.process.get_all_utilbills_json(session,
                    account, 0, 30)[0][0]['id']
            self.process.delete_register(session, id_2, 'M60324', 'R')

            # 2nd reebill should NOT have a reading corresponding to the
            # additional register, which was removed
            reebill2 = self.process.roll_reebill(session, account)
            utilbill_data, count = self.process.get_all_utilbills_json(session,
                    account, 0, 30)
            self.assertEqual(2, count)
            self.assertEqual(reebill1.readings[0].measure, reebill2.readings[0].measure)
            self.assertEqual(reebill1.readings[0].aggregate_function,
                    reebill2.readings[0].aggregate_function)
            self.assertEqual([{
                'sequence': 1,
                'version': 0,
                'issue_date': datetime.utcnow().date()
            }], utilbill_data[1]['reebills'])
            self.assertEqual([{
                'sequence': 2,
                'version': 0,
                'issue_date': None,
            }], utilbill_data[0]['reebills'])

            # the 1st reebill has a reading for both the "REG_TOTAL" register
            # and the "OTHER" register, for a total of 200 therms of renewable
            # energy. since the 2nd utility bill no longer has the "OTHER" register,
            # the 2nd reebill does not have a reading fot it, even though the 1st
            # reebill has it.
            reebill_2_data, reebill_1_data = self.process\
                    .get_reebill_metadata_json(session, account)
            self.assertEqual(200, reebill_1_data['ree_quantity'])
            self.assertEqual(100, reebill_2_data['ree_quantity'])

            # addresses should be preserved from one reebill document to the
            # next
            billing_address = {
                u"postalcode" : u"20910",
                u"city" : u"Silver Spring",
                u"state" : u"MD",
                u"addressee" : u"Managing Member Monroe Towers",
                u"street" : u"3501 13TH ST NW LLC"
            }
            service_address = {
                 u"postalcode" : u"20010",
                 u"city" : u"Washington",
                 u"state" : u"DC",
                 u"addressee" : u"Monroe Towers",
                 u"street" : u"3501 13TH ST NW #WH"
            }
            account_info = self.process.get_sequential_account_info(session,
                    account, 1)
            self.assertEqual({
                'discount_rate': 0.12,
                'late_charge_rate': 0.34,
                'billing_address': billing_address,
                'service_address': service_address,
            }, account_info)

            # add two more utility bills: a Hypothetical one, then a Complete one
            self.process.upload_utility_bill(session, account, 'gas',
                                             date(2013, 6, 3), date(2013, 7, 1),
                                             None, 'no file',
                                             state=UtilBill.Hypothetical)
            self.process.upload_utility_bill(session, account, 'gas',
                                             date(2013, 7, 1),
                                             date(2013, 7, 30),
                                             StringIO('July 2013'),
                                             'july.pdf')
            utilbill_data, count = self.process.get_all_utilbills_json(session,
                    account, 0, 30)
            self.assertEqual(4, count)
            self.assertEqual(['Final', 'Missing', 'Final', 'Final'],
                    [u['state'] for u in utilbill_data])

            # The next utility bill isn't estimated or final, so
            # create_next_reebill should fail
            self.assertRaises(NoSuchBillException,
                    self.process.roll_reebill, session, account)

            # replace Hypothetical bill with a UtilityEstimated one.
            self.process.upload_utility_bill(session, account, 'gas',
                                             date(2013, 6, 3), date(2013, 7, 1),
                                             StringIO('June 2013'),
                                             'june.pdf',
                                             state=UtilBill.UtilityEstimated)
            utilbill_data, count = self.process.get_all_utilbills_json(session,
                    account, 0, 30)
            self.assertEqual(4, count)
            self.assertEqual(['Final', 'Utility Estimated', 'Final', 'Final'],
                             [u['state'] for u in utilbill_data])
            last_utilbill_id, formerly_hyp_utilbill_id = (u['id'] for u in
                    utilbill_data[:2])

            self.process.roll_reebill(session, account)
            self.process.roll_reebill(session, account)
            self.process.compute_reebill(session, account, 2)

            self.process.issue(session, account, 2)

            # Shift later_utilbill a few days into the future so that there is
            # a time gap after the last attached utilbill
            self.process.update_utilbill_metadata(session,
                    formerly_hyp_utilbill_id, period_start=date(2013,6,8))
            self.process.update_utilbill_metadata(session, last_utilbill_id,
                    period_end=date(2013,7,6))

            # can't create another reebill because there are no more utility
            # bills
            with self.assertRaises(NoSuchBillException) as context:
                self.process.roll_reebill(session, account)


    def test_rs_prediction(self):
        '''Basic test of rate structure prediction when uploading utility
        bills.
        '''
        acc_a, acc_b, acc_c = 'aaaaa', 'bbbbb', 'ccccc'

        with DBSession(self.state_db) as session:
           # create customers A, B, and C
           billing_address = {
               'addressee': 'Andrew Mellon',
               'street': '1785 Massachusetts Ave. NW',
               'city': 'Washington',
               'state': 'DC',
               'postal_code': '20036',
           }
           service_address = {
               'addressee': 'Skyline Innovations',
               'street': '1606 20th St. NW',
               'city': 'Washington',
               'state': 'DC',
               'postal_code': '20009',
           }
           self.process.create_new_account(session, acc_a, 'Customer A',
                    .12, .34, billing_address, service_address, '99999')
           self.process.create_new_account(session, acc_b, 'Customer B',
                   .12, .34, billing_address, service_address, '99999')
           self.process.create_new_account(session, acc_c, 'Customer C',
                   .12, .34, billing_address, service_address, '99999')

           # new customers also need to be in nexus for 'update_renewable_readings' to
           # work (using mock Skyliner)
           self.nexus_util._customers.extend([
               {
                   'billing': 'aaaaa',
                   'olap': 'a-1',
                   'casualname': 'Customer A',
                   'primus': '1 A St.',
               },
               {
                   'billing': 'bbbbb',
                   'olap': 'b-1',
                   'casualname': 'Customer B',
                   'primus': '1 B St.',
               },
               {
                   'billing': 'ccccc',
                   'olap': 'c-1',
                   'casualname': 'Customer C',
                   'primus': '1 C St.',
               },
           ])

           # create utility bills and reebill #1 for all 3 accounts
           # (note that period dates are not exactly aligned)
           self.process.upload_utility_bill(session, acc_a, 'gas',
                    date(2000,1,1), date(2000,2,1), StringIO('January 2000 A'),
                    'january-a.pdf', total=0, state=UtilBill.Complete)
           self.process.upload_utility_bill(session, acc_b, 'gas',
                    date(2000,1,1), date(2000,2,1), StringIO('January 2000 B'),
                    'january-b.pdf', total=0, state=UtilBill.Complete)
           self.process.upload_utility_bill(session, acc_c, 'gas',
                    date(2000,1,1), date(2000,2,1), StringIO('January 2000 C'),
                    'january-c.pdf', total=0, state=UtilBill.Complete)

<<<<<<< HEAD
           id_a = next(obj['id'] for obj in self.process.get_all_utilbills_json(
                   session, acc_a, 0, 30)[0])
           id_b = next(obj['id'] for obj in self.process.get_all_utilbills_json(
                   session, acc_b, 0, 30)[0])
           id_c = next(obj['id'] for obj in self.process.get_all_utilbills_json(
                   session, acc_c, 0, 30)[0])

           # UPRSs of all 3 bills will be empty.
           # insert some RSIs into them. A gets only one
           # RSI, SYSTEM_CHARGE, while B and C get two others,
           # DISTRIBUTION_CHARGE and PGC.
           self.process.add_rsi(session, id_a)
           self.process.add_rsi(session, id_a)
           self.process.update_rsi(session, id_a, 'New RSI #1', {
               'rsi_binding': 'SYSTEM_CHARGE',
                'description': 'System Charge',
                'quantity': '1',
                'rate': '11.2',
                'shared': True
           })
           self.process.update_rsi(session, id_a, 'New RSI #2', {
               'rsi_binding': 'NOT_SHARED',
               'description': 'System Charge',
               'quantity': '1',
               'rate': '3',
               'shared': False
           })
           for i in (id_b, id_c):
               self.process.add_rsi(session, i)
               self.process.add_rsi(session, i)
               self.process.update_rsi(session, i, 'New RSI #1', {
                   'rsi_binding': 'DISTRIBUTION_CHARGE',
                   'description': 'Distribution charge for all therms',
                   'quantity': '750.10197727',
                   'rate': '220.16',
                   'shared': True
               })
               self.process.update_rsi(session, i, 'New RSI #2', {
                   'rsi_binding': 'PGC',
                   'description': 'Purchased Gas Charge',
                   'quantity': '750.10197727',
                   'rate': '0.7563',
                   'shared': True
               })

           # create utility bill and reebill #2 for A
           self.process.upload_utility_bill(session, acc_a,
                   'gas', date(2000,2,1), date(2000,3,1),
                    StringIO('February 2000 A'), 'february-a.pdf', total=0,
                    state=UtilBill.Complete)
           id_a_2 = [obj for obj in self.process.get_all_utilbills_json(
                    session, acc_a, 0, 30)][0][0]['id']

           # initially there will be no RSIs in A's 2nd utility bill, because
           # there are no "processed" utility bills yet.
           self.assertEqual([], self.process.get_rsis_json(session, id_a_2))

           # when the other bills have been marked as "processed", they should
           # affect the new one.
           self.process.update_utilbill_metadata(session, id_a, processed=True)
           self.process.update_utilbill_metadata(session, id_b, processed=True)
           self.process.update_utilbill_metadata(session, id_c, processed=True)
           self.process.regenerate_uprs(session, id_a_2)
           # the UPRS of A's 2nd bill should now match B and C, i.e. it
           # should contain DISTRIBUTION and PGC and exclude SYSTEM_CHARGE,
           # because together the other two have greater weight than A's
           # reebill #1. it should also contain the NOT_SHARED RSI because
           # un-shared RSIs always get copied from each bill to its successor.
           self.assertEqual(set(['DISTRIBUTION_CHARGE', 'PGC', 'NOT_SHARED']),
                    set(r['rsi_binding'] for r in
                    self.process.get_rsis_json(session, id_a_2)))

           # now, modify A-2's UPRS so it differs from both A-1 and B/C-1. if
           # a new bill is rolled, the UPRS it gets depends on whether it's
           # closer to B/C-1 or to A-2.
           self.process.delete_rsi(session, id_a_2, 'DISTRIBUTION_CHARGE')
           self.process.delete_rsi(session, id_a_2, 'PGC')
           self.process.delete_rsi(session, id_a_2, 'NOT_SHARED')
           self.process.add_rsi(session, id_a_2)
           self.process.update_rsi(session, id_a_2, 'New RSI #1', {
               'rsi_binding': 'RIGHT_OF_WAY',
               'description': 'DC Rights-of-Way Fee',
               'quantity': '750.10197727',
               'rate': '0.03059',
               'shared': True
           })

           # create B-2 with period 2-5 to 3-5, closer to A-2 than B-1 and C-1.
           # the latter are more numerous, but A-1 should outweigh them
           # because weight decreases quickly with distance.
           self.process.upload_utility_bill(session, acc_b, 'gas',
                    date(2000,2,5), date(2000,3,5),
                    StringIO('February 2000 B'),
                   'february-b.pdf', total=0, state=UtilBill.Complete)
           self.assertEqual(set(['RIGHT_OF_WAY']), set(r['rsi_binding'] for r in
                    self.process.get_rsis_json(session, id_a_2)))
=======
            # UPRSs of all 3 reebills will be empty, because sequence-0
            # rebills' utility bills' UPRSs are ignored when generating
            # predicted UPRSs. so, insert some RSIs into them. A gets only one
            # RSI, SYSTEM_CHARGE, while B and C get two others,
            # DISTRIBUTION_CHARGE and PGC.
            uprs_a = self.rate_structure_dao.load_uprs_for_utilbill(
                    session.query(UtilBill).filter_by(customer=customer_a)
                    .one())
            uprs_b = self.rate_structure_dao.load_uprs_for_utilbill(
                    session.query(UtilBill).filter_by(customer=customer_b)
                    .one())
            uprs_c = self.rate_structure_dao.load_uprs_for_utilbill(
                    session.query(UtilBill).filter_by(customer=customer_c)
                    .one())
            uprs_a.rates = [
                RateStructureItem(
                    rsi_binding='SYSTEM_CHARGE',
                    description='System Charge',
                    quantity='1',
                    processingnote='',
                    rate='11.2',
                    uuid="c9733cca-2c16-11e1-8c7f-002421e88ffb",
                    shared=True,
                    group='A',
                ),
                RateStructureItem(
                    rsi_binding='NOT_SHARED',
                    description='System Charge',
                    quantity='2',
                    processingnote='',
                    rate='3',
                    uuid="c9733cca-2c16-11e1-8c7f-002421e88ffb",
                    shared=False,
                    group='B',
                )
            ]
            uprs_b.rates = uprs_c.rates = [
                RateStructureItem(
                    rsi_binding='DISTRIBUTION_CHARGE',
                    description='Distribution charge for all therms',
                    quantity='750.10197727',
                    processingnote='',
                    rate='0.2935',
                    quantity_units='therms',
                    total='220.16',
                    uuid='c9733ed2-2c16-11e1-8c7f-002421e88ffb',
                    shared=True,
                    group='C',
                ),
                RateStructureItem(
                    rsi_binding='PGC',
                    description='Purchased Gas Charge',
                    quantity='750.10197727',
                    processingnote='',
                    rate='0.7653',
                    quantity_units='therms',
                    total='574.05',
                    uuid='c97340da-2c16-11e1-8c7f-002421e88ffb',
                    shared=True,
                    group='D',
                ),
            ]
            uprs_a.save(); uprs_b.save(); uprs_c.save()

            # create utility bill and reebill #2 for A
            utilbill_a_2 = self.process.upload_utility_bill(session, acc_a,
                    'gas', date(2000,2,1), date(2000,3,1),
                     StringIO('February 2000 A'), 'february-a.pdf', total=0,
                     state=UtilBill.Complete)

            # initially there will be no RSIs in A's 2nd utility bill, because
            # there are no "processed" utility bills yet.
            uprs_a_2 = self.rate_structure_dao.load_uprs_for_utilbill(
                    session.query(UtilBill).filter_by(customer=customer_a,
                    period_start=date(2000,2,1)).one())
            self.assertEqual([], uprs_a_2.rates)

            # when the other bills have been marked as "processed", they should
            # affect the new one.
            utilbill_a.processed = True
            utilbill_b.processed = True
            utilbill_c.processed = True
            self.process.regenerate_uprs(session, utilbill_a_2.id)
            # the UPRS of A's 2nd bill should now match B and C, i.e. it
            # should contain DISTRIBUTION and PGC and exclude SYSTEM_CHARGE,
            # because together the other two have greater weight than A's
            # reebill #1. it should also contain the NOT_SHARED RSI because
            # un-shared RSIs always get copied from each bill to its successor.
            uprs_a_2 = self.rate_structure_dao.load_uprs_for_utilbill(
                    session.query(UtilBill).filter_by(customer=customer_a,
                    period_start=date(2000,2,1)).one())
            self.assertEqual(set(['DISTRIBUTION_CHARGE', 'PGC', 'NOT_SHARED']),
                    set(rsi.rsi_binding for rsi in uprs_a_2.rates))

            # now, modify A-2's UPRS so it differs from both A-1 and B/C-1. if
            # a new bill is rolled, the UPRS it gets depends on whether it's
            # closer to B/C-1 or to A-2.
            uprs_a_2.rates = [RateStructureItem(
                rsi_binding='RIGHT_OF_WAY',
                description='DC Rights-of-Way Fee',
                quantity='750.10197727',
                processingnote='',
                rate='0.03059',
                quantity_units='therms',
                total='22.95',
                uuid='c97344f4-2c16-11e1-8c7f-002421e88ffb'
            )]
            uprs_a_2.save()

            # roll B-2 with period 2-5 to 3-5, closer to A-2 than B-1 and C-1.
            # the latter are more numerous, but A-1 should outweigh them
            # because weight decreases quickly with distance.
            self.process.upload_utility_bill(session, acc_b, 'gas',
                     date(2000,2,5), date(2000,3,5),
                     StringIO('February 2000 B'),
                    'february-b.pdf', total=0, state=UtilBill.Complete)
            self.assertEqual(set(['RIGHT_OF_WAY']),
                    set(rsi.rsi_binding for rsi in uprs_a_2.rates))

>>>>>>> 76ed8141

    def test_rs_prediction_processed(self):
        '''Tests that rate structure prediction includes all and only utility
        bills that are "processed". '''
        # TODO
        pass

    def test_issue(self):
        '''Tests issuing of reebills.'''
        acc = '99999'
        with DBSession(self.state_db) as session:
            # two utilbills, with reebills
            self.process.upload_utility_bill(session, acc, 'gas',
                                             date(2012, 1, 1), date(2012, 2, 1),
                                             StringIO('january 2012'),
                                             'january.pdf')
            self.process.upload_utility_bill(session, acc, 'gas',
                                             date(2012, 2, 1), date(2012, 3, 1),
                                             StringIO('february 2012'),
                                             'february.pdf')
            one = self.process.roll_reebill(session, acc,
                                            start_date=date(2012, 1, 1))
            two = self.process.roll_reebill(session, acc)

            # neither reebill should be issued yet
            self.assertEquals(False, self.state_db.is_issued(session, acc, 1))
            self.assertEquals(None, one.issue_date)
            self.assertEquals(None, one.due_date)
            self.assertEqual(None, one.email_recipient)
            self.assertEquals(False, self.state_db.is_issued(session, acc, 2))
            self.assertEquals(None, two.issue_date)
            self.assertEquals(None, two.due_date)
            self.assertEqual(None, two.email_recipient)

            # two should not be issuable until one_doc is issued
            self.assertRaises(BillStateError, self.process.issue, session, acc,
                              2)

            # issue one
            self.process.issue(session, acc, 1)

            # re-load from mongo to see updated issue date, due date,
            # recipients
            self.assertEquals(True, one.issued)
            self.assertEquals(True, self.state_db.is_issued(session, acc, 1))
            self.assertEquals(datetime.utcnow().date(), one.issue_date)
            self.assertEquals(one.issue_date + timedelta(30), one.due_date)
            self.assertEquals('example@example.com', one.email_recipient)

            customer = self.state_db.get_customer(session, acc)
            customer.bill_email_recipient = 'test1@example.com, test2@exmaple.com'

            # issue two
            self.process.issue(session, acc, 2)

            # re-load from mongo to see updated issue date and due date
            two_doc = self.reebill_dao.load_reebill(acc, 2)
            self.assertEquals(True, self.state_db.is_issued(session, acc, 2))
            self.assertEquals(datetime.utcnow().date(), two.issue_date)
            self.assertEquals(two.issue_date + timedelta(30), two.due_date)
            self.assertEquals('test1@example.com, test2@exmaple.com',
                              two.email_recipient)

    def test_issue_2_at_once(self):
        '''Tests issuing one bill immediately after another, without
        recomputing it. In bug 64403990, a bill could be issued with a wrong
        "prior balance" because it was not recomputed before issuing to
        reflect a change to its predecessor.
        '''
        acc = '99999'
        with DBSession(self.state_db) as session:
            # first reebill is needed so the others get computed correctly
            self.process.upload_utility_bill(session, acc, 'gas',
                                             date(2000, 1, 1), date(2000, 2, 1),
                                             StringIO('january 2000'),
                                             'january.pdf')
            self.process.roll_reebill(session, acc, start_date=date(2000, 1, 1))
            self.process.issue(session, acc, 1, date(2000, 2, 15))

            # two more utility bills and reebills
            self.process.upload_utility_bill(session, acc, 'gas',
                                             date(2000, 2, 1), date(2000, 3, 1),
                                             StringIO('february 2000'),
                                             'february.pdf')
            self.process.upload_utility_bill(session, acc, 'gas',
                                             date(2000, 3, 1), date(2000, 4, 1),
                                             StringIO('february 2000'),
                                             'february.pdf')
            two = self.process.roll_reebill(session, acc)
            three = self.process.roll_reebill(session, acc)

            # add a payment, shown on bill #2
            self.state_db.create_payment(session, acc, date(2000, 2, 16),
                                         'a payment', 100)
            # TODO bill shows 0 because bill has no energy in it and
            # payment_received is 0
            self.process.compute_reebill(session, acc, 2)
            self.assertEqual(100, two.payment_received)
            self.assertEqual(-100, two.balance_due)

            # the payment does not appear on #3, since #3 has not be
            # recomputed
            self.assertEqual(0, three.payment_received)
            self.assertEqual(0, three.prior_balance)
            self.assertEqual(0, three.balance_forward)
            self.assertEqual(0, three.balance_due)

            # issue #2 and #3
            self.process.issue(session, acc, 2, date(2000, 5, 15))
            self.process.issue(session, acc, 3, date(2000, 5, 15))

            # #2 is still correct, and #3 should be too because it was
            # automatically recomputed before issuing
            self.assertEqual(100, two.payment_received)
            self.assertEqual(-100, two.balance_due)
            self.assertEqual(-100, three.prior_balance)
            self.assertEqual(0, three.payment_received)
            self.assertEqual(-100, three.balance_forward)
            self.assertEqual(-100, three.balance_due)


    def test_delete_reebill(self):
        account = '99999'
        with DBSession(self.state_db) as session:
            # create utility bill and first reebill, for January 2012
            self.process.upload_utility_bill(session, account, 'gas',
                                             date(2012, 1, 1), date(2012, 2, 1),
                                             StringIO('january 2012'),
                                             'january.pdf')
            utilbill = session.query(UtilBill).one()
            self.process.roll_reebill(session, account,
                                      start_date=date(2012, 1, 1))

            # delete the reebill: should succeed, because it's not issued
            self.process.delete_reebill(session, account, 1)
            self.assertRaises(NoSuchBillException,
                              self.reebill_dao.load_reebill, account, 1,
                              version=0)
            self.assertEquals(0, session.query(ReeBill).count())
            self.assertEquals([utilbill], session.query(UtilBill).all())

            # re-create it
            reebill = self.process.roll_reebill(session, account,
                                                start_date=date(2012, 1, 1))
            self.assertEquals([1], self.state_db.listSequences(session,
                                                               account))
            self.assertEquals([utilbill], reebill.utilbills)

            # issue it: it should not be deletable
            self.process.issue(session, account, 1)
            self.assertEqual(1, reebill.issued)
            self.assertEqual([utilbill], reebill.utilbills)
            self.assertEqual(reebill, utilbill._utilbill_reebills[0].reebill)
            self.process.compute_reebill(session, account, 1, version=0)
            self.assertRaises(IssuedBillError, self.process.delete_reebill,
                              session, account, 1)

            # create a new verison and delete it, returning to just version 0
            # (versioning requires a cprs)
            self.process.new_version(session, account, 1)
            reebill_v1 = session.query(ReeBill).filter_by(version=1).one()
            self.assertEqual(1, self.state_db.max_version(session, account, 1))
            self.assertFalse(self.state_db.is_issued(session, account, 1))
            self.process.delete_reebill(session, account, 1)
            self.assertEqual(0, self.state_db.max_version(session, account, 1))
            self.assertTrue(self.state_db.is_issued(session, account, 1))

            # original version should still be attached to utility bill
            # TODO this will have to change. see
            # https://www.pivotaltracker.com/story/show/31629749
            self.assertEqual([utilbill], reebill.utilbills)
            self.assertEqual(reebill, utilbill._utilbill_reebills[0].reebill)

    def test_correction_adjustment(self):
        '''Tests that adjustment from a correction is applied to (only) the
        earliest unissued bill.'''
        # replace process.ree_getter with one that always sets the renewable
        # energy readings to a known value
        self.process.ree_getter = MockReeGetter(10)

        acc = '99999'

        with DBSession(self.state_db) as session:
            # create 3 utility bills: Jan, Feb, Mar
            for i in range(3):
                self.setup_dummy_utilbill_calc_charges(session, acc,
                                                       date(2012, i + 1, 1),
                                                       date(2012, i + 2, 1))

            # create 1st reebill and issue it
            self.process.roll_reebill(session, acc,
                                      start_date=date(2012, 1, 1))
            self.process.bind_renewable_energy(session, acc, 1)
            self.process.compute_reebill(session, acc, 1)
            self.process.issue(session, acc, 1)
            self.assertEqual([{
                                  'id': 1,
                                  'sequence': 1,
                                  'max_version': 0,
                                  'issued': True,
                                  'issue_date': datetime.utcnow().date(),
                                  'actual_total': 0.,
                                  'hypothetical_total': 10,
                                  'payment_received': 0.,
                                  'period_start': date(2012, 1, 1),
                                  'period_end': date(2012, 2, 1),
                                  'prior_balance': 0.,
                                  'ree_charges': 8.8,
                                  'ree_value': 10,
                                  'services': [],
                                  'total_adjustment': 0.,
                                  'total_error': 0.,
                                  'ree_quantity': 10,
                                  'balance_due': 8.8,
                                  'balance_forward': 0,
                                  'corrections': '-',
                              }],
                             self.process.get_reebill_metadata_json(session,
                                                                    '99999'))

            # create 2nd reebill, leaving it unissued
            self.process.ree_getter.quantity = 0
            self.process.roll_reebill(session, acc)

            # make a correction on reebill #1. this time 20 therms of renewable
            # energy instead of 10 were consumed.
            self.process.ree_getter.quantity = 20
            self.process.new_version(session, acc, 1)
            self.process.compute_reebill(session, acc, 2)

            self.assertEqual([{
                                  'actual_total': 0,
                                  'balance_due': 17.6,
                                  'balance_forward': 17.6,
                                  'corrections': '(never issued)',
                                  'hypothetical_total': 0,
                                  'id': 2,
                                  'issue_date': None,
                                  'issued': False,
                                  'max_version': 0,
                                  'payment_received': 0.0,
                                  'period_end': date(2012, 3, 1),
                                  'period_start': date(2012, 2, 1),
                                  'prior_balance': 8.8,
                                  'ree_charges': 0.0,
                                  'ree_quantity': 0,
                                  'ree_value': 0,
                                  'sequence': 2,
                                  'services': [],
                                  'total_adjustment': 8.8,
                                  'total_error': 0.0
                              }, {
                                  'actual_total': 0,
                                  'balance_due': 17.6,
                                  'balance_forward': 0,
                                  'corrections': '#1 not issued',
                                  'hypothetical_total': 20.0,
                                  'id': 1,
                                  'issue_date': None,
                                  'issued': False,
                                  'max_version': 1,
                                  'payment_received': 0.0,
                                  'period_end': date(2012, 2, 1),
                                  'period_start': date(2012, 1, 1),
                                  'prior_balance': 0,
                                  'ree_charges': 17.6,
                                  'ree_quantity': 20,
                                  'ree_value': 20,
                                  'sequence': 1,
                                  'services': [],
                                  'total_adjustment': 0,
                                  'total_error': 8.8,
                              }],
                             self.process.get_reebill_metadata_json(session,
                                                                    '99999'))


    def test_create_first_reebill(self):
        '''Test creating the first utility bill and reebill for an account,
        making sure the reebill is correct with respect to the utility bill.
        '''
        with DBSession(self.state_db) as session:
            # at first, there are no utility bills
            self.assertEqual(([], 0), self.process.get_all_utilbills_json(
                    session, '99999', 0, 30))

            # upload a utility bill
            self.process.upload_utility_bill(session, '99999', 'gas',
                    date(2013,1,1), date(2013,2,1), StringIO('January 2013'),
                    'january.pdf')

            utilbill_data = self.process.get_all_utilbills_json(session,
                    '99999', 0, 30)[0][0]
            self.assertDocumentsEqualExceptKeys({
                'account': '99999',
                'computed_total': 0,
                'editable': True,
                'id': 6469L,
                'name': '99999 - Example 1/1785 Massachusetts Ave. - washgas: DC Non Residential Non Heat',
                'period_end': date(2013, 2, 1),
                'period_start': date(2013, 1, 1),
                'processed': 0,
                'rate_class': 'DC Non Residential Non Heat',
                'reebills': [],
                'service': 'Gas',
                'state': 'Final',
                'total_charges': 0.0,
                'utility': 'washgas',
                }, utilbill_data, 'id', 'charges')

            # create a reebill
            self.process.roll_reebill(session, '99999', start_date=date(2013,1,1))

            utilbill_data = self.process.get_all_utilbills_json(session,
                    '99999', 0, 30)[0][0]
            self.assertDocumentsEqualExceptKeys({
                'account': '99999',
                'computed_total': 0,
                'editable': True,
                'id': 6469L,
                'name': '99999 - Example 1/1785 Massachusetts Ave. - washgas: DC Non Residential Non Heat',
                'period_end': date(2013, 2, 1),
                'period_start': date(2013, 1, 1),
                'processed': 0,
                'rate_class': 'DC Non Residential Non Heat',
                'reebills': [{'issue_date': None, 'sequence': 1L,
                        'version': 0L}],
                'service': 'Gas', 'state': 'Final',
                'total_charges': 0.0,
                'utility': 'washgas',
            }, utilbill_data, 'id', 'charges')

            # TODO check reebill document contents
            # (this is already partially handled by
            # test_reebill.ReebillTest.test_get_reebill_doc_for_utilbills, but
            # should be done here as well.)
            billing_address = {
                'addressee': 'Andrew Mellon',
                'street': '1785 Massachusetts Ave. NW',
                'city': 'Washington',
                'state': 'DC',
                'postal_code': '20036',
            }
            service_address = {
                'addressee': 'Skyline Innovations',
                'street': '1606 20th St. NW',
                'city': 'Washington',
                'state': 'DC',
                'postal_code': '20009',
            }
            self.process.create_new_account(session, '55555', 'Another New Account',
                    0.6, 0.2, billing_address, service_address, '99999')
            self.assertRaises(ValueError, self.process.roll_reebill,
                    session, '55555', start_date=date(2013,2,1))

    def test_uncomputable_correction_bug(self):
        '''Regresssion test for
        https://www.pivotaltracker.com/story/show/53434901.'''
        account = '99999'

        with DBSession(self.state_db) as session:
            # create reebill and utility bill
            self.process.upload_utility_bill(session, account, 'gas',
                                             date(2013, 1, 1), date(2013, 2, 1),
                                             StringIO('January 2013'),
                                             'january.pdf')
            utilbill_id = self.process.get_all_utilbills_json(session,
                    account, 0, 30)[0][0]['id']
            self.process.roll_reebill(session, account,
                                      start_date=date(2013, 1, 1))
            # bind, compute, issue
            self.process.bind_renewable_energy(session, account, 1)
            self.process.compute_reebill(session, account, 1)
            self.process.issue(session, account, 1)

            # create new version
            self.process.new_version(session, account, 1)
            self.assertEquals(1, self.state_db.max_version(session, account,
                                                           1))

            # initially, reebill version 1 can be computed without an error
            self.process.compute_reebill(session, account, 1, version=1)

            # put it in an un-computable state by adding a charge without an
            # RSI. it should now raise an RSIError
            self.process.add_charge(session, utilbill_id, '')
            with self.assertRaises(NoRSIError) as context:
                self.process.compute_reebill(session, account, 1, version=1)

            # delete the new version
            self.process.delete_reebill(session, account, 1)
            reebill_data = self.process.get_reebill_metadata_json(session,
                    account)
            self.assertEquals(0, reebill_data[0]['max_version'])

        # try to create a new version again: it should succeed, even though
        # there was a KeyError due to a missing RSI when computing the bill
        with DBSession(self.state_db) as session:
            self.process.new_version(session, account, 1)
            reebill_data = self.process.get_reebill_metadata_json(session,
                    account)
            self.assertEquals(1, reebill_data[0]['max_version'])

    def test_compute_utility_bill(self):
        '''Tests creation of a utility bill and updating the Mongo document
        after the MySQL row has changed.'''
        with DBSession(self.state_db) as session:
            # create reebill and utility bill
            # NOTE Process._generate_docs_for_new_utility_bill requires utility
            # and rate_class arguments to match those of the template
            self.process.upload_utility_bill(session, '99999', 'gas',
                                             date(2013, 5, 6), date(2013, 7, 8),
                                             StringIO('A Water Bill'),
                                             'waterbill.pdf', utility='washgas',
                                             rate_class='some rate structure')
            utilbill_data = self.process.get_all_utilbills_json(session,
                                                                '99999', 0, 30)[
                0][0]
            self.assertDocumentsEqualExceptKeys({
                                                    'account': '99999',
                                                    'computed_total': 0,
                                                    'editable': True,
                                                    'id': 6469L,
                                                    'name': '99999 - Example 1/1785 Massachusetts Ave. - washgas: some rate structure',
                                                    'period_end': date(2013, 7,
                                                                       8),
                                                    'period_start': date(2013,
                                                                         5, 6),
                                                    'processed': 0,
                                                    'rate_class': 'some rate structure',
                                                    'reebills': [],
                                                    'service': 'Gas',
                                                    'state': 'Final',
                                                    'total_charges': 0.0,
                                                    'utility': 'washgas',
                                                }, utilbill_data, 'id',
                                                'charges')
            #doc = self.process.get_utilbill_doc(session, utilbill_data['id'])
            # TODO enable these assertions when upload_utility_bill stops
            # ignoring them; currently they are set to match the template's
            # values regardless of the arguments to upload_utility_bill, and
            # Process._generate_docs_for_new_utility_bill requires them to
            # match the template.
            #self.assertEquals('water', doc['service'])
            #self.assertEquals('pepco', doc['utility'])
            #self.assertEquals('pepco', doc['rate_class'])

            # modify the MySQL utility bill
            self.process.update_utilbill_metadata(session, utilbill_data['id'],
                                                  period_start=date(2013, 6, 6),
                                                  period_end=date(2013, 8, 8),
                                                  service='electricity',
                                                  utility='BGE',
                                                  rate_class='General Service - Schedule C')

            # add some RSIs to the UPRS, and charges to match

            self.process.add_rsi(session,utilbill_data['id'])
            self.process.update_rsi(session, utilbill_data['id'],'New RSI #1', {
                'rsi_binding': 'A',
                'description':'UPRS only',
                'quantity': '2',
                'rate': '3',
                'group': 'All Charges',
                'quantity_units':'kWh'
            })

            self.process.add_rsi(session,utilbill_data['id'])
            self.process.update_rsi(session, utilbill_data['id'],'New RSI #1', {
                'rsi_binding': 'B',
                'description':'not shared',
                'quantity': '6',
                'rate': '7',
                'quantity_units':'therms',
                'group': 'All Charges',
                'shared': False
            })

            # compute_utility_bill should update the document to match
            self.process.compute_utility_bill(session, utilbill_data['id'])
            self.process.refresh_charges(session, utilbill_data['id'])
            charges = self.process.get_utilbill_charges_json(session, utilbill_data['id'])

            # check charges
            # NOTE if the commented-out lines are added below the test will
            # fail, because the charges are missing those keys.
            self.assertEqual([
                                 {
                                     'rsi_binding': 'A',
                                     'quantity': 2,
                                     'id': 'A',
                                     'quantity_units': 'kWh',
                                     'rate': 3,
                                     'total': 6,
                                     'description': 'UPRS only',
                                     'group': 'All Charges',
                                 }, {
                                     'rsi_binding': 'B',
                                     'id': 'B',
                                     'quantity': 6,
                                     'quantity_units': 'therms',
                                     'rate': 7,
                                     'total': 42,
                                     'description': 'not shared',
                                     'group': 'All Charges',
                                 },
                             ], charges)


    def test_compute_reebill(self):
        '''Basic test of reebill processing with an emphasis on making sure
        the accounting numbers in reebills are correct.
        '''
        account = '99999'
        energy_quantity = 100
        payment_amount = 100
        self.process.ree_getter = MockReeGetter(energy_quantity)

        with DBSession(self.state_db) as session:
            # create 2 utility bills with 1 charge in them
            self.process.upload_utility_bill(session, account, 'gas',
                                             date(2013, 1, 1), date(2013, 2, 1),
                                             StringIO('January 2013'),
                                             'january.pdf')
            self.process.upload_utility_bill(session, account, 'gas',
                                             date(2013, 2, 1), date(2013, 3, 1),
                                             StringIO('February 2013'),
                                             'february.pdf')
            utilbills_data, _ = self.process.get_all_utilbills_json(session,
                                                                    account, 0,
                                                                    30)
            id_1, id_2 = (obj['id'] for obj in utilbills_data)
            self.process.add_rsi(session, id_1)
            self.process.update_rsi(session, id_1, 'New RSI #1',
                                    {'rsi_binding': 'THE_CHARGE',
                                     'quantity': 'REG_TOTAL.quantity',
                                     'rate': '1', })
            self.process.refresh_charges(session, id_1)
            self.process.update_utilbill_metadata(session, id_1, processed=True)
            self.process.regenerate_uprs(session, id_2)
            self.process.refresh_charges(session, id_2)
            self.process.update_utilbill_metadata(session, id_2, processed=True)

            # create, process, and issue reebill
            self.process.roll_reebill(session, account,
                    start_date=date(2013, 1, 1))
            self.process.update_sequential_account_info(session, account, 1,
                    discount_rate=0.5)

            # get renewable energy and compute the reebill. make sure this is
            # idempotent because in the past there was a bug where it was not.
            for i in range(2):
                self.process.bind_renewable_energy(session, account, 1)
                self.process.compute_reebill(session, account, 1)
                reebill_data = self.process.get_reebill_metadata_json(session,
                        account)
                self.assertDocumentsEqualExceptKeys([{
                     'sequence': 1,
                     'max_version': 0,
                     'issued': False,
                     'issue_date': None,
                     'actual_total': 0.,
                     'hypothetical_total': energy_quantity,
                     'payment_received': 0.,
                     'period_start': date(2013,1,1),
                     'period_end': date(2013,2,1),
                     'prior_balance': 0.,
                     'ree_charges': energy_quantity * .5,
                     'ree_value': energy_quantity,
                     'services': [],
                     'total_adjustment': 0.,
                     'total_error': 0.,
                     'ree_quantity': energy_quantity,
                     'balance_due': energy_quantity * .5,
                     'balance_forward': 0.,
                     'corrections': '(never issued)',
                 }], reebill_data, 'id')

            self.process.issue(session, account, 1, issue_date=date(2013,2,15))

            reebill_data = self.process.get_reebill_metadata_json(session,
                    account)
            self.assertDocumentsEqualExceptKeys([{
                 'id': 1,
                 'sequence': 1,
                 'max_version': 0,
                 'issued': True,
                 'issue_date': date(2013,2,15),
                 'actual_total': 0.,
                 'hypothetical_total': energy_quantity,
                 'payment_received': 0.,
                 'period_start': date(2013,1,1),
                 'period_end': date(2013,2,1),
                 'prior_balance': 0.,
                 'ree_charges': energy_quantity * .5,
                 'ree_value': energy_quantity,
                 'services': [],
                 'total_adjustment': 0.,
                 'total_error': 0.,
                 'ree_quantity': energy_quantity,
                 'balance_due': energy_quantity * .5,
                 'balance_forward': 0.,
                 'corrections': '-',
             }], reebill_data)

            # add a payment so payment_received is not 0
            self.process.create_payment(session, account, date(2013,2,17),
                    'a payment for the first reebill', payment_amount)

            # 2nd reebill
            self.process.roll_reebill(session, account)
            self.process.update_sequential_account_info(session, account, 2,
                                                        discount_rate=0.2)
            self.process.compute_reebill(session, account, 2)
            reebill_data = self.process.get_reebill_metadata_json(session,
                                                                  account)
            self.assertDocumentsEqualExceptKeys([{
                'sequence': 2,
                'max_version': 0,
                'issued': False,
                'issue_date': None,
                'actual_total': 0,
                'hypothetical_total': energy_quantity,
                'payment_received': payment_amount,
                'period_start': date(2013,2,1),
                'period_end': date(2013,3,1),
                'prior_balance': energy_quantity * .5,
                'ree_charges': energy_quantity * .8,
                'ree_value': energy_quantity,
                'services': [],
                'total_adjustment': 0,
                'total_error': 0,
                'ree_quantity': energy_quantity,
                'balance_due': energy_quantity * .5 +
                            energy_quantity * .8 - payment_amount,
                'balance_forward': energy_quantity * .5 -
                                payment_amount,
                'corrections': '(never issued)',
            },{
                'sequence': 1,
                'max_version': 0,
                'issued': True,
                'issue_date': date(2013,2,15),
                'actual_total': 0,
                'hypothetical_total': energy_quantity,
                'payment_received': 0,
                'period_start': date(2013,1,1),
                'period_end': date(2013,2,1),
                'prior_balance': 0,
                'ree_charges': energy_quantity * .5,
                'ree_value': energy_quantity,
                'services': [],
                'total_adjustment': 0,
                'total_error': 0,
                'ree_quantity': energy_quantity,
                'balance_due': energy_quantity * .5,
                'balance_forward': 0,
                'corrections': '-',
            }], reebill_data, 'id')

            # make a correction on reebill #1: payment does not get applied to
            # #1, and does get applied to #2
            # NOTE because #1-1 is unissued, its utility bill document should
            # be "current", not frozen
            self.process.new_version(session, account, 1)
            self.process.compute_reebill(session, account, 1)
            self.process.compute_reebill(session, account, 2)
            reebill_data = self.process.get_reebill_metadata_json(session,
                                                                  account)
            self.assertDocumentsEqualExceptKeys([{
                'sequence': 2,
                'max_version': 0,
                'issued': False,
                'issue_date': None,
                'actual_total': 0,
                'hypothetical_total': energy_quantity,
                'payment_received': payment_amount,
                'period_start': date(2013,2,1),
                'period_end': date(2013,3,1),
                'prior_balance': energy_quantity * .5,
                'ree_charges': energy_quantity * .8,
                'ree_value': energy_quantity,
                'services': [],
                'total_adjustment': 0,
                'total_error': 0,
                'ree_quantity': energy_quantity,
                'balance_due': energy_quantity * .5 +
                            energy_quantity * .8 - payment_amount,
                'balance_forward': energy_quantity * .5 -
                                payment_amount,
                'corrections': '(never issued)',
            },{
                'sequence': 1,
                'max_version': 1,
                'issued': False,
                'issue_date': None,
                'actual_total': 0,
                'hypothetical_total': energy_quantity,
                'payment_received': 0,
                'period_start': date(2013,1,1),
                'period_end': date(2013,2,1),
                'prior_balance': 0,
                'ree_charges': energy_quantity * .5,
                'ree_value': energy_quantity,
                'services': [],
                'total_adjustment': 0,
                'total_error': 0,
                'ree_quantity': energy_quantity,
                'balance_due': energy_quantity * .5,
                'balance_forward': 0,
                'corrections': '#1 not issued',
            }], reebill_data, 'id')

    def test_tou_metering(self):
        # TODO: possibly move to test_fetch_bill_data
        account = '99999'
        from skyliner.sky_handlers import cross_range
        def f(install, start, end, measure, ignore_misisng=True, verbose=False):
            return [hour.hour for hour in cross_range(start, end)]

        self.process.ree_getter.get_billable_energy_timeseries = f

        with DBSession(self.state_db) as session:
            self.process.upload_utility_bill(session, account, 'gas',
                    date(2000, 1, 1), date(2000, 2, 1),
                    StringIO('January'), 'january.pdf')
            # TODO: modify registers of this utility bill so they are TOU
            # (have active_periods_..., and set "type")
            u = session.query(UtilBill).join(Customer).\
                    filter_by(account='99999').one()
            doc = self.reebill_dao.load_doc_for_utilbill(u)
            doc['meters'][0]['registers'][0].update({
                'active_periods_weekday': [(9, 10)],
                'active_periods_weekend': [(10, 11)],
                'active_periods_holiday': [(12,13)],
            })

            self.process.roll_reebill(session, account,
                    start_date=date(2000,1,1))

            readings = session.query(ReeBill).one().readings
            pass

            # TODO: check readings of reebill corresponding to those registers

            # TODO: would be a good idea to check propagation of readings between reebills,
            # and "update readings" feature too; this would be a good place to do it.

if __name__ == '__main__':
    #unittest.main(failfast=True)
    unittest.main()<|MERGE_RESOLUTION|>--- conflicted
+++ resolved
@@ -1328,7 +1328,6 @@
                     date(2000,1,1), date(2000,2,1), StringIO('January 2000 C'),
                     'january-c.pdf', total=0, state=UtilBill.Complete)
 
-<<<<<<< HEAD
            id_a = next(obj['id'] for obj in self.process.get_all_utilbills_json(
                    session, acc_a, 0, 30)[0])
            id_b = next(obj['id'] for obj in self.process.get_all_utilbills_json(
@@ -1347,14 +1346,16 @@
                 'description': 'System Charge',
                 'quantity': '1',
                 'rate': '11.2',
-                'shared': True
+                'shared': True,
+                'group': 'A',
            })
            self.process.update_rsi(session, id_a, 'New RSI #2', {
                'rsi_binding': 'NOT_SHARED',
                'description': 'System Charge',
                'quantity': '1',
                'rate': '3',
-               'shared': False
+               'shared': False,
+               'group': 'B',
            })
            for i in (id_b, id_c):
                self.process.add_rsi(session, i)
@@ -1364,14 +1365,16 @@
                    'description': 'Distribution charge for all therms',
                    'quantity': '750.10197727',
                    'rate': '220.16',
-                   'shared': True
+                   'shared': True,
+                   'group': 'C',
                })
                self.process.update_rsi(session, i, 'New RSI #2', {
                    'rsi_binding': 'PGC',
                    'description': 'Purchased Gas Charge',
                    'quantity': '750.10197727',
                    'rate': '0.7563',
-                   'shared': True
+                   'shared': True,
+                   'group': 'D',
                })
 
            # create utility bill and reebill #2 for A
@@ -1425,127 +1428,6 @@
                    'february-b.pdf', total=0, state=UtilBill.Complete)
            self.assertEqual(set(['RIGHT_OF_WAY']), set(r['rsi_binding'] for r in
                     self.process.get_rsis_json(session, id_a_2)))
-=======
-            # UPRSs of all 3 reebills will be empty, because sequence-0
-            # rebills' utility bills' UPRSs are ignored when generating
-            # predicted UPRSs. so, insert some RSIs into them. A gets only one
-            # RSI, SYSTEM_CHARGE, while B and C get two others,
-            # DISTRIBUTION_CHARGE and PGC.
-            uprs_a = self.rate_structure_dao.load_uprs_for_utilbill(
-                    session.query(UtilBill).filter_by(customer=customer_a)
-                    .one())
-            uprs_b = self.rate_structure_dao.load_uprs_for_utilbill(
-                    session.query(UtilBill).filter_by(customer=customer_b)
-                    .one())
-            uprs_c = self.rate_structure_dao.load_uprs_for_utilbill(
-                    session.query(UtilBill).filter_by(customer=customer_c)
-                    .one())
-            uprs_a.rates = [
-                RateStructureItem(
-                    rsi_binding='SYSTEM_CHARGE',
-                    description='System Charge',
-                    quantity='1',
-                    processingnote='',
-                    rate='11.2',
-                    uuid="c9733cca-2c16-11e1-8c7f-002421e88ffb",
-                    shared=True,
-                    group='A',
-                ),
-                RateStructureItem(
-                    rsi_binding='NOT_SHARED',
-                    description='System Charge',
-                    quantity='2',
-                    processingnote='',
-                    rate='3',
-                    uuid="c9733cca-2c16-11e1-8c7f-002421e88ffb",
-                    shared=False,
-                    group='B',
-                )
-            ]
-            uprs_b.rates = uprs_c.rates = [
-                RateStructureItem(
-                    rsi_binding='DISTRIBUTION_CHARGE',
-                    description='Distribution charge for all therms',
-                    quantity='750.10197727',
-                    processingnote='',
-                    rate='0.2935',
-                    quantity_units='therms',
-                    total='220.16',
-                    uuid='c9733ed2-2c16-11e1-8c7f-002421e88ffb',
-                    shared=True,
-                    group='C',
-                ),
-                RateStructureItem(
-                    rsi_binding='PGC',
-                    description='Purchased Gas Charge',
-                    quantity='750.10197727',
-                    processingnote='',
-                    rate='0.7653',
-                    quantity_units='therms',
-                    total='574.05',
-                    uuid='c97340da-2c16-11e1-8c7f-002421e88ffb',
-                    shared=True,
-                    group='D',
-                ),
-            ]
-            uprs_a.save(); uprs_b.save(); uprs_c.save()
-
-            # create utility bill and reebill #2 for A
-            utilbill_a_2 = self.process.upload_utility_bill(session, acc_a,
-                    'gas', date(2000,2,1), date(2000,3,1),
-                     StringIO('February 2000 A'), 'february-a.pdf', total=0,
-                     state=UtilBill.Complete)
-
-            # initially there will be no RSIs in A's 2nd utility bill, because
-            # there are no "processed" utility bills yet.
-            uprs_a_2 = self.rate_structure_dao.load_uprs_for_utilbill(
-                    session.query(UtilBill).filter_by(customer=customer_a,
-                    period_start=date(2000,2,1)).one())
-            self.assertEqual([], uprs_a_2.rates)
-
-            # when the other bills have been marked as "processed", they should
-            # affect the new one.
-            utilbill_a.processed = True
-            utilbill_b.processed = True
-            utilbill_c.processed = True
-            self.process.regenerate_uprs(session, utilbill_a_2.id)
-            # the UPRS of A's 2nd bill should now match B and C, i.e. it
-            # should contain DISTRIBUTION and PGC and exclude SYSTEM_CHARGE,
-            # because together the other two have greater weight than A's
-            # reebill #1. it should also contain the NOT_SHARED RSI because
-            # un-shared RSIs always get copied from each bill to its successor.
-            uprs_a_2 = self.rate_structure_dao.load_uprs_for_utilbill(
-                    session.query(UtilBill).filter_by(customer=customer_a,
-                    period_start=date(2000,2,1)).one())
-            self.assertEqual(set(['DISTRIBUTION_CHARGE', 'PGC', 'NOT_SHARED']),
-                    set(rsi.rsi_binding for rsi in uprs_a_2.rates))
-
-            # now, modify A-2's UPRS so it differs from both A-1 and B/C-1. if
-            # a new bill is rolled, the UPRS it gets depends on whether it's
-            # closer to B/C-1 or to A-2.
-            uprs_a_2.rates = [RateStructureItem(
-                rsi_binding='RIGHT_OF_WAY',
-                description='DC Rights-of-Way Fee',
-                quantity='750.10197727',
-                processingnote='',
-                rate='0.03059',
-                quantity_units='therms',
-                total='22.95',
-                uuid='c97344f4-2c16-11e1-8c7f-002421e88ffb'
-            )]
-            uprs_a_2.save()
-
-            # roll B-2 with period 2-5 to 3-5, closer to A-2 than B-1 and C-1.
-            # the latter are more numerous, but A-1 should outweigh them
-            # because weight decreases quickly with distance.
-            self.process.upload_utility_bill(session, acc_b, 'gas',
-                     date(2000,2,5), date(2000,3,5),
-                     StringIO('February 2000 B'),
-                    'february-b.pdf', total=0, state=UtilBill.Complete)
-            self.assertEqual(set(['RIGHT_OF_WAY']),
-                    set(rsi.rsi_binding for rsi in uprs_a_2.rates))
-
->>>>>>> 76ed8141
 
     def test_rs_prediction_processed(self):
         '''Tests that rate structure prediction includes all and only utility
