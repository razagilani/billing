import unittest
from StringIO import StringIO
from datetime import date, datetime, timedelta
import pprint
import os
from os.path import realpath, join, dirname

from sqlalchemy.orm.exc import NoResultFound

from skyliner.sky_handlers import cross_range
from billing.processing.rate_structure2 import RateStructureItem
from billing.processing.process import IssuedBillError
from billing.processing.state import ReeBill, Customer, UtilBill
from billing.test.setup_teardown import TestCaseWithSetup
from billing.test import example_data
from billing.processing.mongo import NoSuchBillException
from billing.exc import BillStateError, NoRSIError, RSIError, \
    FormulaSyntaxError
from billing.test import utils


pp = pprint.PrettyPrinter(indent=1).pprint
pformat = pprint.PrettyPrinter(indent=1).pformat

# TODO: move this into TestProcess.setUp and use it in every test
class MockReeGetter(object):
    def __init__(self, quantity):
        self.quantity = quantity

    def update_renewable_readings(self, olap_id, reebill,
                                  use_olap=True, verbose=False):
        for reading in reebill.readings:
            reading.renewable_quantity = self.quantity


class ProcessTest(TestCaseWithSetup, utils.TestCase):

    def setup_dummy_utilbill_calc_charges(self, acc, begin_date, end_date):
        """Upload a dummy-utilbill, add an RSI, and calculate charges
        """
        utilbill = self.process.upload_utility_bill(acc,
                                                    'gas', begin_date, end_date,
                                                    StringIO('a utility bill'),
                                                    'filename.pdf')
        self.process.add_rsi(utilbill.id)
        self.process.update_rsi(utilbill.id, 'New RSI #1', {
            'rsi_binding': 'A',
            'quantity': 'REG_TOTAL.quantity',
            'rate': '1'
        })
        self.process.refresh_charges(utilbill.id)  #creates charges
        self.process.compute_utility_bill(utilbill.id)  #updates charge values


    def test_create_new_account(self):
        billing_address = {
            'addressee': 'Andrew Mellon',
            'street': '1785 Massachusetts Ave. NW',
            'city': 'Washington',
            'state': 'DC',
            'postal_code': '20036',
        }
        service_address = {
            'addressee': 'Skyline Innovations',
            'street': '1606 20th St. NW',
            'city': 'Washington',
            'state': 'DC',
            'postal_code': '20009',
        }
        # Create new account "88888" based on template account "99999",
        # which was created in setUp
        self.process.create_new_account('88888', 'New Account',
                                        0.6, 0.2, billing_address,
                                        service_address, '99999')

        # Disabled this test for now since it bypasses the process object
        # customer = self.state_db.get_customer(session, '88888')
        # self.assertEquals('88888', customer.account)
        # self.assertEquals(0.6, customer.get_discount_rate())
        # self.assertEquals(0.2, customer.get_late_charge_rate())
        # template_customer = self.state_db.get_customer(session, '99999')
        # self.assertNotEqual(template_customer.utilbill_template_id,
        #                     customer.utilbill_template_id)

        # No Reebills or Utility Bills should exist
        self.assertEqual([], self.process.get_reebill_metadata_json(
                '88888'))
        self.assertEqual(([], 0), self.process.get_all_utilbills_json(
                '88888', 0, 30))

        # Upload a utility bill and check it persists and fetches
        self.process.upload_utility_bill('88888', 'gas',
                                         date(2013, 1, 1), date(2013, 2, 1),
                                         StringIO('January 2013'),
                                         'january.pdf')
        utilbills_data = self.process.get_all_utilbills_json('88888',
                                                             0, 30)[0]

        self.assertEqual(1, len(utilbills_data))
        utilbill_data = utilbills_data[0]
        self.assertDocumentsEqualExceptKeys({'state': 'Final',
                                             'service': 'Gas',
                                             'utility': 'washgas',
                                             'rate_class': 'DC Non Residential Non Heat',
                                             'period_start': date(2013, 1,
                                                                  1),
                                             'period_end': date(2013, 2,
                                                                1),
                                             'total_charges': 0.0,
                                             'computed_total': 0,
                                             # 'date_received': datetime.utcnow().date(),
                                             'processed': 0,
                                             'account': '88888',
                                             'editable': True,
                                             'name': '88888 - Example 2/1786 Massachusetts Ave. - washgas: DC Non Residential Non Heat',
                                             'reebills': [],
                                            }, utilbill_data, 'id', 'charges', 'reebills')


        self.process.add_rsi(utilbill_data['id'])
        self.process.update_rsi(utilbill_data['id'],
                'New RSI #1', {'quantity': 'REG_TOTAL.quantity',
                'rate': '1', 'rsi_binding': 'A', 'description':'a'})
        self.process.refresh_charges(utilbill_data['id'])

        self.process.ree_getter = MockReeGetter(10)
        self.process.roll_reebill('88888', start_date=date(2013, 1, 1))

        ubdata = self.process.get_all_utilbills_json('88888', 0, 30)[0][0]
        self.assertDocumentsEqualExceptKeys({
            'account': '88888',
            'computed_total': 0,
            'editable': True,
            'id': 6469L,
            'name': ('88888 - Example 2/1786 Massachusetts Ave. - '
                     'washgas: DC Non Residential Non Heat'),
            'period_end': date(2013, 2, 1),
            'period_start': date(2013, 1, 1),
            'processed': 0,
            'rate_class': 'DC Non Residential Non Heat',
            'reebills': [{'issue_date': None, 'sequence': 1,
                    'version': 0L}],
            'service': 'Gas',
            'state': 'Final',
            'total_charges': 0.0,
            'utility': 'washgas',
        }, ubdata, 'id', 'charges')

        reebill_data = self.process.get_reebill_metadata_json('88888')
        self.assertEqual([{
            'id': 1,
            'sequence': 1,
            'max_version': 0,
            'issued': False,
            'issue_date': None,
            'actual_total': 0.,
            'hypothetical_total': 10,
            'payment_received': 0.,
            'period_start': date(2013, 1, 1),
            'period_end': date(2013, 2, 1),
            'prior_balance': 0.,
            'processed': False,
            'ree_charges': 4.,
            'ree_value': 10.,
            'services': [],
            'total_adjustment': 0.,
            'total_error': 0.,
            'ree_quantity': 10.,
            'balance_due': 4.,
            'balance_forward': 0.,
            'corrections': '(never issued)',
        }], reebill_data)

        reebill_charges = self.process.get_hypothetical_matched_charges(
                '88888', 1)
        self.assertEqual([{
            'actual_quantity': 0,
            'actual_rate': 1,
            'actual_total': 0,
            'description': 'a',
            'quantity': 10,
            'quantity_units': '',
            'rate': 1,
            'rsi_binding': 'A',
            'total': 10,
        }], reebill_charges)

        # TODO: fields not checked above that should be checked some other
        # way:
        # email recipient
        # utilbills
        # ree_charge
        # ree_savings
        # late_charges
        # ree_value
        # late_charge_rate
        # discount_rate
        # payment_received
        # total_adjustment
        # billing_address
        # service_address

        # nothing should exist for account 99999
        # (this checks for bug #70032354 in which query for
        # get_reebill_metadata_json includes bills from all accounts)
        self.assertEqual(([], 0), self.process.get_all_utilbills_json(
                '99999', 0, 30))
        self.assertEqual([], self.process.get_reebill_metadata_json(
                '99999'))

        # it should not be possible to create an account that already
        # exists
        self.assertRaises(ValueError, self.process.create_new_account,
                '88888', 'New Account', 0.6, 0.2,
                billing_address, service_address, '99999')

        # try creating another account when the template account has no
        # utility bills yet
        self.process.create_new_account('77777', 'New Account',
                0.6, 0.2, billing_address, service_address, '88888')
        self.process.create_new_account('66666', 'New Account',
                0.6, 0.2, billing_address, service_address, '88888')

        # Try rolling a reebill for a new account that has no utility bills uploaded yet
        self.assertRaises(NoResultFound, self.process.roll_reebill,
                '777777', start_date=date(2013, 2, 1))

    def test_update_utilbill_metadata(self):
        utilbill = self.process.upload_utility_bill('99999',
                                                    'Gas', date(2013, 1, 1),
                                                    date(2013, 2, 1),
                                                    StringIO(
                                                        'January 2013'),
                                                    'january.pdf',
                                                    total=100)

        doc = self.process.get_all_utilbills_json('99999', 0, 30)[0][0]
        assert utilbill.period_start == doc['period_start'] == date(2013, 1,
                                                                    1)
        assert utilbill.period_end == doc['period_end'] == date(2013, 2, 1)
        assert utilbill.service == doc['service'] == 'Gas'
        assert utilbill.utility == doc['utility'] == 'washgas'
        assert utilbill.total_charges == 100
        assert utilbill.rate_class == doc[
            'rate_class'] == 'DC Non Residential Non Heat'

        # invalid date ranges
        self.assertRaises(ValueError,
                          self.process.update_utilbill_metadata,
                          utilbill.id, period_start=date(2014, 1, 1))
        self.assertRaises(ValueError,
                          self.process.update_utilbill_metadata,
                          utilbill.id, period_end=date(2012, 1, 1))
        self.assertRaises(ValueError,
                          self.process.update_utilbill_metadata,
                          utilbill.id, period_end=date(2014, 2, 1))

        # change start date
        # TODO: this fails to actually move the file because
        # get_utilbill_file_path, called by move_utilbill, is using the
        # UtilBill object, whose date attributes have not been updated
        # yet. it should start passing when the file's old path and the
        # new it's path are the same.
        self.process.update_utilbill_metadata(utilbill.id,
                                              period_start=date(2013, 1, 2))
        doc = self.process.get_utilbill_doc(utilbill.id)
        self.assertEqual(date(2013, 1, 2), utilbill.period_start)
        self.assertEqual(date(2013, 1, 2), doc['start'])
        for meter in doc['meters']:
            self.assertEqual(date(2013, 1, 2), meter['prior_read_date'])
        # check that file really exists at the expected path
        # (get_utilbill_file_path also checks for existence)
        bill_file_path = self.billupload.get_utilbill_file_path(utilbill)

        # change end date
        self.process.update_utilbill_metadata(utilbill.id,
                                              period_end=date(2013, 2, 2))
        doc = self.process.get_utilbill_doc(utilbill.id)
        self.assertEqual(date(2013, 2, 2), utilbill.period_end)
        self.assertEqual(date(2013, 2, 2), doc['end'])
        for meter in doc['meters']:
            self.assertEqual(date(2013, 2, 2), meter['present_read_date'])

        # change service
        self.process.update_utilbill_metadata(utilbill.id,
                                              service='electricity')
        doc = self.process.get_utilbill_doc(utilbill.id)
        self.assertEqual('electricity', utilbill.service)
        self.assertEqual('electricity', doc['service'])

        # change "total" aka "total_charges"
        self.process.update_utilbill_metadata(utilbill.id,
                                              total_charges=200)
        doc = self.process.get_utilbill_doc(utilbill.id)
        self.assertEqual(200, utilbill.total_charges)
        # NOTE "total" is not in utility bill Mongo documents, only MySQL

        # change utility name
        self.process.update_utilbill_metadata(utilbill.id,
                                              utility='BGE')
        doc = self.process.get_utilbill_doc(utilbill.id)
        self.assertEqual('BGE', utilbill.utility)
        self.assertEqual('BGE', doc['utility'])

        # change rate class
        self.process.update_utilbill_metadata(utilbill.id,
                                              rate_class='something else')
        doc = self.process.get_utilbill_doc(utilbill.id)
        self.assertEqual('something else', utilbill.rate_class)
        self.assertEqual('something else', doc['rate_class'])

        # change processed state
        doc = self.process.get_utilbill_doc(utilbill.id)
        self.assertEqual(False, utilbill.processed)
        self.process.update_utilbill_metadata(utilbill.id, processed=True)
        doc = self.process.get_utilbill_doc(utilbill.id)
        self.assertEqual(True, utilbill.processed)

        # even when the utility bill is attached to an issued reebill, only
        # the editable document gets changed
        reebill = self.process.roll_reebill('99999',
                                            start_date=date(2013, 1, 1))
        self.process.issue('99999', 1)
        self.process.update_utilbill_metadata(utilbill.id, service='water')
        editable_doc = self.process.get_utilbill_doc(utilbill.id)
        frozen_doc = self.process.get_utilbill_doc(utilbill.id,
                                                   reebill_sequence=reebill.sequence,
                                                   reebill_version=reebill.version)
        assert 'sequence' not in editable_doc and 'version' not in editable_doc
        assert frozen_doc['sequence'] == 1 and frozen_doc['version'] == 0
        self.assertNotEqual(editable_doc, frozen_doc)
        self.assertEqual('electricity', frozen_doc['service'])
        self.assertEqual('water', utilbill.service)
        self.assertEqual('water', editable_doc['service'])


    def test_get_late_charge(self):
        '''Tests computation of late charges.
        '''
        # TODO: when possible, convert this into a unit test that checks the
        # get_late_charge method, whatever class it may belong to by then
        # (ReeBill?). See 69883814.
        acc = '99999'
<<<<<<< HEAD
        with DBSession(self.state_db) as session:
            # create utility bill with a charge in it
            u = self.process.upload_utility_bill(session, acc, 'gas',
                    date(2000, 1, 1), date(2000, 2, 1),
                    StringIO('January 2000'), 'january.pdf')
            self.process.add_rsi(session, u.id)
            self.process.update_rsi(session, u.id, 'New RSI #1', {
                'rsi_binding': 'THE_CHARGE',
                'quantity': 'REG_TOTAL.quantity',
                'quantity_units': 'therms',
                'rate': '1',
                'group': 'All Charges',
            })
            self.process.refresh_charges(session, u.id)
            self.process.update_utilbill_metadata(session, u.id, processed=True)

            # create first reebill
            bill1 = self.process.roll_reebill(session, acc,
                                              start_date=date(2000, 1, 1))
            self.process.update_sequential_account_info(session, acc, 1,
                    discount_rate=.5, late_charge_rate=.34)
            self.process.ree_getter=MockReeGetter(100)
            self.process.bind_renewable_energy(session, acc, 1)
            self.process.compute_reebill(session, acc, 1)
            self.assertEqual(0, self.process.get_late_charge(session, bill1,
                    date(1999, 12, 31)))
            self.assertEqual(0, self.process.get_late_charge(session, bill1,
                    date(2000, 1, 1)))
            self.assertEqual(0, self.process.get_late_charge(session, bill1,
                    date(2000, 1, 2)))
            self.assertEqual(0, self.process.get_late_charge(session, bill1,
                    date(2000, 2, 1)))
            self.assertEqual(0, self.process.get_late_charge(session, bill1,
                    date(2000, 2, 2)))

            # issue first reebill, so a later bill can have a late charge
            # based on the customer's failure to pay bill1 by its due date,
            # i.e. 30 days after the issue date.
            self.process.issue(session, acc, bill1.sequence,
                    issue_date=datetime(2000, 4, 1))
            self.assertEqual(date(2000, 5, 1), bill1.due_date)
            self.assertEqual(50, bill1.balance_due)

            # create 2nd utility bill and reebill
            u2 = self.process.upload_utility_bill(session, acc, 'gas',
                    date(2000, 2, 1), date(2000, 3, 1),
                    StringIO('February 2000'), 'february.pdf')
            self.process.update_utilbill_metadata(session, u2.id,
                                                  processed=True)
            bill2 = self.process.roll_reebill(session, acc)
            self.process.update_sequential_account_info(session, acc, 2,
                    discount_rate=.5, late_charge_rate=.34)
            self.process.ree_getter = MockReeGetter(200)
            self.process.bind_renewable_energy(session, acc, 2)
            self.process.compute_reebill(session, acc, 2)
            assert bill2.discount_rate == 0.5
            assert bill2.ree_charge == 100

            # bill2's late charge should be 0 before bill1's due date; on/after
            # the due date, it's balance * late charge rate, i.e.
            # 50 * .34 = 17
            self.assertEqual(0, self.process.get_late_charge(session, bill2,
                    date(1999, 12, 31)))
            self.assertEqual(0, self.process.get_late_charge(session, bill2,
                    date(2000, 1, 2)))
            self.assertEqual(0, self.process.get_late_charge(session, bill2,
                    date(2000, 3, 31)))
            self.assertEqual(0, self.process.get_late_charge(session, bill2,
                    date(2000, 4, 1)))
            self.assertEqual(0, self.process.get_late_charge(session, bill2,
                    date(2000, 4, 2)))
            self.assertEqual(0, self.process.get_late_charge(session, bill2,
                    date(2000, 4, 30)))
            self.assertEqual(0, self.process.get_late_charge(session, bill2,
                    date(2000, 5, 1)))
            self.assertEqual(17, self.process.get_late_charge(session, bill2,
                    date(2000, 5, 2)))
            self.assertEqual(17, self.process.get_late_charge(session, bill2,
                    date(2013, 1, 1)))

            # in order to get late charge of a 3rd bill, bill2 must be computed
            self.process.compute_reebill(session, acc, 2)

            # create a 3rd bill without issuing bill2. bill3 should have None
            # as its late charge for all dates
            self.process.upload_utility_bill(session, acc, 'gas',
                    date(2000, 3, 1), date(2000, 4, 1), StringIO('March 2000'),
                    'march.pdf')
            bill3 = self.process.roll_reebill(session, acc)
            self.assertEqual(None, self.process.get_late_charge(session, bill3,
                    date(1999, 12, 31)))
            self.assertEqual(None, self.process.get_late_charge(session, bill3,
                    date(2013, 1, 1)))

            # late charge should be based on the version with the least total
            # of the bill from which it derives. on 2013-01-15, make a version
            # 1 of bill 1 with a lower total, and then on 2013-03-15, a version
            # 2 with a higher total, and check that the late charge comes from
            # version 1.
            self.process.new_version(session, acc, 1)
            bill1_1 = self.state_db.get_reebill(session, acc, 1, version=1)
            self.process.ree_getter = MockReeGetter(100)
            self.process.bind_renewable_energy(session, acc, 1)
            bill1_1.discount_rate = 0.75
            self.process.compute_reebill(session, acc, 1, version=1)
            self.assertEqual(25, bill1_1.ree_charge)
            self.assertEqual(25, bill1_1.balance_due)
            self.process.issue(session, acc, 1,
                    issue_date=datetime(2013, 3,  15))
            late_charge_source_amount = bill1_1.balance_due

            self.process.new_version(session, acc, 1)
            self.process.bind_renewable_energy(session, acc, 2)
            self.process.update_sequential_account_info(session, acc, 1,
                    discount_rate=.25)
            bill1_2 = self.state_db.get_reebill(session, acc, 1, version=2)
            self.process.compute_reebill(session, acc, 1, version=2)
            self.assertEqual(75, bill1_2.ree_charge)
            self.assertEqual(75, bill1_2.balance_due)
            self.process.issue(session, acc, 1)

            # note that the issue date on which the late charge in bill2 is
            # based is the issue date of version 0--it doesn't matter when the
            # corrections were issued.
            late_charge = self.process.get_late_charge(session, bill2,
                    date(2013, 4, 18))
            self.assertEqual(late_charge_source_amount * bill2.late_charge_rate,
                             late_charge)

            # add a payment between 2000-01-01 (when bill1 version 0 was
            # issued) and 2013-01-01 (the present), to make sure that payment
            # is deducted from the balance on which the late charge is based
            self.state_db.create_payment(session, acc, date(2000, 6, 5),
                                         'a $10 payment in june', 10)
            self.assertEqual((late_charge_source_amount - 10) *
                    bill2.late_charge_rate,
                    self.process.get_late_charge(session, bill2,
                    date(2013, 1, 1)))

            #Pay off the bill, make sure the late charge is 0
            self.process.create_payment(session, acc, date(2000, 6, 6),
                    'a $40 payment in june', 40)
            self.assertEqual(0, self.process.get_late_charge(session, bill2,
                                                             date(2013, 1, 1)))

            #Overpay the bill, make sure the late charge is still 0
            self.process.create_payment(session, acc, date(2000, 6, 7),
                    'a $40 payment in june', 40)
            self.assertEqual(0, self.process.get_late_charge(session, bill2,
                    date(2013, 1, 1)))
=======
        # create utility bill with a charge in it
        u = self.process.upload_utility_bill(acc, 'gas',
                date(2000, 1, 1), date(2000, 2, 1),
                StringIO('January 2000'), 'january.pdf')
        self.process.add_rsi(u.id)
        self.process.update_rsi(u.id, 'New RSI #1', {
            'rsi_binding': 'THE_CHARGE',
            'quantity': 'REG_TOTAL.quantity',
            'quantity_units': 'therms',
            'rate': '1',
            'group': 'All Charges',
        })
        self.process.refresh_charges(u.id)
        self.process.update_utilbill_metadata(u.id, processed=True)

        # create first reebill
        bill1 = self.process.roll_reebill(acc, start_date=date(2000, 1, 1))
        self.process.update_sequential_account_info(acc, 1,
                discount_rate=.5, late_charge_rate=.34)
        self.process.ree_getter=MockReeGetter(100)
        self.process.bind_renewable_energy(acc, 1)
        self.process.compute_reebill(acc, 1)
        self.assertEqual(0, self.process.get_late_charge(bill1,
                date(1999, 12, 31)))
        self.assertEqual(0, self.process.get_late_charge(bill1,
                date(2000, 1, 1)))
        self.assertEqual(0, self.process.get_late_charge(bill1,
                date(2000, 1, 2)))
        self.assertEqual(0, self.process.get_late_charge(bill1,
                date(2000, 2, 1)))
        self.assertEqual(0, self.process.get_late_charge(bill1,
                date(2000, 2, 2)))

        # issue first reebill, so a later bill can have a late charge
        # based on the customer's failure to pay bill1 by its due date,
        # i.e. 30 days after the issue date.
        self.process.issue(acc, bill1.sequence,
                issue_date=date(2000, 4, 1))
        self.assertEqual(date(2000, 5, 1), bill1.due_date)
        self.assertEqual(50, bill1.balance_due)

        # create 2nd utility bill and reebill
        u2 = self.process.upload_utility_bill(acc, 'gas',
                date(2000, 2, 1), date(2000, 3, 1),
                StringIO('February 2000'), 'february.pdf')
        self.process.update_utilbill_metadata(u2.id, processed=True)
        bill2 = self.process.roll_reebill(acc)
        self.process.update_sequential_account_info(acc, 2,
                discount_rate=.5, late_charge_rate=.34)
        self.process.ree_getter = MockReeGetter(200)
        self.process.bind_renewable_energy(acc, 2)
        self.process.compute_reebill(acc, 2)
        assert bill2.discount_rate == 0.5
        assert bill2.ree_charge == 100

        # bill2's late charge should be 0 before bill1's due date; on/after
        # the due date, it's balance * late charge rate, i.e.
        # 50 * .34 = 17
        self.assertEqual(0, self.process.get_late_charge(bill2,
                date(1999, 12, 31)))
        self.assertEqual(0, self.process.get_late_charge(bill2,
                date(2000, 1, 2)))
        self.assertEqual(0, self.process.get_late_charge(bill2,
                date(2000, 3, 31)))
        self.assertEqual(0, self.process.get_late_charge(bill2,
                date(2000, 4, 1)))
        self.assertEqual(0, self.process.get_late_charge(bill2,
                date(2000, 4, 2)))
        self.assertEqual(0, self.process.get_late_charge(bill2,
                date(2000, 4, 30)))
        self.assertEqual(0, self.process.get_late_charge(bill2,
                date(2000, 5, 1)))
        self.assertEqual(17, self.process.get_late_charge(bill2,
                date(2000, 5, 2)))
        self.assertEqual(17, self.process.get_late_charge(bill2,
                date(2013, 1, 1)))

        # in order to get late charge of a 3rd bill, bill2 must be computed
        self.process.compute_reebill(acc, 2)

        # create a 3rd bill without issuing bill2. bill3 should have None
        # as its late charge for all dates
        self.process.upload_utility_bill(acc, 'gas',
                date(2000, 3, 1), date(2000, 4, 1), StringIO('March 2000'),
                'march.pdf')
        bill3 = self.process.roll_reebill(acc)
        self.assertEqual(None, self.process.get_late_charge(bill3,
                date(1999, 12, 31)))
        self.assertEqual(None, self.process.get_late_charge(bill3,
                date(2013, 1, 1)))

        # late charge should be based on the version with the least total
        # of the bill from which it derives. on 2013-01-15, make a version
        # 1 of bill 1 with a lower total, and then on 2013-03-15, a version
        # 2 with a higher total, and check that the late charge comes from
        # version 1.
        self.process.new_version(acc, 1)
        bill1_1 = self.state_db.get_reebill(acc, 1, version=1)
        self.process.ree_getter = MockReeGetter(100)
        self.process.bind_renewable_energy(acc, 1)
        bill1_1.discount_rate = 0.75
        self.process.compute_reebill(acc, 1, version=1)
        self.assertEqual(25, bill1_1.ree_charge)
        self.assertEqual(25, bill1_1.balance_due)
        self.process.issue(acc, 1, issue_date=date(2013, 3, 15))
        late_charge_source_amount = bill1_1.balance_due

        self.process.new_version(acc, 1)
        self.process.bind_renewable_energy(acc, 2)
        self.process.update_sequential_account_info(acc, 1,
                discount_rate=.25)
        bill1_2 = self.state_db.get_reebill(acc, 1, version=2)
        self.process.compute_reebill(acc, 1, version=2)
        self.assertEqual(75, bill1_2.ree_charge)
        self.assertEqual(75, bill1_2.balance_due)
        self.process.issue(acc, 1)

        # note that the issue date on which the late charge in bill2 is
        # based is the issue date of version 0--it doesn't matter when the
        # corrections were issued.
        late_charge = self.process.get_late_charge(bill2, date(2013, 4, 18))
        self.assertEqual(late_charge_source_amount * bill2.late_charge_rate,
                         late_charge)

        # add a payment between 2000-01-01 (when bill1 version 0 was
        # issued) and 2013-01-01 (the present), to make sure that payment
        # is deducted from the balance on which the late charge is based
        self.state_db.create_payment(acc, date(2000, 6, 5),
                                     'a $10 payment in june', 10)
        self.assertEqual((late_charge_source_amount - 10) *
                bill2.late_charge_rate,
                self.process.get_late_charge(bill2, date(2013, 1, 1)))

        #Pay off the bill, make sure the late charge is 0
        self.process.create_payment(acc, date(2000, 6, 6),
                'a $40 payment in june', 40)
        self.assertEqual(0, self.process.get_late_charge(bill2,
                                                         date(2013, 1, 1)))

        #Overpay the bill, make sure the late charge is still 0
        self.process.create_payment(acc, date(2000, 6, 7),
                'a $40 payment in june', 40)
        self.assertEqual(0, self.process.get_late_charge(bill2,
                date(2013, 1, 1)))
>>>>>>> 4256d12e


    def test_compute_realistic_charges(self):
        '''Tests computing utility bill charges and reebill charge for a
        reebill based on the utility bill, using a set of charge from an actual
        bill.
        '''
        account = '99999'
        # create utility bill and reebill
        self.process.upload_utility_bill(account, 'gas', date(2012, 1, 1),
                date(2012, 2, 1), StringIO('January 2012'), 'january.pdf')
        utilbill_id = self.process.get_all_utilbills_json(
                account, 0, 30)[0][0]['id']

        # the UPRS for this utility bill will be empty, because there are
        # no other utility bills in the db, and the bill will have no
        # charges; all the charges in the template bill get removed because
        # the rate structure has no RSIs in it. so, add RSIs and charges
        # corresponding to them from example_data. (this is the same way
        # the user would manually add RSIs and charges when processing the
        # first bill for a given rate structure.)
        for rsi in example_data.get_uprs().rates:
            fields = rsi.to_dict()
            del fields['id']
            self.process.add_rsi(utilbill_id)
            self.process.update_rsi(utilbill_id, "New RSI #1", fields)
        self.process.refresh_charges(utilbill_id)

        # ##############################################################
        # check that each actual (utility) charge was computed correctly:
        quantity = self.process.get_registers_json(
                utilbill_id)[0]['quantity']
        actual_charges = self.process.get_utilbill_charges_json(utilbill_id)
        def get_total(rsi_binding):
            charge = next(c for c in actual_charges
                    if c['rsi_binding'] == rsi_binding)
            return charge['total']
        self.assertEqual(11.2, get_total('SYSTEM_CHARGE'))
        self.assertEqual(0.03059 * quantity, get_total('RIGHT_OF_WAY'))
        self.assertEqual(0.01399 * quantity, get_total('SETF'))
        self.assertEqual(0.006 * quantity, get_total('EATF'))
        self.assertEqual(0.07777 * quantity, get_total('DELIVERY_TAX'))
        self.assertEqual(23.14, get_total('PUC'))
        self.assertEqual(.2935 * quantity, get_total('DISTRIBUTION_CHARGE'))
        self.assertEqual(.7653 * quantity, get_total('PGC'))
        # sales tax depends on all of the above
        non_tax_rsi_bindings = [
            'SYSTEM_CHARGE',
            'DISTRIBUTION_CHARGE',
            'PGC',
            'RIGHT_OF_WAY',
            'PUC',
            'SETF',
            'EATF',
            'DELIVERY_TAX'
        ]
        self.assertEqual(0.06 * sum(map(get_total, non_tax_rsi_bindings)),
                get_total('SALES_TAX'))

        # ##############################################################
        # check that each hypothetical charge was computed correctly:
        self.process.roll_reebill(account, start_date=date(2012, 1, 1))
        self.process.compute_reebill(account, 1)
        reebill_charges = self.process.get_hypothetical_matched_charges(
                account, 1)
        def get_h_total(rsi_binding):
            charge = next(c for c in reebill_charges
                    if c['rsi_binding'] == rsi_binding)
            return charge['total']
        h_quantity = self.process.get_reebill_metadata_json(
                account)[0]['ree_quantity']
        self.assertEqual(11.2, get_h_total('SYSTEM_CHARGE'))
        self.assertEqual(0.03059 * h_quantity, get_h_total('RIGHT_OF_WAY'))
        self.assertEqual(0.01399 * h_quantity, get_h_total('SETF'))
        self.assertEqual(0.006 * h_quantity, get_h_total('EATF'))
        self.assertEqual(0.07777 * h_quantity, get_h_total('DELIVERY_TAX'))
        self.assertEqual(23.14, get_h_total('PUC'))
        self.assertEqual(.2935 * h_quantity,
                get_h_total('DISTRIBUTION_CHARGE'))
        self.assertEqual(.7653 * h_quantity, get_h_total('PGC'))
        self.assertEqual(0.06 * sum(map(get_h_total, non_tax_rsi_bindings)),
                get_h_total('SALES_TAX'))


    def test_upload_utility_bill(self):
        '''Tests saving of utility bills in database (which also belongs partly
        to StateDB); does not test saving of utility bill files (which belongs
        to BillUpload).'''
        # TODO include test of saving of utility bill files here
        account = '99999'

        # one utility bill
        # service, utility, rate_class are different from the template
        # account
        utilbill_path = join(dirname(realpath(__file__)), 'data',
                             'utility_bill.pdf')
        with open(utilbill_path) as file1:
            self.process.upload_utility_bill(account, 'electric',
                                             date(2012, 1, 1),
                                             date(2012, 2, 1), file1,
                                             'january.pdf',
                                             utility='pepco',
                                             rate_class='Residential-R')
        utilbills_data, _ = self.process.get_all_utilbills_json(account, 0,
                                                                30)
        self.assertDocumentsEqualExceptKeys([{
                                                 'state': 'Final',
                                                 'service': 'Electric',
                                                 'utility': 'pepco',
                                                 'rate_class': 'Residential-R',
                                                 'period_start': date(2012,
                                                                      1, 1),
                                                 'period_end': date(2012, 2,
                                                                    1),
                                                 'total_charges': 0,
                                                 'computed_total': 0,
                                                 # 'date_received': datetime.utcnow().date(),
                                                 'processed': 0,
                                                 'account': '99999',
                                                 'editable': True,
                                                 'id': None,
                                                 'reebills': [],
                                             }], utilbills_data, 'id',
                                            'name')

        # TODO check "meters and registers" data here
        # TODO check "charges" data here

        # check charges
        charges = self.process.get_utilbill_charges_json(
                utilbills_data[0]['id'])
        self.assertEqual([], charges)

        # second bill: default utility and rate class are chosen
        # when those arguments are not given, and non-standard file
        # extension is used
        with open(utilbill_path) as file2:
            self.process.upload_utility_bill(account, 'electric',
                                             date(2012, 2, 1),
                                             date(2012, 3, 1), file2,
                                             'february.abc')
        utilbills_data, _ = self.process.get_all_utilbills_json(
                                                                account, 0,
                                                                30)
        self.assertDocumentsEqualExceptKeys([{
                                                 'state': 'Final',
                                                 'service': 'Electric',
                                                 'utility': 'pepco',
                                                 'rate_class': 'Residential-R',
                                                 'period_start': date(2012,
                                                                      2, 1),
                                                 'period_end': date(2012, 3,
                                                                    1),
                                                 'total_charges': 0,
                                                 'computed_total': 0,
                                                 # 'date_received': datetime.utcnow().date(),
                                                 'processed': 0,
                                                 'account': '99999',
                                                 'editable': True,
                                                 'id': None,
                                                 'reebills': [],
                                             }, {
                                                 'state': 'Final',
                                                 'service': 'Electric',
                                                 'utility': 'pepco',
                                                 'rate_class': 'Residential-R',
                                                 'period_start': date(2012,
                                                                      1, 1),
                                                 'period_end': date(2012, 2,
                                                                    1),
                                                 'total_charges': 0,
                                                 'computed_total': 0,
                                                 # 'date_received': datetime.utcnow().date(),
                                                 'processed': 0,
                                                 'account': '99999',
                                                 'editable': True,
                                                 'id': None,
                                                 'reebills': [],
                                             }], utilbills_data, 'id',
                                            'name')

        # 3rd bill "Skyline estimated", without a file
        self.process.upload_utility_bill(account, 'gas',
                                         date(2012, 3, 1), date(2012, 4, 1),
                                         None, None,
                                         state=UtilBill.SkylineEstimated,
                                         utility='washgas',
                                         rate_class='DC Non Residential Non Heat')
        utilbills_data, _ = self.process.get_all_utilbills_json(account, 0,
                                                                30)
        self.assertDocumentsEqualExceptKeys([{
                                                 'state': 'Skyline Estimated',
                                                 'service': 'Gas',
                                                 'utility': 'washgas',
                                                 'rate_class': 'DC Non Residential Non Heat',
                                                 'period_start': date(2012,
                                                                      3, 1),
                                                 'period_end': date(2012, 4,
                                                                    1),
                                                 'total_charges': 0,
                                                 'computed_total': 0,
                                                 'processed': 0,
                                                 'account': '99999',
                                                 'editable': True,
                                                 'reebills': [],
                                             }, {
                                                 'state': 'Final',
                                                 'service': 'Electric',
                                                 'utility': 'pepco',
                                                 'rate_class': 'Residential-R',
                                                 'period_start': date(2012,
                                                                      2, 1),
                                                 'period_end': date(2012, 3,
                                                                    1),
                                                 'total_charges': 0,
                                                 'computed_total': 0,
                                                 # 'date_received': datetime.utcnow().date(),
                                                 'processed': 0,
                                                 'account': '99999',
                                                 'editable': True,
                                                 'id': None,
                                                 'reebills': [],
                                             }, {
                                                 'state': 'Final',
                                                 'service': 'Electric',
                                                 'utility': 'pepco',
                                                 'rate_class': 'Residential-R',
                                                 'period_start': date(2012,
                                                                      1, 1),
                                                 'period_end': date(2012, 2,
                                                                    1),
                                                 'total_charges': 0,
                                                 'computed_total': 0,
                                                 # 'date_received': datetime.utcnow().date(),
                                                 'processed': 0,
                                                 'account': '99999',
                                                 'editable': True,
                                                 'id': None,
                                                 'reebills': [],
                                             }], utilbills_data, 'id',
                                            'name')

        # 4th bill: utility and rate_class will be taken from the last bill
        # with the same service. the file has no extension.
        last_bill_id = utilbills_data[0]['id']
        with open(utilbill_path) as file4:
            self.process.upload_utility_bill(account, 'electric',
                                             date(2012, 4, 1),
                                             date(2012, 5, 1), file4,
                                             'august')

        utilbills_data, count = self.process.get_all_utilbills_json(
                account, 0, 30)
        # NOTE: upload_utility bill is creating additional "missing"
        # utility bills, so there may be > 4 bills in the database now,
        # but this feature should not be tested because it's not used and
        # will probably go away.
        self.assertEqual(4, count)
        last_utilbill = utilbills_data[0]
        self.assertDocumentsEqualExceptKeys({
                                                'state': 'Final',
                                                'service': 'Electric',
                                                'utility': 'pepco',
                                                'rate_class': 'Residential-R',
                                                'period_start': date(2012,
                                                                     4, 1),
                                                'period_end': date(2012, 5,
                                                                   1),
                                                'total_charges': 0,
                                                'computed_total': 0,
                                                'processed': 0,
                                                'account': '99999',
                                                'editable': True,
                                                'reebills': [],
                                            }, last_utilbill, 'id', 'name')

        # make sure files can be accessed for these bills (except the
        # estimated one)
        for obj in utilbills_data:
            id, state = obj['id'], obj['state']
            u = self.state_db.get_utilbill_by_id(id)
            if state == 'Final':
                self.process.billupload.get_utilbill_file_path(u)
            else:
                with self.assertRaises(IOError):
                    self.process.billupload.get_utilbill_file_path(u)

        # delete utility bills
        ids = [obj['id'] for obj in utilbills_data]

        _, new_path = self.process.delete_utility_bill_by_id(ids[3])
        _, count = self.process.get_all_utilbills_json(account, 0, 30)
        self.assertEqual(3, count)
        self.assertTrue(os.access(new_path, os.F_OK))
        _, new_path = self.process.delete_utility_bill_by_id(ids[2])
        _, count = self.process.get_all_utilbills_json(account, 0, 30)
        self.assertEqual(2, count)
        self.assertTrue(os.access(new_path, os.F_OK))
        _, new_path = self.process.delete_utility_bill_by_id(ids[1])
        _, count = self.process.get_all_utilbills_json(account, 0, 30)
        self.assertEqual(1, count)
        _, new_path = self.process.delete_utility_bill_by_id(ids[0])
        _, count = self.process.get_all_utilbills_json(account, 0, 30)
        self.assertEqual(0, count)

    def test_delete_utility_bill_with_reebill(self):
        account = '99999'
        start, end = date(2012, 1, 1), date(2012, 2, 1)
        # create utility bill in MySQL, Mongo, and filesystem (and make
        # sure it exists all 3 places)
        self.process.upload_utility_bill(account, 'gas', start, end,
                StringIO("test"), 'january.pdf')
        utilbills_data, count = self.process.get_all_utilbills_json(
            account, 0, 30)
        self.assertEqual(1, count)

        # when utilbill is attached to reebill, deletion should fail
        self.process.roll_reebill(account, start_date=start)
        reebills_data = self.process.get_reebill_metadata_json(account)
        self.assertEqual([{
                              'actual_total': 0,
                              'balance_due': 0.0,
                              'balance_forward': 0,
                              'corrections': '(never issued)',
                              'hypothetical_total': 0,
                              'id': 1,
                              'issue_date': None,
                              'issued': False,
                              'max_version': 0,
                              'payment_received': 0.0,
                              'period_end': date(2012, 2, 1),
                              'period_start': date(2012, 1, 1),
                              'prior_balance': 0,
                              'processed': False,
                              'ree_charges': 0.0,
                              'ree_quantity': 22.602462036826545,
                              'ree_value': 0,
                              'sequence': 1,
                              'services': [],
                              'total_adjustment': 0,
                              'total_error': 0.0
                          }], reebills_data)
        self.assertRaises(ValueError,
                          self.process.delete_utility_bill_by_id,
                          utilbills_data[0]['id'])

        # deletion should fail if any version of a reebill has an
        # association with the utility bill. so issue the reebill, add
        # another utility bill, and create a new version of the reebill
        # attached to that utility bill instead.
        self.process.issue(account, 1)
        self.process.new_version(account, 1)
        self.process.upload_utility_bill(account, 'gas',
                                         date(2012, 2, 1), date(2012, 3, 1),
                                         StringIO("test"),
                                         'january-electric.pdf')
        # TODO this may not accurately reflect the way reebills get
        # attached to different utility bills; see
        # https://www.pivotaltracker.com/story/show/51935657
        self.assertRaises(ValueError,
                          self.process.delete_utility_bill_by_id,
                          utilbills_data[0]['id'])

    def test_get_service_address(self):
        account = '99999'
        self.process.upload_utility_bill(account, 'gas',
                                         date(2012, 1, 1), date(2012, 2, 1),
                                         StringIO("A PDF"), 'january.pdf')
        address = self.process.get_service_address(account)
        self.assertEqual(address['postal_code'], '20010')
        self.assertEqual(address['city'], 'Washington')
        self.assertEqual(address['state'], 'DC')
        self.assertEqual(address['addressee'], 'Monroe Towers')
        self.assertEqual(address['street'], '3501 13TH ST NW #WH')

    def test_correction_issuing(self):
        """Test creating corrections on reebills, and issuing them to create
        adjustments on other reebills.
        """
        acc = '99999'
        p = self.process
        base_date = date(2012, 1, 1)

        for i in xrange(4):
            ub = p.upload_utility_bill(acc, 'gas',
                                       base_date + timedelta(days=30 * i),
                                       base_date + timedelta(
                                           days=30 * (i + 1)),
                                       StringIO('a utility bill'),
                                       'filename.pdf')

            p.add_rsi(ub.id)  #creates an RSI with binding 'New RSI #1'
            p.update_rsi(ub.id,  #update the just-created RSI
                         'New RSI #1',
                         {'rsi_binding': 'THE_CHARGE',
                          'quantity': 'REG_TOTAL.quantity',
                          'rate': '1',
                          'group': 'All Charges'})

            p.update_register(ub.id, 'M60324', 'M60324',
                              {'quantity': 100})

            p.refresh_charges(ub.id)  #creates charges
            p.compute_utility_bill(ub.id)  #updates charge values

        for seq, reg_tot, strd in [(1, 100, base_date), (2, 200, None),
                                   (3, 300, None)]:
            rb = p.roll_reebill(acc, start_date=strd)
            p.update_sequential_account_info(acc, seq, discount_rate=0.5)
            p.ree_getter = MockReeGetter(reg_tot)
            p.bind_renewable_energy(acc, seq)
            p.compute_reebill(acc, seq)
            p.issue(acc, seq)

            self.assertEqual(rb.ree_charge, reg_tot / 2.0,
                             "Reebill %s recharge should equal %s; not %s" \
                             % (seq, reg_tot / 2.0, rb.ree_charge))

        self.assertEquals([], p.get_unissued_corrections(acc),
                            "There should be no unissued corrections.")
        self.assertEquals(0, p.get_total_adjustment(acc),
                          "There should be no total adjustments.")

        p.roll_reebill(acc)  #Fourth Reebill

        # try to issue nonexistent corrections
        self.assertRaises(ValueError, p.issue_corrections, acc, 4)

        reebill_data = lambda seq: next(d for d in \
                                        p.get_reebill_metadata_json(acc)
                                        if d['sequence'] == seq)

        #Update the discount rate for reebill sequence 1
        p.new_version(acc, 1)
        p.update_sequential_account_info(acc, 1, discount_rate=0.75)
        p.ree_getter = MockReeGetter(100)
        p.bind_renewable_energy(acc, 1)
        p.compute_reebill(acc, 1, version=1)

        d = reebill_data(1)
        self.assertEqual(d['ree_charges'], 25.0,
                         "Charges for reebill seq 1 should be updated to 25")

        #Update the discount rate for reebill sequence 3
        p.new_version(acc, 3)
        p.update_sequential_account_info(acc, 3, discount_rate=0.25)
        p.ree_getter = MockReeGetter(300)
        p.bind_renewable_energy(acc, 3)
        p.compute_reebill(acc, 3)
        d = reebill_data(3)
        self.assertEqual(d['ree_charges'], 225.0,
                         "Charges for reebill seq 3 should be updated to 225")

        # there should be 2 adjustments: -25 for the first bill, and +75
        # for the 3rd
        self.assertEqual([(1, 1, -25), (3, 1, 75)],
                         p.get_unissued_corrections(acc))
        self.assertEqual(50, p.get_total_adjustment(acc))

        # try to apply corrections to an issued bill
        self.assertRaises(ValueError, p.issue_corrections, acc, 2)
        # try to apply corrections to a correction
        self.assertRaises(ValueError, p.issue_corrections, acc, 3)

        self.assertFalse(reebill_data(1)['issued'])
        self.assertFalse(reebill_data(3)['issued'])

        # get original balance of reebill 4 before applying corrections
        #four = self.state_db.get_reebill(session, acc, 4)
        p.compute_reebill(acc, 4)

        # apply corrections to un-issued reebill 4. reebill 4 should be
        # updated, and the corrections (1 & 3) should be issued
        p.issue_corrections(acc, 4)
        p.compute_reebill(acc, 4)
        # for some reason, adjustment is part of "balance forward"
        # https://www.pivotaltracker.com/story/show/32754231

        four = reebill_data(4)
        self.assertEqual(four['prior_balance'] - four['payment_received'] +
                         four['total_adjustment'], four['balance_forward'])
        self.assertEquals(four['balance_forward'] + four['ree_charges'],
                          four['balance_due'])

        self.assertTrue(reebill_data(1)['issued'])
        self.assertTrue(reebill_data(3)['issued'])

        self.assertEqual([], p.get_unissued_corrections(acc))


    def test_late_charge_correction(self):
        acc = '99999'
<<<<<<< HEAD
        with DBSession(self.state_db) as session:
            # set customer late charge rate
            customer = self.state_db.get_customer(session, acc)
            customer.set_discountrate(.5)
            customer.set_late_charge_rate(.34)

            # first utility bill (ensure that an RSI and a charge exist,
            # and mark as "processed" so next utility bill will have them too
            u1 = self.process.upload_utility_bill(session, acc, 'gas',
                                                  date(2012, 1, 1),
                                                  date(2012, 2, 1),
                                                  StringIO('January 2012'),
                                                  'january.pdf')

            self.process.add_charge(session, u1.id, "")
            self.process.update_charge(session, u1.id, "",
                                       dict(rsi_binding='THE_CHARGE',
                                            quantity=100,
                                            quantity_units='therms', rate=1,
                                            total=100, group='All Charges'))

            u1_uprs = self.rate_structure_dao.load_uprs_for_utilbill(u1)
            u1_uprs.rates = [RateStructureItem(
                rsi_binding='THE_CHARGE',
                quantity='REG_TOTAL.quantity',
                rate='1',
            )]
            u1_uprs.save()
            self.process.update_utilbill_metadata(session, u1.id,
                                                  processed=True)

            # 2nd utility bill
            self.process.upload_utility_bill(session, acc, 'gas',
                                             date(2012, 2, 1), date(2012, 3, 1),
                                             StringIO('February 2012'),
                                             'february.pdf')

            # 1st reebill, with a balance of 100, issued 40 days ago and unpaid
            # (so it's 10 days late)
            # TODO don't use current date in a test!
            one = self.process.roll_reebill(session, acc,
                                            start_date=date(2012, 1, 1))
            one_doc = self.reebill_dao.load_reebill(acc, 1)
            # TODO control amount of renewable energy given by mock_skyliner
            # so there's no need to replace that value with a known one here
            one.set_renewable_energy_reading('REG_TOTAL', 100 * 1e5)
            self.process.compute_reebill(session, acc, 1)
            assert one.ree_charge == 50
            assert one.balance_due == 50
            self.process.issue(session, acc, 1,
                    issue_date=datetime.utcnow() - timedelta(40))

            # 2nd reebill, which will get a late charge from the 1st
            two = self.process.roll_reebill(session, acc)

            # "bind REE" in 2nd reebill
            # (it needs energy data only so its correction will have the same
            # energy in it as the original version; only the late charge will
            # differ)
            self.process.ree_getter.update_renewable_readings(
                self.nexus_util.olap_id(acc), two)

            # if given a late_charge_rate > 0, 2nd reebill should have a late
            # charge
            two.late_charge_rate = .5
            self.process.compute_reebill(session, acc, 2)
            self.assertEqual(25, two.late_charge)

            # issue 2nd reebill so a new version of it can be created
            self.process.issue(session, acc, 2)

            # add a payment of $30 30 days ago (10 days after 1st reebill was
            # issued). the late fee above is now wrong; it should be 50% of
            # the unpaid $20 instead of 50% of the entire $50.
            self.process.create_payment(session, acc,
                        datetime.utcnow() - timedelta(30),
                        'backdated payment', 30)

            # now a new version of the 2nd reebill should have a different late
            # charge: $10 instead of $50.
            self.process.new_version(session, acc, 2)
            two_1 = self.state_db.get_reebill(session, acc, 2, version=1)
            assert two_1.late_charge_rate == .5
            self.process.compute_reebill(session, acc, 2, version=1)
            self.assertEqual(10, two_1.late_charge)

            # that difference should show up as an error
            corrections = self.process.get_unissued_corrections(session, acc)
            assert len(corrections) == 1
            # self.assertEquals((2, 1, 25 - 15), corrections[0])
            # for some reason there's a tiny floating-point error in the
            # correction amount so it must be compared with assertAlmostEqual
            # (which doesn't work on tuples)
            sequence, version, amount = corrections[0]
            self.assertEqual(2, sequence)
            self.assertEqual(1, version)
            self.assertAlmostEqual(-15, amount)
=======
        # set customer late charge rate
        customer = self.state_db.get_customer(acc)
        customer.set_discountrate(.5)
        customer.set_late_charge_rate(.34)

        # first utility bill (ensure that an RSI and a charge exist,
        # and mark as "processed" so next utility bill will have them too
        u1 = self.process.upload_utility_bill(acc, 'gas',
                                              date(2012, 1, 1),
                                              date(2012, 2, 1),
                                              StringIO('January 2012'),
                                              'january.pdf')
        self.process.add_rsi(u1.id)
        self.process.update_rsi(u1.id, 'New RSI #1', {
            'rsi_binding': 'THE_CHARGE',
            'quantity': 100,
            'quantity_units': 'therms',
            'rate': '1',
            'group': 'All Charges',
        })

        u1_uprs = self.rate_structure_dao.load_uprs_for_utilbill(u1)
        u1_uprs.rates = [RateStructureItem(
            rsi_binding='THE_CHARGE',
            quantity='REG_TOTAL.quantity',
            rate='1',
        )]
        u1_uprs.save()
        self.process.update_utilbill_metadata(u1.id, processed=True)

        # 2nd utility bill
        self.process.upload_utility_bill(acc, 'gas',
                                         date(2012, 2, 1), date(2012, 3, 1),
                                         StringIO('February 2012'),
                                         'february.pdf')

        # 1st reebill, with a balance of 100, issued 40 days ago and unpaid
        # (so it's 10 days late)
        # TODO don't use current date in a test!
        one = self.process.roll_reebill(acc,
                                        start_date=date(2012, 1, 1))
        one_doc = self.reebill_dao.load_reebill(acc, 1)
        # TODO control amount of renewable energy given by mock_skyliner
        # so there's no need to replace that value with a known one here
        one.set_renewable_energy_reading('REG_TOTAL', 100 * 1e5)
        self.process.compute_reebill(acc, 1)
        assert one.ree_charge == 50
        assert one.balance_due == 50
        self.process.issue(acc, 1,
                           issue_date=datetime.utcnow().date() - timedelta(
                               40))

        # 2nd reebill, which will get a late charge from the 1st
        two = self.process.roll_reebill(acc)

        # "bind REE" in 2nd reebill
        # (it needs energy data only so its correction will have the same
        # energy in it as the original version; only the late charge will
        # differ)
        self.process.ree_getter.update_renewable_readings(
            self.nexus_util.olap_id(acc), two)

        # if given a late_charge_rate > 0, 2nd reebill should have a late
        # charge
        two.late_charge_rate = .5
        self.process.compute_reebill(acc, 2)
        self.assertEqual(25, two.late_charge)

        # issue 2nd reebill so a new version of it can be created
        self.process.issue(acc, 2)

        # add a payment of $30 30 days ago (10 days after 1st reebill was
        # issued). the late fee above is now wrong; it should be 50% of
        # the unpaid $20 instead of 50% of the entire $50.
        self.process.create_payment(acc, datetime.utcnow().date()
                - timedelta(30), 'backdated payment', 30)

        # now a new version of the 2nd reebill should have a different late
        # charge: $10 instead of $50.
        self.process.new_version(acc, 2)
        two_1 = self.state_db.get_reebill(acc, 2, version=1)
        assert two_1.late_charge_rate == .5
        self.process.compute_reebill(acc, 2, version=1)
        self.assertEqual(10, two_1.late_charge)

        # that difference should show up as an error
        corrections = self.process.get_unissued_corrections(acc)
        assert len(corrections) == 1
        # self.assertEquals((2, 1, 25 - 15), corrections[0])
        # for some reason there's a tiny floating-point error in the
        # correction amount so it must be compared with assertAlmostEqual
        # (which doesn't work on tuples)
        sequence, version, amount = corrections[0]
        self.assertEqual(2, sequence)
        self.assertEqual(1, version)
        self.assertAlmostEqual(-15, amount)
>>>>>>> 4256d12e

    # TODO rename
    def test_roll(self):
        '''Tests creation of reebills and dependency of each reebill on its
        predecessor.'''
        account = '99999'
<<<<<<< HEAD
        with DBSession(self.state_db) as session:
            self.process.ree_getter = MockReeGetter(100)

            self.process.upload_utility_bill(session, account, 'gas',
                    date(2013, 4, 4), date(2013, 5, 2), StringIO('April 2013'),
                    'april.pdf')
            # add a register to the first utility bill so there are 2,
            # REG_TOTAL and OTHER
            id_1 = self.process.get_all_utilbills_json(session,
                    account, 0, 30)[0][0]['id']
            self.process.new_register(session, id_1,
                    {'meter_id': 'M60324', 'register_id': 'R',})
            self.process.update_register(session, id_1,
                    'M60324', 'R', {'binding': 'OTHER'})

            # 2nd utility bill should have the same registers as the first
            self.process.upload_utility_bill(session, account, 'gas',
                    date(2013, 5, 2), date(2013, 6, 3), StringIO('May 2013'),
                    'may.pdf')

            # create reebill based on first utility bill
            reebill1 = self.process.roll_reebill(session, account,
                                      start_date=date(2013, 4, 4))

            self.process.compute_reebill(session, account, 1)
            self.process.issue(session, account, 1,
                    issue_date=datetime(2013,5,1))

            # delete register from the 2nd utility bill
            id_2 = self.process.get_all_utilbills_json(session,
                    account, 0, 30)[0][0]['id']
            self.process.delete_register(session, id_2, 'M60324', 'R')

            # 2nd reebill should NOT have a reading corresponding to the
            # additional register, which was removed
            reebill2 = self.process.roll_reebill(session, account)
            utilbill_data, count = self.process.get_all_utilbills_json(session,
                    account, 0, 30)
            self.assertEqual(2, count)
            self.assertEqual(reebill1.readings[0].measure, reebill2.readings[0].measure)
            self.assertEqual(reebill1.readings[0].aggregate_function,
                    reebill2.readings[0].aggregate_function)
            self.assertEqual([{
                'sequence': 1,
                'version': 0,
                'issue_date': datetime(2013,5,1),
            }], utilbill_data[1]['reebills'])
            self.assertEqual([{
                'sequence': 2,
                'version': 0,
                'issue_date': None,
            }], utilbill_data[0]['reebills'])

            # the 1st reebill has a reading for both the "REG_TOTAL" register
            # and the "OTHER" register, for a total of 200 therms of renewable
            # energy. since the 2nd utility bill no longer has the "OTHER" register,
            # the 2nd reebill does not have a reading fot it, even though the 1st
            # reebill has it.
            reebill_2_data, reebill_1_data = self.process\
                    .get_reebill_metadata_json(session, account)
            self.assertEqual(200, reebill_1_data['ree_quantity'])
            self.assertEqual(100, reebill_2_data['ree_quantity'])

            # addresses should be preserved from one reebill document to the
            # next
            billing_address = {
                u"postalcode" : u"20910",
                u"city" : u"Silver Spring",
                u"state" : u"MD",
                u"addressee" : u"Managing Member Monroe Towers",
                u"street" : u"3501 13TH ST NW LLC"
            }
            service_address = {
                 u"postalcode" : u"20010",
                 u"city" : u"Washington",
                 u"state" : u"DC",
                 u"addressee" : u"Monroe Towers",
                 u"street" : u"3501 13TH ST NW #WH"
            }
            account_info = self.process.get_sequential_account_info(session,
                    account, 1)
            self.assertEqual({
                'discount_rate': 0.12,
                'late_charge_rate': 0.34,
                'billing_address': billing_address,
                'service_address': service_address,
            }, account_info)

            # add two more utility bills: a Hypothetical one, then a Complete one
            self.process.upload_utility_bill(session, account, 'gas',
                                             date(2013, 6, 3), date(2013, 7, 1),
                                             None, 'no file',
                                             state=UtilBill.Hypothetical)
            self.process.upload_utility_bill(session, account, 'gas',
                                             date(2013, 7, 1),
                                             date(2013, 7, 30),
                                             StringIO('July 2013'),
                                             'july.pdf')
            utilbill_data, count = self.process.get_all_utilbills_json(session,
                    account, 0, 30)
            self.assertEqual(4, count)
            self.assertEqual(['Final', 'Missing', 'Final', 'Final'],
                    [u['state'] for u in utilbill_data])

            # The next utility bill isn't estimated or final, so
            # create_next_reebill should fail
            self.assertRaises(NoSuchBillException,
                    self.process.roll_reebill, session, account)

            # replace Hypothetical bill with a UtilityEstimated one.
            self.process.upload_utility_bill(session, account, 'gas',
                                             date(2013, 6, 3), date(2013, 7, 1),
                                             StringIO('June 2013'),
                                             'june.pdf',
                                             state=UtilBill.UtilityEstimated)
            utilbill_data, count = self.process.get_all_utilbills_json(session,
                    account, 0, 30)
            self.assertEqual(4, count)
            self.assertEqual(['Final', 'Utility Estimated', 'Final', 'Final'],
                             [u['state'] for u in utilbill_data])
            last_utilbill_id, formerly_hyp_utilbill_id = (u['id'] for u in
                    utilbill_data[:2])

            self.process.roll_reebill(session, account)
            self.process.roll_reebill(session, account)
            self.process.compute_reebill(session, account, 2)

            self.process.issue(session, account, 2)

            # Shift later_utilbill a few days into the future so that there is
            # a time gap after the last attached utilbill
            self.process.update_utilbill_metadata(session,
                    formerly_hyp_utilbill_id, period_start=date(2013,6,8))
            self.process.update_utilbill_metadata(session, last_utilbill_id,
                    period_end=date(2013,7,6))

            # can't create another reebill because there are no more utility
            # bills
            with self.assertRaises(NoSuchBillException) as context:
                self.process.roll_reebill(session, account)
=======
        self.process.ree_getter = MockReeGetter(100)

        self.process.upload_utility_bill(account, 'gas',
                date(2013, 4, 4), date(2013, 5, 2), StringIO('April 2013'),
                'april.pdf')
        # add a register to the first utility bill so there are 2,
        # REG_TOTAL and OTHER
        id_1 = self.process.get_all_utilbills_json(
                account, 0, 30)[0][0]['id']
        self.process.new_register(id_1,
                {'meter_id': 'M60324', 'register_id': 'R',})
        self.process.update_register(id_1,
                'M60324', 'R', {'binding': 'OTHER'})

        # 2nd utility bill should have the same registers as the first
        self.process.upload_utility_bill(account, 'gas',
                date(2013, 5, 2), date(2013, 6, 3), StringIO('May 2013'),
                'may.pdf')

        # create reebill based on first utility bill
        reebill1 = self.process.roll_reebill(account,
                                  start_date=date(2013, 4, 4))

        self.process.compute_reebill(account, 1)
        self.process.issue(account, 1)

        # delete register from the 2nd utility bill
        id_2 = self.process.get_all_utilbills_json(
                account, 0, 30)[0][0]['id']
        self.process.delete_register(id_2, 'M60324', 'R')

        # 2nd reebill should NOT have a reading corresponding to the
        # additional register, which was removed
        reebill2 = self.process.roll_reebill(account)
        utilbill_data, count = self.process.get_all_utilbills_json(
                account, 0, 30)
        self.assertEqual(2, count)
        self.assertEqual(reebill1.readings[0].measure, reebill2.readings[0].measure)
        self.assertEqual(reebill1.readings[0].aggregate_function,
                reebill2.readings[0].aggregate_function)
        self.assertEqual([{
            'sequence': 1,
            'version': 0,
            'issue_date': datetime.utcnow().date()
        }], utilbill_data[1]['reebills'])
        self.assertEqual([{
            'sequence': 2,
            'version': 0,
            'issue_date': None,
        }], utilbill_data[0]['reebills'])

        # the 1st reebill has a reading for both the "REG_TOTAL" register
        # and the "OTHER" register, for a total of 200 therms of renewable
        # energy. since the 2nd utility bill no longer has the "OTHER" register,
        # the 2nd reebill does not have a reading fot it, even though the 1st
        # reebill has it.
        reebill_2_data, reebill_1_data = self.process\
                .get_reebill_metadata_json(account)
        self.assertEqual(200, reebill_1_data['ree_quantity'])
        self.assertEqual(100, reebill_2_data['ree_quantity'])

        # addresses should be preserved from one reebill document to the
        # next
        billing_address = {
            u"postalcode" : u"20910",
            u"city" : u"Silver Spring",
            u"state" : u"MD",
            u"addressee" : u"Managing Member Monroe Towers",
            u"street" : u"3501 13TH ST NW LLC"
        }
        service_address = {
             u"postalcode" : u"20010",
             u"city" : u"Washington",
             u"state" : u"DC",
             u"addressee" : u"Monroe Towers",
             u"street" : u"3501 13TH ST NW #WH"
        }
        account_info = self.process.get_sequential_account_info(
                account, 1)
        self.assertEqual({
            'discount_rate': 0.12,
            'late_charge_rate': 0.34,
            'billing_address': billing_address,
            'service_address': service_address,
        }, account_info)

        # add two more utility bills: a Hypothetical one, then a Complete one
        self.process.upload_utility_bill(account, 'gas',
                                         date(2013, 6, 3), date(2013, 7, 1),
                                         None, 'no file',
                                         state=UtilBill.Hypothetical)
        self.process.upload_utility_bill(account, 'gas',
                                         date(2013, 7, 1),
                                         date(2013, 7, 30),
                                         StringIO('July 2013'),
                                         'july.pdf')
        utilbill_data, count = self.process.get_all_utilbills_json(
                account, 0, 30)
        self.assertEqual(4, count)
        self.assertEqual(['Final', 'Missing', 'Final', 'Final'],
                [u['state'] for u in utilbill_data])

        # The next utility bill isn't estimated or final, so
        # create_next_reebill should fail
        self.assertRaises(NoSuchBillException,
                self.process.roll_reebill, account)

        # replace Hypothetical bill with a UtilityEstimated one.
        self.process.upload_utility_bill(account, 'gas',
                                         date(2013, 6, 3), date(2013, 7, 1),
                                         StringIO('June 2013'),
                                         'june.pdf',
                                         state=UtilBill.UtilityEstimated)
        utilbill_data, count = self.process.get_all_utilbills_json(
                account, 0, 30)
        self.assertEqual(4, count)
        self.assertEqual(['Final', 'Utility Estimated', 'Final', 'Final'],
                         [u['state'] for u in utilbill_data])
        last_utilbill_id, formerly_hyp_utilbill_id = (u['id'] for u in
                utilbill_data[:2])

        self.process.roll_reebill(account)
        self.process.roll_reebill(account)
        self.process.compute_reebill(account, 2)

        self.process.issue(account, 2)

        # Shift later_utilbill a few days into the future so that there is
        # a time gap after the last attached utilbill
        self.process.update_utilbill_metadata(
                formerly_hyp_utilbill_id, period_start=date(2013,6,8))
        self.process.update_utilbill_metadata(last_utilbill_id,
                period_end=date(2013,7,6))

        # can't create another reebill because there are no more utility
        # bills
        with self.assertRaises(NoSuchBillException) as context:
            self.process.roll_reebill(account)
>>>>>>> 4256d12e


    def test_rs_prediction(self):
        '''Basic test of rate structure prediction when uploading utility
        bills.
        '''
        acc_a, acc_b, acc_c = 'aaaaa', 'bbbbb', 'ccccc'
        # create customers A, B, and C
        billing_address = {
           'addressee': 'Andrew Mellon',
           'street': '1785 Massachusetts Ave. NW',
           'city': 'Washington',
           'state': 'DC',
           'postal_code': '20036',
        }
        service_address = {
           'addressee': 'Skyline Innovations',
           'street': '1606 20th St. NW',
           'city': 'Washington',
           'state': 'DC',
           'postal_code': '20009',
        }
        self.process.create_new_account(acc_a, 'Customer A',
                .12, .34, billing_address, service_address, '99999')
        self.process.create_new_account(acc_b, 'Customer B',
               .12, .34, billing_address, service_address, '99999')
        self.process.create_new_account(acc_c, 'Customer C',
               .12, .34, billing_address, service_address, '99999')

        # new customers also need to be in nexus for 'update_renewable_readings' to
        # work (using mock Skyliner)
        self.nexus_util._customers.extend([
           {
               'billing': 'aaaaa',
               'olap': 'a-1',
               'casualname': 'Customer A',
               'primus': '1 A St.',
           },
           {
               'billing': 'bbbbb',
               'olap': 'b-1',
               'casualname': 'Customer B',
               'primus': '1 B St.',
           },
           {
               'billing': 'ccccc',
               'olap': 'c-1',
               'casualname': 'Customer C',
               'primus': '1 C St.',
           },
        ])

        # create utility bills and reebill #1 for all 3 accounts
        # (note that period dates are not exactly aligned)
        self.process.upload_utility_bill(acc_a, 'gas',
                date(2000,1,1), date(2000,2,1), StringIO('January 2000 A'),
                'january-a.pdf', total=0, state=UtilBill.Complete)
        self.process.upload_utility_bill(acc_b, 'gas',
                date(2000,1,1), date(2000,2,1), StringIO('January 2000 B'),
                'january-b.pdf', total=0, state=UtilBill.Complete)
        self.process.upload_utility_bill(acc_c, 'gas',
                date(2000,1,1), date(2000,2,1), StringIO('January 2000 C'),
                'january-c.pdf', total=0, state=UtilBill.Complete)

        id_a = next(obj['id'] for obj in self.process.get_all_utilbills_json(
               acc_a, 0, 30)[0])
        id_b = next(obj['id'] for obj in self.process.get_all_utilbills_json(
               acc_b, 0, 30)[0])
        id_c = next(obj['id'] for obj in self.process.get_all_utilbills_json(
               acc_c, 0, 30)[0])

        # UPRSs of all 3 bills will be empty.
        # insert some RSIs into them. A gets only one
        # RSI, SYSTEM_CHARGE, while B and C get two others,
        # DISTRIBUTION_CHARGE and PGC.
        self.process.add_rsi(id_a)
        self.process.add_rsi(id_a)
        self.process.update_rsi(id_a, 'New RSI #1', {
           'rsi_binding': 'SYSTEM_CHARGE',
            'description': 'System Charge',
            'quantity': '1',
            'rate': '11.2',
            'shared': True,
            'group': 'A',
        })
        self.process.update_rsi(id_a, 'New RSI #2', {
           'rsi_binding': 'NOT_SHARED',
           'description': 'System Charge',
           'quantity': '1',
           'rate': '3',
           'shared': False,
           'group': 'B',
        })
        for i in (id_b, id_c):
           self.process.add_rsi(i)
           self.process.add_rsi(i)
           self.process.update_rsi(i, 'New RSI #1', {
               'rsi_binding': 'DISTRIBUTION_CHARGE',
               'description': 'Distribution charge for all therms',
               'quantity': '750.10197727',
               'rate': '220.16',
               'shared': True,
               'group': 'C',
           })
           self.process.update_rsi(i, 'New RSI #2', {
               'rsi_binding': 'PGC',
               'description': 'Purchased Gas Charge',
               'quantity': '750.10197727',
               'rate': '0.7563',
               'shared': True,
               'group': 'D',
           })

        # create utility bill and reebill #2 for A
        self.process.upload_utility_bill(acc_a,
               'gas', date(2000,2,1), date(2000,3,1),
                StringIO('February 2000 A'), 'february-a.pdf', total=0,
                state=UtilBill.Complete)
        id_a_2 = [obj for obj in self.process.get_all_utilbills_json(
                acc_a, 0, 30)][0][0]['id']

        # initially there will be no RSIs in A's 2nd utility bill, because
        # there are no "processed" utility bills yet.
        self.assertEqual([], self.process.get_rsis_json(id_a_2))

        # when the other bills have been marked as "processed", they should
        # affect the new one.
        self.process.update_utilbill_metadata(id_a, processed=True)
        self.process.update_utilbill_metadata(id_b, processed=True)
        self.process.update_utilbill_metadata(id_c, processed=True)
        self.process.regenerate_uprs(id_a_2)
        # the UPRS of A's 2nd bill should now match B and C, i.e. it
        # should contain DISTRIBUTION and PGC and exclude SYSTEM_CHARGE,
        # because together the other two have greater weight than A's
        # reebill #1. it should also contain the NOT_SHARED RSI because
        # un-shared RSIs always get copied from each bill to its successor.
        self.assertEqual(set(['DISTRIBUTION_CHARGE', 'PGC', 'NOT_SHARED']),
                set(r['rsi_binding'] for r in
                    self.process.get_rsis_json(id_a_2)))

        # now, modify A-2's UPRS so it differs from both A-1 and B/C-1. if
        # a new bill is rolled, the UPRS it gets depends on whether it's
        # closer to B/C-1 or to A-2.
        self.process.delete_rsi(id_a_2, 'DISTRIBUTION_CHARGE')
        self.process.delete_rsi(id_a_2, 'PGC')
        self.process.delete_rsi(id_a_2, 'NOT_SHARED')
        self.process.add_rsi(id_a_2)
        self.process.update_rsi(id_a_2, 'New RSI #1', {
           'rsi_binding': 'RIGHT_OF_WAY',
           'description': 'DC Rights-of-Way Fee',
           'quantity': '750.10197727',
           'rate': '0.03059',
           'shared': True
        })

        # create B-2 with period 2-5 to 3-5, closer to A-2 than B-1 and C-1.
        # the latter are more numerous, but A-1 should outweigh them
        # because weight decreases quickly with distance.
        self.process.upload_utility_bill(acc_b, 'gas',
                date(2000,2,5), date(2000,3,5), StringIO('February 2000 B'),
               'february-b.pdf', total=0, state=UtilBill.Complete)
        self.assertEqual(set(['RIGHT_OF_WAY']), set(r['rsi_binding'] for r in
               self.process.get_rsis_json(id_a_2)))

    def test_rs_prediction_processed(self):
        '''Tests that rate structure prediction includes all and only utility
        bills that are "processed". '''
        # TODO
        pass

    def test_issue(self):
        '''Tests issuing of reebills.'''
        acc = '99999'
<<<<<<< HEAD
        with DBSession(self.state_db) as session:
            # two utilbills, with reebills
            self.process.upload_utility_bill(session, acc, 'gas',
                                             date(2012, 1, 1), date(2012, 2, 1),
                                             StringIO('january 2012'),
                                             'january.pdf')
            self.process.upload_utility_bill(session, acc, 'gas',
                                             date(2012, 2, 1), date(2012, 3, 1),
                                             StringIO('february 2012'),
                                             'february.pdf')
            one = self.process.roll_reebill(session, acc,
                                            start_date=date(2012, 1, 1))
            two = self.process.roll_reebill(session, acc)

            # neither reebill should be issued yet
            self.assertEquals(False, self.state_db.is_issued(session, acc, 1))
            self.assertEquals(None, one.issue_date)
            self.assertEquals(None, one.due_date)
            self.assertEqual(None, one.email_recipient)
            self.assertEquals(False, self.state_db.is_issued(session, acc, 2))
            self.assertEquals(None, two.issue_date)
            self.assertEquals(None, two.due_date)
            self.assertEqual(None, two.email_recipient)

            # two should not be issuable until one_doc is issued
            self.assertRaises(BillStateError, self.process.issue, session, acc,
                              2)

            # issue one
            self.process.issue(session, acc, 1, issue_date=datetime(2013,4,1))

            # re-load from mongo to see updated issue date, due date,
            # recipients
            self.assertEquals(True, one.issued)
            self.assertEquals(True, self.state_db.is_issued(session, acc, 1))
            self.assertEquals(datetime(2013,4,1), one.issue_date)
            self.assertEquals((one.issue_date + timedelta(30)).date(),
                    one.due_date)
            self.assertEquals('example@example.com', one.email_recipient)

            customer = self.state_db.get_customer(session, acc)
            customer.bill_email_recipient = 'test1@example.com, test2@exmaple.com'

            # issue two
            self.process.issue(session, acc, 2, issue_date=datetime(2013,5,1))

            # re-load from mongo to see updated issue date and due date
            self.assertEquals(True, self.state_db.is_issued(session, acc, 2))
            self.assertEquals(datetime(2013,5,1), two.issue_date)
            self.assertEquals((two.issue_date + timedelta(30)).date(),
                    two.due_date)
            self.assertEquals('test1@example.com, test2@exmaple.com',
                              two.email_recipient)
=======
        # two utilbills, with reebills
        self.process.upload_utility_bill(acc, 'gas',
                                         date(2012, 1, 1), date(2012, 2, 1),
                                         StringIO('january 2012'),
                                         'january.pdf')
        self.process.upload_utility_bill(acc, 'gas',
                                         date(2012, 2, 1), date(2012, 3, 1),
                                         StringIO('february 2012'),
                                         'february.pdf')
        one = self.process.roll_reebill(acc, start_date=date(2012, 1, 1))
        two = self.process.roll_reebill(acc)

        # neither reebill should be issued yet
        self.assertEquals(False, self.state_db.is_issued(acc, 1))
        self.assertEquals(None, one.issue_date)
        self.assertEquals(None, one.due_date)
        self.assertEqual(None, one.email_recipient)
        self.assertEquals(False, self.state_db.is_issued(acc, 2))
        self.assertEquals(None, two.issue_date)
        self.assertEquals(None, two.due_date)
        self.assertEqual(None, two.email_recipient)

        # two should not be issuable until one_doc is issued
        self.assertRaises(BillStateError, self.process.issue, acc, 2)

        # issue one
        self.process.issue(acc, 1)

        # re-load from mongo to see updated issue date, due date, recipients
        self.assertEquals(True, one.issued)
        self.assertEquals(True, self.state_db.is_issued(acc, 1))
        self.assertEquals(datetime.utcnow().date(), one.issue_date)
        self.assertEquals(one.issue_date + timedelta(30), one.due_date)
        self.assertEquals('example@example.com', one.email_recipient)

        customer = self.state_db.get_customer(acc)
        customer.bill_email_recipient = 'test1@example.com, test2@exmaple.com'

        # issue two
        self.process.issue(acc, 2)

        # re-load from mongo to see updated issue date and due date
        two_doc = self.reebill_dao.load_reebill(acc, 2)
        self.assertEquals(True, self.state_db.is_issued(acc, 2))
        self.assertEquals(datetime.utcnow().date(), two.issue_date)
        self.assertEquals(two.issue_date + timedelta(30), two.due_date)
        self.assertEquals('test1@example.com, test2@exmaple.com',
                          two.email_recipient)
>>>>>>> 4256d12e

    def test_issue_2_at_once(self):
        '''Tests issuing one bill immediately after another, without
        recomputing it. In bug 64403990, a bill could be issued with a wrong
        "prior balance" because it was not recomputed before issuing to
        reflect a change to its predecessor.
        '''
        acc = '99999'
<<<<<<< HEAD
        with DBSession(self.state_db) as session:
            # first reebill is needed so the others get computed correctly
            self.process.upload_utility_bill(session, acc, 'gas',
                                             date(2000, 1, 1), date(2000, 2, 1),
                                             StringIO('january 2000'),
                                             'january.pdf')
            self.process.roll_reebill(session, acc, start_date=date(2000, 1, 1))
            self.process.issue(session, acc, 1, datetime(2000, 2, 15))

            # two more utility bills and reebills
            self.process.upload_utility_bill(session, acc, 'gas',
                                             date(2000, 2, 1), date(2000, 3, 1),
                                             StringIO('february 2000'),
                                             'february.pdf')
            self.process.upload_utility_bill(session, acc, 'gas',
                                             date(2000, 3, 1), date(2000, 4, 1),
                                             StringIO('february 2000'),
                                             'february.pdf')
            two = self.process.roll_reebill(session, acc)
            three = self.process.roll_reebill(session, acc)

            # add a payment, shown on bill #2
            self.state_db.create_payment(session, acc, date(2000, 2, 16),
                                         'a payment', 100)
            # TODO bill shows 0 because bill has no energy in it and
            # payment_received is 0
            self.process.compute_reebill(session, acc, 2)
            self.assertEqual(100, two.payment_received)
            self.assertEqual(-100, two.balance_due)

            # the payment does not appear on #3, since #3 has not be
            # recomputed
            self.assertEqual(0, three.payment_received)
            self.assertEqual(0, three.prior_balance)
            self.assertEqual(0, three.balance_forward)
            self.assertEqual(0, three.balance_due)

            # issue #2 and #3
            self.process.issue(session, acc, 2, datetime(2000, 5, 15))
            self.process.issue(session, acc, 3, datetime(2000, 5, 15))

            # #2 is still correct, and #3 should be too because it was
            # automatically recomputed before issuing
            self.assertEqual(100, two.payment_received)
            self.assertEqual(-100, two.balance_due)
            self.assertEqual(-100, three.prior_balance)
            self.assertEqual(0, three.payment_received)
            self.assertEqual(-100, three.balance_forward)
            self.assertEqual(-100, three.balance_due)
=======
        # first reebill is needed so the others get computed correctly
        self.process.upload_utility_bill(acc, 'gas', date(2000, 1, 1),
                    date(2000, 2, 1), StringIO('january 2000'), 'january.pdf')
        self.process.roll_reebill(acc, start_date=date(2000, 1, 1))
        self.process.issue(acc, 1, date(2000, 2, 15))

        # two more utility bills and reebills
        self.process.upload_utility_bill(acc, 'gas', date(2000, 2, 1),
                date(2000, 3, 1), StringIO('february 2000'), 'february.pdf')
        self.process.upload_utility_bill(acc, 'gas', date(2000, 3, 1),
                date(2000, 4, 1), StringIO('february 2000'), 'february.pdf')
        two = self.process.roll_reebill(acc)
        three = self.process.roll_reebill(acc)

        # add a payment, shown on bill #2
        self.state_db.create_payment(acc, date(2000, 2, 16), 'a payment', 100)
        # TODO bill shows 0 because bill has no energy in it and
        # payment_received is 0
        self.process.compute_reebill(acc, 2)
        self.assertEqual(100, two.payment_received)
        self.assertEqual(-100, two.balance_due)

        # the payment does not appear on #3, since #3 has not be
        # recomputed
        self.assertEqual(0, three.payment_received)
        self.assertEqual(0, three.prior_balance)
        self.assertEqual(0, three.balance_forward)
        self.assertEqual(0, three.balance_due)

        # issue #2 and #3
        self.process.issue(acc, 2, date(2000, 5, 15))
        self.process.issue(acc, 3, date(2000, 5, 15))

        # #2 is still correct, and #3 should be too because it was
        # automatically recomputed before issuing
        self.assertEqual(100, two.payment_received)
        self.assertEqual(-100, two.balance_due)
        self.assertEqual(-100, three.prior_balance)
        self.assertEqual(0, three.payment_received)
        self.assertEqual(-100, three.balance_forward)
        self.assertEqual(-100, three.balance_due)
>>>>>>> 4256d12e


    def test_delete_reebill(self):
        account = '99999'
        # create 2 utility bills for Jan-Feb 2012
        self.process.upload_utility_bill(account, 'gas',
                date(2012, 1, 1), date(2012, 2, 1),
                StringIO('january 2012'), 'january.pdf')
        self.process.upload_utility_bill(account, 'gas',
                date(2012, 2, 1), date(2012, 3, 1),
                StringIO('february 2012'), 'february.pdf')
        utilbill = self.session.query(UtilBill).order_by(
                UtilBill.period_start).first()

        # create 2 reebills
        reebill = self.process.roll_reebill(account,
                                  start_date=date(2012, 1, 1))
        self.process.roll_reebill(account)

        # only the last reebill is deletable: deleting the 2nd one should
        # succeed, but deleting the 1st one should fail
        with self.assertRaises(IssuedBillError):
            self.process.delete_reebill(account, 1)
        self.process.delete_reebill(account, 2)
        with self.assertRaises(NoSuchBillException):
            self.reebill_dao.load_reebill(account, 2, version=0)
        self.assertEquals(1, self.session.query(ReeBill).count())
        self.assertEquals([1], self.state_db.listSequences(account))
        self.assertEquals([utilbill], reebill.utilbills)

        # issued reebill should not be deletable
        self.process.issue(account, 1)
        self.assertEqual(1, reebill.issued)
        self.assertEqual([utilbill], reebill.utilbills)
        self.assertEqual(reebill, utilbill._utilbill_reebills[0].reebill)
        self.process.compute_reebill(account, 1, version=0)
        self.assertRaises(IssuedBillError, self.process.delete_reebill,
                          account, 1)

        # create a new verison and delete it, returning to just version 0
        self.process.new_version(account, 1)
        self.session.query(ReeBill).filter_by(version=1).one()
        self.assertEqual(1, self.state_db.max_version(account, 1))
        self.assertFalse(self.state_db.is_issued(account, 1))
        self.process.delete_reebill(account, 1)
        self.assertEqual(0, self.state_db.max_version(account, 1))
        self.assertTrue(self.state_db.is_issued(account, 1))

        # original version should still be attached to utility bill
        # TODO this will have to change. see
        # https://www.pivotaltracker.com/story/show/31629749
        self.assertEqual([utilbill], reebill.utilbills)
        self.assertEqual(reebill, utilbill._utilbill_reebills[0].reebill)

    def test_correction_adjustment(self):
        '''Tests that adjustment from a correction is applied to (only) the
        earliest unissued bill.'''
        # replace process.ree_getter with one that always sets the renewable
        # energy readings to a known value
        self.process.ree_getter = MockReeGetter(10)
        acc = '99999'

<<<<<<< HEAD
        with DBSession(self.state_db) as session:
            # create 3 utility bills: Jan, Feb, Mar
            for i in range(3):
                self.setup_dummy_utilbill_calc_charges(session, acc,
                                                       date(2012, i + 1, 1),
                                                       date(2012, i + 2, 1))

            # create 1st reebill and issue it
            self.process.roll_reebill(session, acc,
                                      start_date=date(2012, 1, 1))
            self.process.bind_renewable_energy(session, acc, 1)
            self.process.compute_reebill(session, acc, 1)
            self.process.issue(session, acc, 1, issue_date=datetime(2012,3,15))
            self.assertEqual([{
                                  'id': 1,
                                  'sequence': 1,
                                  'max_version': 0,
                                  'issued': True,
                                  'issue_date': datetime(2012,3,15),
                                  'actual_total': 0.,
                                  'hypothetical_total': 10,
                                  'payment_received': 0.,
                                  'period_start': date(2012, 1, 1),
                                  'period_end': date(2012, 2, 1),
                                  'prior_balance': 0.,
                                  'processed': False,
                                  'ree_charges': 8.8,
                                  'ree_value': 10,
                                  'services': [],
                                  'total_adjustment': 0.,
                                  'total_error': 0.,
                                  'ree_quantity': 10,
                                  'balance_due': 8.8,
                                  'balance_forward': 0,
                                  'corrections': '-',
                              }],
                             self.process.get_reebill_metadata_json(session,
                                                                    '99999'))

            # create 2nd reebill, leaving it unissued
            self.process.ree_getter.quantity = 0
            self.process.roll_reebill(session, acc)

            # make a correction on reebill #1. this time 20 therms of renewable
            # energy instead of 10 were consumed.
            self.process.ree_getter.quantity = 20
            self.process.new_version(session, acc, 1)
            self.process.compute_reebill(session, acc, 2)

            self.assertEqual([{
                                  'actual_total': 0,
                                  'balance_due': 17.6,
                                  'balance_forward': 17.6,
                                  'corrections': '(never issued)',
                                  'hypothetical_total': 0,
                                  'id': 2,
                                  'issue_date': None,
                                  'issued': False,
                                  'max_version': 0,
                                  'payment_received': 0.0,
                                  'period_end': date(2012, 3, 1),
                                  'period_start': date(2012, 2, 1),
                                  'prior_balance': 8.8,
                                  'processed': False,
                                  'ree_charges': 0.0,
                                  'ree_quantity': 0,
                                  'ree_value': 0,
                                  'sequence': 2,
                                  'services': [],
                                  'total_adjustment': 8.8,
                                  'total_error': 0.0
                              }, {
                                  'actual_total': 0,
                                  'balance_due': 17.6,
                                  'balance_forward': 0,
                                  'corrections': '#1 not issued',
                                  'hypothetical_total': 20.0,
                                  'id': 1,
                                  'issue_date': None,
                                  'issued': False,
                                  'max_version': 1,
                                  'payment_received': 0.0,
                                  'period_end': date(2012, 2, 1),
                                  'period_start': date(2012, 1, 1),
                                  'prior_balance': 0,
                                  'processed': False,
                                  'ree_charges': 17.6,
                                  'ree_quantity': 20,
                                  'ree_value': 20,
                                  'sequence': 1,
                                  'services': [],
                                  'total_adjustment': 0,
                                  'total_error': 8.8,
                              }],
                             self.process.get_reebill_metadata_json(session,
                                                                    '99999'))
=======
        # create 3 utility bills: Jan, Feb, Mar
        for i in range(3):
            self.setup_dummy_utilbill_calc_charges(acc, date(2012, i + 1, 1),
                    date(2012, i + 2, 1))

        # create 1st reebill and issue it
        self.process.roll_reebill(acc, start_date=date(2012, 1, 1))
        self.process.bind_renewable_energy(acc, 1)
        self.process.compute_reebill(acc, 1)
        self.process.issue(acc, 1)
        self.assertEqual([{
                              'id': 1,
                              'sequence': 1,
                              'max_version': 0,
                              'issued': True,
                              'issue_date': datetime.utcnow().date(),
                              'actual_total': 0.,
                              'hypothetical_total': 10,
                              'payment_received': 0.,
                              'period_start': date(2012, 1, 1),
                              'period_end': date(2012, 2, 1),
                              'prior_balance': 0.,
                              'processed': False,
                              'ree_charges': 8.8,
                              'ree_value': 10,
                              'services': [],
                              'total_adjustment': 0.,
                              'total_error': 0.,
                              'ree_quantity': 10,
                              'balance_due': 8.8,
                              'balance_forward': 0,
                              'corrections': '-',
                          }],
                         self.process.get_reebill_metadata_json('99999'))

        # create 2nd reebill, leaving it unissued
        self.process.ree_getter.quantity = 0
        self.process.roll_reebill(acc)

        # make a correction on reebill #1. this time 20 therms of renewable
        # energy instead of 10 were consumed.
        self.process.ree_getter.quantity = 20
        self.process.new_version(acc, 1)
        self.process.compute_reebill(acc, 2)

        self.assertEqual([{
                          'actual_total': 0,
                          'balance_due': 17.6,
                          'balance_forward': 17.6,
                          'corrections': '(never issued)',
                          'hypothetical_total': 0,
                          'id': 2,
                          'issue_date': None,
                          'issued': False,
                          'max_version': 0,
                          'payment_received': 0.0,
                          'period_end': date(2012, 3, 1),
                          'period_start': date(2012, 2, 1),
                          'prior_balance': 8.8,
                          'processed': False,
                          'ree_charges': 0.0,
                          'ree_quantity': 0,
                          'ree_value': 0,
                          'sequence': 2,
                          'services': [],
                          'total_adjustment': 8.8,
                          'total_error': 0.0
                      }, {
                          'actual_total': 0,
                          'balance_due': 17.6,
                          'balance_forward': 0,
                          'corrections': '#1 not issued',
                          'hypothetical_total': 20.0,
                          'id': 1,
                          'issue_date': None,
                          'issued': False,
                          'max_version': 1,
                          'payment_received': 0.0,
                          'period_end': date(2012, 2, 1),
                          'period_start': date(2012, 1, 1),
                          'prior_balance': 0,
                          'processed': False,
                          'ree_charges': 17.6,
                          'ree_quantity': 20,
                          'ree_value': 20,
                          'sequence': 1,
                          'services': [],
                          'total_adjustment': 0,
                          'total_error': 8.8,
                      }],
                     self.process.get_reebill_metadata_json('99999'))
>>>>>>> 4256d12e

    def test_create_first_reebill(self):
        '''Test creating the first utility bill and reebill for an account,
        making sure the reebill is correct with respect to the utility bill.
        '''
        # at first, there are no utility bills
        self.assertEqual(([], 0), self.process.get_all_utilbills_json(
                '99999', 0, 30))

        # upload a utility bill
        self.process.upload_utility_bill('99999', 'gas',
                date(2013,1,1), date(2013,2,1), StringIO('January 2013'),
                'january.pdf')

        utilbill_data = self.process.get_all_utilbills_json(
                '99999', 0, 30)[0][0]
        self.assertDocumentsEqualExceptKeys({
            'account': '99999',
            'computed_total': 0,
            'editable': True,
            'id': 6469L,
            'name': '99999 - Example 1/1785 Massachusetts Ave. - washgas: DC Non Residential Non Heat',
            'period_end': date(2013, 2, 1),
            'period_start': date(2013, 1, 1),
            'processed': 0,
            'rate_class': 'DC Non Residential Non Heat',
            'reebills': [],
            'service': 'Gas',
            'state': 'Final',
            'total_charges': 0.0,
            'utility': 'washgas',
            }, utilbill_data, 'id', 'charges')

        # create a reebill
        self.process.roll_reebill('99999', start_date=date(2013,1,1))

        utilbill_data = self.process.get_all_utilbills_json(
                '99999', 0, 30)[0][0]
        self.assertDocumentsEqualExceptKeys({
            'account': '99999',
            'computed_total': 0,
            'editable': True,
            'id': 6469L,
            'name': '99999 - Example 1/1785 Massachusetts Ave. - washgas: DC Non Residential Non Heat',
            'period_end': date(2013, 2, 1),
            'period_start': date(2013, 1, 1),
            'processed': 0,
            'rate_class': 'DC Non Residential Non Heat',
            'reebills': [{'issue_date': None, 'sequence': 1L,
                    'version': 0L}],
            'service': 'Gas', 'state': 'Final',
            'total_charges': 0.0,
            'utility': 'washgas',
        }, utilbill_data, 'id', 'charges')

        billing_address = {
            'addressee': 'Andrew Mellon',
            'street': '1785 Massachusetts Ave. NW',
            'city': 'Washington',
            'state': 'DC',
            'postal_code': '20036',
        }
        service_address = {
            'addressee': 'Skyline Innovations',
            'street': '1606 20th St. NW',
            'city': 'Washington',
            'state': 'DC',
            'postal_code': '20009',
        }
        self.process.create_new_account('55555', 'Another New Account',
                0.6, 0.2, billing_address, service_address, '99999')
        self.assertRaises(ValueError, self.process.roll_reebill,
                '55555', start_date=date(2013,2,1))

    def test_uncomputable_correction_bug(self):
        '''Regresssion test for
        https://www.pivotaltracker.com/story/show/53434901.'''
        account = '99999'
        # create reebill and utility bill
        self.process.upload_utility_bill(account, 'gas', date(2013, 1, 1),
                date(2013, 2, 1), StringIO('January 2013'), 'january.pdf')
        utilbill_id = self.process.get_all_utilbills_json(
                account, 0, 30)[0][0]['id']
        self.process.roll_reebill(account,
                                  start_date=date(2013, 1, 1))
        # bind, compute, issue
        self.process.bind_renewable_energy(account, 1)
        self.process.compute_reebill(account, 1)
        self.process.issue(account, 1)

        # create new version
        self.process.new_version(account, 1)
        self.assertEquals(1, self.state_db.max_version(account, 1))

        # initially, reebill version 1 can be computed without an error
        self.process.compute_reebill(account, 1, version=1)

        # put it in an un-computable state by adding a charge with a syntax
        # error in its formula. it should now raise an RSIError.
        # (computing a utility bill doesn't raise an exception by default, but
        # computing a reebill based on the utility bill does.)
        self.process.add_rsi(utilbill_id)
        self.process.update_rsi(utilbill_id, 'New RSI #1', {
            'quantity': '1 + ',
        })
        self.process.refresh_charges(utilbill_id)
        with self.assertRaises(FormulaSyntaxError):
            self.process.compute_reebill(account, 1, version=1)

        # delete the new version
        self.process.delete_reebill(account, 1)
        reebill_data = self.process.get_reebill_metadata_json(account)
        self.assertEquals(0, reebill_data[0]['max_version'])

        # try to create a new version again: it should succeed, even though
        # there was a KeyError due to a missing RSI when computing the bill
        self.process.new_version(account, 1)
        reebill_data = self.process.get_reebill_metadata_json(account)
        self.assertEquals(1, reebill_data[0]['max_version'])


    def test_compute_utility_bill(self):
        '''Tests creation of a utility bill and updating the Mongo document
        after the MySQL row has changed.'''
        # create reebill and utility bill
        # NOTE Process._generate_docs_for_new_utility_bill requires utility
        # and rate_class arguments to match those of the template
        self.process.upload_utility_bill('99999', 'gas', date(2013, 5, 6),
                date(2013, 7, 8), StringIO('A Water Bill'), 'waterbill.pdf',
                utility='washgas', rate_class='some rate structure')
        utilbill_data = self.process.get_all_utilbills_json(
                '99999', 0, 30)[0][0]
        self.assertDocumentsEqualExceptKeys({
                                                'account': '99999',
                                                'computed_total': 0,
                                                'editable': True,
                                                'id': 6469L,
                                                'name': '99999 - Example 1/1785 Massachusetts Ave. - washgas: some rate structure',
                                                'period_end': date(2013, 7,
                                                                   8),
                                                'period_start': date(2013,
                                                                     5, 6),
                                                'processed': 0,
                                                'rate_class': 'some rate structure',
                                                'reebills': [],
                                                'service': 'Gas',
                                                'state': 'Final',
                                                'total_charges': 0.0,
                                                'utility': 'washgas',
                                            }, utilbill_data, 'id',
                                            'charges')
        #doc = self.process.get_utilbill_doc(session, utilbill_data['id'])
        # TODO enable these assertions when upload_utility_bill stops
        # ignoring them; currently they are set to match the template's
        # values regardless of the arguments to upload_utility_bill, and
        # Process._generate_docs_for_new_utility_bill requires them to
        # match the template.
        #self.assertEquals('water', doc['service'])
        #self.assertEquals('pepco', doc['utility'])
        #self.assertEquals('pepco', doc['rate_class'])

        # modify the MySQL utility bill
        self.process.update_utilbill_metadata(utilbill_data['id'],
                                              period_start=date(2013, 6, 6),
                                              period_end=date(2013, 8, 8),
                                              service='electricity',
                                              utility='BGE',
                                              rate_class='General Service - Schedule C')

        # add some RSIs to the UPRS, and charges to match

        self.process.add_rsi(utilbill_data['id'])
        self.process.update_rsi(utilbill_data['id'],'New RSI #1', {
            'rsi_binding': 'A',
            'description':'UPRS only',
            'quantity': '2',
            'rate': '3',
            'group': 'All Charges',
            'quantity_units':'kWh'
        })

        self.process.add_rsi(utilbill_data['id'])
        self.process.update_rsi(utilbill_data['id'],'New RSI #1', {
            'rsi_binding': 'B',
            'description':'not shared',
            'quantity': '6',
            'rate': '7',
            'quantity_units':'therms',
            'group': 'All Charges',
            'shared': False
        })

        # compute_utility_bill should update the document to match
        self.process.compute_utility_bill(utilbill_data['id'])
        self.process.refresh_charges(utilbill_data['id'])
        charges = self.process.get_utilbill_charges_json(utilbill_data['id'])

        # check charges
        # NOTE if the commented-out lines are added below the test will
        # fail, because the charges are missing those keys.
        self.assertEqual([
                             {
                                 'rsi_binding': 'A',
                                 'quantity': 2,
                                 'id': 'A',
                                 'quantity_units': 'kWh',
                                 'rate': 3,
                                 'total': 6,
                                 'description': 'UPRS only',
                                 'group': 'All Charges',
                 'error': None,
                             }, {
                                 'rsi_binding': 'B',
                                 'id': 'B',
                                 'quantity': 6,
                                 'quantity_units': 'therms',
                                 'rate': 7,
                                 'total': 42,
                                 'description': 'not shared',
                                 'group': 'All Charges',
                 'error': None,
                             },
                         ], charges)


    def test_compute_reebill(self):
        '''Basic test of reebill processing with an emphasis on making sure
        the accounting numbers in reebills are correct.
        '''
        account = '99999'
        energy_quantity = 100.0
        payment_amount = 100.0
        self.process.ree_getter = MockReeGetter(energy_quantity)

<<<<<<< HEAD
        with DBSession(self.state_db) as session:
            # create 2 utility bills with 1 charge in them
            self.process.upload_utility_bill(session, account, 'gas',
                                             date(2013, 1, 1), date(2013, 2, 1),
                                             StringIO('January 2013'),
                                             'january.pdf')
            self.process.upload_utility_bill(session, account, 'gas',
                                             date(2013, 2, 1), date(2013, 3, 1),
                                             StringIO('February 2013'),
                                             'february.pdf')
            utilbills_data, _ = self.process.get_all_utilbills_json(session,
                                                                    account, 0,
                                                                    30)
            id_1, id_2 = (obj['id'] for obj in utilbills_data)
            self.process.add_rsi(session, id_1)
            self.process.update_rsi(session, id_1, 'New RSI #1',
                                    {'rsi_binding': 'THE_CHARGE',
                                     'quantity': 'REG_TOTAL.quantity',
                                     'rate': '1', })
            self.process.refresh_charges(session, id_1)
            self.process.update_utilbill_metadata(session, id_1, processed=True)
            self.process.regenerate_uprs(session, id_2)
            self.process.refresh_charges(session, id_2)
            self.process.update_utilbill_metadata(session, id_2, processed=True)

            # create, process, and issue reebill
            self.process.roll_reebill(session, account,
                    start_date=date(2013, 1, 1))
            self.process.update_sequential_account_info(session, account, 1,
                    discount_rate=0.5)

            # get renewable energy and compute the reebill. make sure this is
            # idempotent because in the past there was a bug where it was not.
            for i in range(2):
                self.process.bind_renewable_energy(session, account, 1)
                self.process.compute_reebill(session, account, 1)
                reebill_data = self.process.get_reebill_metadata_json(session,
                        account)
                self.assertDocumentsEqualExceptKeys([{
                     'sequence': 1,
                     'max_version': 0,
                     'issued': False,
                     'issue_date': None,
                     'actual_total': 0.,
                     'hypothetical_total': energy_quantity,
                     'payment_received': 0.,
                     'period_start': date(2013,1,1),
                     'period_end': date(2013,2,1),
                     'prior_balance': 0.,
                     'processed': False,
                     'ree_charges': energy_quantity * .5,
                     'ree_value': energy_quantity,
                     'services': [],
                     'total_adjustment': 0.,
                     'total_error': 0.,
                     'ree_quantity': energy_quantity,
                     'balance_due': energy_quantity * .5,
                     'balance_forward': 0.,
                     'corrections': '(never issued)',
                 }], reebill_data, 'id')

            self.process.issue(session, account, 1,
                    issue_date=datetime(2013,2,15))

            reebill_data = self.process.get_reebill_metadata_json(session,
                    account)
=======
        # create 2 utility bills with 1 charge in them
        self.process.upload_utility_bill(account, 'gas',
                                         date(2013, 1, 1), date(2013, 2, 1),
                                         StringIO('January 2013'),
                                         'january.pdf')
        self.process.upload_utility_bill(account, 'gas',
                                         date(2013, 2, 1), date(2013, 3, 1),
                                         StringIO('February 2013'),
                                         'february.pdf')
        utilbills_data, _ = self.process.get_all_utilbills_json(account, 0, 30)
        id_1, id_2 = (obj['id'] for obj in utilbills_data)
        self.process.add_rsi(id_1)
        self.process.update_rsi(id_1, 'New RSI #1',
                                {'rsi_binding': 'THE_CHARGE',
                                 'quantity': 'REG_TOTAL.quantity',
                                 'rate': '1', })
        self.process.refresh_charges(id_1)
        self.process.update_utilbill_metadata(id_1, processed=True)
        self.process.regenerate_uprs(id_2)
        self.process.refresh_charges(id_2)
        self.process.update_utilbill_metadata(id_2, processed=True)

        # create, process, and issue reebill
        self.process.roll_reebill(account, start_date=date(2013, 1, 1))
        self.process.update_sequential_account_info(account, 1,
                discount_rate=0.5)

        # get renewable energy and compute the reebill. make sure this is
        # idempotent because in the past there was a bug where it was not.
        for i in range(2):
            self.process.bind_renewable_energy(account, 1)
            self.process.compute_reebill(account, 1)
            reebill_data = self.process.get_reebill_metadata_json(account)
>>>>>>> 4256d12e
            self.assertDocumentsEqualExceptKeys([{
                 'sequence': 1,
                 'max_version': 0,
<<<<<<< HEAD
                 'issued': True,
                 'issue_date': datetime(2013,2,15),
=======
                 'issued': False,
                 'issue_date': None,
>>>>>>> 4256d12e
                 'actual_total': 0.,
                 'hypothetical_total': energy_quantity,
                 'payment_received': 0.,
                 'period_start': date(2013,1,1),
                 'period_end': date(2013,2,1),
                 'prior_balance': 0.,
                 'processed': False,
                 'ree_charges': energy_quantity * .5,
                 'ree_value': energy_quantity,
                 'services': [],
                 'total_adjustment': 0.,
                 'total_error': 0.,
                 'ree_quantity': energy_quantity,
                 'balance_due': energy_quantity * .5,
<<<<<<< HEAD
                 'balance_forward': 0.0,
                 'corrections': '-',
             }], reebill_data)

            # add a payment so payment_received is not 0
            self.process.create_payment(session, account, date(2013,2,17),
                    'a payment for the first reebill', payment_amount)

            # 2nd reebill
            self.process.roll_reebill(session, account)
            self.process.update_sequential_account_info(session, account, 2,
                                                        discount_rate=0.2)
            self.process.compute_reebill(session, account, 2)
            reebill_data = self.process.get_reebill_metadata_json(session,
                                                                  account)
            self.assertDocumentsEqualExceptKeys([{
                'sequence': 2,
                'max_version': 0L,
                'issued': False,
                'issue_date': None,
                'actual_total': 0,
                'hypothetical_total': energy_quantity,
                'payment_received': payment_amount,
                'period_start': date(2013,2,1),
                'period_end': date(2013,3,1),
                'prior_balance': energy_quantity * .5,
                'processed': False,
                'ree_charges': energy_quantity * .8,
                'ree_value': energy_quantity,
                'services': [],
                'total_adjustment': 0,
                'total_error': 0.0,
                'ree_quantity': energy_quantity,
                'balance_due': energy_quantity * .5 +
                            energy_quantity * .8 - payment_amount,
                'balance_forward': energy_quantity * .5 -
                                payment_amount,
                'corrections': '(never issued)',
            },{
                'sequence': 1L,
                'max_version': 0L,
                'issued': True,
                'issue_date': datetime(2013,2,15),
                'actual_total': 0,
                'hypothetical_total': energy_quantity,
                'payment_received': 0.0,
                'period_start': date(2013,1,1),
                'period_end': date(2013,2,1),
                'prior_balance': 0,
                'processed': False,
                'ree_charges': energy_quantity * .5,
                'ree_value': energy_quantity,
                'services': [],
                'total_adjustment': 0,
                'total_error': 0.0,
                'ree_quantity': energy_quantity,
                'balance_due': energy_quantity * .5,
                'balance_forward': 0.0,
                'corrections': '-',
            }], reebill_data, 'id')

            # make a correction on reebill #1: payment does not get applied to
            # #1, and does get applied to #2
            # NOTE because #1-1 is unissued, its utility bill document should
            # be "current", not frozen
            self.process.new_version(session, account, 1)
            self.process.compute_reebill(session, account, 1)
            self.process.compute_reebill(session, account, 2)
            reebill_data = self.process.get_reebill_metadata_json(session,
                                                                  account)
            self.assertDocumentsEqualExceptKeys([{
                'sequence': 2,
                'max_version': 0,
                'issued': False,
                'issue_date': None,
                'actual_total': 0,
                'hypothetical_total': energy_quantity,
                'payment_received': payment_amount,
                'period_start': date(2013,2,1),
                'period_end': date(2013,3,1),
                'prior_balance': energy_quantity * .5,
                'processed': False,
                'ree_charges': energy_quantity * .8,
                'ree_value': energy_quantity,
                'services': [],
                'total_adjustment': 0,
                'total_error': 0,
                'ree_quantity': energy_quantity,
                'balance_due': energy_quantity * .5 +
                            energy_quantity * .8 - payment_amount,
                'balance_forward': energy_quantity * .5 -
                                payment_amount,
                'corrections': '(never issued)',
            },{
                'sequence': 1,
                'max_version': 1,
                'issued': False,
                'issue_date': None,
                'actual_total': 0,
                'hypothetical_total': energy_quantity,
                'payment_received': 0,
                'period_start': date(2013,1,1),
                'period_end': date(2013,2,1),
                'prior_balance': 0,
                'processed': False,
                'ree_charges': energy_quantity * .5,
                'ree_value': energy_quantity,
                'services': [],
                'total_adjustment': 0,
                'total_error': 0,
                'ree_quantity': energy_quantity,
                'balance_due': energy_quantity * .5,
                'balance_forward': 0,
                'corrections': '#1 not issued',
            }], reebill_data, 'id')
=======
                 'balance_forward': 0.,
                 'corrections': '(never issued)',
             }], reebill_data, 'id')

        self.process.issue(account, 1, issue_date=date(2013,2,15))

        reebill_data = self.process.get_reebill_metadata_json(account)
        self.assertDocumentsEqualExceptKeys([{
             'id': 1,
             'sequence': 1,
             'max_version': 0,
             'issued': True,
             'issue_date': date(2013,2,15),
             'actual_total': 0.,
             'hypothetical_total': energy_quantity,
             'payment_received': 0.,
             'period_start': date(2013,1,1),
             'period_end': date(2013,2,1),
             'prior_balance': 0.,
             'processed': False,
             'ree_charges': energy_quantity * .5,
             'ree_value': energy_quantity,
             'services': [],
             'total_adjustment': 0.,
             'total_error': 0.,
             'ree_quantity': energy_quantity,
             'balance_due': energy_quantity * .5,
             'balance_forward': 0.0,
             'corrections': '-',
         }], reebill_data)

        # add a payment so payment_received is not 0
        self.process.create_payment(account, date(2013,2,17),
                'a payment for the first reebill', payment_amount)

        # 2nd reebill
        self.process.roll_reebill(account)
        self.process.update_sequential_account_info(account, 2,
                                                    discount_rate=0.2)
        self.process.compute_reebill(account, 2)
        reebill_data = self.process.get_reebill_metadata_json(account)
        self.assertDocumentsEqualExceptKeys([{
            'sequence': 2,
            'max_version': 0L,
            'issued': False,
            'issue_date': None,
            'actual_total': 0,
            'hypothetical_total': energy_quantity,
            'payment_received': payment_amount,
            'period_start': date(2013,2,1),
            'period_end': date(2013,3,1),
            'prior_balance': energy_quantity * .5,
            'processed': False,
            'ree_charges': energy_quantity * .8,
            'ree_value': energy_quantity,
            'services': [],
            'total_adjustment': 0,
            'total_error': 0.0,
            'ree_quantity': energy_quantity,
            'balance_due': energy_quantity * .5 +
                        energy_quantity * .8 - payment_amount,
            'balance_forward': energy_quantity * .5 -
                            payment_amount,
            'corrections': '(never issued)',
        },{
            'sequence': 1L,
            'max_version': 0L,
            'issued': True,
            'issue_date': date(2013,2,15),
            'actual_total': 0,
            'hypothetical_total': energy_quantity,
            'payment_received': 0.0,
            'period_start': date(2013,1,1),
            'period_end': date(2013,2,1),
            'prior_balance': 0,
            'processed': False,
            'ree_charges': energy_quantity * .5,
            'ree_value': energy_quantity,
            'services': [],
            'total_adjustment': 0,
            'total_error': 0.0,
            'ree_quantity': energy_quantity,
            'balance_due': energy_quantity * .5,
            'balance_forward': 0.0,
            'corrections': '-',
        }], reebill_data, 'id')

        # make a correction on reebill #1: payment does not get applied to
        # #1, and does get applied to #2
        # NOTE because #1-1 is unissued, its utility bill document should
        # be "current", not frozen
        self.process.new_version(account, 1)
        self.process.compute_reebill(account, 1)
        self.process.compute_reebill(account, 2)
        reebill_data = self.process.get_reebill_metadata_json(account)
        self.assertDocumentsEqualExceptKeys([{
            'sequence': 2,
            'max_version': 0,
            'issued': False,
            'issue_date': None,
            'actual_total': 0,
            'hypothetical_total': energy_quantity,
            'payment_received': payment_amount,
            'period_start': date(2013,2,1),
            'period_end': date(2013,3,1),
            'prior_balance': energy_quantity * .5,
            'processed': False,
            'ree_charges': energy_quantity * .8,
            'ree_value': energy_quantity,
            'services': [],
            'total_adjustment': 0,
            'total_error': 0,
            'ree_quantity': energy_quantity,
            'balance_due': energy_quantity * .5 +
                        energy_quantity * .8 - payment_amount,
            'balance_forward': energy_quantity * .5 -
                            payment_amount,
            'corrections': '(never issued)',
        },{
            'sequence': 1,
            'max_version': 1,
            'issued': False,
            'issue_date': None,
            'actual_total': 0,
            'hypothetical_total': energy_quantity,
            'payment_received': 0,
            'period_start': date(2013,1,1),
            'period_end': date(2013,2,1),
            'prior_balance': 0,
            'processed': False,
            'ree_charges': energy_quantity * .5,
            'ree_value': energy_quantity,
            'services': [],
            'total_adjustment': 0,
            'total_error': 0,
            'ree_quantity': energy_quantity,
            'balance_due': energy_quantity * .5,
            'balance_forward': 0,
            'corrections': '#1 not issued',
        }], reebill_data, 'id')

    def test_payment_application(self):
        """Test that payments are applied to reebills according their "date
        received", including when multiple payments are applied and multiple
        bills are issued in the same day.
        """
        account = '99999'
        self.process.upload_utility_bill(account, 'gas', date(2000, 1, 1),
                date(2000, 2, 1), StringIO('January'), 'january.pdf')
        self.process.upload_utility_bill(account, 'gas', date(2000, 2, 1),
                date(2000, 3, 1), StringIO('February'), 'March.pdf')
        self.process.upload_utility_bill(account, 'gas', date(2000, 3, 1),
                date(2000, 4, 1), StringIO('March'), 'March.pdf')

        # create 2 reebills
        reebill_1 = self.process.roll_reebill(account,
                start_date=date(2000,1,1))
        reebill_2 = self.process.roll_reebill(account)

        # 1 payment applied today at 1:00, 1 payment applied at 2:00
        self.process.create_payment(account, datetime(2000,1,1,1), 'one', 10)
        self.process.create_payment(account, datetime(2000,1,1,2), 'two', 12)

        # 1st reebill has both payments applied to it, 2nd has neither
        self.process.compute_reebill(account, 1)
        self.process.compute_reebill(account, 2)
        self.assertEqual(22, reebill_1.payment_received)
        self.assertEqual(0, reebill_2.payment_received)

        # issue the 1st bill
        self.process.issue(account, 1, issue_date=datetime(2000,1,1,3))
        self.assertEqual(22, reebill_1.payment_received)
        self.assertEqual(0, reebill_2.payment_received)
        self.process.compute_reebill(account, 2)
        self.assertEqual(22, reebill_1.payment_received)
        self.assertEqual(0, reebill_2.payment_received)

        # now later payments apply to the 2nd bill
        self.process.create_payment(account, datetime(2000,1,1,3), 'three', 30)
        self.process.compute_reebill(account, 2)
        self.assertEqual(30, reebill_2.payment_received)

        # even when a correction is made on the 1st bill
        self.process.new_version(account, 1)
        self.process.compute_reebill(account, 1)
        self.process.compute_reebill(account, 2)
        self.assertEqual(22, reebill_1.payment_received)
        self.assertEqual(30, reebill_2.payment_received)

        # a payment that is backdated to before a corrected bill was issued
        # does not appear on the corrected version
        self.process.create_payment(account, datetime(2000,1,1,2,30),
                'backdated payment', 230)
        self.process.compute_reebill(account, 1)
        self.process.compute_reebill(account, 2)
        self.assertEqual(22, reebill_1.payment_received)
        self.assertEqual(30, reebill_2.payment_received)
>>>>>>> 4256d12e

    def test_tou_metering(self):
        # TODO: possibly move to test_fetch_bill_data
        account = '99999'

        def get_mock_energy_consumption(install, start, end, measure,
                    ignore_misisng=True, verbose=False):
            assert start, end == (date(2000,1,1), date(2000,2,1))
            result = []
            for hourly_period in cross_range(start, end):
                # for a holiday (Jan 1), weekday (Fri Jan 14), or weekend
                # (Sat Jan 15), return number of BTU equal to the hour of
                # the day. no energy is consumed on other days.
                if hourly_period.day in (1, 14, 15):
                    result.append(hourly_period.hour)
                else:
                    result.append(0)
            assert len(result) == 31 * 24 # hours in January
            return result

        self.process.ree_getter.get_billable_energy_timeseries = \
                get_mock_energy_consumption

        self.process.upload_utility_bill(account, 'gas', date(2000, 1, 1),
                date(2000, 2, 1), StringIO('January'), 'january.pdf')

        # modify registers of this utility bill so they are TOU
        u = self.session.query(UtilBill).join(Customer).\
                filter_by(account='99999').one()
        doc = self.reebill_dao.load_doc_for_utilbill(u)
        doc['meters'][0]['registers'] = [{
            'register_binding': 'REG_TOTAL',
            'description': 'normal register',
            'identifier': 'test1',
            'quantity': 0,
            # use BTU to avoid unit conversion
            'quantity_units': 'btu',
            # this appears to be unused (though "type" values include
            # "total", "tou", "demand", and "")
            'type': 'total',
        },{
            'register_binding': 'TOU',
            'description': 'time-of-use register',
            'identifier': 'test2',
            'quantity': 0,
            'quantity_units': 'btu',
            # NOTE these hour ranges are inclusive at both ends
            'active_periods_weekday': [[9, 9]],
            'active_periods_weekend': [[11, 11]],
            'active_periods_holiday': [[13, 13]],
            'type': 'tou',
        }]
        self.reebill_dao.save_utilbill(doc)

        self.process.roll_reebill(account, start_date=date(2000,1,1))

        # the total energy consumed over the 3 non-0 days is
        # 3 * (0 + 2 + ... + 23) = 23 * 24 / 2 = 276.
        # when only the hours 9, 11, and 13 are included, the total is just
        # 9 + 11 + 13 = 33.
        total_renewable_btu = 23 * 24 / 2. * 3
        tou_renewable_btu = 9 + 11 + 13

        # check reading of the reebill corresponding to the utility register
        total_reading, tou_reading = self.session.query(ReeBill).one().readings
        self.assertEqual('btu', total_reading.unit)
        self.assertEqual(total_renewable_btu, total_reading.renewable_quantity)
        self.assertEqual('btu', tou_reading.unit)
        self.assertEqual(tou_renewable_btu, tou_reading.renewable_quantity)

if __name__ == '__main__':
    #unittest.main(failfast=True)
    unittest.main()<|MERGE_RESOLUTION|>--- conflicted
+++ resolved
@@ -341,158 +341,6 @@
         # get_late_charge method, whatever class it may belong to by then
         # (ReeBill?). See 69883814.
         acc = '99999'
-<<<<<<< HEAD
-        with DBSession(self.state_db) as session:
-            # create utility bill with a charge in it
-            u = self.process.upload_utility_bill(session, acc, 'gas',
-                    date(2000, 1, 1), date(2000, 2, 1),
-                    StringIO('January 2000'), 'january.pdf')
-            self.process.add_rsi(session, u.id)
-            self.process.update_rsi(session, u.id, 'New RSI #1', {
-                'rsi_binding': 'THE_CHARGE',
-                'quantity': 'REG_TOTAL.quantity',
-                'quantity_units': 'therms',
-                'rate': '1',
-                'group': 'All Charges',
-            })
-            self.process.refresh_charges(session, u.id)
-            self.process.update_utilbill_metadata(session, u.id, processed=True)
-
-            # create first reebill
-            bill1 = self.process.roll_reebill(session, acc,
-                                              start_date=date(2000, 1, 1))
-            self.process.update_sequential_account_info(session, acc, 1,
-                    discount_rate=.5, late_charge_rate=.34)
-            self.process.ree_getter=MockReeGetter(100)
-            self.process.bind_renewable_energy(session, acc, 1)
-            self.process.compute_reebill(session, acc, 1)
-            self.assertEqual(0, self.process.get_late_charge(session, bill1,
-                    date(1999, 12, 31)))
-            self.assertEqual(0, self.process.get_late_charge(session, bill1,
-                    date(2000, 1, 1)))
-            self.assertEqual(0, self.process.get_late_charge(session, bill1,
-                    date(2000, 1, 2)))
-            self.assertEqual(0, self.process.get_late_charge(session, bill1,
-                    date(2000, 2, 1)))
-            self.assertEqual(0, self.process.get_late_charge(session, bill1,
-                    date(2000, 2, 2)))
-
-            # issue first reebill, so a later bill can have a late charge
-            # based on the customer's failure to pay bill1 by its due date,
-            # i.e. 30 days after the issue date.
-            self.process.issue(session, acc, bill1.sequence,
-                    issue_date=datetime(2000, 4, 1))
-            self.assertEqual(date(2000, 5, 1), bill1.due_date)
-            self.assertEqual(50, bill1.balance_due)
-
-            # create 2nd utility bill and reebill
-            u2 = self.process.upload_utility_bill(session, acc, 'gas',
-                    date(2000, 2, 1), date(2000, 3, 1),
-                    StringIO('February 2000'), 'february.pdf')
-            self.process.update_utilbill_metadata(session, u2.id,
-                                                  processed=True)
-            bill2 = self.process.roll_reebill(session, acc)
-            self.process.update_sequential_account_info(session, acc, 2,
-                    discount_rate=.5, late_charge_rate=.34)
-            self.process.ree_getter = MockReeGetter(200)
-            self.process.bind_renewable_energy(session, acc, 2)
-            self.process.compute_reebill(session, acc, 2)
-            assert bill2.discount_rate == 0.5
-            assert bill2.ree_charge == 100
-
-            # bill2's late charge should be 0 before bill1's due date; on/after
-            # the due date, it's balance * late charge rate, i.e.
-            # 50 * .34 = 17
-            self.assertEqual(0, self.process.get_late_charge(session, bill2,
-                    date(1999, 12, 31)))
-            self.assertEqual(0, self.process.get_late_charge(session, bill2,
-                    date(2000, 1, 2)))
-            self.assertEqual(0, self.process.get_late_charge(session, bill2,
-                    date(2000, 3, 31)))
-            self.assertEqual(0, self.process.get_late_charge(session, bill2,
-                    date(2000, 4, 1)))
-            self.assertEqual(0, self.process.get_late_charge(session, bill2,
-                    date(2000, 4, 2)))
-            self.assertEqual(0, self.process.get_late_charge(session, bill2,
-                    date(2000, 4, 30)))
-            self.assertEqual(0, self.process.get_late_charge(session, bill2,
-                    date(2000, 5, 1)))
-            self.assertEqual(17, self.process.get_late_charge(session, bill2,
-                    date(2000, 5, 2)))
-            self.assertEqual(17, self.process.get_late_charge(session, bill2,
-                    date(2013, 1, 1)))
-
-            # in order to get late charge of a 3rd bill, bill2 must be computed
-            self.process.compute_reebill(session, acc, 2)
-
-            # create a 3rd bill without issuing bill2. bill3 should have None
-            # as its late charge for all dates
-            self.process.upload_utility_bill(session, acc, 'gas',
-                    date(2000, 3, 1), date(2000, 4, 1), StringIO('March 2000'),
-                    'march.pdf')
-            bill3 = self.process.roll_reebill(session, acc)
-            self.assertEqual(None, self.process.get_late_charge(session, bill3,
-                    date(1999, 12, 31)))
-            self.assertEqual(None, self.process.get_late_charge(session, bill3,
-                    date(2013, 1, 1)))
-
-            # late charge should be based on the version with the least total
-            # of the bill from which it derives. on 2013-01-15, make a version
-            # 1 of bill 1 with a lower total, and then on 2013-03-15, a version
-            # 2 with a higher total, and check that the late charge comes from
-            # version 1.
-            self.process.new_version(session, acc, 1)
-            bill1_1 = self.state_db.get_reebill(session, acc, 1, version=1)
-            self.process.ree_getter = MockReeGetter(100)
-            self.process.bind_renewable_energy(session, acc, 1)
-            bill1_1.discount_rate = 0.75
-            self.process.compute_reebill(session, acc, 1, version=1)
-            self.assertEqual(25, bill1_1.ree_charge)
-            self.assertEqual(25, bill1_1.balance_due)
-            self.process.issue(session, acc, 1,
-                    issue_date=datetime(2013, 3,  15))
-            late_charge_source_amount = bill1_1.balance_due
-
-            self.process.new_version(session, acc, 1)
-            self.process.bind_renewable_energy(session, acc, 2)
-            self.process.update_sequential_account_info(session, acc, 1,
-                    discount_rate=.25)
-            bill1_2 = self.state_db.get_reebill(session, acc, 1, version=2)
-            self.process.compute_reebill(session, acc, 1, version=2)
-            self.assertEqual(75, bill1_2.ree_charge)
-            self.assertEqual(75, bill1_2.balance_due)
-            self.process.issue(session, acc, 1)
-
-            # note that the issue date on which the late charge in bill2 is
-            # based is the issue date of version 0--it doesn't matter when the
-            # corrections were issued.
-            late_charge = self.process.get_late_charge(session, bill2,
-                    date(2013, 4, 18))
-            self.assertEqual(late_charge_source_amount * bill2.late_charge_rate,
-                             late_charge)
-
-            # add a payment between 2000-01-01 (when bill1 version 0 was
-            # issued) and 2013-01-01 (the present), to make sure that payment
-            # is deducted from the balance on which the late charge is based
-            self.state_db.create_payment(session, acc, date(2000, 6, 5),
-                                         'a $10 payment in june', 10)
-            self.assertEqual((late_charge_source_amount - 10) *
-                    bill2.late_charge_rate,
-                    self.process.get_late_charge(session, bill2,
-                    date(2013, 1, 1)))
-
-            #Pay off the bill, make sure the late charge is 0
-            self.process.create_payment(session, acc, date(2000, 6, 6),
-                    'a $40 payment in june', 40)
-            self.assertEqual(0, self.process.get_late_charge(session, bill2,
-                                                             date(2013, 1, 1)))
-
-            #Overpay the bill, make sure the late charge is still 0
-            self.process.create_payment(session, acc, date(2000, 6, 7),
-                    'a $40 payment in june', 40)
-            self.assertEqual(0, self.process.get_late_charge(session, bill2,
-                    date(2013, 1, 1)))
-=======
         # create utility bill with a charge in it
         u = self.process.upload_utility_bill(acc, 'gas',
                 date(2000, 1, 1), date(2000, 2, 1),
@@ -530,7 +378,7 @@
         # based on the customer's failure to pay bill1 by its due date,
         # i.e. 30 days after the issue date.
         self.process.issue(acc, bill1.sequence,
-                issue_date=date(2000, 4, 1))
+                    issue_date=datetime(2000, 4, 1))
         self.assertEqual(date(2000, 5, 1), bill1.due_date)
         self.assertEqual(50, bill1.balance_due)
 
@@ -597,7 +445,8 @@
         self.process.compute_reebill(acc, 1, version=1)
         self.assertEqual(25, bill1_1.ree_charge)
         self.assertEqual(25, bill1_1.balance_due)
-        self.process.issue(acc, 1, issue_date=date(2013, 3, 15))
+            self.process.issue(session, acc, 1,
+                    issue_date=datetime(2013, 3,  15))
         late_charge_source_amount = bill1_1.balance_due
 
         self.process.new_version(acc, 1)
@@ -637,7 +486,6 @@
                 'a $40 payment in june', 40)
         self.assertEqual(0, self.process.get_late_charge(bill2,
                 date(2013, 1, 1)))
->>>>>>> 4256d12e
 
 
     def test_compute_realistic_charges(self):
@@ -1130,105 +978,6 @@
 
     def test_late_charge_correction(self):
         acc = '99999'
-<<<<<<< HEAD
-        with DBSession(self.state_db) as session:
-            # set customer late charge rate
-            customer = self.state_db.get_customer(session, acc)
-            customer.set_discountrate(.5)
-            customer.set_late_charge_rate(.34)
-
-            # first utility bill (ensure that an RSI and a charge exist,
-            # and mark as "processed" so next utility bill will have them too
-            u1 = self.process.upload_utility_bill(session, acc, 'gas',
-                                                  date(2012, 1, 1),
-                                                  date(2012, 2, 1),
-                                                  StringIO('January 2012'),
-                                                  'january.pdf')
-
-            self.process.add_charge(session, u1.id, "")
-            self.process.update_charge(session, u1.id, "",
-                                       dict(rsi_binding='THE_CHARGE',
-                                            quantity=100,
-                                            quantity_units='therms', rate=1,
-                                            total=100, group='All Charges'))
-
-            u1_uprs = self.rate_structure_dao.load_uprs_for_utilbill(u1)
-            u1_uprs.rates = [RateStructureItem(
-                rsi_binding='THE_CHARGE',
-                quantity='REG_TOTAL.quantity',
-                rate='1',
-            )]
-            u1_uprs.save()
-            self.process.update_utilbill_metadata(session, u1.id,
-                                                  processed=True)
-
-            # 2nd utility bill
-            self.process.upload_utility_bill(session, acc, 'gas',
-                                             date(2012, 2, 1), date(2012, 3, 1),
-                                             StringIO('February 2012'),
-                                             'february.pdf')
-
-            # 1st reebill, with a balance of 100, issued 40 days ago and unpaid
-            # (so it's 10 days late)
-            # TODO don't use current date in a test!
-            one = self.process.roll_reebill(session, acc,
-                                            start_date=date(2012, 1, 1))
-            one_doc = self.reebill_dao.load_reebill(acc, 1)
-            # TODO control amount of renewable energy given by mock_skyliner
-            # so there's no need to replace that value with a known one here
-            one.set_renewable_energy_reading('REG_TOTAL', 100 * 1e5)
-            self.process.compute_reebill(session, acc, 1)
-            assert one.ree_charge == 50
-            assert one.balance_due == 50
-            self.process.issue(session, acc, 1,
-                    issue_date=datetime.utcnow() - timedelta(40))
-
-            # 2nd reebill, which will get a late charge from the 1st
-            two = self.process.roll_reebill(session, acc)
-
-            # "bind REE" in 2nd reebill
-            # (it needs energy data only so its correction will have the same
-            # energy in it as the original version; only the late charge will
-            # differ)
-            self.process.ree_getter.update_renewable_readings(
-                self.nexus_util.olap_id(acc), two)
-
-            # if given a late_charge_rate > 0, 2nd reebill should have a late
-            # charge
-            two.late_charge_rate = .5
-            self.process.compute_reebill(session, acc, 2)
-            self.assertEqual(25, two.late_charge)
-
-            # issue 2nd reebill so a new version of it can be created
-            self.process.issue(session, acc, 2)
-
-            # add a payment of $30 30 days ago (10 days after 1st reebill was
-            # issued). the late fee above is now wrong; it should be 50% of
-            # the unpaid $20 instead of 50% of the entire $50.
-            self.process.create_payment(session, acc,
-                        datetime.utcnow() - timedelta(30),
-                        'backdated payment', 30)
-
-            # now a new version of the 2nd reebill should have a different late
-            # charge: $10 instead of $50.
-            self.process.new_version(session, acc, 2)
-            two_1 = self.state_db.get_reebill(session, acc, 2, version=1)
-            assert two_1.late_charge_rate == .5
-            self.process.compute_reebill(session, acc, 2, version=1)
-            self.assertEqual(10, two_1.late_charge)
-
-            # that difference should show up as an error
-            corrections = self.process.get_unissued_corrections(session, acc)
-            assert len(corrections) == 1
-            # self.assertEquals((2, 1, 25 - 15), corrections[0])
-            # for some reason there's a tiny floating-point error in the
-            # correction amount so it must be compared with assertAlmostEqual
-            # (which doesn't work on tuples)
-            sequence, version, amount = corrections[0]
-            self.assertEqual(2, sequence)
-            self.assertEqual(1, version)
-            self.assertAlmostEqual(-15, amount)
-=======
         # set customer late charge rate
         customer = self.state_db.get_customer(acc)
         customer.set_discountrate(.5)
@@ -1303,8 +1052,9 @@
         # add a payment of $30 30 days ago (10 days after 1st reebill was
         # issued). the late fee above is now wrong; it should be 50% of
         # the unpaid $20 instead of 50% of the entire $50.
-        self.process.create_payment(acc, datetime.utcnow().date()
-                - timedelta(30), 'backdated payment', 30)
+            self.process.create_payment(acc,
+                        datetime.utcnow() - timedelta(30),
+                        'backdated payment', 30)
 
         # now a new version of the 2nd reebill should have a different late
         # charge: $10 instead of $50.
@@ -1325,155 +1075,12 @@
         self.assertEqual(2, sequence)
         self.assertEqual(1, version)
         self.assertAlmostEqual(-15, amount)
->>>>>>> 4256d12e
 
     # TODO rename
     def test_roll(self):
         '''Tests creation of reebills and dependency of each reebill on its
         predecessor.'''
         account = '99999'
-<<<<<<< HEAD
-        with DBSession(self.state_db) as session:
-            self.process.ree_getter = MockReeGetter(100)
-
-            self.process.upload_utility_bill(session, account, 'gas',
-                    date(2013, 4, 4), date(2013, 5, 2), StringIO('April 2013'),
-                    'april.pdf')
-            # add a register to the first utility bill so there are 2,
-            # REG_TOTAL and OTHER
-            id_1 = self.process.get_all_utilbills_json(session,
-                    account, 0, 30)[0][0]['id']
-            self.process.new_register(session, id_1,
-                    {'meter_id': 'M60324', 'register_id': 'R',})
-            self.process.update_register(session, id_1,
-                    'M60324', 'R', {'binding': 'OTHER'})
-
-            # 2nd utility bill should have the same registers as the first
-            self.process.upload_utility_bill(session, account, 'gas',
-                    date(2013, 5, 2), date(2013, 6, 3), StringIO('May 2013'),
-                    'may.pdf')
-
-            # create reebill based on first utility bill
-            reebill1 = self.process.roll_reebill(session, account,
-                                      start_date=date(2013, 4, 4))
-
-            self.process.compute_reebill(session, account, 1)
-            self.process.issue(session, account, 1,
-                    issue_date=datetime(2013,5,1))
-
-            # delete register from the 2nd utility bill
-            id_2 = self.process.get_all_utilbills_json(session,
-                    account, 0, 30)[0][0]['id']
-            self.process.delete_register(session, id_2, 'M60324', 'R')
-
-            # 2nd reebill should NOT have a reading corresponding to the
-            # additional register, which was removed
-            reebill2 = self.process.roll_reebill(session, account)
-            utilbill_data, count = self.process.get_all_utilbills_json(session,
-                    account, 0, 30)
-            self.assertEqual(2, count)
-            self.assertEqual(reebill1.readings[0].measure, reebill2.readings[0].measure)
-            self.assertEqual(reebill1.readings[0].aggregate_function,
-                    reebill2.readings[0].aggregate_function)
-            self.assertEqual([{
-                'sequence': 1,
-                'version': 0,
-                'issue_date': datetime(2013,5,1),
-            }], utilbill_data[1]['reebills'])
-            self.assertEqual([{
-                'sequence': 2,
-                'version': 0,
-                'issue_date': None,
-            }], utilbill_data[0]['reebills'])
-
-            # the 1st reebill has a reading for both the "REG_TOTAL" register
-            # and the "OTHER" register, for a total of 200 therms of renewable
-            # energy. since the 2nd utility bill no longer has the "OTHER" register,
-            # the 2nd reebill does not have a reading fot it, even though the 1st
-            # reebill has it.
-            reebill_2_data, reebill_1_data = self.process\
-                    .get_reebill_metadata_json(session, account)
-            self.assertEqual(200, reebill_1_data['ree_quantity'])
-            self.assertEqual(100, reebill_2_data['ree_quantity'])
-
-            # addresses should be preserved from one reebill document to the
-            # next
-            billing_address = {
-                u"postalcode" : u"20910",
-                u"city" : u"Silver Spring",
-                u"state" : u"MD",
-                u"addressee" : u"Managing Member Monroe Towers",
-                u"street" : u"3501 13TH ST NW LLC"
-            }
-            service_address = {
-                 u"postalcode" : u"20010",
-                 u"city" : u"Washington",
-                 u"state" : u"DC",
-                 u"addressee" : u"Monroe Towers",
-                 u"street" : u"3501 13TH ST NW #WH"
-            }
-            account_info = self.process.get_sequential_account_info(session,
-                    account, 1)
-            self.assertEqual({
-                'discount_rate': 0.12,
-                'late_charge_rate': 0.34,
-                'billing_address': billing_address,
-                'service_address': service_address,
-            }, account_info)
-
-            # add two more utility bills: a Hypothetical one, then a Complete one
-            self.process.upload_utility_bill(session, account, 'gas',
-                                             date(2013, 6, 3), date(2013, 7, 1),
-                                             None, 'no file',
-                                             state=UtilBill.Hypothetical)
-            self.process.upload_utility_bill(session, account, 'gas',
-                                             date(2013, 7, 1),
-                                             date(2013, 7, 30),
-                                             StringIO('July 2013'),
-                                             'july.pdf')
-            utilbill_data, count = self.process.get_all_utilbills_json(session,
-                    account, 0, 30)
-            self.assertEqual(4, count)
-            self.assertEqual(['Final', 'Missing', 'Final', 'Final'],
-                    [u['state'] for u in utilbill_data])
-
-            # The next utility bill isn't estimated or final, so
-            # create_next_reebill should fail
-            self.assertRaises(NoSuchBillException,
-                    self.process.roll_reebill, session, account)
-
-            # replace Hypothetical bill with a UtilityEstimated one.
-            self.process.upload_utility_bill(session, account, 'gas',
-                                             date(2013, 6, 3), date(2013, 7, 1),
-                                             StringIO('June 2013'),
-                                             'june.pdf',
-                                             state=UtilBill.UtilityEstimated)
-            utilbill_data, count = self.process.get_all_utilbills_json(session,
-                    account, 0, 30)
-            self.assertEqual(4, count)
-            self.assertEqual(['Final', 'Utility Estimated', 'Final', 'Final'],
-                             [u['state'] for u in utilbill_data])
-            last_utilbill_id, formerly_hyp_utilbill_id = (u['id'] for u in
-                    utilbill_data[:2])
-
-            self.process.roll_reebill(session, account)
-            self.process.roll_reebill(session, account)
-            self.process.compute_reebill(session, account, 2)
-
-            self.process.issue(session, account, 2)
-
-            # Shift later_utilbill a few days into the future so that there is
-            # a time gap after the last attached utilbill
-            self.process.update_utilbill_metadata(session,
-                    formerly_hyp_utilbill_id, period_start=date(2013,6,8))
-            self.process.update_utilbill_metadata(session, last_utilbill_id,
-                    period_end=date(2013,7,6))
-
-            # can't create another reebill because there are no more utility
-            # bills
-            with self.assertRaises(NoSuchBillException) as context:
-                self.process.roll_reebill(session, account)
-=======
         self.process.ree_getter = MockReeGetter(100)
 
         self.process.upload_utility_bill(account, 'gas',
@@ -1498,7 +1105,8 @@
                                   start_date=date(2013, 4, 4))
 
         self.process.compute_reebill(account, 1)
-        self.process.issue(account, 1)
+        self.process.issue(account, 1,
+                    issue_date=datetime(2013,5,1))
 
         # delete register from the 2nd utility bill
         id_2 = self.process.get_all_utilbills_json(
@@ -1517,7 +1125,7 @@
         self.assertEqual([{
             'sequence': 1,
             'version': 0,
-            'issue_date': datetime.utcnow().date()
+                'issue_date': datetime(2013,5,1),
         }], utilbill_data[1]['reebills'])
         self.assertEqual([{
             'sequence': 2,
@@ -1612,7 +1220,6 @@
         # bills
         with self.assertRaises(NoSuchBillException) as context:
             self.process.roll_reebill(account)
->>>>>>> 4256d12e
 
 
     def test_rs_prediction(self):
@@ -1786,61 +1393,6 @@
     def test_issue(self):
         '''Tests issuing of reebills.'''
         acc = '99999'
-<<<<<<< HEAD
-        with DBSession(self.state_db) as session:
-            # two utilbills, with reebills
-            self.process.upload_utility_bill(session, acc, 'gas',
-                                             date(2012, 1, 1), date(2012, 2, 1),
-                                             StringIO('january 2012'),
-                                             'january.pdf')
-            self.process.upload_utility_bill(session, acc, 'gas',
-                                             date(2012, 2, 1), date(2012, 3, 1),
-                                             StringIO('february 2012'),
-                                             'february.pdf')
-            one = self.process.roll_reebill(session, acc,
-                                            start_date=date(2012, 1, 1))
-            two = self.process.roll_reebill(session, acc)
-
-            # neither reebill should be issued yet
-            self.assertEquals(False, self.state_db.is_issued(session, acc, 1))
-            self.assertEquals(None, one.issue_date)
-            self.assertEquals(None, one.due_date)
-            self.assertEqual(None, one.email_recipient)
-            self.assertEquals(False, self.state_db.is_issued(session, acc, 2))
-            self.assertEquals(None, two.issue_date)
-            self.assertEquals(None, two.due_date)
-            self.assertEqual(None, two.email_recipient)
-
-            # two should not be issuable until one_doc is issued
-            self.assertRaises(BillStateError, self.process.issue, session, acc,
-                              2)
-
-            # issue one
-            self.process.issue(session, acc, 1, issue_date=datetime(2013,4,1))
-
-            # re-load from mongo to see updated issue date, due date,
-            # recipients
-            self.assertEquals(True, one.issued)
-            self.assertEquals(True, self.state_db.is_issued(session, acc, 1))
-            self.assertEquals(datetime(2013,4,1), one.issue_date)
-            self.assertEquals((one.issue_date + timedelta(30)).date(),
-                    one.due_date)
-            self.assertEquals('example@example.com', one.email_recipient)
-
-            customer = self.state_db.get_customer(session, acc)
-            customer.bill_email_recipient = 'test1@example.com, test2@exmaple.com'
-
-            # issue two
-            self.process.issue(session, acc, 2, issue_date=datetime(2013,5,1))
-
-            # re-load from mongo to see updated issue date and due date
-            self.assertEquals(True, self.state_db.is_issued(session, acc, 2))
-            self.assertEquals(datetime(2013,5,1), two.issue_date)
-            self.assertEquals((two.issue_date + timedelta(30)).date(),
-                    two.due_date)
-            self.assertEquals('test1@example.com, test2@exmaple.com',
-                              two.email_recipient)
-=======
         # two utilbills, with reebills
         self.process.upload_utility_bill(acc, 'gas',
                                          date(2012, 1, 1), date(2012, 2, 1),
@@ -1867,13 +1419,14 @@
         self.assertRaises(BillStateError, self.process.issue, acc, 2)
 
         # issue one
-        self.process.issue(acc, 1)
+            self.process.issue(acc, 1, issue_date=datetime(2013,4,1))
 
         # re-load from mongo to see updated issue date, due date, recipients
         self.assertEquals(True, one.issued)
         self.assertEquals(True, self.state_db.is_issued(acc, 1))
-        self.assertEquals(datetime.utcnow().date(), one.issue_date)
-        self.assertEquals(one.issue_date + timedelta(30), one.due_date)
+            self.assertEquals(datetime(2013,4,1), one.issue_date)
+            self.assertEquals((one.issue_date + timedelta(30)).date(),
+                    one.due_date)
         self.assertEquals('example@example.com', one.email_recipient)
 
         customer = self.state_db.get_customer(acc)
@@ -1883,13 +1436,12 @@
         self.process.issue(acc, 2)
 
         # re-load from mongo to see updated issue date and due date
-        two_doc = self.reebill_dao.load_reebill(acc, 2)
         self.assertEquals(True, self.state_db.is_issued(acc, 2))
-        self.assertEquals(datetime.utcnow().date(), two.issue_date)
-        self.assertEquals(two.issue_date + timedelta(30), two.due_date)
+            self.assertEquals(datetime(2013,5,1), two.issue_date)
+            self.assertEquals((two.issue_date + timedelta(30)).date(),
+                    two.due_date)
         self.assertEquals('test1@example.com, test2@exmaple.com',
                           two.email_recipient)
->>>>>>> 4256d12e
 
     def test_issue_2_at_once(self):
         '''Tests issuing one bill immediately after another, without
@@ -1898,62 +1450,11 @@
         reflect a change to its predecessor.
         '''
         acc = '99999'
-<<<<<<< HEAD
-        with DBSession(self.state_db) as session:
-            # first reebill is needed so the others get computed correctly
-            self.process.upload_utility_bill(session, acc, 'gas',
-                                             date(2000, 1, 1), date(2000, 2, 1),
-                                             StringIO('january 2000'),
-                                             'january.pdf')
-            self.process.roll_reebill(session, acc, start_date=date(2000, 1, 1))
-            self.process.issue(session, acc, 1, datetime(2000, 2, 15))
-
-            # two more utility bills and reebills
-            self.process.upload_utility_bill(session, acc, 'gas',
-                                             date(2000, 2, 1), date(2000, 3, 1),
-                                             StringIO('february 2000'),
-                                             'february.pdf')
-            self.process.upload_utility_bill(session, acc, 'gas',
-                                             date(2000, 3, 1), date(2000, 4, 1),
-                                             StringIO('february 2000'),
-                                             'february.pdf')
-            two = self.process.roll_reebill(session, acc)
-            three = self.process.roll_reebill(session, acc)
-
-            # add a payment, shown on bill #2
-            self.state_db.create_payment(session, acc, date(2000, 2, 16),
-                                         'a payment', 100)
-            # TODO bill shows 0 because bill has no energy in it and
-            # payment_received is 0
-            self.process.compute_reebill(session, acc, 2)
-            self.assertEqual(100, two.payment_received)
-            self.assertEqual(-100, two.balance_due)
-
-            # the payment does not appear on #3, since #3 has not be
-            # recomputed
-            self.assertEqual(0, three.payment_received)
-            self.assertEqual(0, three.prior_balance)
-            self.assertEqual(0, three.balance_forward)
-            self.assertEqual(0, three.balance_due)
-
-            # issue #2 and #3
-            self.process.issue(session, acc, 2, datetime(2000, 5, 15))
-            self.process.issue(session, acc, 3, datetime(2000, 5, 15))
-
-            # #2 is still correct, and #3 should be too because it was
-            # automatically recomputed before issuing
-            self.assertEqual(100, two.payment_received)
-            self.assertEqual(-100, two.balance_due)
-            self.assertEqual(-100, three.prior_balance)
-            self.assertEqual(0, three.payment_received)
-            self.assertEqual(-100, three.balance_forward)
-            self.assertEqual(-100, three.balance_due)
-=======
         # first reebill is needed so the others get computed correctly
         self.process.upload_utility_bill(acc, 'gas', date(2000, 1, 1),
                     date(2000, 2, 1), StringIO('january 2000'), 'january.pdf')
         self.process.roll_reebill(acc, start_date=date(2000, 1, 1))
-        self.process.issue(acc, 1, date(2000, 2, 15))
+            self.process.issue(session, acc, 1, datetime(2000, 2, 15))
 
         # two more utility bills and reebills
         self.process.upload_utility_bill(acc, 'gas', date(2000, 2, 1),
@@ -1979,8 +1480,8 @@
         self.assertEqual(0, three.balance_due)
 
         # issue #2 and #3
-        self.process.issue(acc, 2, date(2000, 5, 15))
-        self.process.issue(acc, 3, date(2000, 5, 15))
+            self.process.issue(acc, 2, datetime(2000, 5, 15))
+            self.process.issue(acc, 3, datetime(2000, 5, 15))
 
         # #2 is still correct, and #3 should be too because it was
         # automatically recomputed before issuing
@@ -1990,7 +1491,6 @@
         self.assertEqual(0, three.payment_received)
         self.assertEqual(-100, three.balance_forward)
         self.assertEqual(-100, three.balance_due)
->>>>>>> 4256d12e
 
 
     def test_delete_reebill(self):
@@ -2053,104 +1553,6 @@
         self.process.ree_getter = MockReeGetter(10)
         acc = '99999'
 
-<<<<<<< HEAD
-        with DBSession(self.state_db) as session:
-            # create 3 utility bills: Jan, Feb, Mar
-            for i in range(3):
-                self.setup_dummy_utilbill_calc_charges(session, acc,
-                                                       date(2012, i + 1, 1),
-                                                       date(2012, i + 2, 1))
-
-            # create 1st reebill and issue it
-            self.process.roll_reebill(session, acc,
-                                      start_date=date(2012, 1, 1))
-            self.process.bind_renewable_energy(session, acc, 1)
-            self.process.compute_reebill(session, acc, 1)
-            self.process.issue(session, acc, 1, issue_date=datetime(2012,3,15))
-            self.assertEqual([{
-                                  'id': 1,
-                                  'sequence': 1,
-                                  'max_version': 0,
-                                  'issued': True,
-                                  'issue_date': datetime(2012,3,15),
-                                  'actual_total': 0.,
-                                  'hypothetical_total': 10,
-                                  'payment_received': 0.,
-                                  'period_start': date(2012, 1, 1),
-                                  'period_end': date(2012, 2, 1),
-                                  'prior_balance': 0.,
-                                  'processed': False,
-                                  'ree_charges': 8.8,
-                                  'ree_value': 10,
-                                  'services': [],
-                                  'total_adjustment': 0.,
-                                  'total_error': 0.,
-                                  'ree_quantity': 10,
-                                  'balance_due': 8.8,
-                                  'balance_forward': 0,
-                                  'corrections': '-',
-                              }],
-                             self.process.get_reebill_metadata_json(session,
-                                                                    '99999'))
-
-            # create 2nd reebill, leaving it unissued
-            self.process.ree_getter.quantity = 0
-            self.process.roll_reebill(session, acc)
-
-            # make a correction on reebill #1. this time 20 therms of renewable
-            # energy instead of 10 were consumed.
-            self.process.ree_getter.quantity = 20
-            self.process.new_version(session, acc, 1)
-            self.process.compute_reebill(session, acc, 2)
-
-            self.assertEqual([{
-                                  'actual_total': 0,
-                                  'balance_due': 17.6,
-                                  'balance_forward': 17.6,
-                                  'corrections': '(never issued)',
-                                  'hypothetical_total': 0,
-                                  'id': 2,
-                                  'issue_date': None,
-                                  'issued': False,
-                                  'max_version': 0,
-                                  'payment_received': 0.0,
-                                  'period_end': date(2012, 3, 1),
-                                  'period_start': date(2012, 2, 1),
-                                  'prior_balance': 8.8,
-                                  'processed': False,
-                                  'ree_charges': 0.0,
-                                  'ree_quantity': 0,
-                                  'ree_value': 0,
-                                  'sequence': 2,
-                                  'services': [],
-                                  'total_adjustment': 8.8,
-                                  'total_error': 0.0
-                              }, {
-                                  'actual_total': 0,
-                                  'balance_due': 17.6,
-                                  'balance_forward': 0,
-                                  'corrections': '#1 not issued',
-                                  'hypothetical_total': 20.0,
-                                  'id': 1,
-                                  'issue_date': None,
-                                  'issued': False,
-                                  'max_version': 1,
-                                  'payment_received': 0.0,
-                                  'period_end': date(2012, 2, 1),
-                                  'period_start': date(2012, 1, 1),
-                                  'prior_balance': 0,
-                                  'processed': False,
-                                  'ree_charges': 17.6,
-                                  'ree_quantity': 20,
-                                  'ree_value': 20,
-                                  'sequence': 1,
-                                  'services': [],
-                                  'total_adjustment': 0,
-                                  'total_error': 8.8,
-                              }],
-                             self.process.get_reebill_metadata_json(session,
-                                                                    '99999'))
-=======
         # create 3 utility bills: Jan, Feb, Mar
         for i in range(3):
             self.setup_dummy_utilbill_calc_charges(acc, date(2012, i + 1, 1),
@@ -2161,12 +1563,13 @@
         self.process.bind_renewable_energy(acc, 1)
         self.process.compute_reebill(acc, 1)
         self.process.issue(acc, 1)
+            self.process.issue(acc, 1, issue_date=datetime(2012,3,15))
         self.assertEqual([{
                               'id': 1,
                               'sequence': 1,
                               'max_version': 0,
                               'issued': True,
-                              'issue_date': datetime.utcnow().date(),
+                                  'issue_date': datetime(2012,3,15),
                               'actual_total': 0.,
                               'hypothetical_total': 10,
                               'payment_received': 0.,
@@ -2242,7 +1645,6 @@
                           'total_error': 8.8,
                       }],
                      self.process.get_reebill_metadata_json('99999'))
->>>>>>> 4256d12e
 
     def test_create_first_reebill(self):
         '''Test creating the first utility bill and reebill for an account,
@@ -2477,74 +1879,6 @@
         payment_amount = 100.0
         self.process.ree_getter = MockReeGetter(energy_quantity)
 
-<<<<<<< HEAD
-        with DBSession(self.state_db) as session:
-            # create 2 utility bills with 1 charge in them
-            self.process.upload_utility_bill(session, account, 'gas',
-                                             date(2013, 1, 1), date(2013, 2, 1),
-                                             StringIO('January 2013'),
-                                             'january.pdf')
-            self.process.upload_utility_bill(session, account, 'gas',
-                                             date(2013, 2, 1), date(2013, 3, 1),
-                                             StringIO('February 2013'),
-                                             'february.pdf')
-            utilbills_data, _ = self.process.get_all_utilbills_json(session,
-                                                                    account, 0,
-                                                                    30)
-            id_1, id_2 = (obj['id'] for obj in utilbills_data)
-            self.process.add_rsi(session, id_1)
-            self.process.update_rsi(session, id_1, 'New RSI #1',
-                                    {'rsi_binding': 'THE_CHARGE',
-                                     'quantity': 'REG_TOTAL.quantity',
-                                     'rate': '1', })
-            self.process.refresh_charges(session, id_1)
-            self.process.update_utilbill_metadata(session, id_1, processed=True)
-            self.process.regenerate_uprs(session, id_2)
-            self.process.refresh_charges(session, id_2)
-            self.process.update_utilbill_metadata(session, id_2, processed=True)
-
-            # create, process, and issue reebill
-            self.process.roll_reebill(session, account,
-                    start_date=date(2013, 1, 1))
-            self.process.update_sequential_account_info(session, account, 1,
-                    discount_rate=0.5)
-
-            # get renewable energy and compute the reebill. make sure this is
-            # idempotent because in the past there was a bug where it was not.
-            for i in range(2):
-                self.process.bind_renewable_energy(session, account, 1)
-                self.process.compute_reebill(session, account, 1)
-                reebill_data = self.process.get_reebill_metadata_json(session,
-                        account)
-                self.assertDocumentsEqualExceptKeys([{
-                     'sequence': 1,
-                     'max_version': 0,
-                     'issued': False,
-                     'issue_date': None,
-                     'actual_total': 0.,
-                     'hypothetical_total': energy_quantity,
-                     'payment_received': 0.,
-                     'period_start': date(2013,1,1),
-                     'period_end': date(2013,2,1),
-                     'prior_balance': 0.,
-                     'processed': False,
-                     'ree_charges': energy_quantity * .5,
-                     'ree_value': energy_quantity,
-                     'services': [],
-                     'total_adjustment': 0.,
-                     'total_error': 0.,
-                     'ree_quantity': energy_quantity,
-                     'balance_due': energy_quantity * .5,
-                     'balance_forward': 0.,
-                     'corrections': '(never issued)',
-                 }], reebill_data, 'id')
-
-            self.process.issue(session, account, 1,
-                    issue_date=datetime(2013,2,15))
-
-            reebill_data = self.process.get_reebill_metadata_json(session,
-                    account)
-=======
         # create 2 utility bills with 1 charge in them
         self.process.upload_utility_bill(account, 'gas',
                                          date(2013, 1, 1), date(2013, 2, 1),
@@ -2578,17 +1912,11 @@
             self.process.bind_renewable_energy(account, 1)
             self.process.compute_reebill(account, 1)
             reebill_data = self.process.get_reebill_metadata_json(account)
->>>>>>> 4256d12e
             self.assertDocumentsEqualExceptKeys([{
                  'sequence': 1,
                  'max_version': 0,
-<<<<<<< HEAD
-                 'issued': True,
-                 'issue_date': datetime(2013,2,15),
-=======
                  'issued': False,
                  'issue_date': None,
->>>>>>> 4256d12e
                  'actual_total': 0.,
                  'hypothetical_total': energy_quantity,
                  'payment_received': 0.,
@@ -2603,128 +1931,12 @@
                  'total_error': 0.,
                  'ree_quantity': energy_quantity,
                  'balance_due': energy_quantity * .5,
-<<<<<<< HEAD
-                 'balance_forward': 0.0,
-                 'corrections': '-',
-             }], reebill_data)
-
-            # add a payment so payment_received is not 0
-            self.process.create_payment(session, account, date(2013,2,17),
-                    'a payment for the first reebill', payment_amount)
-
-            # 2nd reebill
-            self.process.roll_reebill(session, account)
-            self.process.update_sequential_account_info(session, account, 2,
-                                                        discount_rate=0.2)
-            self.process.compute_reebill(session, account, 2)
-            reebill_data = self.process.get_reebill_metadata_json(session,
-                                                                  account)
-            self.assertDocumentsEqualExceptKeys([{
-                'sequence': 2,
-                'max_version': 0L,
-                'issued': False,
-                'issue_date': None,
-                'actual_total': 0,
-                'hypothetical_total': energy_quantity,
-                'payment_received': payment_amount,
-                'period_start': date(2013,2,1),
-                'period_end': date(2013,3,1),
-                'prior_balance': energy_quantity * .5,
-                'processed': False,
-                'ree_charges': energy_quantity * .8,
-                'ree_value': energy_quantity,
-                'services': [],
-                'total_adjustment': 0,
-                'total_error': 0.0,
-                'ree_quantity': energy_quantity,
-                'balance_due': energy_quantity * .5 +
-                            energy_quantity * .8 - payment_amount,
-                'balance_forward': energy_quantity * .5 -
-                                payment_amount,
-                'corrections': '(never issued)',
-            },{
-                'sequence': 1L,
-                'max_version': 0L,
-                'issued': True,
-                'issue_date': datetime(2013,2,15),
-                'actual_total': 0,
-                'hypothetical_total': energy_quantity,
-                'payment_received': 0.0,
-                'period_start': date(2013,1,1),
-                'period_end': date(2013,2,1),
-                'prior_balance': 0,
-                'processed': False,
-                'ree_charges': energy_quantity * .5,
-                'ree_value': energy_quantity,
-                'services': [],
-                'total_adjustment': 0,
-                'total_error': 0.0,
-                'ree_quantity': energy_quantity,
-                'balance_due': energy_quantity * .5,
-                'balance_forward': 0.0,
-                'corrections': '-',
-            }], reebill_data, 'id')
-
-            # make a correction on reebill #1: payment does not get applied to
-            # #1, and does get applied to #2
-            # NOTE because #1-1 is unissued, its utility bill document should
-            # be "current", not frozen
-            self.process.new_version(session, account, 1)
-            self.process.compute_reebill(session, account, 1)
-            self.process.compute_reebill(session, account, 2)
-            reebill_data = self.process.get_reebill_metadata_json(session,
-                                                                  account)
-            self.assertDocumentsEqualExceptKeys([{
-                'sequence': 2,
-                'max_version': 0,
-                'issued': False,
-                'issue_date': None,
-                'actual_total': 0,
-                'hypothetical_total': energy_quantity,
-                'payment_received': payment_amount,
-                'period_start': date(2013,2,1),
-                'period_end': date(2013,3,1),
-                'prior_balance': energy_quantity * .5,
-                'processed': False,
-                'ree_charges': energy_quantity * .8,
-                'ree_value': energy_quantity,
-                'services': [],
-                'total_adjustment': 0,
-                'total_error': 0,
-                'ree_quantity': energy_quantity,
-                'balance_due': energy_quantity * .5 +
-                            energy_quantity * .8 - payment_amount,
-                'balance_forward': energy_quantity * .5 -
-                                payment_amount,
-                'corrections': '(never issued)',
-            },{
-                'sequence': 1,
-                'max_version': 1,
-                'issued': False,
-                'issue_date': None,
-                'actual_total': 0,
-                'hypothetical_total': energy_quantity,
-                'payment_received': 0,
-                'period_start': date(2013,1,1),
-                'period_end': date(2013,2,1),
-                'prior_balance': 0,
-                'processed': False,
-                'ree_charges': energy_quantity * .5,
-                'ree_value': energy_quantity,
-                'services': [],
-                'total_adjustment': 0,
-                'total_error': 0,
-                'ree_quantity': energy_quantity,
-                'balance_due': energy_quantity * .5,
-                'balance_forward': 0,
-                'corrections': '#1 not issued',
-            }], reebill_data, 'id')
-=======
                  'balance_forward': 0.,
                  'corrections': '(never issued)',
              }], reebill_data, 'id')
 
-        self.process.issue(account, 1, issue_date=date(2013,2,15))
+            self.process.issue(account, 1,
+                    issue_date=datetime(2013,2,15))
 
         reebill_data = self.process.get_reebill_metadata_json(account)
         self.assertDocumentsEqualExceptKeys([{
@@ -2732,7 +1944,7 @@
              'sequence': 1,
              'max_version': 0,
              'issued': True,
-             'issue_date': date(2013,2,15),
+                 'issue_date': datetime(2013,2,15),
              'actual_total': 0.,
              'hypothetical_total': energy_quantity,
              'payment_received': 0.,
@@ -2788,7 +2000,7 @@
             'sequence': 1L,
             'max_version': 0L,
             'issued': True,
-            'issue_date': date(2013,2,15),
+                'issue_date': datetime(2013,2,15),
             'actual_total': 0,
             'hypothetical_total': energy_quantity,
             'payment_received': 0.0,
@@ -2917,7 +2129,6 @@
         self.process.compute_reebill(account, 2)
         self.assertEqual(22, reebill_1.payment_received)
         self.assertEqual(30, reebill_2.payment_received)
->>>>>>> 4256d12e
 
     def test_tou_metering(self):
         # TODO: possibly move to test_fetch_bill_data
