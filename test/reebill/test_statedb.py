'''Tests for ReeBill-specific data-access objects, including the database.
Currently the only one is StateDB.
'''
from billing.test.setup_teardown import init_logging, TestCaseWithSetup
init_logging()
import unittest
from datetime import date, datetime
from sqlalchemy.orm.exc import NoResultFound
from billing import init_config, init_model
<<<<<<< HEAD
from billing.reebill import state
from billing.core.model import Customer, UtilBill, Session, Address
from billing.reebill.state import ReeBill
=======
from billing.processing import state
from billing.processing.state import Customer, UtilBill, ReeBill, Session, \
    Address, Utility
>>>>>>> fa1bf534

billdb_config = {
    'billpath': '/db-dev/skyline/bills/',
    'database': 'skyline',
    'utilitybillpath': '/db-dev/skyline/utilitybills/',
    'collection': 'reebills',
    'host': 'localhost',
    'port': '27017'
}

class StateDBTest(TestCaseWithSetup):

    def setUp(self):
        # clear out database
        init_config('test/tstsettings.cfg')
        init_model()
        self.session = Session()
        TestCaseWithSetup.truncate_tables(self.session)
        blank_address = Address()
        test_utility = Utility('FB Test Utility Name', blank_address)
        self.customer = Customer('Test Customer', 99999, .12, .34,
                            'example@example.com', test_utility,
                            'FB Test Rate Class', blank_address, blank_address)
        self.session.add(self.customer)
        self.session.commit()
        self.state_db = state.StateDB()

    def tearDown(self):
        self.session.rollback()
        self.truncate_tables(self.session)

    def test_versions(self):
        '''Tests max_version(), max_issued_version(), increment_version(), and
        the behavior of is_issued() with multiple versions.'''
        session = Session()
        acc, seq = '99999', 1
        # initially max_version is 0, max_issued_version is None, and issued
        # is false
        b = ReeBill(self.customer, seq)
        session.add(b)
        self.assertEqual(0, self.state_db.max_version(acc, seq))
        self.assertEqual(None, self.state_db.max_issued_version(acc, seq))
        self.assertEqual(False, self.state_db.is_issued(acc, seq))
        self.assertEqual(False, self.state_db.is_issued(acc, seq,
                version=0))
        self.assertRaises(NoResultFound, self.state_db.is_issued,
                acc, seq, version=1)
        self.assertRaises(NoResultFound, self.state_db.is_issued,
                acc, seq, version=2)
        self.assertRaises(NoResultFound, self.state_db.is_issued,
                acc, seq, version=10)

        # adding versions of bills for other accounts should have no effect
        fb_test_utility = Utility('FB Test Utility', Address())
        self.session.add(Customer('someone', '11111', 0.5, 0.1,
                'customer1@example.com', fb_test_utility,
                'FB Test Rate Class', Address(), Address()))
        self.session.add(Customer('someone', '22222', 0.5, 0.1,
                'customer2@example.com', fb_test_utility,
                'FB Test Rate Class', Address(), Address()))
        session.add(ReeBill(self.state_db.get_customer('11111'), 1))
        session.add(ReeBill(self.state_db.get_customer('11111'), 2))
        session.add(ReeBill(self.state_db.get_customer('22222'), 1))
        self.state_db.issue('11111', 1)
        self.state_db.issue('22222', 1)
        self.state_db.increment_version('11111', 1)
        self.state_db.increment_version('22222', 1)
        self.state_db.issue('22222', 1)
        self.state_db.increment_version('22222', 1)
        self.assertEqual(0, self.state_db.max_version(acc, seq))
        self.assertEqual(None, self.state_db.max_issued_version(acc, seq))
        self.assertEqual(False, self.state_db.is_issued(acc, seq))
        self.assertEqual(False, self.state_db.is_issued(acc, seq, version=0))
        self.assertRaises(NoResultFound, self.state_db.is_issued,
                acc, seq, version=1)
        self.assertRaises(NoResultFound, self.state_db.is_issued,
                acc, seq, version=2)
        self.assertRaises(NoResultFound, self.state_db.is_issued,
                acc, seq, version=10)

        # incrementing version to 1 should fail when the bill is not issued
        self.assertRaises(Exception, self.state_db.increment_version,
                acc, seq)
        self.assertEqual(0, self.state_db.max_version(acc, seq))
        self.assertEqual(None, self.state_db.max_issued_version(acc, seq))
        self.assertEqual(False, self.state_db.is_issued(acc, seq))
        self.assertEqual(False, self.state_db.is_issued(acc, seq,
                version=0))
        self.assertRaises(NoResultFound, self.state_db.is_issued,
                acc, seq, version=1)
        self.assertRaises(NoResultFound, self.state_db.is_issued,
                acc, seq, version=2)
        self.assertRaises(NoResultFound, self.state_db.is_issued,
                acc, seq, version=10)

        # issue & increment version to 1
        self.state_db.issue(acc, seq)
        self.assertEqual(True, self.state_db.is_issued(acc, seq)) # default version for is_issued is highest, i.e. 1
        self.assertEqual(True, self.state_db.is_issued(acc, seq, version=0))
        self.assertRaises(NoResultFound, self.state_db.is_issued,
                acc, seq, version=1)
        self.assertRaises(NoResultFound, self.state_db.is_issued,
                acc, seq, version=2)
        self.assertRaises(NoResultFound, self.state_db.is_issued,
                acc, seq, version=10)
        self.state_db.increment_version(acc, seq)
        self.assertEqual(1, self.state_db.max_version(acc, seq))
        self.assertEqual(0, self.state_db.max_issued_version(acc, seq))
        self.assertEqual(True, self.state_db.is_issued(acc, seq, version=0))
        self.assertEqual(False, self.state_db.is_issued(acc, seq,
                version=1))
        self.assertEqual(False, self.state_db.is_issued(acc, seq))
        self.assertRaises(NoResultFound, self.state_db.is_issued,
                acc, seq, version=2)
        self.assertRaises(NoResultFound, self.state_db.is_issued,
                acc, seq, version=10)

        # issue version 1 & create version 2
        self.state_db.issue(acc, seq)
        self.assertEqual(1, self.state_db.max_issued_version(acc, seq))
        self.assertEqual(True, self.state_db.is_issued(acc, seq))
        self.assertEqual(True, self.state_db.is_issued(acc, seq,
                version=0))
        self.assertEqual(True, self.state_db.is_issued(acc, seq, version=1))
        self.assertRaises(NoResultFound, self.state_db.is_issued,
                acc, seq, version=2)
        self.assertRaises(NoResultFound, self.state_db.is_issued,
                acc, seq, version=10)
        self.state_db.increment_version(acc, seq)
        self.assertEqual(False, self.state_db.is_issued(acc, seq))
        self.assertEqual(True, self.state_db.is_issued(acc, seq, version=0))
        self.assertEqual(True, self.state_db.is_issued(acc, seq, version=1))
        self.assertEqual(False, self.state_db.is_issued(acc, seq,
                version=2))
        self.assertRaises(NoResultFound, self.state_db.is_issued,
                acc, seq, version=10)
        self.assertEqual(2, self.state_db.max_version(acc, seq))
        self.assertEqual(1, self.state_db.max_issued_version(acc, seq))

        # issue version 2
        self.state_db.issue(acc, seq)
        self.assertEqual(2, self.state_db.max_issued_version(acc, seq))


    def test_get_unissued_corrections(self):
        session = Session()
        # reebills 1-4, 1-3 issued
        session.add(ReeBill(self.customer, 1))
        session.add(ReeBill(self.customer, 2))
        session.add(ReeBill(self.customer, 3))
        self.state_db.issue('99999', 1)
        self.state_db.issue('99999', 2)
        self.state_db.issue('99999', 3)

        # no unissued corrections yet
        self.assertEquals([],
                self.state_db.get_unissued_corrections('99999'))

        # make corrections on 1 and 3
        self.state_db.increment_version('99999', 1)
        self.state_db.increment_version('99999', 3)
        self.assertEquals([(1, 1), (3, 1)],
                self.state_db.get_unissued_corrections('99999'))

        # issue 3
        self.state_db.issue('99999', 3)
        self.assertEquals([(1, 1)],
                self.state_db.get_unissued_corrections('99999'))

        # issue 1
        self.state_db.issue('99999', 1)
        self.assertEquals([],
                self.state_db.get_unissued_corrections('99999'))

    def test_payments(self):
        acc = '99999'
        # one payment on jan 15
        self.state_db.create_payment(acc, date(2012,1,15), 'payment 1', 100)
        self.assertEqual([], self.state_db.find_payment(acc,
                date(2011,12,1), date(2012,1,14)))
        self.assertEqual([], self.state_db.find_payment(acc,
                date(2012,1,16), date(2012,2,1)))
        self.assertEqual([], self.state_db.find_payment(acc,
                date(2012,2,1), date(2012,1,1)))
        payments = self.state_db.find_payment(acc, date(2012,1,1),
                date(2012,2,1))
        p = payments[0]
        self.assertEqual(1, len(payments))
        self.assertEqual((acc, datetime(2012,1,15), 'payment 1', 100),
                (p.customer.account, p.date_applied, p.description,
                p.credit))
        self.assertDatetimesClose(datetime.utcnow(), p.date_received)
        # should be editable since it was created today
        #self.assertEqual(True, p.to_dict()['editable'])

        # another payment on feb 1
        self.state_db.create_payment(acc, date(2012, 2, 1),
                'payment 2', 150)
        self.assertEqual([p], self.state_db.find_payment(acc,
                date(2012,1,1), date(2012,1,31)))
        self.assertEqual([], self.state_db.find_payment(acc,
                date(2012,2,2), date(2012,3,1)))
        payments = self.state_db.find_payment(acc, date(2012,1,16),
                date(2012,3,1))
        self.assertEqual(1, len(payments))
        q = payments[0]
        self.assertEqual((acc, datetime(2012,2,1), 'payment 2', 150),
                (q.customer.account, q.date_applied, q.description,
                q.credit))
        self.assertEqual(sorted([p, q]), sorted(self.state_db.payments(acc)))

        # update feb 1: move it to mar 1
        q.date_applied = datetime(2012,3,1)
        q.description = 'new description'
        q.credit = 200
        payments = self.state_db.find_payment(acc, datetime(2012,1,16),
                datetime(2012,3,2))
        self.assertEqual(1, len(payments))
        q = payments[0]
        self.assertEqual((acc, datetime(2012,3,1), 'new description', 200),
                (q.customer.account, q.date_applied, q.description,
                q.credit))

        # delete jan 15
        self.state_db.delete_payment(p.id)
        self.assertEqual([q], self.state_db.find_payment(acc,
                datetime(2012,1,1), datetime(2012,4,1)))


    def test_get_accounts_grid_data(self):
        empty_address = Address()
        fake_address = Address('Addressee', 'Street', 'City', 'ST', '12345')
        # Create 2 customers
        customer1 = self.session.query(Customer).one()
        customer2 = Customer('Test Customer', 99998, .12, .34,
                            'example@example.com', customer1.fb_utility,
                            'FB Test Rate Class', empty_address, empty_address)
        self.session.add(customer2)
        self.session.commit()

        self.assertEqual(
            self.state_db.get_accounts_grid_data(),
            [('99999', 'FB Test Utility Name', 'FB Test Rate Class', None,
              None, None, None, None, None, None),
             ('99998', 'FB Test Utility Name', 'FB Test Rate Class', None,
              None, None, None, None, None, None)])
        self.assertEqual(
            self.state_db.get_accounts_grid_data('99998'),
            [('99998', 'FB Test Utility Name', 'FB Test Rate Class', None,
              None, None, None, None, None, None)])

        # Attach two utilitybills with out addresses but with rate class to one
        # of the customers, and one utilbill with empty rateclass but with
        # address to the other customer
        washgas = Utility('washgas', Address())
        gas_bill_1 = UtilBill(customer1, 0, 'gas', washgas,
                'DC Non Residential Non Heat', empty_address, empty_address,
                period_start=date(2000, 1, 1), period_end=date(2000, 2, 1),
                processed=True)
        gas_bill_2 = UtilBill(customer1, 0, 'gas', washgas,
                'DC Non Residential Non Heat', empty_address, empty_address,
                period_start=date(2000, 3, 1), period_end=date(2000, 4, 1))
        gas_bill_3 = UtilBill(customer2, 0, 'gas', washgas,
                '', fake_address, fake_address,
                period_start=date(2000, 4, 1), period_end=date(2000, 5, 1),
                processed=True)
        self.session.add(gas_bill_1)
        self.session.add(gas_bill_2)
        self.session.add(gas_bill_3)
        self.session.commit()

        self.assertEqual(
            self.state_db.get_accounts_grid_data(),[
                ('99999', 'FB Test Utility Name', 'FB Test Rate Class',
                 False, None, None, None, 'DC Non Residential Non Heat',
                    empty_address, date(2000, 2, 1)),
                ('99998', 'FB Test Utility Name', 'FB Test Rate Class',
                 False, None, None, None, '',
                    fake_address, date(2000, 5, 1))])
        self.assertEqual(
            self.state_db.get_accounts_grid_data('99998'),
            [('99998', 'FB Test Utility Name', 'FB Test Rate Class', False,
              None, None, None, '', fake_address, date(2000, 5, 1))]
        )

        # Now Attach a reebill to one and issue it , and a utilbill with a
        # different rateclass to the other
        reebill = ReeBill(customer1, 1, 0, utilbills=[gas_bill_1])
        gas_bill_4 = UtilBill(customer2, 0, 'gas', washgas,
                'New Rateclass', fake_address, fake_address,
                period_start=date(2000, 5, 1), period_end=date(2000, 6, 1),
                processed=True)
        issue_date = datetime(2014, 8, 9, 21, 6, 6)

        self.session.add(gas_bill_4)
        self.session.add(reebill)
        self.state_db.issue('99999', 1, issue_date)
        self.session.commit()

        self.assertEqual(
            self.state_db.get_accounts_grid_data(), [
                ('99999', 'FB Test Utility Name', 'FB Test Rate Class',
                 False, 1L, 0L, issue_date, 'DC Non Residential Non Heat',
                    empty_address, date(2000, 2, 1)),
                ('99998', 'FB Test Utility Name', 'FB Test Rate Class',
                 False, None, None, None, 'New Rateclass', fake_address,
                 date(2000, 6, 1))]
        )
        self.assertEqual(
            self.state_db.get_accounts_grid_data('99998'),
            [('99998', 'FB Test Utility Name', 'FB Test Rate Class', False,
              None, None, None, 'New Rateclass', fake_address,
              date(2000, 6, 1))]
        )

        # Create another reebill, but don't issue it. The data should not change
        reebill_2 = ReeBill(customer1, 2, 0, utilbills=[gas_bill_2])
        self.session.add(reebill_2)
        self.session.commit()

        self.assertEqual(
            self.state_db.get_accounts_grid_data(), [
                ('99999', 'FB Test Utility Name', 'FB Test Rate Class',
                 False, 1L, 0L, issue_date, 'DC Non Residential Non Heat',
                    empty_address, date(2000, 2, 1)),
                ('99998', 'FB Test Utility Name', 'FB Test Rate Class',
                 False, None, None, None, 'New Rateclass', fake_address,
                 date(2000, 6, 1))]
        )
        self.assertEqual(
            self.state_db.get_accounts_grid_data('99998'),
            [('99998', 'FB Test Utility Name', 'FB Test Rate Class', False,
              None, None, None, 'New Rateclass', fake_address,
              date(2000, 6, 1))]
        )

if __name__ == '__main__':
    unittest.main()<|MERGE_RESOLUTION|>--- conflicted
+++ resolved
@@ -2,20 +2,16 @@
 Currently the only one is StateDB.
 '''
 from billing.test.setup_teardown import init_logging, TestCaseWithSetup
+from billing.core.model.model import Utility
+
 init_logging()
 import unittest
 from datetime import date, datetime
 from sqlalchemy.orm.exc import NoResultFound
 from billing import init_config, init_model
-<<<<<<< HEAD
 from billing.reebill import state
 from billing.core.model import Customer, UtilBill, Session, Address
 from billing.reebill.state import ReeBill
-=======
-from billing.processing import state
-from billing.processing.state import Customer, UtilBill, ReeBill, Session, \
-    Address, Utility
->>>>>>> fa1bf534
 
 billdb_config = {
     'billpath': '/db-dev/skyline/bills/',
