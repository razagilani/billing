--- conflicted
+++ resolved
@@ -31,18 +31,10 @@
         self.session = Session()
         TestCaseWithSetup.truncate_tables(self.session)
         blank_address = Address()
-<<<<<<< HEAD
         test_utility = Utility('FB Test Utility Name', blank_address)
         test_supplier = Supplier('FB Test Suplier', blank_address)
-        self.customer = Customer('Test Customer', 99999, .12, .34,
-                            'example@example.com', test_utility,
-                            test_supplier,
-=======
-        test_utility = Utility('FB Test Utility Name', blank_address, '')
-        test_supplier = Supplier('FB Test Suplier', blank_address, '')
         self.utility_account = UtilityAccount('someaccount', 99999,
                             test_utility, test_supplier,
->>>>>>> 309bd949
                             RateClass('FB Test Rate Class', test_utility),
                             blank_address, blank_address)
         self.reebill_customer = ReeBillCustomer('Test Customer',  .12, .34,
@@ -79,17 +71,10 @@
                 acc, seq, version=10)
 
         # adding versions of bills for other accounts should have no effect
-<<<<<<< HEAD
         fb_test_utility = Utility('FB Test Utility', Address())
         fb_test_supplier = Supplier('FB Test Supplier', Address())
-        self.session.add(Customer('someone', '11111', 0.5, 0.1,
-                'customer1@example.com', fb_test_utility, fb_test_supplier,
-=======
-        fb_test_utility = Utility('FB Test Utility', Address(), '')
-        fb_test_supplier = Supplier('FB Test Supplier', Address(), '')
         utility_account1 = UtilityAccount('some_account', '11111',
                 fb_test_utility, fb_test_supplier,
->>>>>>> 309bd949
                 RateClass('FB Test Rate Class', fb_test_utility),
                 Address(), Address())
         utility_account2 = UtilityAccount('another_account', '22222',
