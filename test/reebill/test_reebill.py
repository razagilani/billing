import unittest
from datetime import date

from mock import Mock

<<<<<<< HEAD
from billing.core.model import UtilBill, Address, \
    Charge, Register, Session, Customer
from billing.reebill.state import ReeBill
=======
from billing.processing.state import ReeBill, Customer, UtilBill, Address, \
    Charge, Register, Session, Utility

>>>>>>> fa1bf534

class ReebillTest(unittest.TestCase):
    def setUp(self):
        washgas = Utility('washgas', Address('', '', '', '', ''))

        customer = Customer('someone', '11111', 0.5, 0.1,
                            'example@example.com', washgas,
                            'Test Rate Class',
                            Address(), Address())

        self.utilbill = UtilBill(customer, UtilBill.Complete, 'gas', washgas,
                                 'DC Non Residential Non Heat',
                                 period_start=date(2000, 1, 1),
                                 period_end=date(2000, 2, 1),
                                 billing_address=Address(),
                                 service_address=Address())
        self.register = Register(self.utilbill, '', 100, 'therms', '',
                                 False, 'total', 'REG_TOTAL', [], '')
        self.utilbill.registers = [self.register]
        self.utilbill.charges = [
            Charge(self.utilbill, 'a', 'All Charges', 0, 'therms',
                   2, 'A', 0, quantity_formula='REG_TOTAL.quantity'),
            Charge(self.utilbill, 'b', 'All Charges', 0, 'therms', 1, 'B', 0,
                   quantity_formula='1', has_charge=False),
        ]

        self.reebill = ReeBill(customer, 1, discount_rate=0.5,
                               late_charge_rate=0.1,
                               utilbills=[self.utilbill])
        Session().add_all([self.utilbill, self.reebill])
        self.reebill.replace_readings_from_utility_bill_registers(
                self.utilbill)

    def test_compute_charges(self):
        self.assertEqual(1, len(self.reebill.readings))
        reading = self.reebill.readings[0]
        self.assertEqual(100, reading.conventional_quantity)
        self.assertEqual(0, reading.renewable_quantity)

        self.reebill.compute_charges()

        # check that there are the same group names and rsi_bindings in
        # reebill charges as utility bill charges
        self.assertEqual(
            set((c.rsi_binding, c.description) for c in self.utilbill.charges if
                c.has_charge),
            set((c.rsi_binding, c.description) for c in self.reebill.charges)
        )

        # check reebill charges. since there is no renewable energy,
        # hypothetical charges should be identical to actual charges:
        self.assertEqual(1, len(self.reebill.charges))
        c = self.reebill.charges[0]
        self.assertEqual('A', c.rsi_binding)
        self.assertEqual('a', c.description)
        self.assertEqual(100, c.a_quantity)
        self.assertEqual(100, c.h_quantity)
        self.assertEqual(2, c.rate)
        self.assertEqual(200, c.a_total)
        self.assertEqual(200, c.h_total)
        self.assertEqual('All Charges', c.group)
        self.assertEqual(200, self.reebill.get_total_hypothetical_charges())

    def test_replace_readings_from_utility_bill_registers(self):
        # adding a register
        new_register = Register(self.utilbill, '', 200, 'kWh', '',
                 False, 'total', 'NEW_REG', [], '')
        self.reebill.replace_readings_from_utility_bill_registers(self.utilbill)

        reading_0, reading_1 = self.reebill.readings
        self.assertEqual(self.register.register_binding,
                         reading_0.register_binding)
        self.assertEqual(self.register.quantity,
                         reading_0.conventional_quantity)
        self.assertEqual(self.register.quantity_units, reading_0.unit)
        self.assertEqual(new_register.register_binding,
                         reading_1.register_binding)
        self.assertEqual(new_register.quantity, reading_1.conventional_quantity)
        self.assertEqual(new_register.quantity_units, reading_1.unit)
        for r in (reading_0, reading_1):
            self.assertEqual('Energy Sold', r.measure)
            self.assertEqual('SUM', r.aggregate_function)
            self.assertEqual(0, r.renewable_quantity)

        # removing a register
        self.utilbill.registers.remove(self.utilbill.registers[0])
        self.reebill.replace_readings_from_utility_bill_registers(self.utilbill)
        self.assertEqual(new_register.register_binding,
                         self.reebill.readings[0].register_binding)
        self.assertEqual(new_register.quantity,
                         self.reebill.readings[0].conventional_quantity)
        self.assertEqual(new_register.quantity_units,
                         self.reebill.readings[0].unit)
        self.assertEqual('Energy Sold', self.reebill.readings[0].measure)
        self.assertEqual('SUM', self.reebill.readings[0].aggregate_function)
        self.assertEqual(0, self.reebill.readings[0].renewable_quantity)<|MERGE_RESOLUTION|>--- conflicted
+++ resolved
@@ -3,15 +3,9 @@
 
 from mock import Mock
 
-<<<<<<< HEAD
 from billing.core.model import UtilBill, Address, \
-    Charge, Register, Session, Customer
+    Charge, Register, Session, Utility, Customer
 from billing.reebill.state import ReeBill
-=======
-from billing.processing.state import ReeBill, Customer, UtilBill, Address, \
-    Charge, Register, Session, Utility
-
->>>>>>> fa1bf534
 
 class ReebillTest(unittest.TestCase):
     def setUp(self):
