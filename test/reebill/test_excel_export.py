#!/usr/bin/env python2
from copy import deepcopy
from datetime import date, datetime
from itertools import cycle
import unittest

import mock

from billing.reebill.excel_export import Exporter
from billing.core.model import UtilBill, Register, Charge
from billing.reebill.state import StateDB, ReeBill, Payment, PaymentDAO


class ExporterTest(unittest.TestCase):

    def setUp(self):
        #Set up the mock
        self.mock_StateDB = mock.create_autospec(StateDB)
        self.payment_dao = mock.Mock(autospec=PaymentDAO)
        self.exp = Exporter(self.mock_StateDB, self.payment_dao)

    def test_get_reebill_details_dataset(self):

        def make_reebill(id, month):
            result = mock.Mock(autospec=ReeBill)
            result.id = id
            result.sequence = 1
            result.version = 0
            result.issued = 1
            result.utilbills = [mock.Mock(autospec=UtilBill)]
            result.billing_address = 'Monroe Towers, Silver Spring, MD'
            result.service_address = 'Monroe Towers, Silver Spring, MD'
            result.issue_date = date(2013, 4, 1)
            result.ree_value = 4.3
            result.prior_balance = 2.20
            result.payment_received = None
            result.total_adjustment = 0.00
            result.balance_forward = 62.29
            result.ree_charge = 122.20
            result.late_charge = 32.2
            result.balance_due = 5.01

            result.get_period.return_value = (
                date(2011, month, 3), date(2011, month+1, 2))
            result.get_total_actual_charges.return_value = 743.49
            result.get_total_hypothetical_charges.return_value = 980.33
            result.get_total_renewable_energy.return_value = 188.20

            return result

        def make_payment(date_applied, amount):
            result = mock.Mock(autospec=Payment)
            result.date_applied = date_applied
            result.credit = amount
            return result

        def get_payments_for_reebill_id(id):
            if id == 1:
                return [
                    make_payment(datetime(2011, 1, 30, 0, 0, 0), 400.13),  # '10003'
                    make_payment(datetime(2011, 2, 01, 0, 0, 0), 13.37)
                ]
            else:
                return []

<<<<<<< HEAD
        self.payment_dao.get_payments_for_reebill_id.side_effect = \
            get_payments_for_reebill_id
        self.mock_StateDB.listReebills.side_effect = cycle([
            ([make_reebill(1, 1)], 1),   # For account '10003'
            ([make_reebill(2, 2), make_reebill(3, 3), make_reebill(4, 4)],
             3)   # 10004
=======
        self.mock_StateDB.get_payments_for_reebill_id.side_effect = get_payments_for_reebill_id
        self.mock_StateDB.get_all_reebills_for_account.side_effect = cycle([
            [make_reebill(1, 1)],   # For account '10003'
            [make_reebill(2, 2), make_reebill(3, 3), make_reebill(4, 4)] # 10004
>>>>>>> 3edb078d
        ])

        # No start or end date
        dataset = self.exp.get_export_reebill_details_dataset(
            ['10003', '10004'])
        correct_data = [
            ('10003', 1, 0, u'Monroe Towers, Silver Spring, MD',
             u'Monroe Towers, Silver Spring, MD', '2013-04-01',
             '2011-01-03', '2011-02-02', '980.33', '743.49', '4.30',
             '2.20', None, '2011-01-30', '400.13', '0.00', '62.29',
             '122.20', 32.2, '5.01', '', '-117.90', '-117.90',
             '188.20', '1.26'),
            ('10003', 1, 0, None, None, None, None, None, None, None,
             None, None, None, '2011-02-01', '13.37', None, None,
             None, None, None, None, None, None, None, None),
            ('10004', 1, 0, u'Monroe Towers, Silver Spring, MD',
             u'Monroe Towers, Silver Spring, MD', '2013-04-01',
             '2011-02-03', '2011-03-02', '980.33', '743.49', '4.30',
             '2.20', None, None, None, '0.00', '62.29', '122.20',
             32.2, '5.01', '', '-117.90', '-117.90', '188.20',
             '1.26'),
            ('10004', 1, 0, u'Monroe Towers, Silver Spring, MD',
             u'Monroe Towers, Silver Spring, MD', '2013-04-01',
             '2011-03-03', '2011-04-02', '980.33', '743.49', '4.30',
             '2.20', None, None, None, '0.00', '62.29', '122.20',
             32.2, '5.01', '', '-117.90', '-235.80', '188.20',
             '1.26'),
            ('10004', 1, 0, u'Monroe Towers, Silver Spring, MD',
             u'Monroe Towers, Silver Spring, MD', '2013-04-01',
             '2011-04-03', '2011-05-02', '980.33', '743.49', '4.30',
             '2.20', None, None, None, '0.00', '62.29', '122.20',
             32.2, '5.01', '', '-117.90', '-353.70', '188.20',
             '1.26')
        ]
        for indx,row in enumerate(dataset):
            self.assertEqual(row, correct_data[indx])
        self.assertEqual(len(dataset), len(correct_data))

        # Only start date
        dataset = self.exp.get_export_reebill_details_dataset(
            ['10003', '10004'], begin_date=date(2011, 4, 1))
        correct_data = [
            ('10004', 1, 0, u'Monroe Towers, Silver Spring, MD',
             u'Monroe Towers, Silver Spring, MD', '2013-04-01',
             '2011-04-03', '2011-05-02', '980.33', '743.49', '4.30',
             '2.20', None, None, None, '0.00', '62.29', '122.20',
             32.2, '5.01', '', '-117.90',  '-117.90', '188.20',
             '1.26')
        ]
        for indx,row in enumerate(dataset):
            self.assertEqual(row, correct_data[indx])
        self.assertEqual(len(dataset), len(correct_data))

        # Only end date
        dataset = self.exp.get_export_reebill_details_dataset(
            ['10003', '10004'], end_date=date(2011, 3, 5))
        correct_data = [
            ('10003', 1, 0, u'Monroe Towers, Silver Spring, MD',
             u'Monroe Towers, Silver Spring, MD', '2013-04-01',
             '2011-01-03', '2011-02-02', '980.33', '743.49', '4.30',
             '2.20', None, '2011-01-30', '400.13', '0.00', '62.29',
             '122.20', 32.2, '5.01', '', '-117.90', '-117.90',
             '188.20', '1.26'),
            ('10003', 1, 0, None, None, None, None, None, None, None,
             None, None, None, '2011-02-01', '13.37', None, None,
             None, None, None, None, None, None, None, None),
            ('10004', 1, 0, u'Monroe Towers, Silver Spring, MD',
             u'Monroe Towers, Silver Spring, MD', '2013-04-01',
             '2011-02-03', '2011-03-02', '980.33', '743.49', '4.30',
             '2.20', None, None, None, '0.00', '62.29', '122.20',
             32.2, '5.01', '', '-117.90', '-117.90', '188.20',
             '1.26')
        ]
        for indx,row in enumerate(dataset):
            self.assertEqual(row, correct_data[indx])
        self.assertEqual(len(dataset), len(correct_data))

        # Start and end date
        dataset = self.exp.get_export_reebill_details_dataset(
            ['10003', '10004'], begin_date=date(2011, 2, 1),
            end_date=date(2011, 3, 5))
        correct_data = [
            ('10004', 1, 0, u'Monroe Towers, Silver Spring, MD',
             u'Monroe Towers, Silver Spring, MD', '2013-04-01',
             '2011-02-03', '2011-03-02', '980.33', '743.49', '4.30',
             '2.20', None, None, None, '0.00', '62.29', '122.20',
             32.2, '5.01', '', '-117.90', '-117.90', '188.20',
             '1.26')
        ]
        for indx,row in enumerate(dataset):
            self.assertEqual(row, correct_data[indx])
        self.assertEqual(len(dataset), len(correct_data))

    def test_account_charges_sheet(self):
        def make_utilbill(month):
            result = mock.Mock(autospec=UtilBill)
            result.period_start = datetime(2013, month, 3)
            result.period_end = datetime(2013, month+1, 4)
            result.state = UtilBill.Complete
            return result

        def make_charge(group, desc, number):
            result = mock.Mock(autospec=Charge)
            result.total = number
            result.group = group
            result.description = desc
            return result

        def make_reebill(seq):
            result = mock.Mock(autospec=ReeBill)
            result.sequence = seq
            ub = make_utilbill(seq)
            result.utilbills = [ub]
            result.utilbill = ub
            return result

        r1 = make_reebill(1)
        r1.utilbill.charges = [make_charge(x,y,z) for x,y,z in [
            ('Group1', "Description1", 1.11),
            ('Group1', "Description2", 2.22),
            ('Group2', "Description3", 3.33),
        ]]
        r2 = make_reebill(2)
        r2.utilbill.charges = [make_charge(x,y,z) for x,y,z in [
            ('Group1', "Description1", 4.44),
            ('Group2', "Description2", 5.55),
            ('Group2', "Description3", 6.66),
        ]]
        r3 = make_reebill(3)
        r3.utilbill.charges = [make_charge(x,y,z) for x,y,z in [
            ('Group1', "Description1", 4.44),
            ('Group2', "Description2", 5.55),
            ('Group2', "Description3", 6.66),
        ]]

        # No start date or end date
        dataset = self.exp.get_account_charges_sheet('999999', [r1, r2, r3])
        correct_data = [('999999', 1, '2013-01-03', '2013-02-04', '2013-01',
                         'No', '1.11', '2.22', '3.33', ''),
                        ('999999', 2, '2013-02-03', '2013-03-04', '2013-02',
                         'No', '4.44', '', '6.66', '5.55'),
                        ('999999', 3, '2013-03-03', '2013-04-04', '2013-03',
                         'No', '4.44', '', '6.66', '5.55')]
        headers = ['Account', 'Sequence', 'Period Start', 'Period End',
                   'Billing Month', 'Estimated', 'Group1: Description1',
                   'Group1: Description2', 'Group2: Description3',
                   'Group2: Description2']
        self.assertEqual(headers, dataset.headers)
        for indx, row in enumerate(dataset):
            self.assertEqual(row, correct_data[indx])
        self.assertEqual(len(dataset), len(correct_data))
        # Only start date
        dataset = self.exp.get_account_charges_sheet(
            '999999', [r1, r2, r3], start_date=datetime(2013, 2, 1))
        correct_data = [('999999', 2, '2013-02-03', '2013-03-04', '2013-02',
                         'No', '4.44', '5.55', '6.66'),
                        ('999999', 3, '2013-03-03', '2013-04-04', '2013-03',
                         'No', '4.44', '5.55', '6.66')]
        headers = ['Account', 'Sequence', 'Period Start', 'Period End',
                   'Billing Month', 'Estimated', 'Group1: Description1',
                   'Group2: Description2', 'Group2: Description3']
        self.assertEqual(headers, dataset.headers)
        for indx, row in enumerate(dataset):
            self.assertEqual(row, correct_data[indx])
        self.assertEqual(len(dataset), len(correct_data))
        # Only end date
        dataset = self.exp.get_account_charges_sheet(
            '999999', [r1, r2, r3], end_date=datetime(2013, 3, 5))
        correct_data = [('999999', 1, '2013-01-03', '2013-02-04', '2013-01',
                         'No', '1.11', '2.22', '3.33', ''),
                        ('999999', 2, '2013-02-03', '2013-03-04', '2013-02',
                         'No', '4.44', '', '6.66', '5.55')]
        headers = ['Account', 'Sequence', 'Period Start', 'Period End',
                   'Billing Month', 'Estimated', 'Group1: Description1',
                   'Group1: Description2', 'Group2: Description3',
                   'Group2: Description2']
        self.assertEqual(headers, dataset.headers)
        for indx, row in enumerate(dataset):
            self.assertEqual(row, correct_data[indx])
        self.assertEqual(len(dataset), len(correct_data))
        # Both start and end date
        dataset = self.exp.get_account_charges_sheet(
            '999999', [r1, r2], start_date=datetime(2013, 2, 1),
            end_date=datetime(2013, 3, 5))
        correct_data = [('999999', 2, '2013-02-03', '2013-03-04', '2013-02',
                         'No', '4.44', '5.55', '6.66')]
        headers = ['Account', 'Sequence', 'Period Start', 'Period End',
                   'Billing Month', 'Estimated', 'Group1: Description1',
                   'Group2: Description2', 'Group2: Description3']
        self.assertEqual(headers, dataset.headers)
        for indx, row in enumerate(dataset):
            self.assertEqual(row, correct_data[indx])
        self.assertEqual(len(dataset), len(correct_data))

    def test_get_energy_usage_sheet(self):
        def make_charge(number):
            result = mock.Mock(autospec=Charge)
            result.total = number
            result.group = str(number)
            result.description = ''
            return result

        #Setup Mock
        u1 = mock.Mock(autospec=UtilBill)
        u1.customer.account = '10003'
        u1.rate_class = 'DC Non Residential Non Heat'
        u1.period_start = date(2011,11,12)
        u1.period_end = date(2011,12,14)
        u1.charges = [make_charge(x) for x in [3.37, 17.19, 43.7, 164.92,
                23.14, 430.02, 42.08, 7.87, 11.2]]
        # replacement for document above
        register1 = mock.Mock(autospec=Register)
        register1.description = ''
        register1.quantity = 561.9
        register1.quantity_units = 'therms'
        register1.estimated = False
        register1.reg_type = 'total'
        register1.register_binding = 'REG_TOTAL'
        register1.active_periods = None
        u1.registers = [register1]
        u2 = deepcopy(u1)
        u2.period_start = date(2011,12,15)
        u2.period_end = date(2012,01,14)
        u2.registers = [deepcopy(register1)]

        dataset = self.exp.get_energy_usage_sheet([u1, u2])
        correct_data = [('10003', u'DC Non Residential Non Heat', 561.9, u'therms', '2011-11-12', '2011-12-14', 3.37, 17.19, 43.7, 164.92, 23.14, 430.02, 42.08, 7.87, 11.2),
            ('10003', u'DC Non Residential Non Heat', 561.9, u'therms', '2011-12-15', '2012-01-14', 3.37, 17.19, 43.7, 164.92, 23.14, 430.02, 42.08, 7.87, 11.2),]
        headers = ['Account', 'Rate Class', 'Total Energy', 'Units',
                'Period Start', 'Period End', '3.37: ', '17.19: ', '43.7: ',
                '164.92: ', '23.14: ', '430.02: ', '42.08: ', '7.87: ',
                '11.2: ']
        self.assertEqual(headers, dataset.headers)
        for indx,row in enumerate(dataset):
            self.assertEqual(row, correct_data[indx])
        self.assertEqual(len(dataset), len(correct_data))<|MERGE_RESOLUTION|>--- conflicted
+++ resolved
@@ -63,19 +63,11 @@
             else:
                 return []
 
-<<<<<<< HEAD
         self.payment_dao.get_payments_for_reebill_id.side_effect = \
             get_payments_for_reebill_id
-        self.mock_StateDB.listReebills.side_effect = cycle([
-            ([make_reebill(1, 1)], 1),   # For account '10003'
-            ([make_reebill(2, 2), make_reebill(3, 3), make_reebill(4, 4)],
-             3)   # 10004
-=======
-        self.mock_StateDB.get_payments_for_reebill_id.side_effect = get_payments_for_reebill_id
         self.mock_StateDB.get_all_reebills_for_account.side_effect = cycle([
             [make_reebill(1, 1)],   # For account '10003'
             [make_reebill(2, 2), make_reebill(3, 3), make_reebill(4, 4)] # 10004
->>>>>>> 3edb078d
         ])
 
         # No start or end date
