import unittest
from StringIO import StringIO
from datetime import date, datetime, timedelta

from mock import Mock
from sqlalchemy.orm.exc import NoResultFound

from skyliner.sky_handlers import cross_range
from billing.reebill.state import ReeBill, UtilBill
from billing.core.model import UtilityAccount, Session
from billing.test.setup_teardown import TestCaseWithSetup
from billing.exc import BillStateError, FormulaSyntaxError, NoSuchBillException, \
    ConfirmAdjustment, ProcessedBillError, IssuedBillError, NotIssuable
from billing.test import testing_utils
from testfixtures.tempdirectory import TempDirectory

class MockReeGetter(object):
    def __init__(self, quantity):
        self.quantity = quantity

    def update_renewable_readings(self, olap_id, reebill,
                                  use_olap=True, verbose=False):
        for reading in reebill.readings:
            reading.renewable_quantity = self.quantity

class ProcessTest(TestCaseWithSetup, testing_utils.TestCase):
    '''Tests that involve both utility bills and reebills. TODO: each of
    these should be separated apart and put in one of the other classes
    below, or made into some kind of multi-application integrationt test.
    '''

    def test_delete_utility_bill_with_reebill(self):
        account = '99999'
        start, end = date(2012, 1, 1), date(2012, 2, 1)
        # create utility bill in MySQL, Mongo, and filesystem (and make
        # sure it exists all 3 places)
        self.utilbill_processor.upload_utility_bill(account, StringIO("test1"),
                                              start, end,
                                         'gas')
        utilbills_data, count = self.utilbill_processor.get_all_utilbills_json(
            account, 0, 30)
        self.assertEqual(1, count)

        # when utilbill is attached to reebill, deletion should fail
        self.reebill_processor.roll_reebill(account, start_date=start)
        reebills_data = self.reebill_processor.get_reebill_metadata_json(account)
        self.assertDictContainsSubset({
                                          'actual_total': 0,
                                          'balance_due': 0.0,
                                          'balance_forward': 0,
                                          'corrections': '(never issued)',
                                          'hypothetical_total': 0,
                                          'issue_date': None,
                                          'issued': 0,
                                          'version': 0,
                                          'payment_received': 0.0,
                                          'period_end': date(2012, 2, 1),
                                          'period_start': date(2012, 1, 1),
                                          'prior_balance': 0,
                                          'processed': 0,
                                          'ree_charge': 0.0,
                                          'ree_quantity': 22.602462036826545,
                                          'ree_value': 0,
                                          'sequence': 1,
                                          'services': [],
                                          'total_adjustment': 0,
                                          'total_error': 0.0
                                      }, reebills_data[0])
        self.assertRaises(ValueError,
                          self.utilbill_processor.delete_utility_bill_by_id,
                          utilbills_data[0]['id'])

        # deletion should fail if any version of a reebill has an
        # association with the utility bill. so issue the reebill, add
        # another utility bill, and create a new version of the reebill
        # attached to that utility bill instead.
        self.reebill_processor.issue(account, 1)
        self.reebill_processor.new_version(account, 1)
        self.utilbill_processor.upload_utility_bill(account, StringIO("test2"),
                                         date(2012, 2, 1), date(2012, 3, 1),
                                         'gas')
        # TODO this may not accurately reflect the way reebills get
        # attached to different utility bills; see
        # https://www.pivotaltracker.com/story/show/51935657
        self.assertRaises(ValueError,
                          self.utilbill_processor.delete_utility_bill_by_id,
                          utilbills_data[0]['id'])


class ReebillProcessingTest(TestCaseWithSetup, testing_utils.TestCase):
    '''Integration tests for the ReeBill application back end including
    database.
    These testse unavoidably involve creating/editing utility bills, because
    those are needed to create reebills, but that should become part of the
    setup process for each testj and there is no need to make assertions about
    the behavior of code that only involves utility bills.
    '''
    def setup_dummy_utilbill_calc_charges(self, acc, begin_date, end_date):
        """Upload a dummy-utilbill, add a charge, and calculate charges
        """
        utilbill = self.utilbill_processor.upload_utility_bill(
            acc, StringIO('a utility bill %s %s %s' % (
                acc, begin_date, end_date)), begin_date, end_date, 'gas')
        self.session.add(utilbill)
        self.utilbill_processor.add_charge(utilbill.id)
        self.utilbill_processor.update_charge({
                                       'rsi_binding': 'A',
                                       'quantity_formula': 'REG_TOTAL.quantity',
                                       'rate': 1
                                   }, utilbill_id=utilbill.id, rsi_binding='New Charge 1')
        self.utilbill_processor.compute_utility_bill(utilbill.id)

    def test_list_account_status(self):
        utility_account_9 = Session().query(UtilityAccount).filter_by(
            account='99999').one()
        utility_account_0 = Session().query(UtilityAccount).filter_by(
            account='100000').one()
        utility_account_1 = Session().query(UtilityAccount).filter_by(
            account='100001').one()
        count, data = self.reebill_processor.list_account_status()
        self.assertEqual(3, count)
        self.assertEqual([{
            'utility_account_id': utility_account_9.id,
            'account': '99999',
            'fb_rate_class': 'Test Rate Class Template',
            'fb_service_address': None,
            'fb_utility_name': 'Test Utility Company Template',
            'lastrateclass': '',
            'casualname': 'Example 1',
            'lastutilityserviceaddress': '',
            'lastissuedate': '',
            'provisionable': False,
            'utility_account_number': '1',
            'codename': '',
            'lastperiodend': None,
            'primusname': '1785 Massachusetts Ave.',
            'lastevent': '',
            }, {
            'utility_account_id': utility_account_1.id,
            'account': '100001',
            'fb_rate_class': 'Other Rate Class',
            'fb_service_address': False,
            'fb_utility_name': 'Other Utility',
            'lastrateclass': 'Other Rate Class',
            'casualname': 'Example 4',
            'lastutilityserviceaddress': '123 Test Street, Test City, XX',
            'lastissuedate': '',
            'provisionable': False,
            'utility_account_number': '',
            'codename': '',
            'lastperiodend': date(2012, 1, 31),
            'primusname': '1788 Massachusetts Ave.',
            'lastevent': '',
            }, {
            'utility_account_id': utility_account_0.id,
            'account': '100000',
            'fb_rate_class': 'Test Rate Class Template',
            'fb_service_address': False,
            'fb_utility_name': 'Test Utility Company Template',
            'lastrateclass': 'Test Rate Class Template',
            'casualname': 'Example 3',
            'lastutilityserviceaddress': '123 Test Street, Test City, XX',
            'lastissuedate': '',
            'provisionable': False,
            'utility_account_number': '2',
            'codename': '',
            'lastperiodend': date(2012, 2, 28),
            'primusname': '1787 Massachusetts Ave.',
            'lastevent': '',
        }], data)

        # get only one account
        count, data = self.reebill_processor.list_account_status(account='99999')
        self.assertEqual(1, count)
        self.assertEqual([{
            'utility_account_id': utility_account_9.id,
            'account': '99999',
            'fb_rate_class': 'Test Rate Class Template',
            'fb_service_address': None,
            'fb_utility_name': 'Test Utility Company Template',
            'lastrateclass': '',
            'casualname': 'Example 1',
            'lastutilityserviceaddress': '',
            'lastissuedate': '',
            'provisionable': False,
            'utility_account_number': '1',
            'codename': '',
            'lastperiodend': None,
            'primusname': '1785 Massachusetts Ave.',
            'lastevent': '',
        }], data)

    def test_get_late_charge(self):
        '''Tests computation of late charges.
        '''
        # TODO: when possible, convert this into a unit test that checks the
        # get_late_charge method, whatever class it may belong to by then
        # (ReeBill?). See 69883814.
        acc = '99999'
        # create utility bill with a charge in it
        u = self.utilbill_processor.upload_utility_bill(acc, StringIO('January 2000'),
                                             date(2000, 1, 1), date(2000, 2, 1),
                                             'gas')
        self.utilbill_processor.add_charge(u.id)
        self.utilbill_processor.update_charge({
                                       'rsi_binding': 'THE_CHARGE',
                                       'quantity_formula': 'REG_TOTAL.quantity',
                                       'unit': 'therms',
                                       'rate': 1,
                                       'group': 'All Charges',
                                       }, utilbill_id=u.id, rsi_binding='New Charge 1')
        self.utilbill_processor.update_utilbill_metadata(u.id, processed=True)

        # create first reebill
        bill1 = self.reebill_processor.roll_reebill(acc, start_date=date(2000, 1, 1))
        self.reebill_processor.update_sequential_account_info(acc, 1,
                                                    discount_rate=.5, late_charge_rate=.34)
        self.reebill_processor.ree_getter = MockReeGetter(100)
        self.reebill_processor.bind_renewable_energy(acc, 1)
        self.reebill_processor.compute_reebill(acc, 1)
        self.assertEqual(0, self.reebill_processor.get_late_charge(bill1,
                                                         date(1999, 12, 31)))
        self.assertEqual(0, self.reebill_processor.get_late_charge(bill1,
                                                         date(2000, 1, 1)))
        self.assertEqual(0, self.reebill_processor.get_late_charge(bill1,
                                                         date(2000, 1, 2)))
        self.assertEqual(0, self.reebill_processor.get_late_charge(bill1,
                                                         date(2000, 2, 1)))
        self.assertEqual(0, self.reebill_processor.get_late_charge(bill1,
                                                         date(2000, 2, 2)))

        # issue first reebill, so a later bill can have a late charge
        # based on the customer's failure to pay bill1 by its due date,
        # i.e. 30 days after the issue date.
        self.reebill_processor.issue(acc, bill1.sequence, issue_date=datetime(2000, 4, 1))
        self.assertEqual(date(2000, 5, 1), bill1.due_date)
        self.assertEqual(50, bill1.balance_due)
        # create 2nd utility bill and reebill
        u2 = self.utilbill_processor.upload_utility_bill(acc, StringIO('February 2000'),
                                              date(2000, 2, 1),
                                              date(2000, 3, 1), 'gas')
        self.session.flush()

        self.utilbill_processor.update_utilbill_metadata(u2.id, processed=True)
        bill2 = self.reebill_processor.roll_reebill(acc)
        self.reebill_processor.update_sequential_account_info(acc, 2,
                                                    discount_rate=.5, late_charge_rate=.34)
        self.reebill_processor.ree_getter = MockReeGetter(200)
        self.reebill_processor.bind_renewable_energy(acc, 2)
        self.reebill_processor.compute_reebill(acc, 2)
        assert bill2.discount_rate == 0.5
        assert bill2.ree_charge == 100

        # bill2's late charge should be 0 before bill1's due date; on/after
        # the due date, it's balance * late charge rate, i.e.
        # 50 * .34 = 17
        self.assertEqual(0, self.reebill_processor.get_late_charge(bill2,
                                                         date(1999, 12, 31)))
        self.assertEqual(0, self.reebill_processor.get_late_charge(bill2,
                                                         date(2000, 1, 2)))
        self.assertEqual(0, self.reebill_processor.get_late_charge(bill2,
                                                         date(2000, 3, 31)))
        self.assertEqual(0, self.reebill_processor.get_late_charge(bill2,
                                                         date(2000, 4, 1)))
        self.assertEqual(0, self.reebill_processor.get_late_charge(bill2,
                                                         date(2000, 4, 2)))
        self.assertEqual(0, self.reebill_processor.get_late_charge(bill2,
                                                         date(2000, 4, 30)))
        self.assertEqual(0, self.reebill_processor.get_late_charge(bill2,
                                                         date(2000, 5, 1)))
        self.assertEqual(17, self.reebill_processor.get_late_charge(bill2,
                                                          date(2000, 5, 2)))
        self.assertEqual(17, self.reebill_processor.get_late_charge(bill2,
                                                          date(2013, 1, 1)))

        # in order to get late charge of a 3rd bill, bill2 must be computed
        self.reebill_processor.compute_reebill(acc, 2)

        # create a 3rd bill without issuing bill2. bill3 should have None
        # as its late charge for all dates
        self.utilbill_processor.upload_utility_bill(acc, StringIO('March 2000'),
                                         date(2000, 3, 1), date(2000, 4, 1),
                                         'gas')
        bill3 = self.reebill_processor.roll_reebill(acc)
        self.assertEqual(0, self.reebill_processor.get_late_charge(bill3,
                                                            date(1999, 12, 31)))
        self.assertEqual(0, self.reebill_processor.get_late_charge(bill3,
                                                            date(2013, 1, 1)))

        # late charge should be based on the version with the least total
        # of the bill from which it derives. on 2013-01-15, make a version
        # 1 of bill 1 with a lower total, and then on 2013-03-15, a version
        # 2 with a higher total, and check that the late charge comes from
        # version 1.
        self.reebill_processor.new_version(acc, 1)
        bill1_1 = self.state_db.get_reebill(acc, 1, version=1)
        self.reebill_processor.ree_getter = MockReeGetter(100)
        self.reebill_processor.bind_renewable_energy(acc, 1)
        bill1_1.discount_rate = 0.75
        self.reebill_processor.compute_reebill(acc, 1, version=1)
        self.assertEqual(25, bill1_1.ree_charge)
        self.assertEqual(25, bill1_1.balance_due)
        self.reebill_processor.issue(acc, 1, issue_date=datetime(2013, 3, 15))
        late_charge_source_amount = bill1_1.balance_due

        self.reebill_processor.new_version(acc, 1)
        self.reebill_processor.bind_renewable_energy(acc, 2)
        self.reebill_processor.update_sequential_account_info(acc, 1,
                                                    discount_rate=.25)
        bill1_2 = self.state_db.get_reebill(acc, 1, version=2)
        self.reebill_processor.compute_reebill(acc, 1, version=2)
        self.assertEqual(75, bill1_2.ree_charge)
        self.assertEqual(75, bill1_2.balance_due)
        self.reebill_processor.issue(acc, 1)

        # note that the issue date on which the late charge in bill2 is
        # based is the issue date of version 0--it doesn't matter when the
        # corrections were issued.
        late_charge = self.reebill_processor.get_late_charge(bill2, date(2013, 4, 18))
        self.assertEqual(late_charge_source_amount * bill2.late_charge_rate,
                         late_charge)

        # add a payment between 2000-01-01 (when bill1 version 0 was
        # issued) and 2013-01-01 (the present), to make sure that payment
        # is deducted from the balance on which the late charge is based
        self.state_db.create_payment(acc, date(2000, 6, 5),
                                     'a $10 payment in june', 10)
        self.assertEqual((late_charge_source_amount - 10) *
                         bill2.late_charge_rate,
                         self.reebill_processor.get_late_charge(bill2, date(2013, 1, 1)))

        # Pay off the bill, make sure the late charge is 0
        self.reebill_processor.create_payment(acc, date(2000, 6, 6),
                                    'a $40 payment in june', 40)
        self.assertEqual(0, self.reebill_processor.get_late_charge(bill2,
                                                         date(2013, 1, 1)))

        #Overpay the bill, make sure the late charge is still 0
        self.reebill_processor.create_payment(acc, date(2000, 6, 7),
                                    'a $40 payment in june', 40)
        self.assertEqual(0, self.reebill_processor.get_late_charge(bill2,
                                                         date(2013, 1, 1)))

    def test_issue(self):
        '''Tests issuing of reebills.'''
        acc = '99999'
        # two utilbills, with reebills
        self.utilbill_processor.upload_utility_bill(acc, StringIO('january 2012'),
                                         date(2012, 1, 1), date(2012, 2, 1),
                                         'gas')
        self.utilbill_processor.upload_utility_bill(acc, StringIO('february 2012'),
                                         date(2012, 2, 1), date(2012, 3, 1),
                                         'gas')
        one = self.reebill_processor.roll_reebill(acc, start_date=date(2012, 1, 1))
        two = self.reebill_processor.roll_reebill(acc)

        # neither reebill should be issued yet
        self.assertEquals(False, self.state_db.is_issued(acc, 1))
        self.assertEquals(None, one.issue_date)
        self.assertEquals(None, one.due_date)
        self.assertEqual(None, one.email_recipient)
        self.assertEquals(False, self.state_db.is_issued(acc, 2))
        self.assertEquals(None, two.issue_date)
        self.assertEquals(None, two.due_date)
        self.assertEqual(None, two.email_recipient)

        # two should not be issuable until one_doc is issued
        self.assertRaises(BillStateError, self.reebill_processor.issue, acc, 2)

        # issue one
        self.reebill_processor.issue(acc, 1, issue_date=datetime(2013, 4, 1))

        self.assertEquals(True, one.issued)
        self.assertEquals(True, one.processed)
        self.assertEquals(True, self.state_db.is_issued(acc, 1))
        self.assertEquals(datetime(2013, 4, 1), one.issue_date)
        self.assertEquals((one.issue_date + timedelta(30)).date(), one.due_date)
        self.assertEquals('example@example.com', one.email_recipient)

        customer = self.state_db.get_reebill_customer(acc)
        customer.bill_email_recipient = 'test1@example.com, test2@exmaple.com'

        # issue two
        self.reebill_processor.issue(acc, 2, issue_date=datetime(2013, 5, 1, 12))

        # re-load from mongo to see updated issue date and due date
        self.assertEquals(True, two.issued)
        self.assertEquals(True, two.processed)
        self.assertEquals(True, self.state_db.is_issued(acc, 2))
        self.assertEquals(datetime(2013, 5, 1, 12), two.issue_date)
        self.assertEquals((two.issue_date + timedelta(30)).date(), two.due_date)
        self.assertEquals('test1@example.com, test2@exmaple.com',
                          two.email_recipient)

    def test_issue_2_at_once(self):
        '''Tests issuing one bill immediately after another, without
        recomputing it. In bug 64403990, a bill could be issued with a wrong
        "prior balance" because it was not recomputed before issuing to
        reflect a change to its predecessor.
        '''
        acc = '99999'
        # first reebill is needed so the others get computed correctly
        self.utilbill_processor.upload_utility_bill(acc, StringIO('january 2000'),
                                         date(2000, 1, 1), date(2000, 2, 1),
                                         'gas')
        self.reebill_processor.roll_reebill(acc, start_date=date(2000, 1, 1))
        self.reebill_processor.issue(acc, 1, datetime(2000, 2, 15))

        # two more utility bills and reebills
        self.utilbill_processor.upload_utility_bill(acc, StringIO('february 2000'),
                                         date(2000, 2, 1), date(2000, 3, 1),
                                         'gas')
        self.utilbill_processor.upload_utility_bill(acc, StringIO('march 2000'),
                                         date(2000, 3, 1), date(2000, 4, 1),
                                         'gas')
        two = self.reebill_processor.roll_reebill(acc)
        three = self.reebill_processor.roll_reebill(acc)

        # add a payment, shown on bill #2
        self.state_db.create_payment(acc, date(2000, 2, 16), 'a payment', 100)
        # TODO bill shows 0 because bill has no energy in it and
        # payment_received is 0
        self.reebill_processor.compute_reebill(acc, 2)
        self.assertEqual(100, two.payment_received)
        self.assertEqual(-100, two.balance_due)

        # the payment does not appear on #3, since #3 has not be
        # recomputed
        self.assertEqual(0, three.payment_received)
        self.assertEqual(0, three.prior_balance)
        self.assertEqual(0, three.balance_forward)
        self.assertEqual(0, three.balance_due)

        # make bills processed before issuing to test alternate methods of
        # issuing.
        # it is necessary to compute bill 3 before it becomes processed
        # because that is not done by update_sequential_account_info
        self.reebill_processor.compute_reebill(acc, 3)
        self.reebill_processor.update_sequential_account_info(acc, 2, processed=True)
        self.reebill_processor.update_sequential_account_info(acc, 3, processed=True)

        # issue #2 and #3, using two different methods
        # (the second is the equivalent of "Issue All Processed Reebills" in
        # the UI)
        self.reebill_processor.issue_and_mail(True, account=acc, sequence=2)
        self.reebill_processor.issue_processed_and_mail(True)

        # #2 is still correct, and #3 should be too because it was
        # automatically recomputed before issuing
        self.assertEqual(100, two.payment_received)
        self.assertEqual(-100, two.balance_due)
        self.assertEqual(-100, three.prior_balance)
        self.assertEqual(0, three.payment_received)
        self.assertEqual(-100, three.balance_forward)
        self.assertEqual(-100, three.balance_due)

    def test_issue_and_mail(self):
        '''Tests issuing and mailing of reebills.'''
        acc = '99999'
        # two utilbills, with reebills
        self.reebill_processor.bill_mailer = Mock()
        self.reebill_processor.reebill_file_handler = Mock()
        self.reebill_processor.reebill_file_handler.render_max_version.return_value = 1
        self.reebill_processor.reebill_file_handler.get_file_path = Mock()
        temp_dir = TempDirectory()
        self.reebill_processor.reebill_file_handler.get_file_path.return_value = \
                temp_dir.path
        self.utilbill_processor.upload_utility_bill(acc, StringIO('january 2012'),
                                         date(2012, 1, 1), date(2012, 2, 1),
                                         'gas')
        self.utilbill_processor.upload_utility_bill(acc, StringIO('february 2012'),
                                         date(2012, 2, 1), date(2012, 3, 1),
                                         'gas')
        one = self.reebill_processor.roll_reebill(acc, start_date=date(2012, 1, 1))
        two = self.reebill_processor.roll_reebill(acc)

        # neither reebill should be issued yet
        self.assertEquals(False, self.state_db.is_issued(acc, 1))
        self.assertEquals(None, one.issue_date)
        self.assertEquals(None, one.due_date)
        self.assertEqual(None, one.email_recipient)
        self.assertEquals(False, self.state_db.is_issued(acc, 2))
        self.assertEquals(None, two.issue_date)
        self.assertEquals(None, two.due_date)
        self.assertEqual(None, two.email_recipient)

        # two should not be issuable until one_doc is issued
        self.assertRaises(BillStateError, self.reebill_processor.issue, acc, 2)
        self.assertRaises(NotIssuable, self.reebill_processor.issue_and_mail, False, acc, 2)
        one.email_recipient = 'one@example.com, one@gmail.com'

        # issue and email one
        self.reebill_processor.issue_and_mail(False, account=acc, sequence=1,
                                    recipients=one.email_recipient)

        self.assertEquals(True, one.issued)
        self.assertEquals(True, one.processed)
        self.assertEquals(True, self.state_db.is_issued(acc, 1))
        self.assertEquals((one.issue_date + timedelta(30)).date(), one.due_date)
        # make a correction on reebill #1. this time 20 therms of renewable
        # energy instead of 10 were consumed.
        self.reebill_processor.ree_getter.quantity = 20
        self.reebill_processor.new_version(acc, 1)

        customer = self.state_db.get_reebill_customer(acc)
        two.email_recipient = 'test1@example.com, test2@exmaple.com'

        # issue and email two
        self.reebill_processor.reebill_file_handler.render_max_version.return_value = 2
        # issuing a reebill that has corrections with apply_corrections False raises ConfirmAdjustment Exception
        self.assertRaises(ConfirmAdjustment, self.reebill_processor.issue_and_mail,False, account=acc, sequence=2,
                                    recipients=two.email_recipient)
        #ValueError is Raised if an issued Bill is issued again
        self.assertRaises(ValueError, self.reebill_processor.issue_and_mail,True, account=acc, sequence=1,
                                    recipients=two.email_recipient)
        self.reebill_processor.toggle_reebill_processed(acc, 2, True)
        self.assertEqual(True, two.processed)
        self.reebill_processor.issue_processed_and_mail(True)
        # re-load from mongo to see updated issue date and due date
        self.assertEquals(True, two.issued)
        self.assertEquals(True, two.processed)
        self.assertEquals(True, self.state_db.is_issued(acc, 2))
        self.assertEquals((two.issue_date + timedelta(30)).date(), two.due_date)

        temp_dir.cleanup()

    def test_issue_processed_and_mail(self):
        '''Tests issuing and mailing of processed reebills.'''
        acc = '99999'
        # two utilbills, with reebills
        self.reebill_processor.bill_mailer = Mock()
        self.reebill_processor.reebill_file_handler = Mock()
        self.reebill_processor.reebill_file_handler.render_max_version.return_value = 1
        self.reebill_processor.reebill_file_handler.get_file_path = Mock()
        temp_dir = TempDirectory()
        self.reebill_processor.reebill_file_handler.get_file_path.return_value = \
                temp_dir.path
        self.utilbill_processor.upload_utility_bill(acc, StringIO('january 2012'),
                                         date(2012, 1, 1), date(2012, 2, 1),
                                         'gas')
        self.utilbill_processor.upload_utility_bill(acc, StringIO('february 2012'),
                                         date(2012, 2, 1), date(2012, 3, 1),
                                         'gas')
        one = self.reebill_processor.roll_reebill(acc, start_date=date(2012, 1, 1))
        one.processed = 1
        two = self.reebill_processor.roll_reebill(acc)
        two.processed = 1

        # neither reebill should be issued yet
        self.assertEquals(False, self.state_db.is_issued(acc, 1))
        self.assertEquals(None, one.issue_date)
        self.assertEquals(None, one.due_date)
        self.assertEqual(None, one.email_recipient)
        self.assertEquals(False, self.state_db.is_issued(acc, 2))
        self.assertEquals(None, two.issue_date)
        self.assertEquals(None, two.due_date)
        self.assertEqual(None, two.email_recipient)

        # two should not be issuable until one_doc is issued
        self.assertRaises(BillStateError, self.reebill_processor.issue, acc, 2)
        one.email_recipient = 'one@example.com, one@gmail.com'

        # issue and email one
        self.reebill_processor.issue_processed_and_mail(False)

        self.assertEquals(True, one.issued)
        self.assertEquals(True, one.processed)
        self.assertEquals(True, self.state_db.is_issued(acc, 1))
        self.assertEquals((one.issue_date + timedelta(30)).date(), one.due_date)

        customer = self.state_db.get_reebill_customer(acc)
        two.email_recipient = 'test1@example.com, test2@exmaple.com'

        # issue and email two
        self.reebill_processor.reebill_file_handler.render_max_version.return_value = 2
        self.reebill_processor.issue_processed_and_mail(False)

        # re-load from mongo to see updated issue date and due date
        self.assertEquals(True, two.issued)
        self.assertEquals(True, two.processed)
        self.assertEquals(True, self.state_db.is_issued(acc, 2))
        self.assertEquals((two.issue_date + timedelta(30)).date(), two.due_date)

        temp_dir.cleanup()

    def test_delete_reebill(self):
        account = '99999'
        # create 2 utility bills for Jan-Feb 2012
        self.utilbill_processor.upload_utility_bill(account, StringIO('january 2012'),
                                         date(2012, 1, 1), date(2012, 2, 1),
                                         'gas')
        self.utilbill_processor.upload_utility_bill(account, StringIO('february 2012'),
                                         date(2012, 2, 1), date(2012, 3, 1),
                                         'gas')
        utilbill = self.session.query(UtilBill).join(UtilityAccount) \
            .filter(UtilityAccount.account==account)\
            .order_by(UtilBill.period_start).first()

        reebill = self.reebill_processor.roll_reebill(account,
                                            start_date=date(2012, 1, 1))
        self.reebill_processor.roll_reebill(account)

        # only the last reebill is deletable: deleting the 2nd one should
        # succeed, but deleting the 1st one should fail
        with self.assertRaises(IssuedBillError):
            self.reebill_processor.delete_reebill(account, 1)
        self.reebill_processor.delete_reebill(account, 2)
        with self.assertRaises(NoResultFound):
            self.state_db.get_reebill(account, 2, version=0)
        self.assertEquals(1, self.session.query(ReeBill).count())
        self.assertEquals([1], self.state_db.listSequences(account))
        self.assertEquals([utilbill], reebill.utilbills)

        # issued reebill should not be deletable
        self.reebill_processor.issue(account, 1)
        self.assertEqual(1, reebill.issued)
        self.assertEqual([utilbill], reebill.utilbills)
        self.assertEqual(reebill, utilbill._utilbill_reebills[0].reebill)
        self.assertRaises(IssuedBillError, self.reebill_processor.delete_reebill,
                          account, 1)

        # create a new verison and delete it, returning to just version 0
        self.reebill_processor.new_version(account, 1)
        self.session.query(ReeBill).filter_by(version=1).one()
        self.assertEqual(1, self.state_db.max_version(account, 1))
        self.assertFalse(self.state_db.is_issued(account, 1))
        self.reebill_processor.delete_reebill(account, 1)
        self.assertEqual(0, self.state_db.max_version(account, 1))
        self.assertTrue(self.state_db.is_issued(account, 1))

        # original version should still be attached to utility bill
        # TODO this will have to change. see
        # https://www.pivotaltracker.com/story/show/31629749
        self.assertEqual([utilbill], reebill.utilbills)
        self.assertEqual(reebill, utilbill._utilbill_reebills[0].reebill)

    def test_correction_adjustment(self):
        '''Tests that adjustment from a correction is applied to (only) the
            earliest unissued bill.'''
        # replace process.ree_getter with one that always sets the renewable
        # energy readings to a known value
        self.reebill_processor.ree_getter = MockReeGetter(10)
        acc = '99999'

        # create 3 utility bills: Jan, Feb, Mar
        for i in range(3):
            self.setup_dummy_utilbill_calc_charges(acc, date(2012, i + 1, 1),
                                                   date(2012, i + 2, 1))

        # create 1st reebill and issue it
        self.reebill_processor.roll_reebill(acc, start_date=date(2012, 1, 1))
        self.reebill_processor.bind_renewable_energy(acc, 1)
        self.reebill_processor.compute_reebill(acc, 1)
        self.reebill_processor.issue(acc, 1, issue_date=datetime(2012, 3, 15))
        reebill_metadata = self.reebill_processor.get_reebill_metadata_json('99999')
        self.assertDictContainsSubset({
                                          'sequence': 1,
                                          'version': 0,
                                          'issued': 1,
                                          'issue_date': datetime(2012,3,15),
                                          'actual_total': 0.,
                                          'hypothetical_total': 10,
                                          'payment_received': 0.,
                                          'period_start': date(2012, 1, 1),
                                          'period_end': date(2012, 2, 1),
                                          'prior_balance': 0.,
                                          'processed': 1,
                                          'ree_charge': 8.8,
                                          'ree_value': 10,
                                          'services': [],
                                          'total_adjustment': 0.,
                                          'total_error': 0.,
                                          'ree_quantity': 10,
                                          'balance_due': 8.8,
                                          'balance_forward': 0,
                                          'corrections': '-',
                                          }, reebill_metadata[0])

        account_info_v0 = self.reebill_processor.get_sequential_account_info('99999', 1)

        # create 2nd reebill, leaving it unissued
        self.reebill_processor.ree_getter.quantity = 0
        self.reebill_processor.roll_reebill(acc)
        # make a correction on reebill #1. this time 20 therms of renewable
        # energy instead of 10 were consumed.
        self.reebill_processor.ree_getter.quantity = 20
        self.reebill_processor.new_version(acc, 1)
        self.reebill_processor.compute_reebill(acc, 2)

        for x, y in zip([{
                             'actual_total': 0,
                             'balance_due': 17.6,
                             'balance_forward': 17.6,
                             'corrections': '(never issued)',
                             'hypothetical_total': 0,
                             'issue_date': None,
                             'issued': 0,
                             'version': 0,
                             'payment_received': 0.0,
                             'period_end': date(2012, 3, 1),
                             'period_start': date(2012, 2, 1),
                             'prior_balance': 8.8,
                             'processed': 0,
                             'ree_charge': 0.0,
                             'ree_quantity': 0,
                             'ree_value': 0,
                             'sequence': 2,
                             'services': [],
                             'total_adjustment': 8.8,
                             'total_error': 0.0
                         }, {
                             'actual_total': 0,
                             'balance_due': 17.6,
                             'balance_forward': 0,
                             'corrections': '#1 not issued',
                             'hypothetical_total': 20.0,
                             'issue_date': None,
                             'issued': 0,
                             'version': 1,
                             'payment_received': 0.0,
                             'period_end': date(2012, 2, 1),
                             'period_start': date(2012, 1, 1),
                             'prior_balance': 0,
                             'processed': 0,
                             'ree_charge': 17.6,
                             'ree_quantity': 20,
                             'ree_value': 20,
                             'sequence': 1,
                             'services': [],
                             'total_adjustment': 0,
                             'total_error': 8.8,
                             }], self.reebill_processor.get_reebill_metadata_json('99999')):
            self.assertDictContainsSubset(x, y)

        # all "sequential account info" gets copied from one version to the next
        account_info_v1 = self.reebill_processor.get_sequential_account_info('99999', 1)
        self.assertEqual(account_info_v0, account_info_v1)

        # when you issue a bill and it has corrections applying to it, and you don't specify apply_corrections=True,
        # it raises an exception ConfirmAdjustment
        self.assertRaises(ConfirmAdjustment ,self.reebill_processor.issue_and_mail, False, account=acc, sequence=2)

        # when you make a bill processed and it has corrections applying to it, and you don't specify apply_corrections=True,
        # it raises an exception ConfirmAdjustment
        self.assertRaises(ConfirmAdjustment ,self.reebill_processor.toggle_reebill_processed, acc, 2, apply_corrections=False)
        self.reebill_processor.toggle_reebill_processed(acc,2,apply_corrections=True)
        reebill = self.state_db.get_reebill(acc, 2)
        correction = self.state_db.get_reebill(acc, 1, version=1)
        # any processed regular bill or correction can't be modified (compute, bind_ree, sequential_account_info)
        self.assertRaises(ProcessedBillError, self.reebill_processor.compute_reebill, acc, reebill.sequence)
        self.assertRaises(ProcessedBillError, self.reebill_processor.bind_renewable_energy, acc, reebill.sequence)
        self.assertRaises(ProcessedBillError, self.reebill_processor.update_sequential_account_info, acc, reebill.sequence)
        self.assertRaises(ProcessedBillError, self.reebill_processor.compute_reebill, acc, correction.sequence)
        self.assertRaises(ProcessedBillError, self.reebill_processor.bind_renewable_energy, acc, correction.sequence)
        self.assertRaises(ProcessedBillError, self.reebill_processor.update_sequential_account_info, acc, correction.sequence)

        # when you do specify apply_corrections=True, the corrections are marked as processed.
        self.assertEqual(reebill.processed, True)
        self.assertEqual(correction.processed, True)
        # When toggle_reebill_processed is called for a processed reebill,
        # reebill becomes unprocessed
        self.reebill_processor.toggle_reebill_processed(acc, 2, apply_corrections=False)
        self.assertEqual(reebill.processed, False)

        self.reebill_processor.issue(acc, reebill.sequence, issue_date=datetime(2012,3,10))
        self.assertRaises(IssuedBillError, self.reebill_processor.bind_renewable_energy, acc, reebill.sequence)
        # when toggle_reebill_processed is called for issued reebill it raises IssuedBillError
        self.assertRaises(IssuedBillError,
                          self.reebill_processor.toggle_reebill_processed, acc, reebill.sequence,
                          apply_corrections=False)


    def test_create_first_reebill(self):
        '''Test creating the first utility bill and reebill for an account,
            making sure the reebill is correct with respect to the utility bill.
            '''
        # at first, there are no utility bills
        self.assertEqual(([], 0), self.utilbill_processor.get_all_utilbills_json(
            '99999', 0, 30))

        # upload a utility bill
        self.utilbill_processor.upload_utility_bill('99999', StringIO('January 2013'),
                                         date(2013, 1, 1), date(2013, 2, 1),
                                         'gas')

        utilbill_data = self.utilbill_processor.get_all_utilbills_json(
            '99999', 0, 30)[0][0]
        self.assertDictContainsSubset({
                                          'account': '99999',
                                          'computed_total': 0,
                                          'period_end': date(2013, 2, 1),
                                          'period_start': date(2013, 1, 1),
                                          'processed': 0,
                                          'rate_class':
                                              self.utilbill_processor.get_rate_class('Test Rate Class Template').name,
                                          'reebills': [],
                                          'service': 'Gas',
                                          'state': 'Final',
                                          'total_charges': 0.0,
                                          'utility':
                                              self.utilbill_processor.get_utility('Test Utility Company Template').column_dict(),
                                          }, utilbill_data)

        # create a reebill
        self.reebill_processor.roll_reebill('99999', start_date=date(2013, 1, 1))

        utilbill_data = self.utilbill_processor.get_all_utilbills_json(
            '99999', 0, 30)[0][0]
        self.assertDictContainsSubset({'issue_date': None, 'sequence': 1, 'version': 0},
                                      utilbill_data['reebills'][0])

        self.assertDictContainsSubset({
                                          'account': '99999',
                                          'computed_total': 0,
                                          'period_end': date(2013, 2, 1),
                                          'period_start': date(2013, 1, 1),
                                          'processed': 0,
                                          'rate_class': self.utilbill_processor.
                                            get_rate_class('Test Rate Class Template').
                                            name,
                                          'service': 'Gas', 'state': 'Final',
                                          'total_charges': 0.0,
                                          'utility': self.utilbill_processor.
                                            get_utility('Test Utility Company '
                                                        'Template').
                                            column_dict(),
                                          }, utilbill_data)


        # TODO: fields not checked above that should be checked some other
        # way:
        # email recipient
        # utilbills
        # ree_charge
        # ree_savings
        # late_charges
        # ree_value
        # late_charge_rate
        # discount_rate
        # payment_received
        # total_adjustment
        # billing_address
        # service_address

        billing_address = {
            'addressee': 'Andrew Mellon',
            'street': '1785 Massachusetts Ave. NW',
            'city': 'Washington',
            'state': 'DC',
            'postal_code': '20036',
            }
        service_address = {
            'addressee': 'Skyline Innovations',
            'street': '1606 20th St. NW',
            'city': 'Washington',
            'state': 'DC',
            'postal_code': '20009',
            }
        self.reebill_processor.create_new_account('55555', 'Another New Account',
                                        'thermal', 0.6, 0.2, billing_address,
                                        service_address, '99999', '123')
        self.assertRaises(ValueError, self.reebill_processor.roll_reebill,
                          '55555', start_date=date(2013, 2, 1))

    def test_uncomputable_correction_bug(self):
        '''Regresssion test for
            https://www.pivotaltracker.com/story/show/53434901.'''
        account = '99999'
        # create reebill and utility bill
        self.utilbill_processor.upload_utility_bill(
            account, StringIO('January 2013'), date(2013, 1, 1),
            date(2013, 2, 1), 'gas')
        utilbill_id = self.utilbill_processor.get_all_utilbills_json(
            account, 0, 30)[0][0]['id']
        self.reebill_processor.roll_reebill(account, start_date=date(2013, 1, 1))
        # bind, compute, issue
        self.reebill_processor.bind_renewable_energy(account, 1)
        self.reebill_processor.compute_reebill(account, 1)
        self.reebill_processor.issue(account, 1)

        # create new version
        self.reebill_processor.new_version(account, 1)
        self.assertEquals(1, self.state_db.max_version(account, 1))

        # initially, reebill version 1 can be computed without an error
        self.reebill_processor.compute_reebill(account, 1, version=1)

        # put it in an un-computable state by adding a charge with a syntax
        # error in its formula. it should now raise an RSIError.
        # (computing a utility bill doesn't raise an exception by default, but
        # computing a reebill based on the utility bill does.)
        charge = self.utilbill_processor.add_charge(utilbill_id)
        self.utilbill_processor.update_charge({
                                       'quantity_formula': '1 + ',
                                       'rsi_binding': 'some_rsi'
                                   }, charge_id=charge.id)
        with self.assertRaises(FormulaSyntaxError):
            self.reebill_processor.compute_reebill(account, 1, version=1)

        # delete the new version
        self.reebill_processor.delete_reebill(account, 1)
        reebill_data = self.reebill_processor.get_reebill_metadata_json(account)
        self.assertEquals(0, reebill_data[0]['version'])

        # try to create a new version again: it should succeed, even though
        # there was a KeyError due to a missing RSI when computing the bill
        self.reebill_processor.new_version(account, 1)
        reebill_data = self.reebill_processor.get_reebill_metadata_json(account)
        self.assertEquals(1, reebill_data[0]['version'])

    def test_correction_issuing(self):
        """Test creating corrections on reebills, and issuing them to create
        adjustments on other reebills.
        """
        acc = '99999'
        rp = self.reebill_processor
        base_date = date(2012, 1, 1)

        for i in xrange(4):
            ub = self.utilbill_processor.upload_utility_bill(
                acc, StringIO('utility bill %s' % i),
                base_date + timedelta(days=30 * i),
                base_date + timedelta(days=30 * (i + 1)), 'gas')

            self.utilbill_processor.add_charge(ub.id)  #creates a charge with
            # rsi_binding 'New RSI #1'
            #update the just-created charge
            self.utilbill_processor.update_charge({'rsi_binding': 'THE_CHARGE',
                             'quantity_formula': 'REG_TOTAL.quantity',
                             'rate': 1,
                             'group': 'All Charges'}, utilbill_id=ub.id,
                            rsi_binding='New Charge 1')

            self.utilbill_processor.update_register(ub.registers[0].id,
                                                    {'quantity': 100})
            self.utilbill_processor.compute_utility_bill(ub.id)

        for seq, reg_tot, strd in [(1, 100, base_date),
                                   (2, 200, None),
                                   (3, 300, None)]:
            rb = rp.roll_reebill(acc, start_date=strd)
            rp.update_sequential_account_info(acc, seq, discount_rate=0.5)
            rp.ree_getter = MockReeGetter(reg_tot)
            rp.bind_renewable_energy(acc, seq)
            rp.compute_reebill(acc, seq)
            rp.issue(acc, seq)

            self.assertEqual(rb.ree_charge, reg_tot / 2.0,
                             "Reebill %s recharge should equal %s; not %s" \
                             % (seq, reg_tot / 2.0, rb.ree_charge))

        self.assertEquals([], rp.get_unissued_corrections(acc),
                            "There should be no unissued corrections.")
        self.assertEquals(0, rp.get_total_adjustment(acc),
                          "There should be no total adjustments.")

        rp.roll_reebill(acc)  # Fourth Reebill

        # try to issue nonexistent corrections
        self.assertRaises(ValueError, rp.issue_corrections, acc, 4)

        reebill_data = lambda seq: next(d for d in \
                                        rp.get_reebill_metadata_json(acc)
                                        if d['sequence'] == seq)

        # Update the discount rate for reebill sequence 1
        rp.new_version(acc, 1)
        rp.update_reebill_readings(acc, 1)
        rp.update_sequential_account_info(acc, 1, discount_rate=0.75)
        rp.ree_getter = MockReeGetter(100)
        rp.bind_renewable_energy(acc, 1)
        rp.compute_reebill(acc, 1, version=1)

        d = reebill_data(1)
        self.assertEqual(d['ree_charge'], 25.0)

        #Update the discount rate for reebill sequence 3
        rp.new_version(acc, 3)
        rp.update_reebill_readings(acc, 3)
        rp.update_sequential_account_info(acc, 3, discount_rate=0.25)
        rp.ree_getter = MockReeGetter(300)
        rp.bind_renewable_energy(acc, 3)
        rp.compute_reebill(acc, 3)
        d = reebill_data(3)
        self.assertEqual(d['ree_charge'], 225.0,
                         "Charges for reebill seq 3 should be updated to 225")

        # there should be 2 adjustments: -25 for the first bill, and +75
        # for the 3rd
        self.assertEqual([(1, 1, -25), (3, 1, 75)],
                         rp.get_unissued_corrections(acc))
        self.assertEqual(50, rp.get_total_adjustment(acc))

        # try to apply corrections to an issued bill
        self.assertRaises(ValueError, rp.issue_corrections, acc, 2)
        # try to apply corrections to a correction
        self.assertRaises(ValueError, rp.issue_corrections, acc, 3)

        self.assertFalse(reebill_data(1)['issued'])
        self.assertFalse(reebill_data(3)['issued'])

        # get original balance of reebill 4 before applying corrections
        #four = self.state_db.get_reebill(session, acc, 4)
        # we sometimes see this error message being printed at some point in
        # this call:
        # /Users/dan/.virtualenvs/b/lib/python2.7/site-packages/sqlalchemy/orm/persistence.py:116: SAWarning: DELETE statement on table 'reebill_charge' expected to delete 1 row(s); 0 were matched.  Please set confirm_deleted_rows=False within the mapper configuration to prevent this warning.
        # it doesn't always happen and doesn't always happen in the same place.
        rp.compute_reebill(acc, 4)

        # apply corrections to un-issued reebill 4. reebill 4 should be
        # updated, and the corrections (1 & 3) should be issued
        rp.issue_corrections(acc, 4)
        rp.compute_reebill(acc, 4)
        # for some reason, adjustment is part of "balance forward"
        # https://www.pivotaltracker.com/story/show/32754231

        four = reebill_data(4)
        self.assertEqual(four['prior_balance'] - four['payment_received'] +
                         four['total_adjustment'], four['balance_forward'])
        self.assertEquals(four['balance_forward'] + four['ree_charge'],
                          four['balance_due'])

        self.assertTrue(reebill_data(1)['issued'])
        self.assertTrue(reebill_data(3)['issued'])

        self.assertEqual([], rp.get_unissued_corrections(acc))

    def test_late_charge_correction(self):
        acc = '99999'
        # set customer late charge rate
        customer = self.state_db.get_reebill_customer(acc)
        customer.set_discountrate(.5)
        customer.set_late_charge_rate(.34)

        # first utility bill (ensure that an RSI and a charge exist,
        # and mark as "processed" so next utility bill will have them too
        u1 = self.utilbill_processor.upload_utility_bill(acc, StringIO('January 2012'),
                                              date(2012, 1, 1),
                                              date(2012, 2, 1), 'gas')

        charge = self.utilbill_processor.add_charge(u1.id)
        self.utilbill_processor.update_charge(dict(rsi_binding='THE_CHARGE',
                                        quantity_formula="REG_TOTAL.quantity",
                                        unit='therms', rate=1,
                                        group='All Charges'), charge_id=charge.id)

        self.utilbill_processor.update_utilbill_metadata(u1.id,
                                              processed=True)

        # 2nd utility bill
        self.utilbill_processor.upload_utility_bill(acc, StringIO('February 2012'),
                                         date(2012, 2, 1), date(2012, 3, 1),
                                         'gas')

        # 1st reebill, with a balance of 100, issued 40 days ago and unpaid
        # (so it's 10 days late)
        one = self.reebill_processor.roll_reebill(acc, start_date=date(2012, 1, 1))
        # TODO control amount of renewable energy given by mock_skyliner
        # so there's no need to replace that value with a known one here
        one.set_renewable_energy_reading('REG_TOTAL', 100 * 1e5)
        self.reebill_processor.compute_reebill(acc, 1)
        assert one.ree_charge == 50
        assert one.balance_due == 50
        self.reebill_processor.issue(acc, 1,
                           issue_date=datetime.utcnow() - timedelta(40))

        # 2nd reebill, which will get a late charge from the 1st
        two = self.reebill_processor.roll_reebill(acc)

        # "bind REE" in 2nd reebill
        # (it needs energy data only so its correction will have the same
        # energy in it as the original version; only the late charge will
        # differ)
        self.reebill_processor.ree_getter.update_renewable_readings(
            self.nexus_util.olap_id(acc), two)

        # if given a late_charge_rate > 0, 2nd reebill should have a late
        # charge
        two.late_charge_rate = .5
        self.reebill_processor.compute_reebill(acc, 2)
        self.assertEqual(25, two.late_charge)

        # issue 2nd reebill so a new version of it can be created
        self.reebill_processor.issue(acc, 2)

        # add a payment of $30 30 days ago (10 days after 1st reebill was
        # issued). the late fee above is now wrong; it should be 50% of
        # the unpaid $20 instead of 50% of the entire $50.
        self.reebill_processor.create_payment(acc, datetime.utcnow() - timedelta(30),
                                    'backdated payment', 30)

        # now a new version of the 2nd reebill should have a different late
        # charge: $10 instead of $50.
        self.reebill_processor.new_version(acc, 2)
        two_1 = self.state_db.get_reebill(acc, 2, version=1)
        assert two_1.late_charge_rate == .5
        self.reebill_processor.compute_reebill(acc, 2, version=1)
        self.assertEqual(10, two_1.late_charge)

        # that difference should show up as an error
        corrections = self.reebill_processor.get_unissued_corrections(acc)
        assert len(corrections) == 1
        # self.assertEquals((2, 1, 25 - 15), corrections[0])
        # for some reason there's a tiny floating-point error in the
        # correction amount so it must be compared with assertAlmostEqual
        # (which doesn't work on tuples)
        sequence, version, amount = corrections[0]
        self.assertEqual(2, sequence)
        self.assertEqual(1, version)
        # TODO: find out why this is -15.000013775364522
        self.assertAlmostEqual(-15, amount, places=2)

    # TODO rename
    def test_roll(self):
        '''Tests creation of reebills and dependency of each reebill on its
        predecessor.'''
        account = '99999'
        self.reebill_processor.ree_getter = MockReeGetter(100)

        self.utilbill_processor.upload_utility_bill(account, StringIO('April 2013'),
                                         date(2013, 4, 4), date(2013, 5, 2),
                                         'gas')
        # add a register to the first utility bill so there are 2,
        # REG_TOTAL and OTHER
        id_1 = self.utilbill_processor.get_all_utilbills_json(
            account, 0, 30)[0][0]['id']
        register = self.utilbill_processor.new_register(
            id_1, meter_identifier='M60324', identifier='R')
        self.utilbill_processor.update_register(register.id,
                                                {'register_binding': 'OTHER'})

        # 2nd utility bill should have the same registers as the first
        utilbill = self.utilbill_processor.upload_utility_bill(account,
                                                    StringIO('May 2013'),
                                                    date(2013, 5, 2),
                                                    date(2013, 6, 3), 'gas')

        # create reebill based on first utility bill
        reebill1 = self.reebill_processor.roll_reebill(account,
                                             start_date=date(2013, 4, 4))

        self.reebill_processor.compute_reebill(account, 1)
        self.reebill_processor.issue(account, 1,
                           issue_date=datetime(2013, 5, 1))
        # delete register from the 2nd utility bill
        id_2 = self.utilbill_processor.get_all_utilbills_json(
            account, 0, 30)[0][0]['id']

        register = filter(lambda x: x.identifier == 'R' and
                                    x.meter_identifier == 'M60324',
                          utilbill.registers)[0]
        self.utilbill_processor.delete_register(register.id)

        # 2nd reebill should NOT have a reading corresponding to the
        # additional register, which was removed
        reebill2 = self.reebill_processor.roll_reebill(account)
        utilbill_data, count = self.utilbill_processor.get_all_utilbills_json(
            account, 0, 30)
        self.assertEqual(2, count)
        self.assertEqual(reebill1.readings[0].measure, reebill2.readings[0].measure)
        self.assertEqual(reebill1.readings[0].aggregate_function,
                         reebill2.readings[0].aggregate_function)
        self.assertDictContainsSubset({
                                          'sequence': 1,
                                          'version': 0,
                                          'issue_date': datetime(2013, 5, 1),
                                          }, utilbill_data[1]['reebills'][0])
        self.assertDictContainsSubset({
                                          'sequence': 2,
                                          'version': 0,
                                          'issue_date': None,
                                          }, utilbill_data[0]['reebills'][0])

<<<<<<< HEAD
        # the 1st reebill has a reading for both the "REG_TOTAL" register
        # and the "OTHER" register, for a total of 200 therms of renewable
        # energy. since the 2nd utility bill no longer has the "OTHER" register,
        # the 2nd reebill does not have a reading fot it, even though the 1st
        # reebill has it.
        reebill_2_data, reebill_1_data = self.reebill_processor \
=======
        reebill_2_data, reebill_1_data = self.process \
>>>>>>> c9894362
            .get_reebill_metadata_json(account)
        self.assertEqual(100, reebill_1_data['ree_quantity'])
        self.assertEqual(100, reebill_2_data['ree_quantity'])

        # addresses should be preserved from one reebill document to the
        # next
        billing_address = {
            u"postal_code" : u"12345",
            u"city" : u"Test City",
            u"state" : u"XX",
            u"addressee" : u"Test Customer 1 Billing",
            u"street" : u"123 Test Street"
        }
        service_address = {
            u"postal_code" : u"12345",
            u"city" : u"Test City",
            u"state" : u"XX",
            u"addressee" : u"Test Customer 1 Service",
            u"street" : u"123 Test Street"
        }
        account_info = self.reebill_processor.get_sequential_account_info(account, 1)
        self.assertDictContainsSubset(billing_address,
                                      account_info['billing_address'])
        self.assertDictContainsSubset(service_address,
                                      account_info['service_address'])
        self.assertEqual(account_info['discount_rate'], 0.12)
        self.assertEqual(account_info['late_charge_rate'], 0.34)

        # add two more utility bills: UtilityEstimated and Complete
        self.utilbill_processor.upload_utility_bill(account, StringIO('July 2013'),
                                         date(2013, 7, 1), date(2013, 7, 30),
                                         'gas')
        utilbill_data, count = self.utilbill_processor.get_all_utilbills_json(account,
                0, 30)
        self.assertEqual(3, count)
        self.assertEqual(['Final', 'Final', 'Final'],
                         [u['state'] for u in utilbill_data])

        self.utilbill_processor.upload_utility_bill(account, StringIO('June 2013'),
                                         date(2013, 6, 3), date(2013, 7, 1),
                                         'gas', state=UtilBill.UtilityEstimated)
        utilbill_data, count = self.utilbill_processor.get_all_utilbills_json(account,
                0, 30)
        self.assertEqual(4, count)
        self.assertEqual(['Final', 'Utility Estimated', 'Final', 'Final'],
                         [u['state'] for u in utilbill_data])
        last_utilbill_id, formerly_hyp_utilbill_id = (u['id'] for u in
                                                      utilbill_data[:2])

        self.reebill_processor.roll_reebill(account)

        # if a utiltity bill has an error in its charges, an exception should
        # be raised when computing the reebill, but Process.roll_reebill ignores
        # it and catches it
        last_utilbill_id = utilbill_data[0]['id']
        charge = self.utilbill_processor.add_charge(last_utilbill_id)
        charge.quantity_formula = '1 +'
        self.reebill_processor.roll_reebill(account)
        self.reebill_processor.compute_reebill(account, 2)

        self.reebill_processor.issue(account, 2)

        # Shift later_utilbill a few days into the future so that there is
        # a time gap after the last attached utilbill
        self.utilbill_processor.update_utilbill_metadata(
            formerly_hyp_utilbill_id, period_start=date(2013, 6, 8))
        self.utilbill_processor.update_utilbill_metadata(last_utilbill_id,
                                              period_end=date(2013, 7, 6))

        # can't create another reebill because there are no more utility
        # bills
        with self.assertRaises(NoSuchBillException) as context:
            self.reebill_processor.roll_reebill(account)

    def test_list_all_versions(self):
        account = '99999'
        utilbill = self.utilbill_processor.upload_utility_bill(account,
                                                    StringIO('May 2013'),
                                                    date(2013, 5, 2),
                                                    date(2013, 6, 3), 'gas')
        reebill = self.reebill_processor.roll_reebill(
            account, start_date=date(2013, 4, 4))
        self.reebill_processor.compute_reebill(account, 1)
        self.reebill_processor.issue(account, 1, issue_date=datetime(2013, 5, 1))
        self.reebill_processor.new_version(account, 1)
        reebill_data = self.reebill_processor.list_all_versions(account, 1)
        dicts = [{
            'sequence': 1,
            'version': 1,
            'issued': 0,
            'issue_date': None,
            'payment_received': 0.,
            'period_start': date(2013, 5, 2),
            'period_end': date(2013, 6, 3),
            'prior_balance': 0.,
            'processed': False,
            'balance_forward': 0.,
            'corrections': '#1 not issued'
        }, {
            'sequence': 1,
            'version': 0,
            'issued': 1,
            'issue_date': datetime(2013, 5, 1),
            'payment_received': 0.,
            'period_start': date(2013, 5, 2),
            'period_end': date(2013, 6, 3),
            'prior_balance': 0.,
            'processed': 1,
            'balance_forward': 0.,
            'corrections': '-'
        }]

        for i, reebill_dct in enumerate(reebill_data):
            self.assertDictContainsSubset(dicts[i], reebill_dct)


    def test_compute_reebill(self):
        '''Basic test of reebill processing with an emphasis on making sure
            the accounting numbers in reebills are correct.
            '''
        account = '99999'
        energy_quantity = 100.0
        payment_amount = 100.0
        self.reebill_processor.ree_getter = MockReeGetter(energy_quantity)

        # create 2 utility bills with 1 charge in them
        self.utilbill_processor.upload_utility_bill(account, StringIO('January '
                                                                   '2013'),
                                         date(2013, 1, 1), date(2013, 2, 1),
                                         'gas')
        self.utilbill_processor.upload_utility_bill(
            account, StringIO('February 2013'), date(2013, 2, 1),
            date(2013, 3, 1), 'gas')
        utilbills_data, _ = self.utilbill_processor.get_all_utilbills_json(
            account, 0, 30)
        id_2, id_1 = (obj['id'] for obj in utilbills_data)
        self.utilbill_processor.add_charge(id_1)
        self.utilbill_processor.update_charge({'rsi_binding': 'THE_CHARGE',
                                    'quantity_formula': 'REG_TOTAL.quantity',
                                    'rate': 1},
                                   utilbill_id=id_1,
                                   rsi_binding='New Charge 1')
        self.utilbill_processor.update_utilbill_metadata(id_1, processed=True)
        self.utilbill_processor.regenerate_uprs(id_2)
        self.utilbill_processor.update_utilbill_metadata(id_2, processed=True)

        # create, process, and issue reebill
        self.reebill_processor.roll_reebill(
            account, start_date=date(2013, 1, 1))
        self.reebill_processor.update_sequential_account_info(
            account, 1, discount_rate=0.5)

        # get renewable energy and compute the reebill. make sure this is
        # idempotent because in the past there was a bug where it was not.
        for i in range(2):
            self.reebill_processor.bind_renewable_energy(account, 1)
            self.reebill_processor.compute_reebill(account, 1)
            reebill_data = self.reebill_processor.get_reebill_metadata_json(account)
            self.assertDictContainsSubset({
                                              'sequence': 1,
                                              'version': 0,
                                              'issued': 0,
                                              'issue_date': None,
                                              'actual_total': 0.,
                                              'hypothetical_total': energy_quantity,
                                              'payment_received': 0.,
                                              'period_start': date(2013, 1, 1),
                                              'period_end': date(2013, 2, 1),
                                              'prior_balance': 0.,
                                              'processed': False,
                                              'ree_charge': energy_quantity * .5,
                                              'ree_value': energy_quantity,
                                              'services': [],
                                              'total_adjustment': 0.,
                                              'total_error': 0.,
                                              'ree_quantity': energy_quantity,
                                              'balance_due': energy_quantity * .5,
                                              'balance_forward': 0.,
                                              'corrections': '(never issued)'}, reebill_data[0])

        self.reebill_processor.issue(account, 1, issue_date=datetime(2013, 2, 15))
        reebill_data = self.reebill_processor.get_reebill_metadata_json(account)
        self.assertDictContainsSubset({
                                          'sequence': 1,
                                          'version': 0,
                                          'issued': 1,
                                          'issue_date': datetime(2013, 2, 15),
                                          'actual_total': 0.,
                                          'hypothetical_total': energy_quantity,
                                          'payment_received': 0.,
                                          'period_start': date(2013, 1, 1),
                                          'period_end': date(2013, 2, 1),
                                          'prior_balance': 0.,
                                          'processed': 1,
                                          'ree_charge': energy_quantity * .5,
                                          'ree_value': energy_quantity,
                                          'services': [],
                                          'total_adjustment': 0.,
                                          'total_error': 0.,
                                          'ree_quantity': energy_quantity,
                                          'balance_due': energy_quantity * .5,
                                          'balance_forward': 0.0,
                                          'corrections': '-',
                                          }, reebill_data[0])

        # add a payment so payment_received is not 0
        self.reebill_processor.create_payment(account, date(2013, 2, 17),
                                    'a payment for the first reebill', payment_amount)

        # 2nd reebill
        self.reebill_processor.roll_reebill(account)
        self.reebill_processor.update_sequential_account_info(account, 2,
                                                    discount_rate=0.2)
        self.reebill_processor.compute_reebill(account, 2)
        reebill_data = self.reebill_processor.get_reebill_metadata_json(account)
        dictionaries = [{
                            'sequence': 2,
                            'version': 0L,
                            'issued': 0,
                            'issue_date': None,
                            'actual_total': 0,
                            'hypothetical_total': energy_quantity,
                            'payment_received': payment_amount,
                            'period_start': date(2013, 2, 1),
                            'period_end': date(2013, 3, 1),
                            'prior_balance': energy_quantity * .5,
                            'processed': 0,
                            'ree_charge': energy_quantity * .8,
                            'ree_value': energy_quantity,
                            'services': [],
                            'total_adjustment': 0,
                            'total_error': 0.0,
                            'ree_quantity': energy_quantity,
                            'balance_due': energy_quantity * .5 +
                                           energy_quantity * .8 - payment_amount,
                            'balance_forward': energy_quantity * .5 -
                                               payment_amount,
                            'corrections': '(never issued)',
                            }, {
                            'sequence': 1L,
                            'version': 0L,
                            'issued': 1,
                            'issue_date': datetime(2013, 2, 15),
                            'actual_total': 0,
                            'hypothetical_total': energy_quantity,
                            'payment_received': 0.0,
                            'period_start': date(2013, 1, 1),
                            'period_end': date(2013, 2, 1),
                            'prior_balance': 0,
                            'processed': 1,
                            'ree_charge': energy_quantity * .5,
                            'ree_value': energy_quantity,
                            'services': [],
                            'total_adjustment': 0,
                            'total_error': 0.0,
                            'ree_quantity': energy_quantity,
                            'balance_due': energy_quantity * .5,
                            'balance_forward': 0.0,
                            'corrections': '-',
                            }]

        for i, reebill_dct in enumerate(reebill_data):
            self.assertDictContainsSubset(dictionaries[i], reebill_dct)

        # make a correction on reebill #1: payment does not get applied to
        # #1, and does get applied to #2
        # NOTE because #1-1 is unissued, its utility bill document should
        # be "current", not frozen
        self.reebill_processor.new_version(account, 1)
        self.reebill_processor.compute_reebill(account, 1)
        self.reebill_processor.compute_reebill(account, 2)
        reebill_data = self.reebill_processor.get_reebill_metadata_json(account)
        dictionaries = [{
                            'sequence': 2,
                            'version': 0,
                            'issued': 0,
                            'issue_date': None,
                            'actual_total': 0,
                            'hypothetical_total': energy_quantity,
                            'payment_received': payment_amount,
                            'period_start': date(2013, 2, 1),
                            'period_end': date(2013, 3, 1),
                            'prior_balance': energy_quantity * .5,
                            'processed': 0,
                            'ree_charge': energy_quantity * .8,
                            'ree_value': energy_quantity,
                            'services': [],
                            'total_adjustment': 0,
                            'total_error': 0,
                            'ree_quantity': energy_quantity,
                            'balance_due': energy_quantity * .5 +
                                           energy_quantity * .8 - payment_amount,
                            'balance_forward': energy_quantity * .5 -
                                               payment_amount,
                            'corrections': '(never issued)',
                            }, {
                            'sequence': 1,
                            'version': 1,
                            'issued': 0,
                            'issue_date': None,
                            'actual_total': 0,
                            'hypothetical_total': energy_quantity,
                            'payment_received': 0,
                            'period_start': date(2013, 1, 1),
                            'period_end': date(2013, 2, 1),
                            'prior_balance': 0,
                            'processed': 0,
                            'ree_charge': energy_quantity * .5,
                            'ree_value': energy_quantity,
                            'services': [],
                            'total_adjustment': 0,
                            'total_error': 0,
                            'ree_quantity': energy_quantity,
                            'balance_due': energy_quantity * .5,
                            'balance_forward': 0,
                            'corrections': '#1 not issued',
                            }]

        for i, reebill_dct in enumerate(reebill_data):
            self.assertDictContainsSubset(dictionaries[i], reebill_dct)

    def test_payment_application(self):
        """Test that payments are applied to reebills according their "date
            received", including when multiple payments are applied and multiple
            bills are issued in the same day.
            """
        account = '99999'
        self.utilbill_processor.upload_utility_bill(account, StringIO('January'),
                                         date(2000, 1, 1), date(2000, 2, 1),
                                         'gas')
        self.utilbill_processor.upload_utility_bill(account, StringIO('February'),
                                         date(2000, 2, 1), date(2000, 3, 1),
                                         'gas')
        self.utilbill_processor.upload_utility_bill(account, StringIO('March'),
                                         date(2000, 3, 1), date(2000, 4, 1),
                                         'gas')

        # create 2 reebills
        reebill_1 = self.reebill_processor.roll_reebill(account,
                                              start_date=date(2000, 1, 1))
        reebill_2 = self.reebill_processor.roll_reebill(account)

        # 1 payment applied today at 1:00, 1 payment applied at 2:00
        self.reebill_processor.create_payment(account, datetime(2000, 1, 1, 1), 'one', 10)
        self.reebill_processor.create_payment(account, datetime(2000, 1, 1, 2), 'two', 12)

        # 1st reebill has both payments applied to it, 2nd has neither
        self.reebill_processor.compute_reebill(account, 1)
        self.reebill_processor.compute_reebill(account, 2)
        self.assertEqual(22, reebill_1.payment_received)
        self.assertEqual(0, reebill_2.payment_received)

        # issue the 1st bill
        self.reebill_processor.issue(account, 1, issue_date=datetime(2000, 1, 1, 3))
        self.assertEqual(22, reebill_1.payment_received)
        self.assertEqual(0, reebill_2.payment_received)
        self.reebill_processor.compute_reebill(account, 2)
        self.assertEqual(22, reebill_1.payment_received)
        self.assertEqual(0, reebill_2.payment_received)

        # now later payments apply to the 2nd bill
        self.reebill_processor.create_payment(account, datetime(2000, 1, 1, 3), 'three', 30)
        self.reebill_processor.compute_reebill(account, 2)
        self.assertEqual(30, reebill_2.payment_received)

        # even when a correction is made on the 1st bill
        self.reebill_processor.new_version(account, 1)
        self.reebill_processor.compute_reebill(account, 1)
        self.reebill_processor.compute_reebill(account, 2)
        self.assertEqual(22, reebill_1.payment_received)
        self.assertEqual(30, reebill_2.payment_received)

        # a payment that is backdated to before a corrected bill was issued
        # does not appear on the corrected version
        self.reebill_processor.create_payment(account, datetime(2000, 1, 1, 2, 30),
                                    'backdated payment', 230)
        self.reebill_processor.compute_reebill(account, 1)
        self.reebill_processor.compute_reebill(account, 2)
        self.assertEqual(22, reebill_1.payment_received)
        self.assertEqual(30, reebill_2.payment_received)

    def test_payments(self):
        '''tests creating, updating, deleting and retrieving payments'''
        account = '99999'
        self.utilbill_processor.upload_utility_bill(account, StringIO('January'),
                                         date(2000, 1, 1), date(2000, 2, 1),
                                         'gas')
        # create a reebill
        reebill = self.reebill_processor.roll_reebill(account,
                                              start_date=date(2000, 1, 1))

        # 1 payment applied today at 1:00, 1 payment applied at 2:00
        self.reebill_processor.create_payment(account, datetime(2000, 1, 1, 1), 'one', 10)
        self.reebill_processor.create_payment(account, datetime(2000, 1, 1, 2), 'two', 12)

        #self.reebill_processor.compute_reebill(account, 1)

        payments = self.reebill_processor.get_payments(account)
        self.assertEqual(len(payments), 2)
        self.assertEqual(payments[0]['credit'], 10)
        self.assertEqual(payments[1]['credit'], 12)
        self.reebill_processor.update_payment(payments[0]['id'], payments[0]['date_applied'], 'changed credit', 20)
        payments = self.reebill_processor.get_payments(account)
        self.assertEqual(payments[0]['credit'], 20)
        self.reebill_processor.delete_payment(payments[0]['id'])
        self.assertEqual(len(self.reebill_processor.get_payments(account)), 1)

         # 1st reebill has the only payment applied to it,
        self.reebill_processor.compute_reebill(account, 1)
        self.reebill_processor.issue(account, 1)
        payment = self.reebill_processor.get_payments(account)[0]
        self.assertRaises(IssuedBillError, self.reebill_processor.update_payment, payment['id'], payment['date_applied'], 'update', 20)
        self.assertRaises(IssuedBillError, self.reebill_processor.delete_payment,
                          payment['id'])

    def test_tou_metering(self):
        # TODO: possibly move to test_fetch_bill_data
        account = '99999'

        def get_mock_energy_consumption(install, start, end, measure,
                                        ignore_misisng=True, verbose=False):
            assert start, end == (date(2000, 1, 1), date(2000, 2, 1))
            result = []
            for hourly_period in cross_range(start, end):
                # for a holiday (Jan 1), weekday (Fri Jan 14), or weekend
                # (Sat Jan 15), return number of BTU equal to the hour of
                # the day. no energy is consumed on other days.
                if hourly_period.day in (1, 14, 15):
                    result.append(hourly_period.hour)
                else:
                    result.append(0)
            assert len(result) == 31 * 24  # hours in January
            return result

        self.reebill_processor.ree_getter.get_billable_energy_timeseries = \
            get_mock_energy_consumption

        self.utilbill_processor.upload_utility_bill(
            account, StringIO('January'), date(2000, 1, 1), date(2000, 2, 1),
            'gas')

        # modify registers of this utility bill so they are TOU
<<<<<<< HEAD
        u = self.session.query(UtilBill).join(UtilityAccount). \
=======
        u = self.session.query(UtilBill).join(Customer). \
>>>>>>> c9894362
            filter_by(account=account).one()
        active_periods = {
            'active_periods_weekday': [[9, 9]],
            'active_periods_weekend': [[11, 11]],
            'active_periods_holiday': [],
        }
        r = self.utilbill_processor.new_register(u.id)
        self.utilbill_processor.update_register(r.id, {
            'description': 'time-of-use register',
            'quantity': 0,
            'unit': 'btu',
            'identifier': 'test2',
            'estimated': False,
            'reg_type': 'tou',
            'register_binding': 'TOU',
            'meter_identifier': '',
            'active_periods': active_periods
        })
        self.reebill_processor.roll_reebill(account, start_date=date(2000, 1, 1))

        # the reebill starts with one reading corresponding to "reg_total"
        # so the "update readings" feature must be used to get all 3
        self.process.update_reebill_readings(account, 1)
        self.process.bind_renewable_energy(account, 1)

        # the total energy consumed over the 3 non-0 days is
        # 3 * (0 + 2 + ... + 23) = 23 * 24 / 2 = 276.
        # when only the hours 9 and 11 are included, the total is just
        # 9 + 11 + 11 = 33.
        total_renewable_btu = 23 * 24 / 2. * 3
        total_renewable_therms = total_renewable_btu / 1e5
        tou_renewable_btu = 9 + 11 + 11

        # check reading of the reebill corresponding to the utility register
        reebill = self.session.query(ReeBill).one()
        total_reading, tou_reading = reebill.readings
        self.assertEqual('therms', total_reading.unit)
        self.assertEqual(total_renewable_therms,
                         total_reading.renewable_quantity)
        self.assertEqual('btu', tou_reading.unit)
        self.assertEqual(tou_renewable_btu, tou_reading.renewable_quantity)

    def test_update_readings(self):
        '''Simple test to get coverage on Process.update_reebill_readings.
        This can be expanded or merged into another test method later on.
        '''
        account = '99999'
        self.utilbill_processor.upload_utility_bill(account, StringIO('January'),
                                         date(2000, 1, 1), date(2000, 2, 1),
                                         'gas')
        self.reebill_processor.roll_reebill(account, start_date=date(2000, 1, 1))
        self.reebill_processor.update_reebill_readings(account, 1)
        self.reebill_processor.update_sequential_account_info(account, 1, processed=True)
        with self.assertRaises(ProcessedBillError):
            self.reebill_processor.update_reebill_readings(account, 1)
        self.reebill_processor.issue(account, 1)
        with self.assertRaises(IssuedBillError):
            self.reebill_processor.update_reebill_readings(account, 1)


    def test_compute_realistic_charges(self):
        '''Tests computing utility bill charges and reebill charge for a
        reebill based on the utility bill, using a set of charge from an actual
        bill.
        '''
        account = '99999'
        # create utility bill and reebill
        self.utilbill_processor.upload_utility_bill(
            account, StringIO('January 2012'), date(2012, 1, 1),
            date(2012, 2, 1), 'gas')
        utilbill_id = self.utilbill_processor.get_all_utilbills_json(
            account, 0, 30)[0][0]['id']

        example_charge_fields = [
            dict(rate=23.14,
                 rsi_binding='PUC',
                 description='Peak Usage Charge',
                 quantity_formula='1'),
            dict(rate=0.03059,
                 rsi_binding='RIGHT_OF_WAY',
                 roundrule='ROUND_HALF_EVEN',
                 quantity_formula='REG_TOTAL.quantity'),
            dict(rate=0.01399,
                 rsi_binding='SETF',
                 roundrule='ROUND_UP',
                 quantity_formula='REG_TOTAL.quantity'),
            dict(rsi_binding='SYSTEM_CHARGE',
                 rate=11.2,
                 quantity_formula='1'),
            dict(rsi_binding='DELIVERY_TAX',
                 rate=0.07777,
                 unit='therms',
                 quantity_formula='REG_TOTAL.quantity'),
            dict(rate=.2935,
                 rsi_binding='DISTRIBUTION_CHARGE',
                 roundrule='ROUND_UP',
                 quantity_formula='REG_TOTAL.quantity'),
            dict(rate=.7653,
                 rsi_binding='PGC',
                 quantity_formula='REG_TOTAL.quantity'),
            dict(rate=0.006,
                 rsi_binding='EATF',
                 quantity_formula='REG_TOTAL.quantity'),
            dict(rate=0.06,
                 rsi_binding='SALES_TAX',
                 quantity_formula=(
                     'SYSTEM_CHARGE.total + DISTRIBUTION_CHARGE.total + '
                     'PGC.total + RIGHT_OF_WAY.total + PUC.total + '
                     'SETF.total + EATF.total + DELIVERY_TAX.total'))
        ]

        # there are no charges in this utility bill yet because there are no
        # other utility bills in the db, so add charges. (this is the same way
        # the user would manually add charges when processing the
        # first bill for a given rate structure.)
        for fields in example_charge_fields:
            self.utilbill_processor.add_charge(utilbill_id)
            self.utilbill_processor.update_charge(
                fields, utilbill_id=utilbill_id, rsi_binding="New Charge 1")

        # ##############################################################
        # check that each actual (utility) charge was computed correctly:
        quantity = self.utilbill_processor.get_registers_json(
            utilbill_id)[0]['quantity']
        actual_charges = self.utilbill_processor.get_utilbill_charges_json(
            utilbill_id)

        def get_total(rsi_binding):
            charge = next(c for c in actual_charges
                          if c['rsi_binding'] == rsi_binding)
            return charge['total']

        self.assertEqual(11.2, get_total('SYSTEM_CHARGE'))
        self.assertEqual(0.03059 * quantity, get_total('RIGHT_OF_WAY'))
        self.assertEqual(0.01399 * quantity, get_total('SETF'))
        self.assertEqual(0.006 * quantity, get_total('EATF'))
        self.assertEqual(0.07777 * quantity, get_total('DELIVERY_TAX'))
        self.assertEqual(23.14, get_total('PUC'))
        self.assertEqual(.2935 * quantity, get_total('DISTRIBUTION_CHARGE'))
        self.assertEqual(.7653 * quantity, get_total('PGC'))
        # sales tax depends on all of the above
        non_tax_rsi_bindings = [
            'SYSTEM_CHARGE',
            'DISTRIBUTION_CHARGE',
            'PGC',
            'RIGHT_OF_WAY',
            'PUC',
            'SETF',
            'EATF',
            'DELIVERY_TAX'
        ]
        self.assertEqual(0.06 * sum(map(get_total, non_tax_rsi_bindings)),
                         get_total('SALES_TAX'))

        # ##############################################################
        # check that each hypothetical charge was computed correctly:
        self.reebill_processor.roll_reebill(
            account, start_date=date(2012, 1, 1))
        reebill = self.reebill_processor.compute_reebill(account, 1)
        reebill_charges = \
            self.reebill_processor.get_hypothetical_matched_charges(reebill.id)

        def get_h_total(rsi_binding):
            charge = next(c for c in reebill_charges
                          if c['rsi_binding'] == rsi_binding)
            return charge['total']

        h_quantity = self.reebill_processor.get_reebill_metadata_json(
            account)[0]['ree_quantity']
        self.assertEqual(11.2, get_h_total('SYSTEM_CHARGE'))
        self.assertEqual(0.03059 * h_quantity, get_h_total('RIGHT_OF_WAY'))
        self.assertEqual(0.01399 * h_quantity, get_h_total('SETF'))
        self.assertEqual(0.006 * h_quantity, get_h_total('EATF'))
        self.assertEqual(0.07777 * h_quantity, get_h_total('DELIVERY_TAX'))
        self.assertEqual(23.14, get_h_total('PUC'))
        self.assertEqual(.2935 * h_quantity,
                         get_h_total('DISTRIBUTION_CHARGE'))
        self.assertEqual(.7653 * h_quantity, get_h_total('PGC'))
        self.assertEqual(0.06 * sum(map(get_h_total, non_tax_rsi_bindings)),
                         get_h_total('SALES_TAX'))

    def test_delete_utility_bill_with_reebill(self):
        account = '99999'
        start, end = date(2012, 1, 1), date(2012, 2, 1)
        # create utility bill in MySQL, Mongo, and filesystem (and make
        # sure it exists all 3 places)
        self.utilbill_processor.upload_utility_bill(
            account, StringIO("test1"), start, end, 'gas')
        utilbills_data, count = self.utilbill_processor.get_all_utilbills_json(
            account, 0, 30)
        self.assertEqual(1, count)

        # when utilbill is attached to reebill, deletion should fail
        self.reebill_processor.roll_reebill(account, start_date=start)
        reebills_data = self.reebill_processor.get_reebill_metadata_json(account)
        self.assertDictContainsSubset({
                                          'actual_total': 0,
                                          'balance_due': 0.0,
                                          'balance_forward': 0,
                                          'corrections': '(never issued)',
                                          'hypothetical_total': 0,
                                          'issue_date': None,
                                          'issued': 0,
                                          'version': 0,
                                          'payment_received': 0.0,
                                          'period_end': date(2012, 2, 1),
                                          'period_start': date(2012, 1, 1),
                                          'prior_balance': 0,
                                          'processed': 0,
                                          'ree_charge': 0.0,
                                          'ree_quantity': 22.602462036826545,
                                          'ree_value': 0,
                                          'sequence': 1,
                                          'services': [],
                                          'total_adjustment': 0,
                                          'total_error': 0.0
                                      }, reebills_data[0])
        self.assertRaises(ValueError,
                          self.utilbill_processor.delete_utility_bill_by_id,
                          utilbills_data[0]['id'])

        # deletion should fail if any version of a reebill has an
        # association with the utility bill. so issue the reebill, add
        # another utility bill, and create a new version of the reebill
        # attached to that utility bill instead.
        self.reebill_processor.issue(account, 1)
        self.reebill_processor.new_version(account, 1)
        self.utilbill_processor.upload_utility_bill(account, StringIO("test2"),
                                         date(2012, 2, 1), date(2012, 3, 1),
                                         'gas')
        # TODO this may not accurately reflect the way reebills get
        # attached to different utility bills; see
        # https://www.pivotaltracker.com/story/show/51935657
        self.assertRaises(ValueError,
                          self.utilbill_processor.delete_utility_bill_by_id,
                          utilbills_data[0]['id'])

    def test_two_registers_one_reading(self):
        '''Test the situation where a utiltiy bill has 2 registers, but its
        reebill has only one reading corresponding to the first register,
        so only that register gets offset by renewable energy.

        This has been done in cases where there are two "total" registers
        that get added together to measure total energy, and sometimes users
        have created two registers to represent two different utility meter
        reads that occurred within one billing period, with different pricing
        applied to each one, and want to avoid charging the customer for
        twice as much renewable energy as they actually consumed. (This is
        not strictly correct because the energy would be priced differently
        depending on which part of the period it was consumed in.)
        '''
        # utility bill with 2 registers
        self.utilbill_processor.upload_utility_bill('99999', StringIO('test'),
                                         date(2000, 1, 1), date(2000, 2, 1),
                                         'gas')
        utilbill_id = self.utilbill_processor.get_all_utilbills_json(
                '99999', 0, 30)[0][0]['id']
        def add_2nd_register():
            self.utilbill_processor.new_register(utilbill_id)
            register_id = self.utilbill_processor.get_registers_json(utilbill_id)[1]['id']
            self.utilbill_processor.update_register(register_id,
                    {'register_binding': 'REG_2'})
        add_2nd_register()

        # the utility bill must have some charges that depend on both
        # registers' values
        self.utilbill_processor.add_charge(utilbill_id)
        self.utilbill_processor.update_charge({
                'rsi_binding': 'A',
                'quantity_formula': 'REG_TOTAL.quantity',
                'rate': 1
        }, utilbill_id=utilbill_id, rsi_binding='New Charge 1')
        self.utilbill_processor.add_charge(utilbill_id)
        self.utilbill_processor.update_charge({
                'rsi_binding': 'B',
                'quantity_formula': 'REG_2.quantity',
                'rate': 1
        }, utilbill_id=utilbill_id, rsi_binding='New Charge 1')

        reebill = self.reebill_processor.roll_reebill(
            '99999', start_date=date(2000,1,1))

<<<<<<< HEAD
        # verify reebill has 2 readings (currently there is no way to do
        # this through the UI)
        self.assertEqual(2, len(reebill.readings))

        # remove 2nd register from utility bill
        register_id = self.utilbill_processor.get_registers_json(
            utilbill_id)[1]['id']
        self.utilbill_processor.delete_register(register_id)
        self.assertEqual(1, len(self.utilbill_processor.get_registers_json(
            utilbill_id)))

        # "update readings" and verify that the reebill has only one reading
        self.reebill_processor.update_reebill_readings('99999', 1)
        self.assertEqual(1, len(reebill.readings))

        self.reebill_processor.bind_renewable_energy('99999', 1)
        energy_1 = (self.reebill_processor.get_reebill_metadata_json('99999')[0]
                  ['ree_quantity'])

        # re-add register 2 to utility bill
        add_2nd_register()
        self.assertEqual(2, len(self.utilbill_processor.get_registers_json(utilbill_id)))

        self.utilbill_processor.compute_utility_bill(utilbill_id)
        self.reebill_processor.compute_reebill('99999', 1)
        self.reebill_processor.bind_renewable_energy('99999', 1)
        self.utilbill_processor.compute_utility_bill(utilbill_id)
        self.reebill_processor.compute_reebill('99999', 1)
        energy_2 = (self.reebill_processor.get_reebill_metadata_json('99999')[0]
=======
        # verify reebill has a reading only for REG_TOTAL (currently there is
        # no way to do this through the UI)
        self.assertEqual(1, len(reebill.readings))
        self.assertEqual('REG_TOTAL', reebill.readings[0].register_binding)

        self.process.compute_utility_bill(utilbill_id)
        self.process.compute_reebill('99999', 1)
        self.process.bind_renewable_energy('99999', 1)
        self.process.compute_utility_bill(utilbill_id)
        self.process.compute_reebill('99999', 1)
        energy_1 = (self.process.get_reebill_metadata_json('99999')[0]
>>>>>>> c9894362
                    ['ree_quantity'])

        # when a correction is made, the readings are those of the original
        # reebill; they are not updated to match the utility bill
        # (bug BILL-5814)
        self.reebill_processor.issue('99999', 1, issue_date=datetime(2000,2,5))
        self.reebill_processor.new_version('99999', 1)
        reebill = self.session.query(ReeBill).filter_by(version=1).one()
        self.assertEqual(1, len(reebill.readings))
        self.assertEqual('REG_TOTAL', reebill.readings[0].register_binding)
        self.assertAlmostEqual(energy_1,
                               reebill.readings[0].renewable_quantity, places=4)

        # "update readings" causes another reading to be added for the 2nd
        # register of the utility bill
        self.process.update_reebill_readings('99999', 1)
        self.assertEqual(2, len(reebill.readings))
        self.assertEqual('REG_2', reebill.readings[1].register_binding)

        self.process.bind_renewable_energy('99999', 1)
        energy_2 = (self.process.get_reebill_metadata_json('99999')[0]
                    ['ree_quantity'])

        # the total amount of renewable energy should now be double what it was
        # when there was only one register
        self.assertEqual(energy_2, 2 * energy_1)


if __name__ == '__main__':
    unittest.main()<|MERGE_RESOLUTION|>--- conflicted
+++ resolved
@@ -1171,16 +1171,7 @@
                                           'issue_date': None,
                                           }, utilbill_data[0]['reebills'][0])
 
-<<<<<<< HEAD
-        # the 1st reebill has a reading for both the "REG_TOTAL" register
-        # and the "OTHER" register, for a total of 200 therms of renewable
-        # energy. since the 2nd utility bill no longer has the "OTHER" register,
-        # the 2nd reebill does not have a reading fot it, even though the 1st
-        # reebill has it.
         reebill_2_data, reebill_1_data = self.reebill_processor \
-=======
-        reebill_2_data, reebill_1_data = self.process \
->>>>>>> c9894362
             .get_reebill_metadata_json(account)
         self.assertEqual(100, reebill_1_data['ree_quantity'])
         self.assertEqual(100, reebill_2_data['ree_quantity'])
@@ -1623,11 +1614,7 @@
             'gas')
 
         # modify registers of this utility bill so they are TOU
-<<<<<<< HEAD
         u = self.session.query(UtilBill).join(UtilityAccount). \
-=======
-        u = self.session.query(UtilBill).join(Customer). \
->>>>>>> c9894362
             filter_by(account=account).one()
         active_periods = {
             'active_periods_weekday': [[9, 9]],
@@ -1650,8 +1637,8 @@
 
         # the reebill starts with one reading corresponding to "reg_total"
         # so the "update readings" feature must be used to get all 3
-        self.process.update_reebill_readings(account, 1)
-        self.process.bind_renewable_energy(account, 1)
+        self.reebill_processor.update_reebill_readings(account, 1)
+        self.reebill_processor.bind_renewable_energy(account, 1)
 
         # the total energy consumed over the 3 non-0 days is
         # 3 * (0 + 2 + ... + 23) = 23 * 24 / 2 = 276.
@@ -1910,50 +1897,18 @@
         reebill = self.reebill_processor.roll_reebill(
             '99999', start_date=date(2000,1,1))
 
-<<<<<<< HEAD
-        # verify reebill has 2 readings (currently there is no way to do
-        # this through the UI)
-        self.assertEqual(2, len(reebill.readings))
-
-        # remove 2nd register from utility bill
-        register_id = self.utilbill_processor.get_registers_json(
-            utilbill_id)[1]['id']
-        self.utilbill_processor.delete_register(register_id)
-        self.assertEqual(1, len(self.utilbill_processor.get_registers_json(
-            utilbill_id)))
-
-        # "update readings" and verify that the reebill has only one reading
-        self.reebill_processor.update_reebill_readings('99999', 1)
+        # verify reebill has a reading only for REG_TOTAL (currently there is
+        # no way to do this through the UI)
         self.assertEqual(1, len(reebill.readings))
-
-        self.reebill_processor.bind_renewable_energy('99999', 1)
-        energy_1 = (self.reebill_processor.get_reebill_metadata_json('99999')[0]
-                  ['ree_quantity'])
-
-        # re-add register 2 to utility bill
-        add_2nd_register()
-        self.assertEqual(2, len(self.utilbill_processor.get_registers_json(utilbill_id)))
+        self.assertEqual('REG_TOTAL', reebill.readings[0].register_binding)
 
         self.utilbill_processor.compute_utility_bill(utilbill_id)
         self.reebill_processor.compute_reebill('99999', 1)
         self.reebill_processor.bind_renewable_energy('99999', 1)
         self.utilbill_processor.compute_utility_bill(utilbill_id)
         self.reebill_processor.compute_reebill('99999', 1)
-        energy_2 = (self.reebill_processor.get_reebill_metadata_json('99999')[0]
-=======
-        # verify reebill has a reading only for REG_TOTAL (currently there is
-        # no way to do this through the UI)
-        self.assertEqual(1, len(reebill.readings))
-        self.assertEqual('REG_TOTAL', reebill.readings[0].register_binding)
-
-        self.process.compute_utility_bill(utilbill_id)
-        self.process.compute_reebill('99999', 1)
-        self.process.bind_renewable_energy('99999', 1)
-        self.process.compute_utility_bill(utilbill_id)
-        self.process.compute_reebill('99999', 1)
-        energy_1 = (self.process.get_reebill_metadata_json('99999')[0]
->>>>>>> c9894362
-                    ['ree_quantity'])
+        energy_1 = self.reebill_processor.get_reebill_metadata_json(
+                    '99999')[0]['ree_quantity']
 
         # when a correction is made, the readings are those of the original
         # reebill; they are not updated to match the utility bill
@@ -1963,17 +1918,16 @@
         reebill = self.session.query(ReeBill).filter_by(version=1).one()
         self.assertEqual(1, len(reebill.readings))
         self.assertEqual('REG_TOTAL', reebill.readings[0].register_binding)
-        self.assertAlmostEqual(energy_1,
-                               reebill.readings[0].renewable_quantity, places=4)
+        self.assertEqual(energy_1, reebill.readings[0].renewable_quantity)
 
         # "update readings" causes another reading to be added for the 2nd
         # register of the utility bill
-        self.process.update_reebill_readings('99999', 1)
+        self.reebill_processor.update_reebill_readings('99999', 1)
         self.assertEqual(2, len(reebill.readings))
         self.assertEqual('REG_2', reebill.readings[1].register_binding)
 
-        self.process.bind_renewable_energy('99999', 1)
-        energy_2 = (self.process.get_reebill_metadata_json('99999')[0]
+        self.reebill_processor.bind_renewable_energy('99999', 1)
+        energy_2 = (self.reebill_processor.get_reebill_metadata_json('99999')[0]
                     ['ree_quantity'])
 
         # the total amount of renewable energy should now be double what it was
