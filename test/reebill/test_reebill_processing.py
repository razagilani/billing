import unittest
from StringIO import StringIO
from datetime import date, datetime, timedelta

from mock import Mock
from sqlalchemy.orm.exc import NoResultFound

from skyliner.sky_handlers import cross_range
from billing.reebill.state import ReeBill, UtilBill
from billing.core.model import UtilityAccount
from billing.test.setup_teardown import TestCaseWithSetup
from billing.exc import BillStateError, FormulaSyntaxError, NoSuchBillException, \
    ConfirmAdjustment, ProcessedBillError, IssuedBillError, NotIssuable
from billing.test import testing_utils
from testfixtures.tempdirectory import TempDirectory

class MockReeGetter(object):
    def __init__(self, quantity):
        self.quantity = quantity

    def update_renewable_readings(self, olap_id, reebill,
                                  use_olap=True, verbose=False):
        for reading in reebill.readings:
            reading.renewable_quantity = self.quantity

class ProcessTest(TestCaseWithSetup, testing_utils.TestCase):
    '''Tests that involve both utility bills and reebills. TODO: each of
    these should be separated apart and put in one of the other classes
    below, or made into some kind of multi-application integrationt test.
    '''

    def test_delete_utility_bill_with_reebill(self):
        account = '99999'
        start, end = date(2012, 1, 1), date(2012, 2, 1)
        # create utility bill in MySQL, Mongo, and filesystem (and make
        # sure it exists all 3 places)
        self.process.upload_utility_bill(account, StringIO("test1"), start, end,
                                         'gas')
        utilbills_data, count = self.process.get_all_utilbills_json(
            account, 0, 30)
        self.assertEqual(1, count)

        # when utilbill is attached to reebill, deletion should fail
        self.process.roll_reebill(account, start_date=start)
        reebills_data = self.process.get_reebill_metadata_json(account)
        self.assertDictContainsSubset({
                                          'actual_total': 0,
                                          'balance_due': 0.0,
                                          'balance_forward': 0,
                                          'corrections': '(never issued)',
                                          'hypothetical_total': 0,
                                          'issue_date': None,
                                          'issued': 0,
                                          'version': 0,
                                          'payment_received': 0.0,
                                          'period_end': date(2012, 2, 1),
                                          'period_start': date(2012, 1, 1),
                                          'prior_balance': 0,
                                          'processed': 0,
                                          'ree_charge': 0.0,
                                          'ree_quantity': 22.602462036826545,
                                          'ree_value': 0,
                                          'sequence': 1,
                                          'services': [],
                                          'total_adjustment': 0,
                                          'total_error': 0.0
                                      }, reebills_data[0])
        self.assertRaises(ValueError,
                          self.process.delete_utility_bill_by_id,
                          utilbills_data[0]['id'])

        # deletion should fail if any version of a reebill has an
        # association with the utility bill. so issue the reebill, add
        # another utility bill, and create a new version of the reebill
        # attached to that utility bill instead.
        self.process.issue(account, 1)
        self.process.new_version(account, 1)
        self.process.upload_utility_bill(account, StringIO("test2"),
                                         date(2012, 2, 1), date(2012, 3, 1),
                                         'gas')
        # TODO this may not accurately reflect the way reebills get
        # attached to different utility bills; see
        # https://www.pivotaltracker.com/story/show/51935657
        self.assertRaises(ValueError,
                          self.process.delete_utility_bill_by_id,
                          utilbills_data[0]['id'])


class ReebillProcessingTest(TestCaseWithSetup, testing_utils.TestCase):
    '''Integration tests for the ReeBill application back end including
    database.
    These testse unavoidably involve creating/editing utility bills, because
    those are needed to create reebills, but that should become part of the
    setup process for each testj and there is no need to make assertions about
    the behavior of code that only involves utility bills.
    '''
    def setup_dummy_utilbill_calc_charges(self, acc, begin_date, end_date):
        """Upload a dummy-utilbill, add a charge, and calculate charges
        """
        utilbill = self.process.upload_utility_bill(
            acc, StringIO('a utility bill %s %s %s' % (
                acc, begin_date, end_date)), begin_date, end_date, 'gas')
        self.session.add(utilbill)
        self.process.add_charge(utilbill.id)
        self.process.update_charge({
                                       'rsi_binding': 'A',
                                       'quantity_formula': 'REG_TOTAL.quantity',
                                       'rate': 1
                                   }, utilbill_id=utilbill.id, rsi_binding='New Charge 1')
        self.process.compute_utility_bill(utilbill.id)  # updates charge values

    def test_list_account_status(self):
        count, data = self.process.list_account_status()
        self.assertEqual(3, count)
        self.assertEqual([{
            'account': '99999',
            'fb_rate_class': 'Test Rate Class Template',
            'fb_service_address': None,
            'fb_utility_name': 'Test Utility Company Template',
            'lastrateclass': '',
            'casualname': 'Example 1',
            'lastutilityserviceaddress': '',
            'lastissuedate': '',
            'provisionable': False,
            'codename': '',
            'lastperiodend': None,
            'primusname': '1785 Massachusetts Ave.',
            'lastevent': '',
            }, {
            'account': '100001',
            'fb_rate_class': 'Other Rate Class',
            'fb_service_address': False,
            'fb_utility_name': 'Other Utility',
            'lastrateclass': 'Other Rate Class',
            'casualname': 'Example 4',
            'lastutilityserviceaddress': '123 Test Street, Test City, XX',
            'lastissuedate': '',
            'provisionable': False,
            'codename': '',
            'lastperiodend': date(2012, 1, 31),
            'primusname': '1788 Massachusetts Ave.',
            'lastevent': '',
            }, {
            'account': '100000',
            'fb_rate_class': 'Test Rate Class Template',
            'fb_service_address': False,
            'fb_utility_name': 'Test Utility Company Template',
            'lastrateclass': 'Test Rate Class Template',
            'casualname': 'Example 3',
            'lastutilityserviceaddress': '123 Test Street, Test City, XX',
            'lastissuedate': '',
            'provisionable': False,
            'codename': '',
            'lastperiodend': date(2012, 2, 28),
            'primusname': '1787 Massachusetts Ave.',
            'lastevent': '',
        }], data)

        # get only one account
        count, data = self.process.list_account_status(account='99999')
        self.assertEqual(1, count)
        self.assertEqual([{
            'account': '99999',
            'fb_rate_class': 'Test Rate Class Template',
            'fb_service_address': None,
            'fb_utility_name': 'Test Utility Company Template',
            'lastrateclass': '',
            'casualname': 'Example 1',
            'lastutilityserviceaddress': '',
            'lastissuedate': '',
            'provisionable': False,
            'codename': '',
            'lastperiodend': None,
            'primusname': '1785 Massachusetts Ave.',
            'lastevent': '',
        }], data)

    def test_get_late_charge(self):
        '''Tests computation of late charges.
        '''
        # TODO: when possible, convert this into a unit test that checks the
        # get_late_charge method, whatever class it may belong to by then
        # (ReeBill?). See 69883814.
        acc = '99999'
        # create utility bill with a charge in it
        u = self.process.upload_utility_bill(acc, StringIO('January 2000'),
                                             date(2000, 1, 1), date(2000, 2, 1),
                                             'gas')
        self.process.add_charge(u.id)
        self.process.update_charge({
                                       'rsi_binding': 'THE_CHARGE',
                                       'quantity_formula': 'REG_TOTAL.quantity',
                                       'unit': 'therms',
                                       'rate': 1,
                                       'group': 'All Charges',
                                       }, utilbill_id=u.id, rsi_binding='New Charge 1')
        self.process.update_utilbill_metadata(u.id, processed=True)

        # create first reebill
        bill1 = self.process.roll_reebill(acc, start_date=date(2000, 1, 1))
        self.process.update_sequential_account_info(acc, 1,
                                                    discount_rate=.5, late_charge_rate=.34)
        self.process.ree_getter = MockReeGetter(100)
        self.process.bind_renewable_energy(acc, 1)
        self.process.compute_reebill(acc, 1)
        self.assertEqual(0, self.process.get_late_charge(bill1,
                                                         date(1999, 12, 31)))
        self.assertEqual(0, self.process.get_late_charge(bill1,
                                                         date(2000, 1, 1)))
        self.assertEqual(0, self.process.get_late_charge(bill1,
                                                         date(2000, 1, 2)))
        self.assertEqual(0, self.process.get_late_charge(bill1,
                                                         date(2000, 2, 1)))
        self.assertEqual(0, self.process.get_late_charge(bill1,
                                                         date(2000, 2, 2)))

        # issue first reebill, so a later bill can have a late charge
        # based on the customer's failure to pay bill1 by its due date,
        # i.e. 30 days after the issue date.
        self.process.issue(acc, bill1.sequence, issue_date=datetime(2000, 4, 1))
        self.assertEqual(date(2000, 5, 1), bill1.due_date)
        self.assertEqual(50, bill1.balance_due)
        # create 2nd utility bill and reebill
        u2 = self.process.upload_utility_bill(acc, StringIO('February 2000'),
                                              date(2000, 2, 1),
                                              date(2000, 3, 1), 'gas')
        self.session.flush()

        self.process.update_utilbill_metadata(u2.id, processed=True)
        bill2 = self.process.roll_reebill(acc)
        self.process.update_sequential_account_info(acc, 2,
                                                    discount_rate=.5, late_charge_rate=.34)
        self.process.ree_getter = MockReeGetter(200)
        self.process.bind_renewable_energy(acc, 2)
        self.process.compute_reebill(acc, 2)
        assert bill2.discount_rate == 0.5
        assert bill2.ree_charge == 100

        # bill2's late charge should be 0 before bill1's due date; on/after
        # the due date, it's balance * late charge rate, i.e.
        # 50 * .34 = 17
        self.assertEqual(0, self.process.get_late_charge(bill2,
                                                         date(1999, 12, 31)))
        self.assertEqual(0, self.process.get_late_charge(bill2,
                                                         date(2000, 1, 2)))
        self.assertEqual(0, self.process.get_late_charge(bill2,
                                                         date(2000, 3, 31)))
        self.assertEqual(0, self.process.get_late_charge(bill2,
                                                         date(2000, 4, 1)))
        self.assertEqual(0, self.process.get_late_charge(bill2,
                                                         date(2000, 4, 2)))
        self.assertEqual(0, self.process.get_late_charge(bill2,
                                                         date(2000, 4, 30)))
        self.assertEqual(0, self.process.get_late_charge(bill2,
                                                         date(2000, 5, 1)))
        self.assertEqual(17, self.process.get_late_charge(bill2,
                                                          date(2000, 5, 2)))
        self.assertEqual(17, self.process.get_late_charge(bill2,
                                                          date(2013, 1, 1)))

        # in order to get late charge of a 3rd bill, bill2 must be computed
        self.process.compute_reebill(acc, 2)

        # create a 3rd bill without issuing bill2. bill3 should have None
        # as its late charge for all dates
        self.process.upload_utility_bill(acc, StringIO('March 2000'),
                                         date(2000, 3, 1), date(2000, 4, 1),
                                         'gas')
        bill3 = self.process.roll_reebill(acc)
        self.assertEqual(0, self.process.get_late_charge(bill3,
                                                            date(1999, 12, 31)))
        self.assertEqual(0, self.process.get_late_charge(bill3,
                                                            date(2013, 1, 1)))

        # late charge should be based on the version with the least total
        # of the bill from which it derives. on 2013-01-15, make a version
        # 1 of bill 1 with a lower total, and then on 2013-03-15, a version
        # 2 with a higher total, and check that the late charge comes from
        # version 1.
        self.process.new_version(acc, 1)
        bill1_1 = self.state_db.get_reebill(acc, 1, version=1)
        self.process.ree_getter = MockReeGetter(100)
        self.process.bind_renewable_energy(acc, 1)
        bill1_1.discount_rate = 0.75
        self.process.compute_reebill(acc, 1, version=1)
        self.assertEqual(25, bill1_1.ree_charge)
        self.assertEqual(25, bill1_1.balance_due)
        self.process.issue(acc, 1, issue_date=datetime(2013, 3, 15))
        late_charge_source_amount = bill1_1.balance_due

        self.process.new_version(acc, 1)
        self.process.bind_renewable_energy(acc, 2)
        self.process.update_sequential_account_info(acc, 1,
                                                    discount_rate=.25)
        bill1_2 = self.state_db.get_reebill(acc, 1, version=2)
        self.process.compute_reebill(acc, 1, version=2)
        self.assertEqual(75, bill1_2.ree_charge)
        self.assertEqual(75, bill1_2.balance_due)
        self.process.issue(acc, 1)

        # note that the issue date on which the late charge in bill2 is
        # based is the issue date of version 0--it doesn't matter when the
        # corrections were issued.
        late_charge = self.process.get_late_charge(bill2, date(2013, 4, 18))
        self.assertEqual(late_charge_source_amount * bill2.late_charge_rate,
                         late_charge)

        # add a payment between 2000-01-01 (when bill1 version 0 was
        # issued) and 2013-01-01 (the present), to make sure that payment
        # is deducted from the balance on which the late charge is based
        self.state_db.create_payment(acc, date(2000, 6, 5),
                                     'a $10 payment in june', 10)
        self.assertEqual((late_charge_source_amount - 10) *
                         bill2.late_charge_rate,
                         self.process.get_late_charge(bill2, date(2013, 1, 1)))

        # Pay off the bill, make sure the late charge is 0
        self.process.create_payment(acc, date(2000, 6, 6),
                                    'a $40 payment in june', 40)
        self.assertEqual(0, self.process.get_late_charge(bill2,
                                                         date(2013, 1, 1)))

        #Overpay the bill, make sure the late charge is still 0
        self.process.create_payment(acc, date(2000, 6, 7),
                                    'a $40 payment in june', 40)
        self.assertEqual(0, self.process.get_late_charge(bill2,
                                                         date(2013, 1, 1)))

    def test_issue(self):
        '''Tests issuing of reebills.'''
        acc = '99999'
        # two utilbills, with reebills
        self.process.upload_utility_bill(acc, StringIO('january 2012'),
                                         date(2012, 1, 1), date(2012, 2, 1),
                                         'gas')
        self.process.upload_utility_bill(acc, StringIO('february 2012'),
                                         date(2012, 2, 1), date(2012, 3, 1),
                                         'gas')
        one = self.process.roll_reebill(acc, start_date=date(2012, 1, 1))
        two = self.process.roll_reebill(acc)

        # neither reebill should be issued yet
        self.assertEquals(False, self.state_db.is_issued(acc, 1))
        self.assertEquals(None, one.issue_date)
        self.assertEquals(None, one.due_date)
        self.assertEqual(None, one.email_recipient)
        self.assertEquals(False, self.state_db.is_issued(acc, 2))
        self.assertEquals(None, two.issue_date)
        self.assertEquals(None, two.due_date)
        self.assertEqual(None, two.email_recipient)

        # two should not be issuable until one_doc is issued
        self.assertRaises(BillStateError, self.process.issue, acc, 2)

        # issue one
        self.process.issue(acc, 1, issue_date=datetime(2013, 4, 1))

        self.assertEquals(True, one.issued)
        self.assertEquals(True, one.processed)
        self.assertEquals(True, self.state_db.is_issued(acc, 1))
        self.assertEquals(datetime(2013, 4, 1), one.issue_date)
        self.assertEquals((one.issue_date + timedelta(30)).date(), one.due_date)
        self.assertEquals('example@example.com', one.email_recipient)

        customer = self.state_db.get_reebill_customer(acc)
        customer.bill_email_recipient = 'test1@example.com, test2@exmaple.com'

        # issue two
        self.process.issue(acc, 2, issue_date=datetime(2013, 5, 1, 12))

        # re-load from mongo to see updated issue date and due date
        self.assertEquals(True, two.issued)
        self.assertEquals(True, two.processed)
        self.assertEquals(True, self.state_db.is_issued(acc, 2))
        self.assertEquals(datetime(2013, 5, 1, 12), two.issue_date)
        self.assertEquals((two.issue_date + timedelta(30)).date(), two.due_date)
        self.assertEquals('test1@example.com, test2@exmaple.com',
                          two.email_recipient)

    def test_issue_2_at_once(self):
        '''Tests issuing one bill immediately after another, without
        recomputing it. In bug 64403990, a bill could be issued with a wrong
        "prior balance" because it was not recomputed before issuing to
        reflect a change to its predecessor.
        '''
        acc = '99999'
        # first reebill is needed so the others get computed correctly
        self.process.upload_utility_bill(acc, StringIO('january 2000'),
                                         date(2000, 1, 1), date(2000, 2, 1),
                                         'gas')
        self.process.roll_reebill(acc, start_date=date(2000, 1, 1))
        self.process.issue(acc, 1, datetime(2000, 2, 15))

        # two more utility bills and reebills
        self.process.upload_utility_bill(acc, StringIO('february 2000'),
                                         date(2000, 2, 1), date(2000, 3, 1),
                                         'gas')
        self.process.upload_utility_bill(acc, StringIO('march 2000'),
                                         date(2000, 3, 1), date(2000, 4, 1),
                                         'gas')
        two = self.process.roll_reebill(acc)
        three = self.process.roll_reebill(acc)

        # add a payment, shown on bill #2
        self.state_db.create_payment(acc, date(2000, 2, 16), 'a payment', 100)
        # TODO bill shows 0 because bill has no energy in it and
        # payment_received is 0
        self.process.compute_reebill(acc, 2)
        self.assertEqual(100, two.payment_received)
        self.assertEqual(-100, two.balance_due)

        # the payment does not appear on #3, since #3 has not be
        # recomputed
        self.assertEqual(0, three.payment_received)
        self.assertEqual(0, three.prior_balance)
        self.assertEqual(0, three.balance_forward)
        self.assertEqual(0, three.balance_due)

        # make bills processed before issuing to test alternate methods of
        # issuing.
        # it is necessary to compute bill 3 before it becomes processed
        # because that is not done by update_sequential_account_info
        self.process.compute_reebill(acc, 3)
        self.process.update_sequential_account_info(acc, 2, processed=True)
        self.process.update_sequential_account_info(acc, 3, processed=True)

        # issue #2 and #3, using two different methods
        # (the second is the equivalent of "Issue All Processed Reebills" in
        # the UI)
        self.process.issue_and_mail(True, account=acc, sequence=2)
        self.process.issue_processed_and_mail(True)

        # #2 is still correct, and #3 should be too because it was
        # automatically recomputed before issuing
        self.assertEqual(100, two.payment_received)
        self.assertEqual(-100, two.balance_due)
        self.assertEqual(-100, three.prior_balance)
        self.assertEqual(0, three.payment_received)
        self.assertEqual(-100, three.balance_forward)
        self.assertEqual(-100, three.balance_due)

    def test_issue_and_mail(self):
        '''Tests issuing and mailing of reebills.'''
        acc = '99999'
        # two utilbills, with reebills
        self.process.bill_mailer = Mock()
        self.process.reebill_file_handler = Mock()
        self.process.reebill_file_handler.render_max_version.return_value = 1
        self.process.reebill_file_handler.get_file_path = Mock()
        temp_dir = TempDirectory()
        self.process.reebill_file_handler.get_file_path.return_value = \
                temp_dir.path
        self.process.upload_utility_bill(acc, StringIO('january 2012'),
                                         date(2012, 1, 1), date(2012, 2, 1),
                                         'gas')
        self.process.upload_utility_bill(acc, StringIO('february 2012'),
                                         date(2012, 2, 1), date(2012, 3, 1),
                                         'gas')
        one = self.process.roll_reebill(acc, start_date=date(2012, 1, 1))
        two = self.process.roll_reebill(acc)

        # neither reebill should be issued yet
        self.assertEquals(False, self.state_db.is_issued(acc, 1))
        self.assertEquals(None, one.issue_date)
        self.assertEquals(None, one.due_date)
        self.assertEqual(None, one.email_recipient)
        self.assertEquals(False, self.state_db.is_issued(acc, 2))
        self.assertEquals(None, two.issue_date)
        self.assertEquals(None, two.due_date)
        self.assertEqual(None, two.email_recipient)

        # two should not be issuable until one_doc is issued
        self.assertRaises(BillStateError, self.process.issue, acc, 2)
        self.assertRaises(NotIssuable, self.process.issue_and_mail, False, acc, 2)
        one.email_recipient = 'one@example.com, one@gmail.com'

        # issue and email one
        self.process.issue_and_mail(False, account=acc, sequence=1,
                                    recipients=one.email_recipient)

        self.assertEquals(True, one.issued)
        self.assertEquals(True, one.processed)
        self.assertEquals(True, self.state_db.is_issued(acc, 1))
        self.assertEquals((one.issue_date + timedelta(30)).date(), one.due_date)
        # make a correction on reebill #1. this time 20 therms of renewable
        # energy instead of 10 were consumed.
        self.process.ree_getter.quantity = 20
        self.process.new_version(acc, 1)

        customer = self.state_db.get_reebill_customer(acc)
        two.email_recipient = 'test1@example.com, test2@exmaple.com'

        # issue and email two
        self.process.reebill_file_handler.render_max_version.return_value = 2
        # issuing a reebill that has corrections with apply_corrections False raises ConfirmAdjustment Exception
        self.assertRaises(ConfirmAdjustment, self.process.issue_and_mail,False, account=acc, sequence=2,
                                    recipients=two.email_recipient)
        #ValueError is Raised if an issued Bill is issued again
        self.assertRaises(ValueError, self.process.issue_and_mail,True, account=acc, sequence=1,
                                    recipients=two.email_recipient)
        self.process.toggle_reebill_processed(acc, 2, True)
        self.assertEqual(True, two.processed)
        self.process.issue_processed_and_mail(True)
        # re-load from mongo to see updated issue date and due date
        self.assertEquals(True, two.issued)
        self.assertEquals(True, two.processed)
        self.assertEquals(True, self.state_db.is_issued(acc, 2))
        self.assertEquals((two.issue_date + timedelta(30)).date(), two.due_date)

        temp_dir.cleanup()

    def test_issue_processed_and_mail(self):
        '''Tests issuing and mailing of processed reebills.'''
        acc = '99999'
        # two utilbills, with reebills
        self.process.bill_mailer = Mock()
        self.process.reebill_file_handler = Mock()
        self.process.reebill_file_handler.render_max_version.return_value = 1
        self.process.reebill_file_handler.get_file_path = Mock()
        temp_dir = TempDirectory()
        self.process.reebill_file_handler.get_file_path.return_value = \
                temp_dir.path
        self.process.upload_utility_bill(acc, StringIO('january 2012'),
                                         date(2012, 1, 1), date(2012, 2, 1),
                                         'gas')
        self.process.upload_utility_bill(acc, StringIO('february 2012'),
                                         date(2012, 2, 1), date(2012, 3, 1),
                                         'gas')
        one = self.process.roll_reebill(acc, start_date=date(2012, 1, 1))
        one.processed = 1
        two = self.process.roll_reebill(acc)
        two.processed = 1

        # neither reebill should be issued yet
        self.assertEquals(False, self.state_db.is_issued(acc, 1))
        self.assertEquals(None, one.issue_date)
        self.assertEquals(None, one.due_date)
        self.assertEqual(None, one.email_recipient)
        self.assertEquals(False, self.state_db.is_issued(acc, 2))
        self.assertEquals(None, two.issue_date)
        self.assertEquals(None, two.due_date)
        self.assertEqual(None, two.email_recipient)

        # two should not be issuable until one_doc is issued
        self.assertRaises(BillStateError, self.process.issue, acc, 2)
        one.email_recipient = 'one@example.com, one@gmail.com'

        # issue and email one
        self.process.issue_processed_and_mail(False)

        self.assertEquals(True, one.issued)
        self.assertEquals(True, one.processed)
        self.assertEquals(True, self.state_db.is_issued(acc, 1))
        self.assertEquals((one.issue_date + timedelta(30)).date(), one.due_date)

        customer = self.state_db.get_reebill_customer(acc)
        two.email_recipient = 'test1@example.com, test2@exmaple.com'

        # issue and email two
        self.process.reebill_file_handler.render_max_version.return_value = 2
        self.process.issue_processed_and_mail(False)

        # re-load from mongo to see updated issue date and due date
        self.assertEquals(True, two.issued)
        self.assertEquals(True, two.processed)
        self.assertEquals(True, self.state_db.is_issued(acc, 2))
        self.assertEquals((two.issue_date + timedelta(30)).date(), two.due_date)

        temp_dir.cleanup()

    def test_delete_reebill(self):
        account = '99999'
        # create 2 utility bills for Jan-Feb 2012
        self.process.upload_utility_bill(account, StringIO('january 2012'),
                                         date(2012, 1, 1), date(2012, 2, 1),
                                         'gas')
        self.process.upload_utility_bill(account, StringIO('february 2012'),
                                         date(2012, 2, 1), date(2012, 3, 1),
<<<<<<< HEAD
                                         'gas')
        utilbill = self.session.query(UtilBill).join(Customer). \
            filter(Customer.account == account).order_by(
            UtilBill.period_start).first()
=======
                                         StringIO('february 2012'))
        utilbill = self.session.query(UtilBill).join(UtilityAccount) \
            .filter(UtilityAccount.account==account)\
            .order_by(UtilBill.period_start).first()
>>>>>>> 5feb3746

        reebill = self.process.roll_reebill(account,
                                            start_date=date(2012, 1, 1))
        self.process.roll_reebill(account)

        # only the last reebill is deletable: deleting the 2nd one should
        # succeed, but deleting the 1st one should fail
        with self.assertRaises(IssuedBillError):
            self.process.delete_reebill(account, 1)
        self.process.delete_reebill(account, 2)
        with self.assertRaises(NoResultFound):
            self.state_db.get_reebill(account, 2, version=0)
        self.assertEquals(1, self.session.query(ReeBill).count())
        self.assertEquals([1], self.state_db.listSequences(account))
        self.assertEquals([utilbill], reebill.utilbills)

        # issued reebill should not be deletable
        self.process.issue(account, 1)
        self.assertEqual(1, reebill.issued)
        self.assertEqual([utilbill], reebill.utilbills)
        self.assertEqual(reebill, utilbill._utilbill_reebills[0].reebill)
        self.assertRaises(IssuedBillError, self.process.delete_reebill,
                          account, 1)

        # create a new verison and delete it, returning to just version 0
        self.process.new_version(account, 1)
        self.session.query(ReeBill).filter_by(version=1).one()
        self.assertEqual(1, self.state_db.max_version(account, 1))
        self.assertFalse(self.state_db.is_issued(account, 1))
        self.process.delete_reebill(account, 1)
        self.assertEqual(0, self.state_db.max_version(account, 1))
        self.assertTrue(self.state_db.is_issued(account, 1))

        # original version should still be attached to utility bill
        # TODO this will have to change. see
        # https://www.pivotaltracker.com/story/show/31629749
        self.assertEqual([utilbill], reebill.utilbills)
        self.assertEqual(reebill, utilbill._utilbill_reebills[0].reebill)

    def test_correction_adjustment(self):
        '''Tests that adjustment from a correction is applied to (only) the
            earliest unissued bill.'''
        # replace process.ree_getter with one that always sets the renewable
        # energy readings to a known value
        self.process.ree_getter = MockReeGetter(10)
        acc = '99999'

        # create 3 utility bills: Jan, Feb, Mar
        for i in range(3):
            self.setup_dummy_utilbill_calc_charges(acc, date(2012, i + 1, 1),
                                                   date(2012, i + 2, 1))

        # create 1st reebill and issue it
        self.process.roll_reebill(acc, start_date=date(2012, 1, 1))
        self.process.bind_renewable_energy(acc, 1)
        self.process.compute_reebill(acc, 1)
        self.process.issue(acc, 1, issue_date=datetime(2012, 3, 15))
        reebill_metadata = self.process.get_reebill_metadata_json('99999')
        self.assertDictContainsSubset({
                                          'sequence': 1,
                                          'version': 0,
                                          'issued': 1,
                                          'issue_date': datetime(2012,3,15),
                                          'actual_total': 0.,
                                          'hypothetical_total': 10,
                                          'payment_received': 0.,
                                          'period_start': date(2012, 1, 1),
                                          'period_end': date(2012, 2, 1),
                                          'prior_balance': 0.,
                                          'processed': 1,
                                          'ree_charge': 8.8,
                                          'ree_value': 10,
                                          'services': [],
                                          'total_adjustment': 0.,
                                          'total_error': 0.,
                                          'ree_quantity': 10,
                                          'balance_due': 8.8,
                                          'balance_forward': 0,
                                          'corrections': '-',
                                          }, reebill_metadata[0])

        account_info_v0 = self.process.get_sequential_account_info('99999', 1)

        # create 2nd reebill, leaving it unissued
        self.process.ree_getter.quantity = 0
        self.process.roll_reebill(acc)
        # make a correction on reebill #1. this time 20 therms of renewable
        # energy instead of 10 were consumed.
        self.process.ree_getter.quantity = 20
        self.process.new_version(acc, 1)
        self.process.compute_reebill(acc, 2)

        for x, y in zip([{
                             'actual_total': 0,
                             'balance_due': 17.6,
                             'balance_forward': 17.6,
                             'corrections': '(never issued)',
                             'hypothetical_total': 0,
                             'issue_date': None,
                             'issued': 0,
                             'version': 0,
                             'payment_received': 0.0,
                             'period_end': date(2012, 3, 1),
                             'period_start': date(2012, 2, 1),
                             'prior_balance': 8.8,
                             'processed': 0,
                             'ree_charge': 0.0,
                             'ree_quantity': 0,
                             'ree_value': 0,
                             'sequence': 2,
                             'services': [],
                             'total_adjustment': 8.8,
                             'total_error': 0.0
                         }, {
                             'actual_total': 0,
                             'balance_due': 17.6,
                             'balance_forward': 0,
                             'corrections': '#1 not issued',
                             'hypothetical_total': 20.0,
                             'issue_date': None,
                             'issued': 0,
                             'version': 1,
                             'payment_received': 0.0,
                             'period_end': date(2012, 2, 1),
                             'period_start': date(2012, 1, 1),
                             'prior_balance': 0,
                             'processed': 0,
                             'ree_charge': 17.6,
                             'ree_quantity': 20,
                             'ree_value': 20,
                             'sequence': 1,
                             'services': [],
                             'total_adjustment': 0,
                             'total_error': 8.8,
                             }], self.process.get_reebill_metadata_json('99999')):
            self.assertDictContainsSubset(x, y)

        # all "sequential account info" gets copied from one version to the next
        account_info_v1 = self.process.get_sequential_account_info('99999', 1)
        self.assertEqual(account_info_v0, account_info_v1)

        # when you issue a bill and it has corrections applying to it, and you don't specify apply_corrections=True,
        # it raises an exception ConfirmAdjustment
        self.assertRaises(ConfirmAdjustment ,self.process.issue_and_mail, False, account=acc, sequence=2)

        # when you make a bill processed and it has corrections applying to it, and you don't specify apply_corrections=True,
        # it raises an exception ConfirmAdjustment
        self.assertRaises(ConfirmAdjustment ,self.process.toggle_reebill_processed, acc, 2, apply_corrections=False)
        self.process.toggle_reebill_processed(acc,2,apply_corrections=True)
        reebill = self.state_db.get_reebill(acc, 2)
        correction = self.state_db.get_reebill(acc, 1, version=1)
        # any processed regular bill or correction can't be modified (compute, bind_ree, sequential_account_info)
        self.assertRaises(ProcessedBillError, self.process.compute_reebill, acc, reebill.sequence)
        self.assertRaises(ProcessedBillError, self.process.bind_renewable_energy, acc, reebill.sequence)
        self.assertRaises(ProcessedBillError, self.process.update_sequential_account_info, acc, reebill.sequence)
        self.assertRaises(ProcessedBillError, self.process.compute_reebill, acc, correction.sequence)
        self.assertRaises(ProcessedBillError, self.process.bind_renewable_energy, acc, correction.sequence)
        self.assertRaises(ProcessedBillError, self.process.update_sequential_account_info, acc, correction.sequence)

        # when you do specify apply_corrections=True, the corrections are marked as processed.
        self.assertEqual(reebill.processed, True)
        self.assertEqual(correction.processed, True)
        # When toggle_reebill_processed is called for a processed reebill,
        # reebill becomes unprocessed
        self.process.toggle_reebill_processed(acc, 2, apply_corrections=False)
        self.assertEqual(reebill.processed, False)

        self.process.issue(acc, reebill.sequence, issue_date=datetime(2012,3,10))
        self.assertRaises(IssuedBillError, self.process.bind_renewable_energy, acc, reebill.sequence)
        # when toggle_reebill_processed is called for issued reebill it raises IssuedBillError
        self.assertRaises(IssuedBillError,
                          self.process.toggle_reebill_processed, acc, reebill.sequence,
                          apply_corrections=False)


    def test_create_first_reebill(self):
        '''Test creating the first utility bill and reebill for an account,
            making sure the reebill is correct with respect to the utility bill.
            '''
        # at first, there are no utility bills
        self.assertEqual(([], 0), self.process.get_all_utilbills_json(
            '99999', 0, 30))

        # upload a utility bill
        self.process.upload_utility_bill('99999', StringIO('January 2013'),
                                         date(2013, 1, 1), date(2013, 2, 1),
                                         'gas')

        utilbill_data = self.process.get_all_utilbills_json(
            '99999', 0, 30)[0][0]
        self.assertDictContainsSubset({
                                          'account': '99999',
                                          'computed_total': 0,
                                          'period_end': date(2013, 2, 1),
                                          'period_start': date(2013, 1, 1),
                                          'processed': 0,
                                          'rate_class': self.state_db.get_rate_class('Test Rate Class Template').column_dict(),
                                          'reebills': [],
                                          'service': 'Gas',
                                          'state': 'Final',
                                          'total_charges': 0.0,
                                          'utility': self.state_db.get_utility('Test Utility Company Template').column_dict(),
                                          }, utilbill_data)

        # create a reebill
        self.process.roll_reebill('99999', start_date=date(2013, 1, 1))

        utilbill_data = self.process.get_all_utilbills_json(
            '99999', 0, 30)[0][0]
        self.assertDictContainsSubset({'issue_date': None, 'sequence': 1, 'version': 0},
                                      utilbill_data['reebills'][0])

        self.assertDictContainsSubset({
                                          'account': '99999',
                                          'computed_total': 0,
                                          'period_end': date(2013, 2, 1),
                                          'period_start': date(2013, 1, 1),
                                          'processed': 0,
                                          'rate_class': self.state_db.
                                            get_rate_class('Test Rate Class Template').
                                            column_dict(),
                                          'service': 'Gas', 'state': 'Final',
                                          'total_charges': 0.0,
                                          'utility': self.state_db.
                                            get_utility('Test Utility Company '
                                                        'Template').
                                            column_dict(),
                                          }, utilbill_data)


        # TODO: fields not checked above that should be checked some other
        # way:
        # email recipient
        # utilbills
        # ree_charge
        # ree_savings
        # late_charges
        # ree_value
        # late_charge_rate
        # discount_rate
        # payment_received
        # total_adjustment
        # billing_address
        # service_address

        billing_address = {
            'addressee': 'Andrew Mellon',
            'street': '1785 Massachusetts Ave. NW',
            'city': 'Washington',
            'state': 'DC',
            'postal_code': '20036',
            }
        service_address = {
            'addressee': 'Skyline Innovations',
            'street': '1606 20th St. NW',
            'city': 'Washington',
            'state': 'DC',
            'postal_code': '20009',
            }
        self.process.create_new_account('55555', 'Another New Account',
                                        'thermal', 0.6, 0.2, billing_address,
                                        service_address, '99999')
        self.assertRaises(ValueError, self.process.roll_reebill,
                          '55555', start_date=date(2013, 2, 1))

    def test_uncomputable_correction_bug(self):
        '''Regresssion test for
            https://www.pivotaltracker.com/story/show/53434901.'''
        account = '99999'
        # create reebill and utility bill
        self.process.upload_utility_bill(account, StringIO('January 2013'),
                                         date(2013, 1, 1), date(2013, 2, 1),
                                         'gas')
        utilbill_id = self.process.get_all_utilbills_json(
            account, 0, 30)[0][0]['id']
        self.process.roll_reebill(account, start_date=date(2013, 1, 1))
        # bind, compute, issue
        self.process.bind_renewable_energy(account, 1)
        self.process.compute_reebill(account, 1)
        self.process.issue(account, 1)

        # create new version
        self.process.new_version(account, 1)
        self.assertEquals(1, self.state_db.max_version(account, 1))

        # initially, reebill version 1 can be computed without an error
        self.process.compute_reebill(account, 1, version=1)

        # put it in an un-computable state by adding a charge with a syntax
        # error in its formula. it should now raise an RSIError.
        # (computing a utility bill doesn't raise an exception by default, but
        # computing a reebill based on the utility bill does.)
        charge = self.process.add_charge(utilbill_id)
        self.process.update_charge({
                                       'quantity_formula': '1 + ',
                                       'rsi_binding': 'some_rsi'
                                   }, charge_id=charge.id)
        with self.assertRaises(FormulaSyntaxError):
            self.process.compute_reebill(account, 1, version=1)

        # delete the new version
        self.process.delete_reebill(account, 1)
        reebill_data = self.process.get_reebill_metadata_json(account)
        self.assertEquals(0, reebill_data[0]['version'])

        # try to create a new version again: it should succeed, even though
        # there was a KeyError due to a missing RSI when computing the bill
        self.process.new_version(account, 1)
        reebill_data = self.process.get_reebill_metadata_json(account)
        self.assertEquals(1, reebill_data[0]['version'])

    def test_correction_issuing(self):
        """Test creating corrections on reebills, and issuing them to create
        adjustments on other reebills.
        """
        acc = '99999'
        p = self.process
        base_date = date(2012, 1, 1)

        for i in xrange(4):
            ub = p.upload_utility_bill(acc, StringIO('utility bill %s' % i),
                                       base_date + timedelta(days=30 * i),
                                       base_date + timedelta(
                                           days=30 * (i + 1)), 'gas')

            p.add_charge(ub.id)  #creates a charge with rsi_binding 'New RSI #1'
            #update the just-created charge
            p.update_charge({'rsi_binding': 'THE_CHARGE',
                             'quantity_formula': 'REG_TOTAL.quantity',
                             'rate': 1,
                             'group': 'All Charges'}, utilbill_id=ub.id,
                            rsi_binding='New Charge 1')

            p.update_register(ub.registers[0].id, {'quantity': 100})
            p.compute_utility_bill(ub.id)  # updates charge values

        for seq, reg_tot, strd in [(1, 100, base_date),
                                   (2, 200, None),
                                   (3, 300, None)]:
            rb = p.roll_reebill(acc, start_date=strd)
            p.update_sequential_account_info(acc, seq, discount_rate=0.5)
            p.ree_getter = MockReeGetter(reg_tot)
            p.bind_renewable_energy(acc, seq)
            p.compute_reebill(acc, seq)
            p.issue(acc, seq)

            self.assertEqual(rb.ree_charge, reg_tot / 2.0,
                             "Reebill %s recharge should equal %s; not %s" \
                             % (seq, reg_tot / 2.0, rb.ree_charge))

        self.assertEquals([], p.get_unissued_corrections(acc),
                            "There should be no unissued corrections.")
        self.assertEquals(0, p.get_total_adjustment(acc),
                          "There should be no total adjustments.")

        p.roll_reebill(acc)  # Fourth Reebill

        # try to issue nonexistent corrections
        self.assertRaises(ValueError, p.issue_corrections, acc, 4)

        reebill_data = lambda seq: next(d for d in \
                                        p.get_reebill_metadata_json(acc)
                                        if d['sequence'] == seq)

        # Update the discount rate for reebill sequence 1
        p.new_version(acc, 1)
        p.update_reebill_readings(acc, 1)
        p.update_sequential_account_info(acc, 1, discount_rate=0.75)
        p.ree_getter = MockReeGetter(100)
        p.bind_renewable_energy(acc, 1)
        p.compute_reebill(acc, 1, version=1)

        d = reebill_data(1)
        self.assertEqual(d['ree_charge'], 25.0)

        #Update the discount rate for reebill sequence 3
        p.new_version(acc, 3)
        p.update_reebill_readings(acc, 3)
        p.update_sequential_account_info(acc, 3, discount_rate=0.25)
        p.ree_getter = MockReeGetter(300)
        p.bind_renewable_energy(acc, 3)
        p.compute_reebill(acc, 3)
        d = reebill_data(3)
        self.assertEqual(d['ree_charge'], 225.0,
                         "Charges for reebill seq 3 should be updated to 225")

        # there should be 2 adjustments: -25 for the first bill, and +75
        # for the 3rd
        self.assertEqual([(1, 1, -25), (3, 1, 75)],
                         p.get_unissued_corrections(acc))
        self.assertEqual(50, p.get_total_adjustment(acc))

        # try to apply corrections to an issued bill
        self.assertRaises(ValueError, p.issue_corrections, acc, 2)
        # try to apply corrections to a correction
        self.assertRaises(ValueError, p.issue_corrections, acc, 3)

        self.assertFalse(reebill_data(1)['issued'])
        self.assertFalse(reebill_data(3)['issued'])

        # get original balance of reebill 4 before applying corrections
        #four = self.state_db.get_reebill(session, acc, 4)
        # we sometimes see this error message being printed at some point in
        # this call:
        # /Users/dan/.virtualenvs/b/lib/python2.7/site-packages/sqlalchemy/orm/persistence.py:116: SAWarning: DELETE statement on table 'reebill_charge' expected to delete 1 row(s); 0 were matched.  Please set confirm_deleted_rows=False within the mapper configuration to prevent this warning.
        # it doesn't always happen and doesn't always happen in the same place.
        p.compute_reebill(acc, 4)

        # apply corrections to un-issued reebill 4. reebill 4 should be
        # updated, and the corrections (1 & 3) should be issued
        p.issue_corrections(acc, 4)
        p.compute_reebill(acc, 4)
        # for some reason, adjustment is part of "balance forward"
        # https://www.pivotaltracker.com/story/show/32754231

        four = reebill_data(4)
        self.assertEqual(four['prior_balance'] - four['payment_received'] +
                         four['total_adjustment'], four['balance_forward'])
        self.assertEquals(four['balance_forward'] + four['ree_charge'],
                          four['balance_due'])

        self.assertTrue(reebill_data(1)['issued'])
        self.assertTrue(reebill_data(3)['issued'])

        self.assertEqual([], p.get_unissued_corrections(acc))

    def test_late_charge_correction(self):
        acc = '99999'
        # set customer late charge rate
        customer = self.state_db.get_reebill_customer(acc)
        customer.set_discountrate(.5)
        customer.set_late_charge_rate(.34)

        # first utility bill (ensure that an RSI and a charge exist,
        # and mark as "processed" so next utility bill will have them too
        u1 = self.process.upload_utility_bill(acc, StringIO('January 2012'),
                                              date(2012, 1, 1),
                                              date(2012, 2, 1), 'gas')

        charge = self.process.add_charge(u1.id)
        self.process.update_charge(dict(rsi_binding='THE_CHARGE',
                                        quantity_formula="REG_TOTAL.quantity",
                                        unit='therms', rate=1,
                                        group='All Charges'), charge_id=charge.id)

        self.process.update_utilbill_metadata(u1.id,
                                              processed=True)

        # 2nd utility bill
        self.process.upload_utility_bill(acc, StringIO('February 2012'),
                                         date(2012, 2, 1), date(2012, 3, 1),
                                         'gas')

        # 1st reebill, with a balance of 100, issued 40 days ago and unpaid
        # (so it's 10 days late)
        one = self.process.roll_reebill(acc, start_date=date(2012, 1, 1))
        # TODO control amount of renewable energy given by mock_skyliner
        # so there's no need to replace that value with a known one here
        one.set_renewable_energy_reading('REG_TOTAL', 100 * 1e5)
        self.process.compute_reebill(acc, 1)
        assert one.ree_charge == 50
        assert one.balance_due == 50
        self.process.issue(acc, 1,
                           issue_date=datetime.utcnow() - timedelta(40))

        # 2nd reebill, which will get a late charge from the 1st
        two = self.process.roll_reebill(acc)

        # "bind REE" in 2nd reebill
        # (it needs energy data only so its correction will have the same
        # energy in it as the original version; only the late charge will
        # differ)
        self.process.ree_getter.update_renewable_readings(
            self.nexus_util.olap_id(acc), two)

        # if given a late_charge_rate > 0, 2nd reebill should have a late
        # charge
        two.late_charge_rate = .5
        self.process.compute_reebill(acc, 2)
        self.assertEqual(25, two.late_charge)

        # issue 2nd reebill so a new version of it can be created
        self.process.issue(acc, 2)

        # add a payment of $30 30 days ago (10 days after 1st reebill was
        # issued). the late fee above is now wrong; it should be 50% of
        # the unpaid $20 instead of 50% of the entire $50.
        self.process.create_payment(acc, datetime.utcnow() - timedelta(30),
                                    'backdated payment', 30)

        # now a new version of the 2nd reebill should have a different late
        # charge: $10 instead of $50.
        self.process.new_version(acc, 2)
        two_1 = self.state_db.get_reebill(acc, 2, version=1)
        assert two_1.late_charge_rate == .5
        self.process.compute_reebill(acc, 2, version=1)
        self.assertEqual(10, two_1.late_charge)

        # that difference should show up as an error
        corrections = self.process.get_unissued_corrections(acc)
        assert len(corrections) == 1
        # self.assertEquals((2, 1, 25 - 15), corrections[0])
        # for some reason there's a tiny floating-point error in the
        # correction amount so it must be compared with assertAlmostEqual
        # (which doesn't work on tuples)
        sequence, version, amount = corrections[0]
        self.assertEqual(2, sequence)
        self.assertEqual(1, version)
        # TODO: find out why this is -15.000013775364522
        self.assertAlmostEqual(-15, amount, places=2)

    # TODO rename
    def test_roll(self):
        '''Tests creation of reebills and dependency of each reebill on its
        predecessor.'''
        account = '99999'
        self.process.ree_getter = MockReeGetter(100)

        self.process.upload_utility_bill(account, StringIO('April 2013'),
                                         date(2013, 4, 4), date(2013, 5, 2),
                                         'gas')
        # add a register to the first utility bill so there are 2,
        # REG_TOTAL and OTHER
        id_1 = self.process.get_all_utilbills_json(
            account, 0, 30)[0][0]['id']
        register = self.process.new_register(id_1, meter_identifier='M60324',
                                             identifier='R')
        self.process.update_register(register.id, {'register_binding': 'OTHER'})

        # 2nd utility bill should have the same registers as the first
        utilbill = self.process.upload_utility_bill(account,
                                                    StringIO('May 2013'),
                                                    date(2013, 5, 2),
                                                    date(2013, 6, 3), 'gas')

        # create reebill based on first utility bill
        reebill1 = self.process.roll_reebill(account,
                                             start_date=date(2013, 4, 4))

        self.process.compute_reebill(account, 1)
        self.process.issue(account, 1,
                           issue_date=datetime(2013, 5, 1))
        # delete register from the 2nd utility bill
        id_2 = self.process.get_all_utilbills_json(
            account, 0, 30)[0][0]['id']

        register = filter(lambda x: x.identifier == 'R' and
                                    x.meter_identifier == 'M60324',
                          utilbill.registers)[0]
        self.process.delete_register(register.id)

        # 2nd reebill should NOT have a reading corresponding to the
        # additional register, which was removed
        reebill2 = self.process.roll_reebill(account)
        utilbill_data, count = self.process.get_all_utilbills_json(
            account, 0, 30)
        self.assertEqual(2, count)
        self.assertEqual(reebill1.readings[0].measure, reebill2.readings[0].measure)
        self.assertEqual(reebill1.readings[0].aggregate_function,
                         reebill2.readings[0].aggregate_function)
        self.assertDictContainsSubset({
                                          'sequence': 1,
                                          'version': 0,
                                          'issue_date': datetime(2013, 5, 1),
                                          }, utilbill_data[1]['reebills'][0])
        self.assertDictContainsSubset({
                                          'sequence': 2,
                                          'version': 0,
                                          'issue_date': None,
                                          }, utilbill_data[0]['reebills'][0])

        # the 1st reebill has a reading for both the "REG_TOTAL" register
        # and the "OTHER" register, for a total of 200 therms of renewable
        # energy. since the 2nd utility bill no longer has the "OTHER" register,
        # the 2nd reebill does not have a reading fot it, even though the 1st
        # reebill has it.
        reebill_2_data, reebill_1_data = self.process \
            .get_reebill_metadata_json(account)
        self.assertEqual(200, reebill_1_data['ree_quantity'])
        self.assertEqual(100, reebill_2_data['ree_quantity'])

        # addresses should be preserved from one reebill document to the
        # next
        billing_address = {
            u"postal_code" : u"12345",
            u"city" : u"Test City",
            u"state" : u"XX",
            u"addressee" : u"Test Customer 1 Billing",
            u"street" : u"123 Test Street"
        }
        service_address = {
            u"postal_code" : u"12345",
            u"city" : u"Test City",
            u"state" : u"XX",
            u"addressee" : u"Test Customer 1 Service",
            u"street" : u"123 Test Street"
        }
        account_info = self.process.get_sequential_account_info(account, 1)
        self.assertDictContainsSubset(billing_address,
                                      account_info['billing_address'])
        self.assertDictContainsSubset(service_address,
                                      account_info['service_address'])
        self.assertEqual(account_info['discount_rate'], 0.12)
        self.assertEqual(account_info['late_charge_rate'], 0.34)

        # add two more utility bills: UtilityEstimated and Complete
        self.process.upload_utility_bill(account, StringIO('July 2013'),
                                         date(2013, 7, 1), date(2013, 7, 30),
                                         'gas')
        utilbill_data, count = self.process.get_all_utilbills_json(account,
                0, 30)
        self.assertEqual(3, count)
        self.assertEqual(['Final', 'Final', 'Final'],
                         [u['state'] for u in utilbill_data])

        self.process.upload_utility_bill(account, StringIO('June 2013'),
                                         date(2013, 6, 3), date(2013, 7, 1),
                                         'gas', state=UtilBill.UtilityEstimated)
        utilbill_data, count = self.process.get_all_utilbills_json(account,
                0, 30)
        self.assertEqual(4, count)
        self.assertEqual(['Final', 'Utility Estimated', 'Final', 'Final'],
                         [u['state'] for u in utilbill_data])
        last_utilbill_id, formerly_hyp_utilbill_id = (u['id'] for u in
                                                      utilbill_data[:2])

        self.process.roll_reebill(account)

        # if a utiltity bill has an error in its charges, an exception should
        # be raised when computing the reebill, but Process.roll_reebill ignores
        # it and catches it
        last_utilbill_id = utilbill_data[0]['id']
        charge = self.process.add_charge(last_utilbill_id)
        charge.quantity_formula = '1 +'
        self.process.roll_reebill(account)
        self.process.compute_reebill(account, 2)

        self.process.issue(account, 2)

        # Shift later_utilbill a few days into the future so that there is
        # a time gap after the last attached utilbill
        self.process.update_utilbill_metadata(
            formerly_hyp_utilbill_id, period_start=date(2013, 6, 8))
        self.process.update_utilbill_metadata(last_utilbill_id,
                                              period_end=date(2013, 7, 6))

        # can't create another reebill because there are no more utility
        # bills
        with self.assertRaises(NoSuchBillException) as context:
            self.process.roll_reebill(account)

    def test_list_all_versions(self):
        account = '99999'
        utilbill = self.process.upload_utility_bill(account,
                                                    StringIO('May 2013'),
                                                    date(2013, 5, 2),
                                                    date(2013, 6, 3), 'gas')
        reebill = self.process.roll_reebill(
            account, start_date=date(2013, 4, 4))
        self.process.compute_reebill(account, 1)
        self.process.issue(account, 1, issue_date=datetime(2013, 5, 1))
        self.process.new_version(account, 1)
        reebill_data = self.process.list_all_versions(account, 1)
        dicts = [{
            'sequence': 1,
            'version': 1,
            'issued': 0,
            'issue_date': None,
            'payment_received': 0.,
            'period_start': date(2013, 5, 2),
            'period_end': date(2013, 6, 3),
            'prior_balance': 0.,
            'processed': False,
            'balance_forward': 0.,
            'corrections': '#1 not issued'
        }, {
            'sequence': 1,
            'version': 0,
            'issued': 1,
            'issue_date': datetime(2013, 5, 1),
            'payment_received': 0.,
            'period_start': date(2013, 5, 2),
            'period_end': date(2013, 6, 3),
            'prior_balance': 0.,
            'processed': 1,
            'balance_forward': 0.,
            'corrections': '-'
        }]

        for i, reebill_dct in enumerate(reebill_data):
            self.assertDictContainsSubset(dicts[i], reebill_dct)


    def test_compute_reebill(self):
        '''Basic test of reebill processing with an emphasis on making sure
            the accounting numbers in reebills are correct.
            '''
        account = '99999'
        energy_quantity = 100.0
        payment_amount = 100.0
        self.process.ree_getter = MockReeGetter(energy_quantity)

        # create 2 utility bills with 1 charge in them
        self.process.upload_utility_bill(account, StringIO('January 2013'),
                                         date(2013, 1, 1), date(2013, 2, 1),
                                         'gas')
        self.process.upload_utility_bill(account, StringIO('February 2013'),
                                         date(2013, 2, 1), date(2013, 3, 1),
                                         'gas')
        utilbills_data, _ = self.process.get_all_utilbills_json(account, 0, 30)
        id_2, id_1 = (obj['id'] for obj in utilbills_data)
        self.process.add_charge(id_1)
        self.process.update_charge({'rsi_binding': 'THE_CHARGE',
                                    'quantity_formula': 'REG_TOTAL.quantity',
                                    'rate': 1},
                                   utilbill_id=id_1,
                                   rsi_binding='New Charge 1')
        self.process.update_utilbill_metadata(id_1, processed=True)
        self.process.regenerate_uprs(id_2)
        self.process.update_utilbill_metadata(id_2, processed=True)

        # create, process, and issue reebill
        self.process.roll_reebill(account, start_date=date(2013, 1, 1))
        self.process.update_sequential_account_info(account, 1,
                                                    discount_rate=0.5)

        # get renewable energy and compute the reebill. make sure this is
        # idempotent because in the past there was a bug where it was not.
        for i in range(2):
            self.process.bind_renewable_energy(account, 1)
            self.process.compute_reebill(account, 1)
            reebill_data = self.process.get_reebill_metadata_json(account)
            self.assertDictContainsSubset({
                                              'sequence': 1,
                                              'version': 0,
                                              'issued': 0,
                                              'issue_date': None,
                                              'actual_total': 0.,
                                              'hypothetical_total': energy_quantity,
                                              'payment_received': 0.,
                                              'period_start': date(2013, 1, 1),
                                              'period_end': date(2013, 2, 1),
                                              'prior_balance': 0.,
                                              'processed': False,
                                              'ree_charge': energy_quantity * .5,
                                              'ree_value': energy_quantity,
                                              'services': [],
                                              'total_adjustment': 0.,
                                              'total_error': 0.,
                                              'ree_quantity': energy_quantity,
                                              'balance_due': energy_quantity * .5,
                                              'balance_forward': 0.,
                                              'corrections': '(never issued)'}, reebill_data[0])

        self.process.issue(account, 1, issue_date=datetime(2013, 2, 15))
        reebill_data = self.process.get_reebill_metadata_json(account)
        self.assertDictContainsSubset({
                                          'sequence': 1,
                                          'version': 0,
                                          'issued': 1,
                                          'issue_date': datetime(2013, 2, 15),
                                          'actual_total': 0.,
                                          'hypothetical_total': energy_quantity,
                                          'payment_received': 0.,
                                          'period_start': date(2013, 1, 1),
                                          'period_end': date(2013, 2, 1),
                                          'prior_balance': 0.,
                                          'processed': 1,
                                          'ree_charge': energy_quantity * .5,
                                          'ree_value': energy_quantity,
                                          'services': [],
                                          'total_adjustment': 0.,
                                          'total_error': 0.,
                                          'ree_quantity': energy_quantity,
                                          'balance_due': energy_quantity * .5,
                                          'balance_forward': 0.0,
                                          'corrections': '-',
                                          }, reebill_data[0])

        # add a payment so payment_received is not 0
        self.process.create_payment(account, date(2013, 2, 17),
                                    'a payment for the first reebill', payment_amount)

        # 2nd reebill
        self.process.roll_reebill(account)
        self.process.update_sequential_account_info(account, 2,
                                                    discount_rate=0.2)
        self.process.compute_reebill(account, 2)
        reebill_data = self.process.get_reebill_metadata_json(account)
        dictionaries = [{
                            'sequence': 2,
                            'version': 0L,
                            'issued': 0,
                            'issue_date': None,
                            'actual_total': 0,
                            'hypothetical_total': energy_quantity,
                            'payment_received': payment_amount,
                            'period_start': date(2013, 2, 1),
                            'period_end': date(2013, 3, 1),
                            'prior_balance': energy_quantity * .5,
                            'processed': 0,
                            'ree_charge': energy_quantity * .8,
                            'ree_value': energy_quantity,
                            'services': [],
                            'total_adjustment': 0,
                            'total_error': 0.0,
                            'ree_quantity': energy_quantity,
                            'balance_due': energy_quantity * .5 +
                                           energy_quantity * .8 - payment_amount,
                            'balance_forward': energy_quantity * .5 -
                                               payment_amount,
                            'corrections': '(never issued)',
                            }, {
                            'sequence': 1L,
                            'version': 0L,
                            'issued': 1,
                            'issue_date': datetime(2013, 2, 15),
                            'actual_total': 0,
                            'hypothetical_total': energy_quantity,
                            'payment_received': 0.0,
                            'period_start': date(2013, 1, 1),
                            'period_end': date(2013, 2, 1),
                            'prior_balance': 0,
                            'processed': 1,
                            'ree_charge': energy_quantity * .5,
                            'ree_value': energy_quantity,
                            'services': [],
                            'total_adjustment': 0,
                            'total_error': 0.0,
                            'ree_quantity': energy_quantity,
                            'balance_due': energy_quantity * .5,
                            'balance_forward': 0.0,
                            'corrections': '-',
                            }]

        for i, reebill_dct in enumerate(reebill_data):
            self.assertDictContainsSubset(dictionaries[i], reebill_dct)

        # make a correction on reebill #1: payment does not get applied to
        # #1, and does get applied to #2
        # NOTE because #1-1 is unissued, its utility bill document should
        # be "current", not frozen
        self.process.new_version(account, 1)
        self.process.compute_reebill(account, 1)
        self.process.compute_reebill(account, 2)
        reebill_data = self.process.get_reebill_metadata_json(account)
        dictionaries = [{
                            'sequence': 2,
                            'version': 0,
                            'issued': 0,
                            'issue_date': None,
                            'actual_total': 0,
                            'hypothetical_total': energy_quantity,
                            'payment_received': payment_amount,
                            'period_start': date(2013, 2, 1),
                            'period_end': date(2013, 3, 1),
                            'prior_balance': energy_quantity * .5,
                            'processed': 0,
                            'ree_charge': energy_quantity * .8,
                            'ree_value': energy_quantity,
                            'services': [],
                            'total_adjustment': 0,
                            'total_error': 0,
                            'ree_quantity': energy_quantity,
                            'balance_due': energy_quantity * .5 +
                                           energy_quantity * .8 - payment_amount,
                            'balance_forward': energy_quantity * .5 -
                                               payment_amount,
                            'corrections': '(never issued)',
                            }, {
                            'sequence': 1,
                            'version': 1,
                            'issued': 0,
                            'issue_date': None,
                            'actual_total': 0,
                            'hypothetical_total': energy_quantity,
                            'payment_received': 0,
                            'period_start': date(2013, 1, 1),
                            'period_end': date(2013, 2, 1),
                            'prior_balance': 0,
                            'processed': 0,
                            'ree_charge': energy_quantity * .5,
                            'ree_value': energy_quantity,
                            'services': [],
                            'total_adjustment': 0,
                            'total_error': 0,
                            'ree_quantity': energy_quantity,
                            'balance_due': energy_quantity * .5,
                            'balance_forward': 0,
                            'corrections': '#1 not issued',
                            }]

        for i, reebill_dct in enumerate(reebill_data):
            self.assertDictContainsSubset(dictionaries[i], reebill_dct)

    def test_payment_application(self):
        """Test that payments are applied to reebills according their "date
            received", including when multiple payments are applied and multiple
            bills are issued in the same day.
            """
        account = '99999'
        self.process.upload_utility_bill(account, StringIO('January'),
                                         date(2000, 1, 1), date(2000, 2, 1),
                                         'gas')
        self.process.upload_utility_bill(account, StringIO('February'),
                                         date(2000, 2, 1), date(2000, 3, 1),
                                         'gas')
        self.process.upload_utility_bill(account, StringIO('March'),
                                         date(2000, 3, 1), date(2000, 4, 1),
                                         'gas')

        # create 2 reebills
        reebill_1 = self.process.roll_reebill(account,
                                              start_date=date(2000, 1, 1))
        reebill_2 = self.process.roll_reebill(account)

        # 1 payment applied today at 1:00, 1 payment applied at 2:00
        self.process.create_payment(account, datetime(2000, 1, 1, 1), 'one', 10)
        self.process.create_payment(account, datetime(2000, 1, 1, 2), 'two', 12)

        # 1st reebill has both payments applied to it, 2nd has neither
        self.process.compute_reebill(account, 1)
        self.process.compute_reebill(account, 2)
        self.assertEqual(22, reebill_1.payment_received)
        self.assertEqual(0, reebill_2.payment_received)

        # issue the 1st bill
        self.process.issue(account, 1, issue_date=datetime(2000, 1, 1, 3))
        self.assertEqual(22, reebill_1.payment_received)
        self.assertEqual(0, reebill_2.payment_received)
        self.process.compute_reebill(account, 2)
        self.assertEqual(22, reebill_1.payment_received)
        self.assertEqual(0, reebill_2.payment_received)

        # now later payments apply to the 2nd bill
        self.process.create_payment(account, datetime(2000, 1, 1, 3), 'three', 30)
        self.process.compute_reebill(account, 2)
        self.assertEqual(30, reebill_2.payment_received)

        # even when a correction is made on the 1st bill
        self.process.new_version(account, 1)
        self.process.compute_reebill(account, 1)
        self.process.compute_reebill(account, 2)
        self.assertEqual(22, reebill_1.payment_received)
        self.assertEqual(30, reebill_2.payment_received)

        # a payment that is backdated to before a corrected bill was issued
        # does not appear on the corrected version
        self.process.create_payment(account, datetime(2000, 1, 1, 2, 30),
                                    'backdated payment', 230)
        self.process.compute_reebill(account, 1)
        self.process.compute_reebill(account, 2)
        self.assertEqual(22, reebill_1.payment_received)
        self.assertEqual(30, reebill_2.payment_received)

    def test_payments(self):
        '''tests creating, updating, deleting and retrieving payments'''
        account = '99999'
        self.process.upload_utility_bill(account, StringIO('January'),
                                         date(2000, 1, 1), date(2000, 2, 1),
                                         'gas')
        # create a reebill
        reebill = self.process.roll_reebill(account,
                                              start_date=date(2000, 1, 1))

        # 1 payment applied today at 1:00, 1 payment applied at 2:00
        self.process.create_payment(account, datetime(2000, 1, 1, 1), 'one', 10)
        self.process.create_payment(account, datetime(2000, 1, 1, 2), 'two', 12)

        #self.process.compute_reebill(account, 1)

        payments = self.process.get_payments(account)
        self.assertEqual(len(payments), 2)
        self.assertEqual(payments[0]['credit'], 10)
        self.assertEqual(payments[1]['credit'], 12)
        self.process.update_payment(payments[0]['id'], payments[0]['date_applied'], 'changed credit', 20)
        payments = self.process.get_payments(account)
        self.assertEqual(payments[0]['credit'], 20)
        self.process.delete_payment(payments[0]['id'])
        self.assertEqual(len(self.process.get_payments(account)), 1)

         # 1st reebill has the only payment applied to it,
        self.process.compute_reebill(account, 1)
        self.process.issue(account, 1)
        payment = self.process.get_payments(account)[0]
        self.assertRaises(IssuedBillError, self.process.update_payment, payment['id'], payment['date_applied'], 'update', 20)
        self.assertRaises(IssuedBillError, self.process.delete_payment,
                          payment['id'])

    def test_tou_metering(self):
        # TODO: possibly move to test_fetch_bill_data
        account = '99999'

        def get_mock_energy_consumption(install, start, end, measure,
                                        ignore_misisng=True, verbose=False):
            assert start, end == (date(2000, 1, 1), date(2000, 2, 1))
            result = []
            for hourly_period in cross_range(start, end):
                # for a holiday (Jan 1), weekday (Fri Jan 14), or weekend
                # (Sat Jan 15), return number of BTU equal to the hour of
                # the day. no energy is consumed on other days.
                if hourly_period.day in (1, 14, 15):
                    result.append(hourly_period.hour)
                else:
                    result.append(0)
            assert len(result) == 31 * 24  # hours in January
            return result

        self.process.ree_getter.get_billable_energy_timeseries = \
            get_mock_energy_consumption

        self.process.upload_utility_bill(account, StringIO('January'),
                                         date(2000, 1, 1), date(2000, 2, 1),
                                         'gas')

        # modify registers of this utility bill so they are TOU
<<<<<<< HEAD
        u = self.session.query(UtilBill).join(Customer). \
            filter_by(account=account).one()
=======
        u = self.session.query(UtilBill).join(UtilityAccount). \
            filter_by(account='99999').one()
>>>>>>> 5feb3746
        active_periods = {
            'active_periods_weekday': [[9, 9]],
            'active_periods_weekend': [[11, 11]],
            'active_periods_holiday': [],
        }
        r = self.process.new_register(u.id)
        self.process.update_register(r.id, {
            'description': 'time-of-use register',
            'quantity': 0,
            'unit': 'btu',
            'identifier': 'test2',
            'estimated': False,
            'reg_type': 'tou',
            'register_binding': 'TOU',
            'meter_identifier': '',
            'active_periods': active_periods
        })
        self.process.roll_reebill(account, start_date=date(2000, 1, 1))

        # the total energy consumed over the 3 non-0 days is
        # 3 * (0 + 2 + ... + 23) = 23 * 24 / 2 = 276.
        # when only the hours 9 and 11 are included, the total is just
        # 9 + 11 + 11 = 33.
        total_renewable_btu = 23 * 24 / 2. * 3
        total_renewable_therms = total_renewable_btu / 1e5
        tou_renewable_btu = 9 + 11 + 11

        # check reading of the reebill corresponding to the utility register
        total_reading, tou_reading = self.session.query(ReeBill).one().readings
        self.assertEqual('therms', total_reading.unit)
        self.assertEqual(total_renewable_therms,
                         total_reading.renewable_quantity)
        self.assertEqual('btu', tou_reading.unit)
        self.assertEqual(tou_renewable_btu, tou_reading.renewable_quantity)

    def test_update_readings(self):
        '''Simple test to get coverage on Process.update_reebill_readings.
        This can be expanded or merged into another test method later on.
        '''
        account = '99999'
        self.process.upload_utility_bill(account, StringIO('January'),
                                         date(2000, 1, 1), date(2000, 2, 1),
                                         'gas')
        self.process.roll_reebill(account, start_date=date(2000, 1, 1))
        self.process.update_reebill_readings(account, 1)
        self.process.update_sequential_account_info(account, 1, processed=True)
        with self.assertRaises(ProcessedBillError):
            self.process.update_reebill_readings(account, 1)
        self.process.issue(account, 1)
        with self.assertRaises(IssuedBillError):
            self.process.update_reebill_readings(account, 1)


    def test_compute_realistic_charges(self):
        '''Tests computing utility bill charges and reebill charge for a
        reebill based on the utility bill, using a set of charge from an actual
        bill.
        '''
        account = '99999'
        # create utility bill and reebill
        self.process.upload_utility_bill(account, StringIO('January 2012'),
                                         date(2012, 1, 1), date(2012, 2, 1),
                                         'gas')
        utilbill_id = self.process.get_all_utilbills_json(
            account, 0, 30)[0][0]['id']

        example_charge_fields = [
            dict(rate=23.14,
                 rsi_binding='PUC',
                 description='Peak Usage Charge',
                 quantity_formula='1'),
            dict(rate=0.03059,
                 rsi_binding='RIGHT_OF_WAY',
                 roundrule='ROUND_HALF_EVEN',
                 quantity_formula='REG_TOTAL.quantity'),
            dict(rate=0.01399,
                 rsi_binding='SETF',
                 roundrule='ROUND_UP',
                 quantity_formula='REG_TOTAL.quantity'),
            dict(rsi_binding='SYSTEM_CHARGE',
                 rate=11.2,
                 quantity_formula='1'),
            dict(rsi_binding='DELIVERY_TAX',
                 rate=0.07777,
                 unit='therms',
                 quantity_formula='REG_TOTAL.quantity'),
            dict(rate=.2935,
                 rsi_binding='DISTRIBUTION_CHARGE',
                 roundrule='ROUND_UP',
                 quantity_formula='REG_TOTAL.quantity'),
            dict(rate=.7653,
                 rsi_binding='PGC',
                 quantity_formula='REG_TOTAL.quantity'),
            dict(rate=0.006,
                 rsi_binding='EATF',
                 quantity_formula='REG_TOTAL.quantity'),
            dict(rate=0.06,
                 rsi_binding='SALES_TAX',
                 quantity_formula=(
                     'SYSTEM_CHARGE.total + DISTRIBUTION_CHARGE.total + '
                     'PGC.total + RIGHT_OF_WAY.total + PUC.total + '
                     'SETF.total + EATF.total + DELIVERY_TAX.total'))
        ]

        # there are no charges in this utility bill yet because there are no
        # other utility bills in the db, so add charges. (this is the same way
        # the user would manually add charges when processing the
        # first bill for a given rate structure.)
        for fields in example_charge_fields:
            self.process.add_charge(utilbill_id)
            self.process.update_charge(fields, utilbill_id=utilbill_id,
                                       rsi_binding="New Charge 1")

        # ##############################################################
        # check that each actual (utility) charge was computed correctly:
        quantity = self.process.get_registers_json(
            utilbill_id)[0]['quantity']
        actual_charges = self.process.get_utilbill_charges_json(utilbill_id)

        def get_total(rsi_binding):
            charge = next(c for c in actual_charges
                          if c['rsi_binding'] == rsi_binding)
            return charge['total']

        self.assertEqual(11.2, get_total('SYSTEM_CHARGE'))
        self.assertEqual(0.03059 * quantity, get_total('RIGHT_OF_WAY'))
        self.assertEqual(0.01399 * quantity, get_total('SETF'))
        self.assertEqual(0.006 * quantity, get_total('EATF'))
        self.assertEqual(0.07777 * quantity, get_total('DELIVERY_TAX'))
        self.assertEqual(23.14, get_total('PUC'))
        self.assertEqual(.2935 * quantity, get_total('DISTRIBUTION_CHARGE'))
        self.assertEqual(.7653 * quantity, get_total('PGC'))
        # sales tax depends on all of the above
        non_tax_rsi_bindings = [
            'SYSTEM_CHARGE',
            'DISTRIBUTION_CHARGE',
            'PGC',
            'RIGHT_OF_WAY',
            'PUC',
            'SETF',
            'EATF',
            'DELIVERY_TAX'
        ]
        self.assertEqual(0.06 * sum(map(get_total, non_tax_rsi_bindings)),
                         get_total('SALES_TAX'))

        # ##############################################################
        # check that each hypothetical charge was computed correctly:
        self.process.roll_reebill(account, start_date=date(2012, 1, 1))
        reebill = self.process.compute_reebill(account, 1)
        reebill_charges = \
            self.process.get_hypothetical_matched_charges(reebill.id)

        def get_h_total(rsi_binding):
            charge = next(c for c in reebill_charges
                          if c['rsi_binding'] == rsi_binding)
            return charge['total']

        h_quantity = self.process.get_reebill_metadata_json(
            account)[0]['ree_quantity']
        self.assertEqual(11.2, get_h_total('SYSTEM_CHARGE'))
        self.assertEqual(0.03059 * h_quantity, get_h_total('RIGHT_OF_WAY'))
        self.assertEqual(0.01399 * h_quantity, get_h_total('SETF'))
        self.assertEqual(0.006 * h_quantity, get_h_total('EATF'))
        self.assertEqual(0.07777 * h_quantity, get_h_total('DELIVERY_TAX'))
        self.assertEqual(23.14, get_h_total('PUC'))
        self.assertEqual(.2935 * h_quantity,
                         get_h_total('DISTRIBUTION_CHARGE'))
        self.assertEqual(.7653 * h_quantity, get_h_total('PGC'))
        self.assertEqual(0.06 * sum(map(get_h_total, non_tax_rsi_bindings)),
                         get_h_total('SALES_TAX'))

    def test_delete_utility_bill_with_reebill(self):
        account = '99999'
        start, end = date(2012, 1, 1), date(2012, 2, 1)
        # create utility bill in MySQL, Mongo, and filesystem (and make
        # sure it exists all 3 places)
        self.process.upload_utility_bill(account, StringIO("test1"), start, end,
                                         'gas')
        utilbills_data, count = self.process.get_all_utilbills_json(
            account, 0, 30)
        self.assertEqual(1, count)

        # when utilbill is attached to reebill, deletion should fail
        self.process.roll_reebill(account, start_date=start)
        reebills_data = self.process.get_reebill_metadata_json(account)
        self.assertDictContainsSubset({
                                          'actual_total': 0,
                                          'balance_due': 0.0,
                                          'balance_forward': 0,
                                          'corrections': '(never issued)',
                                          'hypothetical_total': 0,
                                          'issue_date': None,
                                          'issued': 0,
                                          'version': 0,
                                          'payment_received': 0.0,
                                          'period_end': date(2012, 2, 1),
                                          'period_start': date(2012, 1, 1),
                                          'prior_balance': 0,
                                          'processed': 0,
                                          'ree_charge': 0.0,
                                          'ree_quantity': 22.602462036826545,
                                          'ree_value': 0,
                                          'sequence': 1,
                                          'services': [],
                                          'total_adjustment': 0,
                                          'total_error': 0.0
                                      }, reebills_data[0])
        self.assertRaises(ValueError,
                          self.process.delete_utility_bill_by_id,
                          utilbills_data[0]['id'])

        # deletion should fail if any version of a reebill has an
        # association with the utility bill. so issue the reebill, add
        # another utility bill, and create a new version of the reebill
        # attached to that utility bill instead.
        self.process.issue(account, 1)
        self.process.new_version(account, 1)
        self.process.upload_utility_bill(account, StringIO("test2"),
                                         date(2012, 2, 1), date(2012, 3, 1),
                                         'gas')
        # TODO this may not accurately reflect the way reebills get
        # attached to different utility bills; see
        # https://www.pivotaltracker.com/story/show/51935657
        self.assertRaises(ValueError,
                          self.process.delete_utility_bill_by_id,
                          utilbills_data[0]['id'])

    def test_two_registers_one_reading(self):
        '''Test the situation where a utiltiy bill has 2 registers, but its
        reebill has only one reading corresponding to the first register,
        so only that register gets offset by renewable energy. This has been
        done in cases where there are two "total" registers that get added
        together to measure total energy, and sometimes users have created two
        registers to represent two different utility meter reads that occurred
        within one billing period, with different pricing applied to each one,
        and want to avoid charging the customer for twice as much renewable
        energy as they actually consumed. (This is not strictly correct because
        the energy would be priced differently depending on which part of the
        period it was consumed in.)
        '''
        # utility bill with 2 registers
        self.process.upload_utility_bill('99999', StringIO('test'),
                                         date(2000, 1, 1), date(2000, 2, 1),
                                         'gas')
        utilbill_id = self.process.get_all_utilbills_json(
                '99999', 0, 30)[0][0]['id']
        def add_2nd_register():
            self.process.new_register(utilbill_id)
            register_id = self.process.get_registers_json(utilbill_id)[1]['id']
            self.process.update_register(register_id,
                    {'register_binding': 'REG_2'})
        add_2nd_register()

        # the utility bill must have some charges that depend on both
        # registers' values
        self.process.add_charge(utilbill_id)
        self.process.update_charge({
                'rsi_binding': 'A',
                'quantity_formula': 'REG_TOTAL.quantity',
                'rate': 1
        }, utilbill_id=utilbill_id, rsi_binding='New Charge 1')
        self.process.add_charge(utilbill_id)
        self.process.update_charge({
                'rsi_binding': 'B',
                'quantity_formula': 'REG_2.quantity',
                'rate': 1
        }, utilbill_id=utilbill_id, rsi_binding='New Charge 1')

        reebill = self.process.roll_reebill('99999', start_date=date(2000,1,1))

        # verify reebill has 2 readings (currently there is no way to do
        # this through the UI)
        self.assertEqual(2, len(reebill.readings))

        # remove 2nd register from utility bill
        register_id = self.process.get_registers_json(utilbill_id)[1]['id']
        self.process.delete_register(register_id)
        self.assertEqual(1, len(self.process.get_registers_json(utilbill_id)))

        # "update readings" and verify that the reebill has only one reading
        self.process.update_reebill_readings('99999', 1)
        self.assertEqual(1, len(reebill.readings))

        self.process.bind_renewable_energy('99999', 1)
        energy_1 = (self.process.get_reebill_metadata_json('99999')[0]
                  ['ree_quantity'])

        # re-add register 2 to utility bill
        add_2nd_register()
        self.assertEqual(2, len(self.process.get_registers_json(utilbill_id)))

        self.process.compute_utility_bill(utilbill_id)
        self.process.compute_reebill('99999', 1)
        self.process.bind_renewable_energy('99999', 1)
        self.process.compute_utility_bill(utilbill_id)
        self.process.compute_reebill('99999', 1)
        energy_2 = (self.process.get_reebill_metadata_json('99999')[0]
                    ['ree_quantity'])

        # the total amount of renewable energy should be the same as it was
        # when there was only one register
        self.assertEqual(energy_1, energy_2)

        # when a correction is made, the readings are those of the original
        # reebill; they are not updated to match the utility bill
        # (bug BILL-5814)
        self.process.issue('99999', 1, issue_date=datetime(2000,2,5))
        self.process.new_version('99999', 1)
        reebill = self.session.query(ReeBill).filter_by(version=1).one()
        self.assertEqual(1, len(reebill.readings))
        self.assertEqual('REG_TOTAL', reebill.readings[0].register_binding)
        self.assertEqual(energy_1, reebill.readings[0].renewable_quantity)

if __name__ == '__main__':
    unittest.main()<|MERGE_RESOLUTION|>--- conflicted
+++ resolved
@@ -576,17 +576,10 @@
                                          'gas')
         self.process.upload_utility_bill(account, StringIO('february 2012'),
                                          date(2012, 2, 1), date(2012, 3, 1),
-<<<<<<< HEAD
-                                         'gas')
-        utilbill = self.session.query(UtilBill).join(Customer). \
-            filter(Customer.account == account).order_by(
-            UtilBill.period_start).first()
-=======
-                                         StringIO('february 2012'))
+                                         'gas')
         utilbill = self.session.query(UtilBill).join(UtilityAccount) \
             .filter(UtilityAccount.account==account)\
             .order_by(UtilBill.period_start).first()
->>>>>>> 5feb3746
 
         reebill = self.process.roll_reebill(account,
                                             start_date=date(2012, 1, 1))
@@ -1603,13 +1596,8 @@
                                          'gas')
 
         # modify registers of this utility bill so they are TOU
-<<<<<<< HEAD
-        u = self.session.query(UtilBill).join(Customer). \
+        u = self.session.query(UtilBill).join(UtilityAccount). \
             filter_by(account=account).one()
-=======
-        u = self.session.query(UtilBill).join(UtilityAccount). \
-            filter_by(account='99999').one()
->>>>>>> 5feb3746
         active_periods = {
             'active_periods_weekday': [[9, 9]],
             'active_periods_weekend': [[11, 11]],
