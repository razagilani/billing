from datetime import date, datetime

from sqlalchemy.orm.exc import NoResultFound

<<<<<<< HEAD
from test.setup_teardown import clear_db
=======
from reebill.reebill_model import ReeBillCustomer, ReeBill
from test.setup_teardown import TestCaseWithSetup
>>>>>>> a1e3a103
from core import init_config, init_model
from core.model import Session, Address, Utility, Supplier, RateClass, \
    UtilityAccount
from reebill.reebill_model import ReeBill, ReeBillCustomer
from reebill.payment_dao import PaymentDAO
from reebill.reebill_dao import ReeBillDAO
from test.testing_utils import TestCase


class StateDBTest(TestCase):

    def setUp(self):
        # clear out database
        init_config('test/tstsettings.cfg')
        init_model()
        self.session = Session()
        clear_db()
        blank_address = Address()
        test_utility = Utility(name='FB Test Utility Name',
                               address=blank_address)
        test_supplier = Supplier(name='FB Test Suplier', address=blank_address)
        self.utility_account = UtilityAccount('someaccount', 99999,
                            test_utility, test_supplier,
                            RateClass(name='FB Test Rate Class',
                                      utility=test_utility, service='gas'),
                            blank_address, blank_address)
        self.reebill_customer = ReeBillCustomer(name='Test Customer',
                                    discount_rate=.12, late_charge_rate=.34,
                                    service='thermal',
                                    bill_email_recipient='example@example.com',
                                    utility_account=self.utility_account)
        self.session.add(self.utility_account)
        self.session.add(self.reebill_customer)
        self.session.commit()
        self.state_db = ReeBillDAO()
        self.payment_dao = PaymentDAO()

    def tearDown(self):
        clear_db()

    def test_versions(self):
        '''Tests max_version(), increment_version(), and
        the behavior of is_issued() with multiple versions.'''
        def max_issued_version(account, sequence):
            '''Returns the greatest version of the given reebill that has been
            issued. (This should differ by at most 1 from the maximum version
            overall, since a new version can't be created if the last one hasn't
            been issued.) If no version has ever been issued, returns None.'''
            # weird filtering on other table without a join
            session = Session()
            reebill_customer = Session.query(ReeBillCustomer).join(
                UtilityAccount).filter(UtilityAccount.account == account).one()
            from sqlalchemy import func
            result = session.query(func.max(ReeBill.version)) \
                .filter(ReeBill.reebill_customer == reebill_customer) \
                .filter(ReeBill.issued == 1).one()[0]
            # SQLAlchemy returns None if no reebills with that customer are issued
            if result is None:
                return None
            # version number is a long, so convert to int
            return int(result)

        s = Session()
        acc, seq = '99999', 1
        # initially max_version is 0, max_issued_version is None, and issued
        # is false
        b = ReeBill(self.reebill_customer, seq)
        s.add(b)
        self.assertEqual(0, self.state_db.max_version(acc, seq))
        self.assertEqual(None, max_issued_version(acc, seq))
        self.assertEqual(False, self.state_db.is_issued(acc, seq))
        self.assertEqual(False, self.state_db.is_issued(acc, seq,
                version=0))
        self.assertRaises(NoResultFound, self.state_db.is_issued,
                acc, seq, version=1)
        self.assertRaises(NoResultFound, self.state_db.is_issued,
                acc, seq, version=2)
        self.assertRaises(NoResultFound, self.state_db.is_issued,
                acc, seq, version=10)

        # adding versions of bills for other accounts should have no effect
        fb_test_utility = Utility(name='FB Test Utility', address=Address())
        fb_test_supplier = Supplier(name='FB Test Supplier', address=Address())
        rate_class = s.query(RateClass).one()
        utility_account1 = UtilityAccount('some_account', '11111',
                fb_test_utility, fb_test_supplier, rate_class,
                Address(), Address())
        utility_account2 = UtilityAccount('another_account', '22222',
                fb_test_utility, fb_test_supplier, rate_class,
                Address(), Address())
        self.session.add(utility_account1)
        self.session.add(ReeBillCustomer(name='someone', discount_rate=0.5,
                            late_charge_rate=0.1, service='thermal',
                            bill_email_recipient='customer1@example.com',
                            utility_account=utility_account1))
        self.session.add(ReeBillCustomer(name='someone', discount_rate=0.5,
                            late_charge_rate=0.1, service='thermal',
                            bill_email_recipient='customer2@example.com',
                            utility_account=utility_account2))
        s.add(ReeBill(self.state_db.get_reebill_customer('11111'), 1))
        s.add(ReeBill(self.state_db.get_reebill_customer('11111'), 2))
        s.add(ReeBill(self.state_db.get_reebill_customer('22222'), 1))
        self.state_db.issue('11111', 1)
        self.state_db.issue('22222', 1)
        self.state_db.increment_version('11111', 1)
        self.state_db.increment_version('22222', 1)
        self.state_db.issue('22222', 1)
        self.state_db.increment_version('22222', 1)
        self.assertEqual(0, self.state_db.max_version(acc, seq))
        self.assertEqual(None, max_issued_version(acc, seq))
        self.assertEqual(False, self.state_db.is_issued(acc, seq))
        self.assertEqual(False, self.state_db.is_issued(acc, seq, version=0))
        self.assertRaises(NoResultFound, self.state_db.is_issued,
                acc, seq, version=1)
        self.assertRaises(NoResultFound, self.state_db.is_issued,
                acc, seq, version=2)
        self.assertRaises(NoResultFound, self.state_db.is_issued,
                acc, seq, version=10)

        # incrementing version to 1 should fail when the bill is not issued
        self.assertRaises(Exception, self.state_db.increment_version,
                acc, seq)
        self.assertEqual(0, self.state_db.max_version(acc, seq))
        self.assertEqual(None, max_issued_version(acc, seq))
        self.assertEqual(False, self.state_db.is_issued(acc, seq))
        self.assertEqual(False, self.state_db.is_issued(acc, seq,
                version=0))
        self.assertRaises(NoResultFound, self.state_db.is_issued,
                acc, seq, version=1)
        self.assertRaises(NoResultFound, self.state_db.is_issued,
                acc, seq, version=2)
        self.assertRaises(NoResultFound, self.state_db.is_issued,
                acc, seq, version=10)

        # issue & increment version to 1
        self.state_db.issue(acc, seq)
        self.assertEqual(True, self.state_db.is_issued(acc, seq)) # default version for is_issued is highest, i.e. 1
        self.assertEqual(True, self.state_db.is_issued(acc, seq, version=0))
        self.assertRaises(NoResultFound, self.state_db.is_issued,
                acc, seq, version=1)
        self.assertRaises(NoResultFound, self.state_db.is_issued,
                acc, seq, version=2)
        self.assertRaises(NoResultFound, self.state_db.is_issued,
                acc, seq, version=10)
        self.state_db.increment_version(acc, seq)
        self.assertEqual(1, self.state_db.max_version(acc, seq))
        self.assertEqual(0, max_issued_version(acc, seq))
        self.assertEqual(True, self.state_db.is_issued(acc, seq, version=0))
        self.assertEqual(False, self.state_db.is_issued(acc, seq,
                version=1))
        self.assertEqual(False, self.state_db.is_issued(acc, seq))
        self.assertRaises(NoResultFound, self.state_db.is_issued,
                acc, seq, version=2)
        self.assertRaises(NoResultFound, self.state_db.is_issued,
                acc, seq, version=10)

        # issue version 1 & create version 2
        self.state_db.issue(acc, seq)
        self.assertEqual(1, max_issued_version(acc, seq))
        self.assertEqual(True, self.state_db.is_issued(acc, seq))
        self.assertEqual(True, self.state_db.is_issued(acc, seq,
                version=0))
        self.assertEqual(True, self.state_db.is_issued(acc, seq, version=1))
        self.assertRaises(NoResultFound, self.state_db.is_issued,
                acc, seq, version=2)
        self.assertRaises(NoResultFound, self.state_db.is_issued,
                acc, seq, version=10)
        self.state_db.increment_version(acc, seq)
        self.assertEqual(False, self.state_db.is_issued(acc, seq))
        self.assertEqual(True, self.state_db.is_issued(acc, seq, version=0))
        self.assertEqual(True, self.state_db.is_issued(acc, seq, version=1))
        self.assertEqual(False, self.state_db.is_issued(acc, seq,
                version=2))
        self.assertRaises(NoResultFound, self.state_db.is_issued,
                acc, seq, version=10)
        self.assertEqual(2, self.state_db.max_version(acc, seq))
        self.assertEqual(1, max_issued_version(acc, seq))

        # issue version 2
        self.state_db.issue(acc, seq)
        self.assertEqual(2, max_issued_version(acc, seq))

    def test_get_all_reebills_for_account(self):
        session = Session()

        reebills = [
            ReeBill(self.reebill_customer, 1),
            ReeBill(self.reebill_customer, 2),
            ReeBill(self.reebill_customer, 3)
        ]

        for rb in reebills:
            session.add(rb)

        account = self.reebill_customer.get_account()
        bills = self.state_db.get_all_reebills_for_account(account)
        self.assertEqual(bills, reebills)

    def test_payments(self):
        acc = '99999'
        # one payment on jan 15
        self.payment_dao.create_payment(acc, date(2012,1,15), 'payment 1', 100)
        self.assertEqual([], self.payment_dao.find_payment(acc,
                date(2011,12,1), date(2012,1,14)))
        self.assertEqual([], self.payment_dao.find_payment(acc,
                date(2012,1,16), date(2012,2,1)))
        self.assertEqual([], self.payment_dao.find_payment(acc,
                date(2012,2,1), date(2012,1,1)))
        payments = self.payment_dao.find_payment(acc, date(2012,1,1),
                date(2012,2,1))
        p = payments[0]
        self.assertEqual(1, len(payments))
        self.assertEqual((acc, datetime(2012,1,15), 'payment 1', 100),
                (p.reebill_customer.get_account(), p.date_applied, p.description,
                p.credit))
        self.assertDatetimesClose(datetime.utcnow(), p.date_received)
        # should be editable since it was created today
        #self.assertEqual(True, p.to_dict()['editable'])

        # another payment on feb 1
        self.payment_dao.create_payment(acc, date(2012, 2, 1),
                'payment 2', 150)
        self.assertEqual([p], self.payment_dao.find_payment(acc,
                date(2012,1,1), date(2012,1,31)))
        self.assertEqual([], self.payment_dao.find_payment(acc,
                date(2012,2,2), date(2012,3,1)))
        payments = self.payment_dao.find_payment(acc, date(2012,1,16),
                date(2012,3,1))
        self.assertEqual(1, len(payments))
        q = payments[0]
        self.assertEqual((acc, datetime(2012,2,1), 'payment 2', 150),
                (q.reebill_customer.get_account(), q.date_applied, q.description,
                q.credit))
        self.assertEqual(sorted([p, q]),
                         sorted(self.payment_dao.get_payments(acc)))

        # update feb 1: move it to mar 1
        q.date_applied = datetime(2012,3,1)
        q.description = 'new description'
        q.credit = 200
        payments = self.payment_dao.find_payment(acc, datetime(2012,1,16),
                datetime(2012,3,2))
        self.assertEqual(1, len(payments))
        q = payments[0]
        self.assertEqual((acc, datetime(2012,3,1), 'new description', 200),
                (q.reebill_customer.get_account(), q.date_applied, q.description,
                q.credit))

        # delete jan 15
        self.payment_dao.delete_payment(p.id)
        self.assertEqual([q], self.payment_dao.find_payment(acc,
                datetime(2012,1,1), datetime(2012,4,1)))
<|MERGE_RESOLUTION|>--- conflicted
+++ resolved
@@ -2,12 +2,8 @@
 
 from sqlalchemy.orm.exc import NoResultFound
 
-<<<<<<< HEAD
+from reebill.reebill_model import ReeBillCustomer, ReeBill
 from test.setup_teardown import clear_db
-=======
-from reebill.reebill_model import ReeBillCustomer, ReeBill
-from test.setup_teardown import TestCaseWithSetup
->>>>>>> a1e3a103
 from core import init_config, init_model
 from core.model import Session, Address, Utility, Supplier, RateClass, \
     UtilityAccount
