from datetime import date, datetime

from sqlalchemy.orm.exc import NoResultFound

from reebill.reebill_model import ReeBillCustomer, ReeBill
from core import init_config, init_model
from core.model import Session, Address, Utility, Supplier, RateClass, \
    UtilityAccount
from reebill.reebill_model import ReeBill, ReeBillCustomer
from reebill.payment_dao import PaymentDAO
from reebill.reebill_dao import ReeBillDAO
from test.setup_teardown import clear_db
from test.testing_utils import TestCase


class StateDBTest(TestCase):

    def setUp(self):
        # clear out database
        init_config('test/tstsettings.cfg')
        init_model()
        clear_db()
        blank_address = Address()
        test_utility = Utility(name='FB Test Utility Name',
                               address=blank_address)
        test_supplier = Supplier(name='FB Test Suplier', address=blank_address)
        self.utility_account = UtilityAccount('someaccount', 99999,
                            test_utility, test_supplier,
                            RateClass(name='FB Test Rate Class',
                                      utility=test_utility, service='gas'),
                            blank_address, blank_address)
        self.reebill_customer = ReeBillCustomer(name='Test Customer',
                                    discount_rate=.12, late_charge_rate=.34,
                                    service='thermal',
                                    bill_email_recipient='example@example.com',
                                    utility_account=self.utility_account)
        self.session = Session()
        self.session.add(self.utility_account)
        self.session.add(self.reebill_customer)
        self.session.commit()
        self.state_db = ReeBillDAO()
        self.payment_dao = PaymentDAO()

    def tearDown(self):
        clear_db()

<<<<<<< HEAD
=======
    def test_versions(self):
        '''Tests max_version(), increment_version(), and
        the behavior of is_issued() with multiple versions.'''
        def max_issued_version(account, sequence):
            '''Returns the greatest version of the given reebill that has been
            issued. (This should differ by at most 1 from the maximum version
            overall, since a new version can't be created if the last one hasn't
            been issued.) If no version has ever been issued, returns None.'''
            # weird filtering on other table without a join
            session = Session()
            reebill_customer = Session.query(ReeBillCustomer).join(
                UtilityAccount).filter(UtilityAccount.account == account).one()
            from sqlalchemy import func
            result = session.query(func.max(ReeBill.version)) \
                .filter(ReeBill.reebill_customer == reebill_customer) \
                .filter(ReeBill.issued == 1).one()[0]
            # SQLAlchemy returns None if no reebills with that customer are issued
            if result is None:
                return None
            # version number is a long, so convert to int
            return int(result)

        s = Session()
        acc, seq = '99999', 1
        # initially max_version is 0, max_issued_version is None, and issued
        # is false
        b = ReeBill(self.reebill_customer, seq)
        s.add(b)
        self.assertEqual(0, self.state_db.max_version(acc, seq))
        self.assertEqual(None, max_issued_version(acc, seq))
        self.assertEqual(False, self.state_db.is_issued(acc, seq))
        self.assertEqual(False, self.state_db.is_issued(acc, seq,
                version=0))
        self.assertRaises(NoResultFound, self.state_db.is_issued,
                acc, seq, version=1)
        self.assertRaises(NoResultFound, self.state_db.is_issued,
                acc, seq, version=2)
        self.assertRaises(NoResultFound, self.state_db.is_issued,
                acc, seq, version=10)

        # adding versions of bills for other accounts should have no effect
        fb_test_utility = Utility(name='FB Test Utility', address=Address())
        fb_test_supplier = Supplier(name='FB Test Supplier', address=Address())
        rate_class = s.query(RateClass).one()
        utility_account1 = UtilityAccount('some_account', '11111',
                fb_test_utility, fb_test_supplier, rate_class,
                Address(), Address())
        utility_account2 = UtilityAccount('another_account', '22222',
                fb_test_utility, fb_test_supplier, rate_class,
                Address(), Address())
        self.session.add(utility_account1)
        self.session.add(ReeBillCustomer(name='someone', discount_rate=0.5,
                            late_charge_rate=0.1, service='thermal',
                            bill_email_recipient='customer1@example.com',
                            utility_account=utility_account1))
        self.session.add(ReeBillCustomer(name='someone', discount_rate=0.5,
                            late_charge_rate=0.1, service='thermal',
                            bill_email_recipient='customer2@example.com',
                            utility_account=utility_account2))
        s.add(ReeBill(self.state_db.get_reebill_customer('11111'), 1))
        s.add(ReeBill(self.state_db.get_reebill_customer('11111'), 2))
        s.add(ReeBill(self.state_db.get_reebill_customer('22222'), 1))
        self.state_db.issue('11111', 1)
        self.state_db.issue('22222', 1)
        self.state_db.increment_version('11111', 1)
        self.state_db.increment_version('22222', 1)
        self.state_db.issue('22222', 1)
        self.state_db.increment_version('22222', 1)
        self.assertEqual(0, self.state_db.max_version(acc, seq))
        self.assertEqual(None, max_issued_version(acc, seq))
        self.assertEqual(False, self.state_db.is_issued(acc, seq))
        self.assertEqual(False, self.state_db.is_issued(acc, seq, version=0))
        self.assertRaises(NoResultFound, self.state_db.is_issued,
                acc, seq, version=1)
        self.assertRaises(NoResultFound, self.state_db.is_issued,
                acc, seq, version=2)
        self.assertRaises(NoResultFound, self.state_db.is_issued,
                acc, seq, version=10)

        # incrementing version to 1 should fail when the bill is not issued
        self.assertRaises(Exception, self.state_db.increment_version,
                acc, seq)
        self.assertEqual(0, self.state_db.max_version(acc, seq))
        self.assertEqual(None, max_issued_version(acc, seq))
        self.assertEqual(False, self.state_db.is_issued(acc, seq))
        self.assertEqual(False, self.state_db.is_issued(acc, seq,
                version=0))
        self.assertRaises(NoResultFound, self.state_db.is_issued,
                acc, seq, version=1)
        self.assertRaises(NoResultFound, self.state_db.is_issued,
                acc, seq, version=2)
        self.assertRaises(NoResultFound, self.state_db.is_issued,
                acc, seq, version=10)

        # issue & increment version to 1
        self.state_db.issue(acc, seq)
        self.assertEqual(True, self.state_db.is_issued(acc, seq)) # default version for is_issued is highest, i.e. 1
        self.assertEqual(True, self.state_db.is_issued(acc, seq, version=0))
        self.assertRaises(NoResultFound, self.state_db.is_issued,
                acc, seq, version=1)
        self.assertRaises(NoResultFound, self.state_db.is_issued,
                acc, seq, version=2)
        self.assertRaises(NoResultFound, self.state_db.is_issued,
                acc, seq, version=10)
        self.state_db.increment_version(acc, seq)
        self.assertEqual(1, self.state_db.max_version(acc, seq))
        self.assertEqual(0, max_issued_version(acc, seq))
        self.assertEqual(True, self.state_db.is_issued(acc, seq, version=0))
        self.assertEqual(False, self.state_db.is_issued(acc, seq,
                version=1))
        self.assertEqual(False, self.state_db.is_issued(acc, seq))
        self.assertRaises(NoResultFound, self.state_db.is_issued,
                acc, seq, version=2)
        self.assertRaises(NoResultFound, self.state_db.is_issued,
                acc, seq, version=10)

        # issue version 1 & create version 2
        self.state_db.issue(acc, seq)
        self.assertEqual(1, max_issued_version(acc, seq))
        self.assertEqual(True, self.state_db.is_issued(acc, seq))
        self.assertEqual(True, self.state_db.is_issued(acc, seq,
                version=0))
        self.assertEqual(True, self.state_db.is_issued(acc, seq, version=1))
        self.assertRaises(NoResultFound, self.state_db.is_issued,
                acc, seq, version=2)
        self.assertRaises(NoResultFound, self.state_db.is_issued,
                acc, seq, version=10)
        self.state_db.increment_version(acc, seq)
        self.assertEqual(False, self.state_db.is_issued(acc, seq))
        self.assertEqual(True, self.state_db.is_issued(acc, seq, version=0))
        self.assertEqual(True, self.state_db.is_issued(acc, seq, version=1))
        self.assertEqual(False, self.state_db.is_issued(acc, seq,
                version=2))
        self.assertRaises(NoResultFound, self.state_db.is_issued,
                acc, seq, version=10)
        self.assertEqual(2, self.state_db.max_version(acc, seq))
        self.assertEqual(1, max_issued_version(acc, seq))

        # issue version 2
        self.state_db.issue(acc, seq)
        self.assertEqual(2, max_issued_version(acc, seq))

    def test_get_all_reebills(self):
        # two different customers, one bill has multiple versions.
        customer2 = ReeBillCustomer()
        customer2.id = self.reebill_customer.id + 1
        one_1 = ReeBill(self.reebill_customer, 1)
        one_2_0 = ReeBill(self.reebill_customer, 2)
        one_2_1 = ReeBill(self.reebill_customer, 2, version=1)
        two_1 = ReeBill(customer2, 1)

        # mixed-up order
        Session().add_all([two_1, one_2_1, one_1, one_2_0])

        # result should be ordered by customer, sequence and not include
        # 'one_2_0'
        actual = self.state_db.get_all_reebills()
        expected = [one_1, one_2_1, two_1]
        self.assertEqual(len(expected), len(actual))
        for a, b in zip(expected, actual):
            self.assertIs(a, b)

>>>>>>> b011c63b
    def test_get_all_reebills_for_account(self):
        session = Session()

        reebills = [
            ReeBill(self.reebill_customer, 1),
            ReeBill(self.reebill_customer, 2),
            ReeBill(self.reebill_customer, 3)
        ]

        for rb in reebills:
            session.add(rb)

        account = self.reebill_customer.get_account()
        bills = self.state_db.get_all_reebills_for_account(account)
        self.assertEqual(bills, reebills)

    def test_payments(self):
        acc = '99999'
        # one payment on jan 15
        self.payment_dao.create_payment(acc, date(2012,1,15), 'payment 1', 100)
        self.assertEqual([], self.payment_dao.find_payment(acc,
                date(2011,12,1), date(2012,1,14)))
        self.assertEqual([], self.payment_dao.find_payment(acc,
                date(2012,1,16), date(2012,2,1)))
        self.assertEqual([], self.payment_dao.find_payment(acc,
                date(2012,2,1), date(2012,1,1)))
        payments = self.payment_dao.find_payment(acc, date(2012,1,1),
                date(2012,2,1))
        p = payments[0]
        self.assertEqual(1, len(payments))
        self.assertEqual((acc, datetime(2012,1,15), 'payment 1', 100),
                (p.reebill_customer.get_account(), p.date_applied, p.description,
                p.credit))
        self.assertDatetimesClose(datetime.utcnow(), p.date_received)
        # should be editable since it was created today
        #self.assertEqual(True, p.to_dict()['editable'])

        # another payment on feb 1
        self.payment_dao.create_payment(acc, date(2012, 2, 1),
                'payment 2', 150)
        self.assertEqual([p], self.payment_dao.find_payment(acc,
                date(2012,1,1), date(2012,1,31)))
        self.assertEqual([], self.payment_dao.find_payment(acc,
                date(2012,2,2), date(2012,3,1)))
        payments = self.payment_dao.find_payment(acc, date(2012,1,16),
                date(2012,3,1))
        self.assertEqual(1, len(payments))
        q = payments[0]
        self.assertEqual((acc, datetime(2012,2,1), 'payment 2', 150),
                (q.reebill_customer.get_account(), q.date_applied, q.description,
                q.credit))
        self.assertEqual(sorted([p, q]),
                         sorted(self.payment_dao.get_payments(acc)))

        # update feb 1: move it to mar 1
        q.date_applied = datetime(2012,3,1)
        q.description = 'new description'
        q.credit = 200
        payments = self.payment_dao.find_payment(acc, datetime(2012,1,16),
                datetime(2012,3,2))
        self.assertEqual(1, len(payments))
        q = payments[0]
        self.assertEqual((acc, datetime(2012,3,1), 'new description', 200),
                (q.reebill_customer.get_account(), q.date_applied, q.description,
                q.credit))

        # delete jan 15
        self.payment_dao.delete_payment(p.id)
        self.assertEqual([q], self.payment_dao.find_payment(acc,
                datetime(2012,1,1), datetime(2012,4,1)))
<|MERGE_RESOLUTION|>--- conflicted
+++ resolved
@@ -44,150 +44,6 @@
     def tearDown(self):
         clear_db()
 
-<<<<<<< HEAD
-=======
-    def test_versions(self):
-        '''Tests max_version(), increment_version(), and
-        the behavior of is_issued() with multiple versions.'''
-        def max_issued_version(account, sequence):
-            '''Returns the greatest version of the given reebill that has been
-            issued. (This should differ by at most 1 from the maximum version
-            overall, since a new version can't be created if the last one hasn't
-            been issued.) If no version has ever been issued, returns None.'''
-            # weird filtering on other table without a join
-            session = Session()
-            reebill_customer = Session.query(ReeBillCustomer).join(
-                UtilityAccount).filter(UtilityAccount.account == account).one()
-            from sqlalchemy import func
-            result = session.query(func.max(ReeBill.version)) \
-                .filter(ReeBill.reebill_customer == reebill_customer) \
-                .filter(ReeBill.issued == 1).one()[0]
-            # SQLAlchemy returns None if no reebills with that customer are issued
-            if result is None:
-                return None
-            # version number is a long, so convert to int
-            return int(result)
-
-        s = Session()
-        acc, seq = '99999', 1
-        # initially max_version is 0, max_issued_version is None, and issued
-        # is false
-        b = ReeBill(self.reebill_customer, seq)
-        s.add(b)
-        self.assertEqual(0, self.state_db.max_version(acc, seq))
-        self.assertEqual(None, max_issued_version(acc, seq))
-        self.assertEqual(False, self.state_db.is_issued(acc, seq))
-        self.assertEqual(False, self.state_db.is_issued(acc, seq,
-                version=0))
-        self.assertRaises(NoResultFound, self.state_db.is_issued,
-                acc, seq, version=1)
-        self.assertRaises(NoResultFound, self.state_db.is_issued,
-                acc, seq, version=2)
-        self.assertRaises(NoResultFound, self.state_db.is_issued,
-                acc, seq, version=10)
-
-        # adding versions of bills for other accounts should have no effect
-        fb_test_utility = Utility(name='FB Test Utility', address=Address())
-        fb_test_supplier = Supplier(name='FB Test Supplier', address=Address())
-        rate_class = s.query(RateClass).one()
-        utility_account1 = UtilityAccount('some_account', '11111',
-                fb_test_utility, fb_test_supplier, rate_class,
-                Address(), Address())
-        utility_account2 = UtilityAccount('another_account', '22222',
-                fb_test_utility, fb_test_supplier, rate_class,
-                Address(), Address())
-        self.session.add(utility_account1)
-        self.session.add(ReeBillCustomer(name='someone', discount_rate=0.5,
-                            late_charge_rate=0.1, service='thermal',
-                            bill_email_recipient='customer1@example.com',
-                            utility_account=utility_account1))
-        self.session.add(ReeBillCustomer(name='someone', discount_rate=0.5,
-                            late_charge_rate=0.1, service='thermal',
-                            bill_email_recipient='customer2@example.com',
-                            utility_account=utility_account2))
-        s.add(ReeBill(self.state_db.get_reebill_customer('11111'), 1))
-        s.add(ReeBill(self.state_db.get_reebill_customer('11111'), 2))
-        s.add(ReeBill(self.state_db.get_reebill_customer('22222'), 1))
-        self.state_db.issue('11111', 1)
-        self.state_db.issue('22222', 1)
-        self.state_db.increment_version('11111', 1)
-        self.state_db.increment_version('22222', 1)
-        self.state_db.issue('22222', 1)
-        self.state_db.increment_version('22222', 1)
-        self.assertEqual(0, self.state_db.max_version(acc, seq))
-        self.assertEqual(None, max_issued_version(acc, seq))
-        self.assertEqual(False, self.state_db.is_issued(acc, seq))
-        self.assertEqual(False, self.state_db.is_issued(acc, seq, version=0))
-        self.assertRaises(NoResultFound, self.state_db.is_issued,
-                acc, seq, version=1)
-        self.assertRaises(NoResultFound, self.state_db.is_issued,
-                acc, seq, version=2)
-        self.assertRaises(NoResultFound, self.state_db.is_issued,
-                acc, seq, version=10)
-
-        # incrementing version to 1 should fail when the bill is not issued
-        self.assertRaises(Exception, self.state_db.increment_version,
-                acc, seq)
-        self.assertEqual(0, self.state_db.max_version(acc, seq))
-        self.assertEqual(None, max_issued_version(acc, seq))
-        self.assertEqual(False, self.state_db.is_issued(acc, seq))
-        self.assertEqual(False, self.state_db.is_issued(acc, seq,
-                version=0))
-        self.assertRaises(NoResultFound, self.state_db.is_issued,
-                acc, seq, version=1)
-        self.assertRaises(NoResultFound, self.state_db.is_issued,
-                acc, seq, version=2)
-        self.assertRaises(NoResultFound, self.state_db.is_issued,
-                acc, seq, version=10)
-
-        # issue & increment version to 1
-        self.state_db.issue(acc, seq)
-        self.assertEqual(True, self.state_db.is_issued(acc, seq)) # default version for is_issued is highest, i.e. 1
-        self.assertEqual(True, self.state_db.is_issued(acc, seq, version=0))
-        self.assertRaises(NoResultFound, self.state_db.is_issued,
-                acc, seq, version=1)
-        self.assertRaises(NoResultFound, self.state_db.is_issued,
-                acc, seq, version=2)
-        self.assertRaises(NoResultFound, self.state_db.is_issued,
-                acc, seq, version=10)
-        self.state_db.increment_version(acc, seq)
-        self.assertEqual(1, self.state_db.max_version(acc, seq))
-        self.assertEqual(0, max_issued_version(acc, seq))
-        self.assertEqual(True, self.state_db.is_issued(acc, seq, version=0))
-        self.assertEqual(False, self.state_db.is_issued(acc, seq,
-                version=1))
-        self.assertEqual(False, self.state_db.is_issued(acc, seq))
-        self.assertRaises(NoResultFound, self.state_db.is_issued,
-                acc, seq, version=2)
-        self.assertRaises(NoResultFound, self.state_db.is_issued,
-                acc, seq, version=10)
-
-        # issue version 1 & create version 2
-        self.state_db.issue(acc, seq)
-        self.assertEqual(1, max_issued_version(acc, seq))
-        self.assertEqual(True, self.state_db.is_issued(acc, seq))
-        self.assertEqual(True, self.state_db.is_issued(acc, seq,
-                version=0))
-        self.assertEqual(True, self.state_db.is_issued(acc, seq, version=1))
-        self.assertRaises(NoResultFound, self.state_db.is_issued,
-                acc, seq, version=2)
-        self.assertRaises(NoResultFound, self.state_db.is_issued,
-                acc, seq, version=10)
-        self.state_db.increment_version(acc, seq)
-        self.assertEqual(False, self.state_db.is_issued(acc, seq))
-        self.assertEqual(True, self.state_db.is_issued(acc, seq, version=0))
-        self.assertEqual(True, self.state_db.is_issued(acc, seq, version=1))
-        self.assertEqual(False, self.state_db.is_issued(acc, seq,
-                version=2))
-        self.assertRaises(NoResultFound, self.state_db.is_issued,
-                acc, seq, version=10)
-        self.assertEqual(2, self.state_db.max_version(acc, seq))
-        self.assertEqual(1, max_issued_version(acc, seq))
-
-        # issue version 2
-        self.state_db.issue(acc, seq)
-        self.assertEqual(2, max_issued_version(acc, seq))
-
     def test_get_all_reebills(self):
         # two different customers, one bill has multiple versions.
         customer2 = ReeBillCustomer()
@@ -208,7 +64,6 @@
         for a, b in zip(expected, actual):
             self.assertIs(a, b)
 
->>>>>>> b011c63b
     def test_get_all_reebills_for_account(self):
         session = Session()
 
