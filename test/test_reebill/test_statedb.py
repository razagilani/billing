from datetime import date, datetime

from sqlalchemy.orm.exc import NoResultFound

from reebill.reebill_model import ReeBillCustomer, ReeBill
from core import init_config, init_model
from core.model import Session, Address, Utility, Supplier, RateClass, \
    UtilityAccount
from reebill.reebill_model import ReeBill, ReeBillCustomer
from reebill.payment_dao import PaymentDAO
from reebill.reebill_dao import ReeBillDAO
from test.setup_teardown import clear_db
from test.testing_utils import TestCase


class StateDBTest(TestCase):

    def setUp(self):
        # clear out database
        init_config('test/tstsettings.cfg')
        init_model()
        clear_db()
        blank_address = Address()
        test_utility = Utility(name='FB Test Utility Name',
                               address=blank_address)
        test_supplier = Supplier(name='FB Test Suplier', address=blank_address)
        self.utility_account = UtilityAccount('someaccount', 99999,
                            test_utility, test_supplier,
                            RateClass(name='FB Test Rate Class',
                                      utility=test_utility, service='gas'),
                            blank_address, blank_address)
        self.reebill_customer = ReeBillCustomer(name='Test Customer',
                                    discount_rate=.12, late_charge_rate=.34,
                                    service='thermal',
                                    bill_email_recipient='example@example.com',
<<<<<<< HEAD
                                    utility_account=self.utility_account,
                                    payee='payee')
=======
                                    utility_account=self.utility_account)
        self.reebill_customer2 = self.reebill_customer.clone()

>>>>>>> 19f0fff1
        self.session = Session()
        self.session.add(self.utility_account)
        self.session.add(self.reebill_customer)
        self.session.commit()
        self.state_db = ReeBillDAO()
        self.payment_dao = PaymentDAO()

    def tearDown(self):
        clear_db()

    def test_get_all_reebills_for_account(self):
        session = Session()

        reebills = [
            ReeBill(self.reebill_customer, 1),
            ReeBill(self.reebill_customer, 2),
            ReeBill(self.reebill_customer, 3)
        ]

        for rb in reebills:
            session.add(rb)

        account = self.reebill_customer.get_account()
        bills = self.state_db.get_all_reebills_for_account(account)
        self.assertEqual(bills, reebills)

    def test_payments(self):
        acc = '99999'
        # one payment on jan 15
        self.payment_dao.create_payment(acc, date(2012,1,15), 'payment 1', 100)
        self.assertEqual([], self.payment_dao.find_payment(acc,
                date(2011,12,1), date(2012,1,14)))
        self.assertEqual([], self.payment_dao.find_payment(acc,
                date(2012,1,16), date(2012,2,1)))
        self.assertEqual([], self.payment_dao.find_payment(acc,
                date(2012,2,1), date(2012,1,1)))
        payments = self.payment_dao.find_payment(acc, date(2012,1,1),
                date(2012,2,1))
        p = payments[0]
        self.assertEqual(1, len(payments))
        self.assertEqual((acc, datetime(2012,1,15), 'payment 1', 100),
                (p.reebill_customer.get_account(), p.date_applied, p.description,
                p.credit))
        self.assertDatetimesClose(datetime.utcnow(), p.date_received)
        # should be editable since it was created today
        #self.assertEqual(True, p.to_dict()['editable'])

        # another payment on feb 1
        self.payment_dao.create_payment(acc, date(2012, 2, 1),
                'payment 2', 150)
        self.assertEqual([p], self.payment_dao.find_payment(acc,
                date(2012,1,1), date(2012,1,31)))
        self.assertEqual([], self.payment_dao.find_payment(acc,
                date(2012,2,2), date(2012,3,1)))
        payments = self.payment_dao.find_payment(acc, date(2012,1,16),
                date(2012,3,1))
        self.assertEqual(1, len(payments))
        q = payments[0]
        self.assertEqual((acc, datetime(2012,2,1), 'payment 2', 150),
                (q.reebill_customer.get_account(), q.date_applied, q.description,
                q.credit))
        self.assertEqual(sorted([p, q]),
                         sorted(self.payment_dao.get_payments(acc)))

        # update feb 1: move it to mar 1
        q.date_applied = datetime(2012,3,1)
        q.description = 'new description'
        q.credit = 200
        payments = self.payment_dao.find_payment(acc, datetime(2012,1,16),
                datetime(2012,3,2))
        self.assertEqual(1, len(payments))
        q = payments[0]
        self.assertEqual((acc, datetime(2012,3,1), 'new description', 200),
                (q.reebill_customer.get_account(), q.date_applied, q.description,
                q.credit))

        # delete jan 15
        self.payment_dao.delete_payment(p.id)
        self.assertEqual([q], self.payment_dao.find_payment(acc,
                datetime(2012,1,1), datetime(2012,4,1)))

    def test_get_issuable_reebills(self):
        session = Session()

        rb1 = ReeBill(self.reebill_customer, 1)
        rb1.issued = True
        rb1.processed = True
        rb1_1 = ReeBill(self.reebill_customer, 1, version=1)
        rb1_1.processed = True
        rb2 = ReeBill(self.reebill_customer, 2)
        rb2.processed = True
        rb3 = ReeBill(self.reebill_customer2, 1)
        rb3.processed = True

        session.add_all([rb1, rb1_1, rb2, rb3])

        self.assertEqual(
            self.state_db.get_issuable_reebills().all(),
            [rb2, rb3]
        )<|MERGE_RESOLUTION|>--- conflicted
+++ resolved
@@ -33,14 +33,10 @@
                                     discount_rate=.12, late_charge_rate=.34,
                                     service='thermal',
                                     bill_email_recipient='example@example.com',
-<<<<<<< HEAD
                                     utility_account=self.utility_account,
                                     payee='payee')
-=======
-                                    utility_account=self.utility_account)
         self.reebill_customer2 = self.reebill_customer.clone()
 
->>>>>>> 19f0fff1
         self.session = Session()
         self.session.add(self.utility_account)
         self.session.add(self.reebill_customer)
