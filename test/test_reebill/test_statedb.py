from datetime import date, datetime

from sqlalchemy.orm.exc import NoResultFound

<<<<<<< HEAD
from test.setup_teardown import clear_db
=======
from reebill.reebill_model import ReeBillCustomer, ReeBill
from test.setup_teardown import TestCaseWithSetup
>>>>>>> 0983608e
from core import init_config, init_model
from core.model import Session, Address, Utility, Supplier, RateClass, \
    UtilityAccount
from reebill.reebill_model import ReeBill, ReeBillCustomer
from reebill.payment_dao import PaymentDAO
from reebill.reebill_dao import ReeBillDAO
from test.testing_utils import TestCase


class StateDBTest(TestCase):

    def setUp(self):
        # clear out database
        init_config('test/tstsettings.cfg')
        init_model()
        self.session = Session()
        clear_db()
        blank_address = Address()
        test_utility = Utility(name='FB Test Utility Name',
                               address=blank_address)
        test_supplier = Supplier(name='FB Test Suplier', address=blank_address)
        self.utility_account = UtilityAccount('someaccount', 99999,
                            test_utility, test_supplier,
                            RateClass(name='FB Test Rate Class',
                                      utility=test_utility, service='gas'),
                            blank_address, blank_address)
        self.reebill_customer = ReeBillCustomer(name='Test Customer',
                                    discount_rate=.12, late_charge_rate=.34,
                                    service='thermal',
                                    bill_email_recipient='example@example.com',
                                    utility_account=self.utility_account)
        self.session.add(self.utility_account)
        self.session.add(self.reebill_customer)
        self.session.commit()
        self.state_db = ReeBillDAO()
        self.payment_dao = PaymentDAO()

    def tearDown(self):
        clear_db()

    def test_versions(self):
        '''Tests max_version(), increment_version(), and
        the behavior of is_issued() with multiple versions.'''
        def max_issued_version(account, sequence):
            '''Returns the greatest version of the given reebill that has been
            issued. (This should differ by at most 1 from the maximum version
            overall, since a new version can't be created if the last one hasn't
            been issued.) If no version has ever been issued, returns None.'''
            # weird filtering on other table without a join
            session = Session()
            reebill_customer = Session.query(ReeBillCustomer).join(
                UtilityAccount).filter(UtilityAccount.account == account).one()
            from sqlalchemy import func
            result = session.query(func.max(ReeBill.version)) \
                .filter(ReeBill.reebill_customer == reebill_customer) \
                .filter(ReeBill.issued == 1).one()[0]
            # SQLAlchemy returns None if no reebills with that customer are issued
            if result is None:
                return None
            # version number is a long, so convert to int
            return int(result)

        s = Session()
        acc, seq = '99999', 1
        # initially max_version is 0, max_issued_version is None, and issued
        # is false
        b = ReeBill(self.reebill_customer, seq)
        s.add(b)
        self.assertEqual(0, self.state_db.max_version(acc, seq))
        self.assertEqual(None, max_issued_version(acc, seq))
        self.assertEqual(False, self.state_db.is_issued(acc, seq))
        self.assertEqual(False, self.state_db.is_issued(acc, seq,
                version=0))
        self.assertRaises(NoResultFound, self.state_db.is_issued,
                acc, seq, version=1)
        self.assertRaises(NoResultFound, self.state_db.is_issued,
                acc, seq, version=2)
        self.assertRaises(NoResultFound, self.state_db.is_issued,
                acc, seq, version=10)

        # adding versions of bills for other accounts should have no effect
        fb_test_utility = Utility(name='FB Test Utility', address=Address())
        fb_test_supplier = Supplier(name='FB Test Supplier', address=Address())
        rate_class = s.query(RateClass).one()
        utility_account1 = UtilityAccount('some_account', '11111',
                fb_test_utility, fb_test_supplier, rate_class,
                Address(), Address())
        utility_account2 = UtilityAccount('another_account', '22222',
                fb_test_utility, fb_test_supplier, rate_class,
                Address(), Address())
        self.session.add(utility_account1)
        self.session.add(ReeBillCustomer(name='someone', discount_rate=0.5,
                            late_charge_rate=0.1, service='thermal',
                            bill_email_recipient='customer1@example.com',
                            utility_account=utility_account1))
        self.session.add(ReeBillCustomer(name='someone', discount_rate=0.5,
                            late_charge_rate=0.1, service='thermal',
                            bill_email_recipient='customer2@example.com',
                            utility_account=utility_account2))
        s.add(ReeBill(self.state_db.get_reebill_customer('11111'), 1))
        s.add(ReeBill(self.state_db.get_reebill_customer('11111'), 2))
        s.add(ReeBill(self.state_db.get_reebill_customer('22222'), 1))
        self.state_db.issue('11111', 1)
        self.state_db.issue('22222', 1)
        self.state_db.increment_version('11111', 1)
        self.state_db.increment_version('22222', 1)
        self.state_db.issue('22222', 1)
        self.state_db.increment_version('22222', 1)
        self.assertEqual(0, self.state_db.max_version(acc, seq))
        self.assertEqual(None, max_issued_version(acc, seq))
        self.assertEqual(False, self.state_db.is_issued(acc, seq))
        self.assertEqual(False, self.state_db.is_issued(acc, seq, version=0))
        self.assertRaises(NoResultFound, self.state_db.is_issued,
                acc, seq, version=1)
        self.assertRaises(NoResultFound, self.state_db.is_issued,
                acc, seq, version=2)
        self.assertRaises(NoResultFound, self.state_db.is_issued,
                acc, seq, version=10)

        # incrementing version to 1 should fail when the bill is not issued
        self.assertRaises(Exception, self.state_db.increment_version,
                acc, seq)
        self.assertEqual(0, self.state_db.max_version(acc, seq))
        self.assertEqual(None, max_issued_version(acc, seq))
        self.assertEqual(False, self.state_db.is_issued(acc, seq))
        self.assertEqual(False, self.state_db.is_issued(acc, seq,
                version=0))
        self.assertRaises(NoResultFound, self.state_db.is_issued,
                acc, seq, version=1)
        self.assertRaises(NoResultFound, self.state_db.is_issued,
                acc, seq, version=2)
        self.assertRaises(NoResultFound, self.state_db.is_issued,
                acc, seq, version=10)

        # issue & increment version to 1
        self.state_db.issue(acc, seq)
        self.assertEqual(True, self.state_db.is_issued(acc, seq)) # default version for is_issued is highest, i.e. 1
        self.assertEqual(True, self.state_db.is_issued(acc, seq, version=0))
        self.assertRaises(NoResultFound, self.state_db.is_issued,
                acc, seq, version=1)
        self.assertRaises(NoResultFound, self.state_db.is_issued,
                acc, seq, version=2)
        self.assertRaises(NoResultFound, self.state_db.is_issued,
                acc, seq, version=10)
        self.state_db.increment_version(acc, seq)
        self.assertEqual(1, self.state_db.max_version(acc, seq))
        self.assertEqual(0, max_issued_version(acc, seq))
        self.assertEqual(True, self.state_db.is_issued(acc, seq, version=0))
        self.assertEqual(False, self.state_db.is_issued(acc, seq,
                version=1))
        self.assertEqual(False, self.state_db.is_issued(acc, seq))
        self.assertRaises(NoResultFound, self.state_db.is_issued,
                acc, seq, version=2)
        self.assertRaises(NoResultFound, self.state_db.is_issued,
                acc, seq, version=10)

        # issue version 1 & create version 2
        self.state_db.issue(acc, seq)
        self.assertEqual(1, max_issued_version(acc, seq))
        self.assertEqual(True, self.state_db.is_issued(acc, seq))
        self.assertEqual(True, self.state_db.is_issued(acc, seq,
                version=0))
        self.assertEqual(True, self.state_db.is_issued(acc, seq, version=1))
        self.assertRaises(NoResultFound, self.state_db.is_issued,
                acc, seq, version=2)
        self.assertRaises(NoResultFound, self.state_db.is_issued,
                acc, seq, version=10)
        self.state_db.increment_version(acc, seq)
        self.assertEqual(False, self.state_db.is_issued(acc, seq))
        self.assertEqual(True, self.state_db.is_issued(acc, seq, version=0))
        self.assertEqual(True, self.state_db.is_issued(acc, seq, version=1))
        self.assertEqual(False, self.state_db.is_issued(acc, seq,
                version=2))
        self.assertRaises(NoResultFound, self.state_db.is_issued,
                acc, seq, version=10)
        self.assertEqual(2, self.state_db.max_version(acc, seq))
        self.assertEqual(1, max_issued_version(acc, seq))

        # issue version 2
        self.state_db.issue(acc, seq)
        self.assertEqual(2, max_issued_version(acc, seq))

    def test_get_all_reebills_for_account(self):
        session = Session()

        reebills = [
            ReeBill(self.reebill_customer, 1),
            ReeBill(self.reebill_customer, 2),
            ReeBill(self.reebill_customer, 3)
        ]

        for rb in reebills:
            session.add(rb)

        account = self.reebill_customer.get_account()
        bills = self.state_db.get_all_reebills_for_account(account)
        self.assertEqual(bills, reebills)

    def test_payments(self):
        acc = '99999'
        # one payment on jan 15
        self.payment_dao.create_payment(acc, date(2012,1,15), 'payment 1', 100)
        self.assertEqual([], self.payment_dao.find_payment(acc,
                date(2011,12,1), date(2012,1,14)))
        self.assertEqual([], self.payment_dao.find_payment(acc,
                date(2012,1,16), date(2012,2,1)))
        self.assertEqual([], self.payment_dao.find_payment(acc,
                date(2012,2,1), date(2012,1,1)))
        payments = self.payment_dao.find_payment(acc, date(2012,1,1),
                date(2012,2,1))
        p = payments[0]
        self.assertEqual(1, len(payments))
        self.assertEqual((acc, datetime(2012,1,15), 'payment 1', 100),
                (p.reebill_customer.get_account(), p.date_applied, p.description,
                p.credit))
        self.assertDatetimesClose(datetime.utcnow(), p.date_received)
        # should be editable since it was created today
        #self.assertEqual(True, p.to_dict()['editable'])

        # another payment on feb 1
        self.payment_dao.create_payment(acc, date(2012, 2, 1),
                'payment 2', 150)
        self.assertEqual([p], self.payment_dao.find_payment(acc,
                date(2012,1,1), date(2012,1,31)))
        self.assertEqual([], self.payment_dao.find_payment(acc,
                date(2012,2,2), date(2012,3,1)))
        payments = self.payment_dao.find_payment(acc, date(2012,1,16),
                date(2012,3,1))
        self.assertEqual(1, len(payments))
        q = payments[0]
        self.assertEqual((acc, datetime(2012,2,1), 'payment 2', 150),
                (q.reebill_customer.get_account(), q.date_applied, q.description,
                q.credit))
        self.assertEqual(sorted([p, q]),
                         sorted(self.payment_dao.get_payments(acc)))

        # update feb 1: move it to mar 1
        q.date_applied = datetime(2012,3,1)
        q.description = 'new description'
        q.credit = 200
        payments = self.payment_dao.find_payment(acc, datetime(2012,1,16),
                datetime(2012,3,2))
        self.assertEqual(1, len(payments))
        q = payments[0]
        self.assertEqual((acc, datetime(2012,3,1), 'new description', 200),
                (q.reebill_customer.get_account(), q.date_applied, q.description,
                q.credit))

        # delete jan 15
        self.payment_dao.delete_payment(p.id)
        self.assertEqual([q], self.payment_dao.find_payment(acc,
                datetime(2012,1,1), datetime(2012,4,1)))
<|MERGE_RESOLUTION|>--- conflicted
+++ resolved
@@ -2,12 +2,7 @@
 
 from sqlalchemy.orm.exc import NoResultFound
 
-<<<<<<< HEAD
-from test.setup_teardown import clear_db
-=======
 from reebill.reebill_model import ReeBillCustomer, ReeBill
-from test.setup_teardown import TestCaseWithSetup
->>>>>>> 0983608e
 from core import init_config, init_model
 from core.model import Session, Address, Utility, Supplier, RateClass, \
     UtilityAccount
