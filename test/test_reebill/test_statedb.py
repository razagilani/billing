from datetime import date, datetime

from sqlalchemy.orm.exc import NoResultFound

from reebill.reebill_model import ReeBillCustomer
from test.setup_teardown import TestCaseWithSetup
from core import init_config, init_model
from core.model import Session, Address, Utility, Supplier, RateClass, \
    UtilityAccount
<<<<<<< HEAD
=======
from reebill.reebill_model import ReeBill, ReeBillCustomer
>>>>>>> 886b822f
from reebill.payment_dao import PaymentDAO
from reebill.reebill_dao import ReeBillDAO


class StateDBTest(TestCaseWithSetup):

    def setUp(self):
        # clear out database
        init_config('test/tstsettings.cfg')
        init_model()
        self.session = Session()
        TestCaseWithSetup.truncate_tables()
        blank_address = Address()
        test_utility = Utility(name='FB Test Utility Name',
                               address=blank_address)
        test_supplier = Supplier(name='FB Test Suplier', address=blank_address)
        self.utility_account = UtilityAccount('someaccount', 99999,
                            test_utility, test_supplier,
                            RateClass(name='FB Test Rate Class',
                                      utility=test_utility, service='gas'),
                            blank_address, blank_address)
        self.reebill_customer = ReeBillCustomer(name='Test Customer',
                                    discount_rate=.12, late_charge_rate=.34,
                                    service='thermal',
                                    bill_email_recipient='example@example.com',
                                    utility_account=self.utility_account)
        self.session.add(self.utility_account)
        self.session.add(self.reebill_customer)
        self.session.commit()
        self.state_db = ReeBillDAO()
        self.payment_dao = PaymentDAO()

    def tearDown(self):
        self.session.rollback()
        self.truncate_tables()

    def test_versions(self):
        '''Tests max_version(), max_issued_version(), increment_version(), and
        the behavior of is_issued() with multiple versions.'''
        session = Session()
        acc, seq = '99999', 1
        # initially max_version is 0, max_issued_version is None, and issued
        # is false
        b = ReeBill(self.reebill_customer, seq)
        session.add(b)
        self.assertEqual(0, self.state_db.max_version(acc, seq))
        self.assertEqual(None, self.state_db.max_issued_version(acc, seq))
        self.assertEqual(False, self.state_db.is_issued(acc, seq))
        self.assertEqual(False, self.state_db.is_issued(acc, seq,
                version=0))
        self.assertRaises(NoResultFound, self.state_db.is_issued,
                acc, seq, version=1)
        self.assertRaises(NoResultFound, self.state_db.is_issued,
                acc, seq, version=2)
        self.assertRaises(NoResultFound, self.state_db.is_issued,
                acc, seq, version=10)

        # adding versions of bills for other accounts should have no effect
        fb_test_utility = Utility(name='FB Test Utility', address=Address())
        fb_test_supplier = Supplier(name='FB Test Supplier', address=Address())
        rate_class = session.query(RateClass).one()
        utility_account1 = UtilityAccount('some_account', '11111',
                fb_test_utility, fb_test_supplier, rate_class,
                Address(), Address())
        utility_account2 = UtilityAccount('another_account', '22222',
                fb_test_utility, fb_test_supplier, rate_class,
                Address(), Address())
        self.session.add(utility_account1)
        self.session.add(ReeBillCustomer(name='someone', discount_rate=0.5,
                            late_charge_rate=0.1, service='thermal',
                            bill_email_recipient='customer1@example.com',
                            utility_account=utility_account1))
        self.session.add(ReeBillCustomer(name='someone', discount_rate=0.5,
                            late_charge_rate=0.1, service='thermal',
                            bill_email_recipient='customer2@example.com',
                            utility_account=utility_account2))
        session.add(ReeBill(self.state_db.get_reebill_customer('11111'), 1))
        session.add(ReeBill(self.state_db.get_reebill_customer('11111'), 2))
        session.add(ReeBill(self.state_db.get_reebill_customer('22222'), 1))
        self.state_db.issue('11111', 1)
        self.state_db.issue('22222', 1)
        self.state_db.increment_version('11111', 1)
        self.state_db.increment_version('22222', 1)
        self.state_db.issue('22222', 1)
        self.state_db.increment_version('22222', 1)
        self.assertEqual(0, self.state_db.max_version(acc, seq))
        self.assertEqual(None, self.state_db.max_issued_version(acc, seq))
        self.assertEqual(False, self.state_db.is_issued(acc, seq))
        self.assertEqual(False, self.state_db.is_issued(acc, seq, version=0))
        self.assertRaises(NoResultFound, self.state_db.is_issued,
                acc, seq, version=1)
        self.assertRaises(NoResultFound, self.state_db.is_issued,
                acc, seq, version=2)
        self.assertRaises(NoResultFound, self.state_db.is_issued,
                acc, seq, version=10)

        # incrementing version to 1 should fail when the bill is not issued
        self.assertRaises(Exception, self.state_db.increment_version,
                acc, seq)
        self.assertEqual(0, self.state_db.max_version(acc, seq))
        self.assertEqual(None, self.state_db.max_issued_version(acc, seq))
        self.assertEqual(False, self.state_db.is_issued(acc, seq))
        self.assertEqual(False, self.state_db.is_issued(acc, seq,
                version=0))
        self.assertRaises(NoResultFound, self.state_db.is_issued,
                acc, seq, version=1)
        self.assertRaises(NoResultFound, self.state_db.is_issued,
                acc, seq, version=2)
        self.assertRaises(NoResultFound, self.state_db.is_issued,
                acc, seq, version=10)

        # issue & increment version to 1
        self.state_db.issue(acc, seq)
        self.assertEqual(True, self.state_db.is_issued(acc, seq)) # default version for is_issued is highest, i.e. 1
        self.assertEqual(True, self.state_db.is_issued(acc, seq, version=0))
        self.assertRaises(NoResultFound, self.state_db.is_issued,
                acc, seq, version=1)
        self.assertRaises(NoResultFound, self.state_db.is_issued,
                acc, seq, version=2)
        self.assertRaises(NoResultFound, self.state_db.is_issued,
                acc, seq, version=10)
        self.state_db.increment_version(acc, seq)
        self.assertEqual(1, self.state_db.max_version(acc, seq))
        self.assertEqual(0, self.state_db.max_issued_version(acc, seq))
        self.assertEqual(True, self.state_db.is_issued(acc, seq, version=0))
        self.assertEqual(False, self.state_db.is_issued(acc, seq,
                version=1))
        self.assertEqual(False, self.state_db.is_issued(acc, seq))
        self.assertRaises(NoResultFound, self.state_db.is_issued,
                acc, seq, version=2)
        self.assertRaises(NoResultFound, self.state_db.is_issued,
                acc, seq, version=10)

        # issue version 1 & create version 2
        self.state_db.issue(acc, seq)
        self.assertEqual(1, self.state_db.max_issued_version(acc, seq))
        self.assertEqual(True, self.state_db.is_issued(acc, seq))
        self.assertEqual(True, self.state_db.is_issued(acc, seq,
                version=0))
        self.assertEqual(True, self.state_db.is_issued(acc, seq, version=1))
        self.assertRaises(NoResultFound, self.state_db.is_issued,
                acc, seq, version=2)
        self.assertRaises(NoResultFound, self.state_db.is_issued,
                acc, seq, version=10)
        self.state_db.increment_version(acc, seq)
        self.assertEqual(False, self.state_db.is_issued(acc, seq))
        self.assertEqual(True, self.state_db.is_issued(acc, seq, version=0))
        self.assertEqual(True, self.state_db.is_issued(acc, seq, version=1))
        self.assertEqual(False, self.state_db.is_issued(acc, seq,
                version=2))
        self.assertRaises(NoResultFound, self.state_db.is_issued,
                acc, seq, version=10)
        self.assertEqual(2, self.state_db.max_version(acc, seq))
        self.assertEqual(1, self.state_db.max_issued_version(acc, seq))

        # issue version 2
        self.state_db.issue(acc, seq)
        self.assertEqual(2, self.state_db.max_issued_version(acc, seq))


    def test_get_unissued_corrections(self):
        session = Session()
        # reebills 1-4, 1-3 issued
        session.add(ReeBill(self.reebill_customer, 1))
        session.add(ReeBill(self.reebill_customer, 2))
        session.add(ReeBill(self.reebill_customer, 3))
        self.state_db.issue('99999', 1)
        self.state_db.issue('99999', 2)
        self.state_db.issue('99999', 3)

        # no unissued corrections yet
        self.assertEquals([],
                self.state_db.get_unissued_corrections('99999'))

        # make corrections on 1 and 3
        self.state_db.increment_version('99999', 1)
        self.state_db.increment_version('99999', 3)
        self.assertEquals([(1, 1), (3, 1)],
                self.state_db.get_unissued_corrections('99999'))

        # issue 3
        self.state_db.issue('99999', 3)
        self.assertEquals([(1, 1)],
                self.state_db.get_unissued_corrections('99999'))

        # issue 1
        self.state_db.issue('99999', 1)
        self.assertEquals([],
                self.state_db.get_unissued_corrections('99999'))

    def test_get_all_reebills_for_account(self):
        session = Session()

        reebills = [
            ReeBill(self.reebill_customer, 1),
            ReeBill(self.reebill_customer, 2),
            ReeBill(self.reebill_customer, 3)
        ]

        for rb in reebills:
            session.add(rb)

        account = self.reebill_customer.get_account()
        bills = self.state_db.get_all_reebills_for_account(account)
        self.assertEqual(bills, reebills)

    def test_payments(self):
        acc = '99999'
        # one payment on jan 15
        self.payment_dao.create_payment(acc, date(2012,1,15), 'payment 1', 100)
        self.assertEqual([], self.payment_dao.find_payment(acc,
                date(2011,12,1), date(2012,1,14)))
        self.assertEqual([], self.payment_dao.find_payment(acc,
                date(2012,1,16), date(2012,2,1)))
        self.assertEqual([], self.payment_dao.find_payment(acc,
                date(2012,2,1), date(2012,1,1)))
        payments = self.payment_dao.find_payment(acc, date(2012,1,1),
                date(2012,2,1))
        p = payments[0]
        self.assertEqual(1, len(payments))
        self.assertEqual((acc, datetime(2012,1,15), 'payment 1', 100),
                (p.reebill_customer.get_account(), p.date_applied, p.description,
                p.credit))
        self.assertDatetimesClose(datetime.utcnow(), p.date_received)
        # should be editable since it was created today
        #self.assertEqual(True, p.to_dict()['editable'])

        # another payment on feb 1
        self.payment_dao.create_payment(acc, date(2012, 2, 1),
                'payment 2', 150)
        self.assertEqual([p], self.payment_dao.find_payment(acc,
                date(2012,1,1), date(2012,1,31)))
        self.assertEqual([], self.payment_dao.find_payment(acc,
                date(2012,2,2), date(2012,3,1)))
        payments = self.payment_dao.find_payment(acc, date(2012,1,16),
                date(2012,3,1))
        self.assertEqual(1, len(payments))
        q = payments[0]
        self.assertEqual((acc, datetime(2012,2,1), 'payment 2', 150),
                (q.reebill_customer.get_account(), q.date_applied, q.description,
                q.credit))
        self.assertEqual(sorted([p, q]),
                         sorted(self.payment_dao.get_payments(acc)))

        # update feb 1: move it to mar 1
        q.date_applied = datetime(2012,3,1)
        q.description = 'new description'
        q.credit = 200
        payments = self.payment_dao.find_payment(acc, datetime(2012,1,16),
                datetime(2012,3,2))
        self.assertEqual(1, len(payments))
        q = payments[0]
        self.assertEqual((acc, datetime(2012,3,1), 'new description', 200),
                (q.reebill_customer.get_account(), q.date_applied, q.description,
                q.credit))

        # delete jan 15
        self.payment_dao.delete_payment(p.id)
        self.assertEqual([q], self.payment_dao.find_payment(acc,
                datetime(2012,1,1), datetime(2012,4,1)))
<|MERGE_RESOLUTION|>--- conflicted
+++ resolved
@@ -2,15 +2,11 @@
 
 from sqlalchemy.orm.exc import NoResultFound
 
-from reebill.reebill_model import ReeBillCustomer
 from test.setup_teardown import TestCaseWithSetup
 from core import init_config, init_model
 from core.model import Session, Address, Utility, Supplier, RateClass, \
     UtilityAccount
-<<<<<<< HEAD
-=======
 from reebill.reebill_model import ReeBill, ReeBillCustomer
->>>>>>> 886b822f
 from reebill.payment_dao import PaymentDAO
 from reebill.reebill_dao import ReeBillDAO
 
