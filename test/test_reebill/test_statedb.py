'''Tests for ReeBill-specific data-access objects, including the database.
Currently the only one is StateDB.
'''
from reebill.payment_dao import PaymentDAO
from reebill.reebill_dao import ReeBillDAO
from test.setup_teardown import init_logging, TestCaseWithSetup
from core.model.model import Utility, Supplier, RateClass, UtilityAccount
from reebill.state import ReeBillCustomer

init_logging()
import unittest
from datetime import date, datetime
from sqlalchemy.orm.exc import NoResultFound
from core import init_config, init_model
from reebill import state
from core.model import UtilBill, Session, Address
from reebill.state import ReeBill

billdb_config = {
    'billpath': '/db-dev/skyline/bills/',
    'database': 'skyline',
    'utilitybillpath': '/db-dev/skyline/utilitybills/',
    'collection': 'reebills',
    'host': 'localhost',
    'port': '27017'
}

class StateDBTest(TestCaseWithSetup):

    def setUp(self):
        # clear out database
        init_config('test/tstsettings.cfg')
        init_model()
        self.session = Session()
        TestCaseWithSetup.truncate_tables()
        blank_address = Address()
        test_utility = Utility('FB Test Utility Name', blank_address)
        test_supplier = Supplier('FB Test Suplier', blank_address)
        self.utility_account = UtilityAccount('someaccount', 99999,
                            test_utility, test_supplier,
                            RateClass('FB Test Rate Class', test_utility, 'gas'),
                            blank_address, blank_address)
        self.reebill_customer = ReeBillCustomer('Test Customer',  .12, .34,
                            'thermal', 'example@example.com',
                            self.utility_account)
        self.session.add(self.utility_account)
        self.session.add(self.reebill_customer)
        self.session.commit()
        self.state_db = ReeBillDAO()
        self.payment_dao = PaymentDAO()

    def tearDown(self):
        self.session.rollback()
        self.truncate_tables()

    def test_versions(self):
        '''Tests max_version(), max_issued_version(), increment_version(), and
        the behavior of is_issued() with multiple versions.'''
        session = Session()
        acc, seq = '99999', 1
        # initially max_version is 0, max_issued_version is None, and issued
        # is false
        b = ReeBill(self.reebill_customer, seq)
        session.add(b)
        self.assertEqual(0, self.state_db.max_version(acc, seq))
        self.assertEqual(None, self.state_db.max_issued_version(acc, seq))
        self.assertEqual(False, self.state_db.is_issued(acc, seq))
        self.assertEqual(False, self.state_db.is_issued(acc, seq,
                version=0))
        self.assertRaises(NoResultFound, self.state_db.is_issued,
                acc, seq, version=1)
        self.assertRaises(NoResultFound, self.state_db.is_issued,
                acc, seq, version=2)
        self.assertRaises(NoResultFound, self.state_db.is_issued,
                acc, seq, version=10)

        # adding versions of bills for other accounts should have no effect
        fb_test_utility = Utility('FB Test Utility', Address())
        fb_test_supplier = Supplier('FB Test Supplier', Address())
        rate_class = session.query(RateClass).one()
        utility_account1 = UtilityAccount('some_account', '11111',
                fb_test_utility, fb_test_supplier, rate_class,
                Address(), Address())
        utility_account2 = UtilityAccount('another_account', '22222',
                fb_test_utility, fb_test_supplier, rate_class,
                Address(), Address())
        self.session.add(utility_account1)
        self.session.add(ReeBillCustomer('someone', 0.5, 0.1,
                'thermal', 'customer1@example.com', utility_account1))
        self.session.add(ReeBillCustomer('someone', 0.5, 0.1,
                'thermal', 'customer2@example.com', utility_account2))
        session.add(ReeBill(self.state_db.get_reebill_customer('11111'), 1))
        session.add(ReeBill(self.state_db.get_reebill_customer('11111'), 2))
        session.add(ReeBill(self.state_db.get_reebill_customer('22222'), 1))
        self.state_db.issue('11111', 1)
        self.state_db.issue('22222', 1)
        self.state_db.increment_version('11111', 1)
        self.state_db.increment_version('22222', 1)
        self.state_db.issue('22222', 1)
        self.state_db.increment_version('22222', 1)
        self.assertEqual(0, self.state_db.max_version(acc, seq))
        self.assertEqual(None, self.state_db.max_issued_version(acc, seq))
        self.assertEqual(False, self.state_db.is_issued(acc, seq))
        self.assertEqual(False, self.state_db.is_issued(acc, seq, version=0))
        self.assertRaises(NoResultFound, self.state_db.is_issued,
                acc, seq, version=1)
        self.assertRaises(NoResultFound, self.state_db.is_issued,
                acc, seq, version=2)
        self.assertRaises(NoResultFound, self.state_db.is_issued,
                acc, seq, version=10)

        # incrementing version to 1 should fail when the bill is not issued
        self.assertRaises(Exception, self.state_db.increment_version,
                acc, seq)
        self.assertEqual(0, self.state_db.max_version(acc, seq))
        self.assertEqual(None, self.state_db.max_issued_version(acc, seq))
        self.assertEqual(False, self.state_db.is_issued(acc, seq))
        self.assertEqual(False, self.state_db.is_issued(acc, seq,
                version=0))
        self.assertRaises(NoResultFound, self.state_db.is_issued,
                acc, seq, version=1)
        self.assertRaises(NoResultFound, self.state_db.is_issued,
                acc, seq, version=2)
        self.assertRaises(NoResultFound, self.state_db.is_issued,
                acc, seq, version=10)

        # issue & increment version to 1
        self.state_db.issue(acc, seq)
        self.assertEqual(True, self.state_db.is_issued(acc, seq)) # default version for is_issued is highest, i.e. 1
        self.assertEqual(True, self.state_db.is_issued(acc, seq, version=0))
        self.assertRaises(NoResultFound, self.state_db.is_issued,
                acc, seq, version=1)
        self.assertRaises(NoResultFound, self.state_db.is_issued,
                acc, seq, version=2)
        self.assertRaises(NoResultFound, self.state_db.is_issued,
                acc, seq, version=10)
        self.state_db.increment_version(acc, seq)
        self.assertEqual(1, self.state_db.max_version(acc, seq))
        self.assertEqual(0, self.state_db.max_issued_version(acc, seq))
        self.assertEqual(True, self.state_db.is_issued(acc, seq, version=0))
        self.assertEqual(False, self.state_db.is_issued(acc, seq,
                version=1))
        self.assertEqual(False, self.state_db.is_issued(acc, seq))
        self.assertRaises(NoResultFound, self.state_db.is_issued,
                acc, seq, version=2)
        self.assertRaises(NoResultFound, self.state_db.is_issued,
                acc, seq, version=10)

        # issue version 1 & create version 2
        self.state_db.issue(acc, seq)
        self.assertEqual(1, self.state_db.max_issued_version(acc, seq))
        self.assertEqual(True, self.state_db.is_issued(acc, seq))
        self.assertEqual(True, self.state_db.is_issued(acc, seq,
                version=0))
        self.assertEqual(True, self.state_db.is_issued(acc, seq, version=1))
        self.assertRaises(NoResultFound, self.state_db.is_issued,
                acc, seq, version=2)
        self.assertRaises(NoResultFound, self.state_db.is_issued,
                acc, seq, version=10)
        self.state_db.increment_version(acc, seq)
        self.assertEqual(False, self.state_db.is_issued(acc, seq))
        self.assertEqual(True, self.state_db.is_issued(acc, seq, version=0))
        self.assertEqual(True, self.state_db.is_issued(acc, seq, version=1))
        self.assertEqual(False, self.state_db.is_issued(acc, seq,
                version=2))
        self.assertRaises(NoResultFound, self.state_db.is_issued,
                acc, seq, version=10)
        self.assertEqual(2, self.state_db.max_version(acc, seq))
        self.assertEqual(1, self.state_db.max_issued_version(acc, seq))

        # issue version 2
        self.state_db.issue(acc, seq)
        self.assertEqual(2, self.state_db.max_issued_version(acc, seq))


    def test_get_unissued_corrections(self):
        session = Session()
        # reebills 1-4, 1-3 issued
        session.add(ReeBill(self.reebill_customer, 1))
        session.add(ReeBill(self.reebill_customer, 2))
        session.add(ReeBill(self.reebill_customer, 3))
        self.state_db.issue('99999', 1)
        self.state_db.issue('99999', 2)
        self.state_db.issue('99999', 3)

        # no unissued corrections yet
        self.assertEquals([],
                self.state_db.get_unissued_corrections('99999'))

        # make corrections on 1 and 3
        self.state_db.increment_version('99999', 1)
        self.state_db.increment_version('99999', 3)
        self.assertEquals([(1, 1), (3, 1)],
                self.state_db.get_unissued_corrections('99999'))

        # issue 3
        self.state_db.issue('99999', 3)
        self.assertEquals([(1, 1)],
                self.state_db.get_unissued_corrections('99999'))

        # issue 1
        self.state_db.issue('99999', 1)
        self.assertEquals([],
                self.state_db.get_unissued_corrections('99999'))

    def test_get_all_reebills_for_account(self):
        session = Session()

        reebills = [
            ReeBill(self.reebill_customer, 1),
            ReeBill(self.reebill_customer, 2),
            ReeBill(self.reebill_customer, 3)
        ]

        for rb in reebills:
            session.add(rb)

        account = self.reebill_customer.get_account()
        bills = self.state_db.get_all_reebills_for_account(account)
        self.assertEqual(bills, reebills)

    def test_payments(self):
        acc = '99999'
        # one payment on jan 15
        self.payment_dao.create_payment(acc, date(2012,1,15), 'payment 1', 100)
        self.assertEqual([], self.payment_dao.find_payment(acc,
                date(2011,12,1), date(2012,1,14)))
        self.assertEqual([], self.payment_dao.find_payment(acc,
                date(2012,1,16), date(2012,2,1)))
        self.assertEqual([], self.payment_dao.find_payment(acc,
                date(2012,2,1), date(2012,1,1)))
        payments = self.payment_dao.find_payment(acc, date(2012,1,1),
                date(2012,2,1))
        p = payments[0]
        self.assertEqual(1, len(payments))
        self.assertEqual((acc, datetime(2012,1,15), 'payment 1', 100),
                (p.reebill_customer.get_account(), p.date_applied, p.description,
                p.credit))
        self.assertDatetimesClose(datetime.utcnow(), p.date_received)
        # should be editable since it was created today
        #self.assertEqual(True, p.to_dict()['editable'])

        # another payment on feb 1
        self.payment_dao.create_payment(acc, date(2012, 2, 1),
                'payment 2', 150)
        self.assertEqual([p], self.payment_dao.find_payment(acc,
                date(2012,1,1), date(2012,1,31)))
        self.assertEqual([], self.payment_dao.find_payment(acc,
                date(2012,2,2), date(2012,3,1)))
        payments = self.payment_dao.find_payment(acc, date(2012,1,16),
                date(2012,3,1))
        self.assertEqual(1, len(payments))
        q = payments[0]
        self.assertEqual((acc, datetime(2012,2,1), 'payment 2', 150),
                (q.reebill_customer.get_account(), q.date_applied, q.description,
                q.credit))
        self.assertEqual(sorted([p, q]),
                         sorted(self.payment_dao.get_payments(acc)))

        # update feb 1: move it to mar 1
        q.date_applied = datetime(2012,3,1)
        q.description = 'new description'
        q.credit = 200
        payments = self.payment_dao.find_payment(acc, datetime(2012,1,16),
                datetime(2012,3,2))
        self.assertEqual(1, len(payments))
        q = payments[0]
        self.assertEqual((acc, datetime(2012,3,1), 'new description', 200),
                (q.reebill_customer.get_account(), q.date_applied, q.description,
                q.credit))

        # delete jan 15
        self.payment_dao.delete_payment(p.id)
        self.assertEqual([q], self.payment_dao.find_payment(acc,
                datetime(2012,1,1), datetime(2012,4,1)))

<<<<<<< HEAD

    def test_get_accounts_grid_data(self):
        empty_address = Address()
        fake_address = Address('Addressee', 'Street', 'City', 'ST', '12345')
        # Create 2 customers
        utility_account1 = self.session.query(UtilityAccount).one()
        reebill_customer1 = self.session.query(ReeBillCustomer).one()
        rateclass1 = Session().query(RateClass).filter_by(
            name='FB Test Rate Class').one()
        utility_account2 = UtilityAccount('other_account', 99998,
                            utility_account1.fb_utility,
                            utility_account1.fb_supplier, rateclass1,
                            empty_address, empty_address)
        self.session.add(utility_account2)
        reebill_customer2 = ReeBillCustomer('Test Customer', .12, .34,
                            'thermal', 'example@example.com',
                            utility_account2)
        self.session.add(reebill_customer2)
        self.session.commit()

        utility_account_8 = Session().query(UtilityAccount).filter_by(
            account='99998').one()
        utility_account_9 = Session().query(UtilityAccount).filter_by(
            account='99999').one()
        self.assertEqual(
            self.state_db.get_accounts_grid_data(),
            [(utility_account_9.id, '99999', '', 'FB Test Utility Name',
             rateclass1.name, None,
              None, None, None, None, None, None),
             (utility_account_8.id, '99998', '', 'FB Test Utility Name',
              rateclass1.name, None,
              None, None, None, None, None, None)])
        self.assertEqual(
            self.state_db.get_accounts_grid_data('99998'),
            [(utility_account_8.id, '99998', '', 'FB Test Utility Name',
              rateclass1.name, None,
              None, None, None, None, None, None)])

        # Attach two utilitybills with out addresses but with rate class to one
        # of the customers, and one utilbill with empty rateclass but with
        # address to the other customer
        washgas = Utility('washgas', Address())
        supplier = Supplier('supplier', Address())
        rateclass2 = RateClass('DC Non Residential Non Heat', washgas, 'gas')
        rateclass3 = RateClass('', washgas, 'gas')
        gas_bill_1 = UtilBill(utility_account1, 0, washgas, supplier,
                rateclass2, empty_address, empty_address,
                period_start=date(2000, 1, 1), period_end=date(2000, 2, 1),
                processed=True)
        gas_bill_2 = UtilBill(utility_account2, 0, washgas, supplier,
                rateclass2, empty_address, empty_address,
                period_start=date(2000, 3, 1), period_end=date(2000, 4, 1))
        gas_bill_3 = UtilBill(utility_account2, 0, washgas, supplier,
                rateclass3, fake_address, fake_address,
                period_start=date(2000, 4, 1), period_end=date(2000, 5, 1),
                processed=True)
        self.session.add(gas_bill_1)
        self.session.add(gas_bill_2)
        self.session.add(gas_bill_3)
        self.session.commit()

        self.assertEqual(
            self.state_db.get_accounts_grid_data(),[
                (utility_account_9.id, '99999', '', 'FB Test Utility Name',
                 rateclass1.name,
                 False, None, None, None, rateclass2.name,
                 empty_address, date(2000, 2, 1)),
                (utility_account_8.id, '99998', '', 'FB Test Utility Name',
                 rateclass1.name,
                 False, None, None, None, rateclass3.name,
                 fake_address, date(2000, 5, 1))])
        self.assertEqual(
            self.state_db.get_accounts_grid_data('99998'),
            [(utility_account_8.id, '99998', '', 'FB Test Utility Name',
              rateclass1.name, False,
              None, None, None, '', fake_address, date(2000, 5, 1))]
        )

        # Now Attach a reebill to one and issue it , and a utilbill with a
        # different rateclass to the other
        reebill = ReeBill(reebill_customer1, 1, 0, utilbills=[gas_bill_1])
        newrateclass = RateClass('New Rateclass', washgas, 'gas')
        gas_bill_4 = UtilBill(utility_account2, 0, washgas, supplier,
                newrateclass, fake_address, fake_address,
                period_start=date(2000, 5, 1), period_end=date(2000, 6, 1),
                processed=True)
        issue_date = datetime(2014, 8, 9, 21, 6, 6)

        self.session.add(gas_bill_4)
        self.session.add(reebill)
        self.state_db.issue('99999', 1, issue_date)
        self.session.commit()

        self.assertEqual(
            self.state_db.get_accounts_grid_data(), [
                (utility_account_9.id, '99999', '', 'FB Test Utility Name',
                 rateclass1.name,
                 False, 1L, 0L, issue_date, rateclass2.name,
                 empty_address, date(2000, 2, 1)),
                (utility_account_8.id, '99998', '', 'FB Test Utility Name',
                 rateclass1.name,
                 False, None, None, None, newrateclass.name, fake_address,
                 date(2000, 6, 1))]
        )
        self.assertEqual(
            self.state_db.get_accounts_grid_data('99998'),
            [(utility_account_8.id, '99998', '', 'FB Test Utility Name',
              rateclass1.name, False,
              None, None, None, newrateclass.name, fake_address,
              date(2000, 6, 1))]
        )

        # Create another reebill, but don't issue it. The data should not change
        reebill_2 = ReeBill(reebill_customer1, 2, 0, utilbills=[gas_bill_2])
        self.session.add(reebill_2)
        self.session.commit()

        self.assertEqual(
            self.state_db.get_accounts_grid_data(), [
                (utility_account_9.id, '99999', '', 'FB Test Utility Name',
                 rateclass1.name,
                 False, 1L, 0L, issue_date, rateclass2.name,
                    empty_address, date(2000, 2, 1)),
                (utility_account_8.id, '99998', '', 'FB Test Utility Name',
                 rateclass1.name,
                 False, None, None, None, newrateclass.name, fake_address,
                 date(2000, 6, 1))]
        )
        self.assertEqual(
            self.state_db.get_accounts_grid_data('99998'),
            [(utility_account_8.id, '99998', '', 'FB Test Utility Name',
              rateclass1.name, False,
              None, None, None, newrateclass.name, fake_address,
              date(2000, 6, 1))]
        )

=======
>>>>>>> 68fc16e4
if __name__ == '__main__':
    unittest.main()<|MERGE_RESOLUTION|>--- conflicted
+++ resolved
@@ -274,144 +274,5 @@
         self.assertEqual([q], self.payment_dao.find_payment(acc,
                 datetime(2012,1,1), datetime(2012,4,1)))
 
-<<<<<<< HEAD
-
-    def test_get_accounts_grid_data(self):
-        empty_address = Address()
-        fake_address = Address('Addressee', 'Street', 'City', 'ST', '12345')
-        # Create 2 customers
-        utility_account1 = self.session.query(UtilityAccount).one()
-        reebill_customer1 = self.session.query(ReeBillCustomer).one()
-        rateclass1 = Session().query(RateClass).filter_by(
-            name='FB Test Rate Class').one()
-        utility_account2 = UtilityAccount('other_account', 99998,
-                            utility_account1.fb_utility,
-                            utility_account1.fb_supplier, rateclass1,
-                            empty_address, empty_address)
-        self.session.add(utility_account2)
-        reebill_customer2 = ReeBillCustomer('Test Customer', .12, .34,
-                            'thermal', 'example@example.com',
-                            utility_account2)
-        self.session.add(reebill_customer2)
-        self.session.commit()
-
-        utility_account_8 = Session().query(UtilityAccount).filter_by(
-            account='99998').one()
-        utility_account_9 = Session().query(UtilityAccount).filter_by(
-            account='99999').one()
-        self.assertEqual(
-            self.state_db.get_accounts_grid_data(),
-            [(utility_account_9.id, '99999', '', 'FB Test Utility Name',
-             rateclass1.name, None,
-              None, None, None, None, None, None),
-             (utility_account_8.id, '99998', '', 'FB Test Utility Name',
-              rateclass1.name, None,
-              None, None, None, None, None, None)])
-        self.assertEqual(
-            self.state_db.get_accounts_grid_data('99998'),
-            [(utility_account_8.id, '99998', '', 'FB Test Utility Name',
-              rateclass1.name, None,
-              None, None, None, None, None, None)])
-
-        # Attach two utilitybills with out addresses but with rate class to one
-        # of the customers, and one utilbill with empty rateclass but with
-        # address to the other customer
-        washgas = Utility('washgas', Address())
-        supplier = Supplier('supplier', Address())
-        rateclass2 = RateClass('DC Non Residential Non Heat', washgas, 'gas')
-        rateclass3 = RateClass('', washgas, 'gas')
-        gas_bill_1 = UtilBill(utility_account1, 0, washgas, supplier,
-                rateclass2, empty_address, empty_address,
-                period_start=date(2000, 1, 1), period_end=date(2000, 2, 1),
-                processed=True)
-        gas_bill_2 = UtilBill(utility_account2, 0, washgas, supplier,
-                rateclass2, empty_address, empty_address,
-                period_start=date(2000, 3, 1), period_end=date(2000, 4, 1))
-        gas_bill_3 = UtilBill(utility_account2, 0, washgas, supplier,
-                rateclass3, fake_address, fake_address,
-                period_start=date(2000, 4, 1), period_end=date(2000, 5, 1),
-                processed=True)
-        self.session.add(gas_bill_1)
-        self.session.add(gas_bill_2)
-        self.session.add(gas_bill_3)
-        self.session.commit()
-
-        self.assertEqual(
-            self.state_db.get_accounts_grid_data(),[
-                (utility_account_9.id, '99999', '', 'FB Test Utility Name',
-                 rateclass1.name,
-                 False, None, None, None, rateclass2.name,
-                 empty_address, date(2000, 2, 1)),
-                (utility_account_8.id, '99998', '', 'FB Test Utility Name',
-                 rateclass1.name,
-                 False, None, None, None, rateclass3.name,
-                 fake_address, date(2000, 5, 1))])
-        self.assertEqual(
-            self.state_db.get_accounts_grid_data('99998'),
-            [(utility_account_8.id, '99998', '', 'FB Test Utility Name',
-              rateclass1.name, False,
-              None, None, None, '', fake_address, date(2000, 5, 1))]
-        )
-
-        # Now Attach a reebill to one and issue it , and a utilbill with a
-        # different rateclass to the other
-        reebill = ReeBill(reebill_customer1, 1, 0, utilbills=[gas_bill_1])
-        newrateclass = RateClass('New Rateclass', washgas, 'gas')
-        gas_bill_4 = UtilBill(utility_account2, 0, washgas, supplier,
-                newrateclass, fake_address, fake_address,
-                period_start=date(2000, 5, 1), period_end=date(2000, 6, 1),
-                processed=True)
-        issue_date = datetime(2014, 8, 9, 21, 6, 6)
-
-        self.session.add(gas_bill_4)
-        self.session.add(reebill)
-        self.state_db.issue('99999', 1, issue_date)
-        self.session.commit()
-
-        self.assertEqual(
-            self.state_db.get_accounts_grid_data(), [
-                (utility_account_9.id, '99999', '', 'FB Test Utility Name',
-                 rateclass1.name,
-                 False, 1L, 0L, issue_date, rateclass2.name,
-                 empty_address, date(2000, 2, 1)),
-                (utility_account_8.id, '99998', '', 'FB Test Utility Name',
-                 rateclass1.name,
-                 False, None, None, None, newrateclass.name, fake_address,
-                 date(2000, 6, 1))]
-        )
-        self.assertEqual(
-            self.state_db.get_accounts_grid_data('99998'),
-            [(utility_account_8.id, '99998', '', 'FB Test Utility Name',
-              rateclass1.name, False,
-              None, None, None, newrateclass.name, fake_address,
-              date(2000, 6, 1))]
-        )
-
-        # Create another reebill, but don't issue it. The data should not change
-        reebill_2 = ReeBill(reebill_customer1, 2, 0, utilbills=[gas_bill_2])
-        self.session.add(reebill_2)
-        self.session.commit()
-
-        self.assertEqual(
-            self.state_db.get_accounts_grid_data(), [
-                (utility_account_9.id, '99999', '', 'FB Test Utility Name',
-                 rateclass1.name,
-                 False, 1L, 0L, issue_date, rateclass2.name,
-                    empty_address, date(2000, 2, 1)),
-                (utility_account_8.id, '99998', '', 'FB Test Utility Name',
-                 rateclass1.name,
-                 False, None, None, None, newrateclass.name, fake_address,
-                 date(2000, 6, 1))]
-        )
-        self.assertEqual(
-            self.state_db.get_accounts_grid_data('99998'),
-            [(utility_account_8.id, '99998', '', 'FB Test Utility Name',
-              rateclass1.name, False,
-              None, None, None, newrateclass.name, fake_address,
-              date(2000, 6, 1))]
-        )
-
-=======
->>>>>>> 68fc16e4
 if __name__ == '__main__':
     unittest.main()