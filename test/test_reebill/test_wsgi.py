import pymongo
import mongoengine
from datetime import date
from unittest import TestCase
from test.setup_teardown import clear_db, TestCaseWithSetup
from test.testing_utils import ReebillRestTestClient
from test.setup_teardown import create_reebill_resource_objects
from test import init_test_config
<<<<<<< HEAD
from core import init_model, init_config
from core.model import Session, UtilityAccount
from reebill.reebill_model import ReeBillCustomer
from reebill.wsgi import AccountsResource
=======
from core import init_model
from core.model import Session, UtilityAccount, Address, Utility, Supplier, \
    RateClass, UtilBill
from reebill.reebill_model import ReeBillCustomer, ReeBill
from reebill.wsgi import AccountsResource, IssuableReebills
>>>>>>> 19f0fff1


def setUpModule():
    init_test_config()
    init_model()
    mongoengine.connect('test', host='localhost', port=27017, alias='journal')


class IssuableReebillsTest(TestCase):

    def setUp(self):
        self.database = 'test'
        # Clear out mongo database
        mongo_connection = pymongo.Connection()
        mongo_connection.drop_database(self.database)
        clear_db()
        TestCaseWithSetup.insert_data()

        # Set up the test client
        resource = IssuableReebills(*create_reebill_resource_objects())
        self.app = ReebillRestTestClient('issuable', resource)

        blank_address = Address()
        test_utility = Utility(name='FB Test Utility Name',
                               address=blank_address)
        utility_account = UtilityAccount(
            'someaccount', '99999', test_utility, None, None, blank_address,
            blank_address)
        utility_account.id = 1
        utility_account2 = UtilityAccount(
            'someaccount', '99998', test_utility, None, None, blank_address,
            blank_address)
        utility_account2.id = 2
        reebill_customer = ReeBillCustomer(
            bill_email_recipient='example1@example.com',
            utility_account=utility_account
        )
        reebill_customer2 = ReeBillCustomer(
            bill_email_recipient='example2@example.com',
            utility_account=utility_account2
        )


        session = Session()
        ub1 = UtilBill(utility_account, test_utility, None,
                       period_start=date(2011, 1, 1),
                       period_end=date(2011, 2, 1), processed=True)
        rb1 = ReeBill(reebill_customer, 1, utilbill=ub1)
        rb1.issued = True
        rb1.processed = True
        rb1_1 = ReeBill(reebill_customer, 1, version=1, utilbill=ub1)
        rb1_1.processed = True
        ub2 = UtilBill(utility_account, test_utility, None,
            period_start=date(2011, 2, 1),
            period_end=date(2011, 3, 1), processed=True)
        rb2 = ReeBill(reebill_customer, 2, utilbill=ub2)
        rb2.processed = True
        ub3 = UtilBill(utility_account, test_utility, None,
            period_start=date(2012, 12, 1),
            period_end=date(2013, 1, 1), processed=True)
        rb3 = ReeBill(reebill_customer2, 1, utilbill=ub3)
        rb3.processed = True
        session.add_all([rb1, rb1_1, rb2, rb3])

    def tearDown(self):
        clear_db()
        # Clear out mongo database
        mongo_connection = pymongo.Connection()
        mongo_connection.drop_database(self.database)

    def test_get(self):
        success, response = self.app.get('/issuable')
        self.assertTrue(success)
        self.assertDictContainsSubset({
            'account': '99999',
            'sequence': 2,
            'mailto': 'example1@example.com'
        }, response['rows'][0])
        self.assertDictContainsSubset({
            'account': '99998',
            'sequence': 1,
            'mailto': 'example2@example.com'
        }, response['rows'][1])


class AccountsResourceTest(TestCase):

    def setUp(self):
        self.database = 'test'
        # Clear out mongo database
        mongo_connection = pymongo.Connection()
        mongo_connection.drop_database(self.database)
        clear_db()
        TestCaseWithSetup.insert_data()
        resource = AccountsResource(*create_reebill_resource_objects())
        self.app = ReebillRestTestClient('accounts', resource)

    def tearDown(self):
        clear_db()
        # Clear out mongo database
        mongo_connection = pymongo.Connection()
        mongo_connection.drop_database(self.database)

    def test_put(self):
        session = Session()
        utility_account = session.query(UtilityAccount).filter_by(
            account='99999').one()
        reebill_customer = session.query(ReeBillCustomer).filter_by(
            utility_account_id=utility_account.id).one()

        ###############################
        # Update Utility Account Number
        self.assertEqual(utility_account.account_number, '1')
        success, response = self.app.put(
            '/accounts/%s' % utility_account.id, data={
                'utility_account_number': '987654321',
                'utility_account_id': utility_account.id
            }
        )
        self.assertTrue(success)
        self.assertEqual(response, {'results': 1, 'rows': [{
            'utility_account_id': utility_account.id,
            'account': '99999',
            'fb_rate_class': 'Test Rate Class Template',
            'fb_utility_name': 'Test Utility Company Template',
            'casualname': 'Example 1',
            'utilityserviceaddress': '123 Test Street, Test City, XX 12345',
            'utility_account_number': '987654321',
            'codename': '',
            'primusname': '1785 Massachusetts Ave.',
            'lastevent': '',
            'tags': '',
            'payee': 'payee'
        }]})
        self.assertEqual(utility_account.account_number, '987654321')

        ###############################
        # Update tags
        self.assertEqual(reebill_customer.get_groups(), [])
        success, response = self.app.put(
            '/accounts/%s' % utility_account.id, data={
                'tags': 'some tag, some other tag',
                'utility_account_id': utility_account.id
            }
        )
        self.assertTrue(success)
        self.assertEqual(response, {'results': 1, 'rows': [{
            'utility_account_id': utility_account.id,
            'account': '99999',
            'fb_rate_class': 'Test Rate Class Template',
            'fb_utility_name': 'Test Utility Company Template',
            'casualname': 'Example 1',
            'utilityserviceaddress': '123 Test Street, Test City, XX 12345',
            'utility_account_number': '987654321',
            'codename': '',
            'primusname': '1785 Massachusetts Ave.',
            'lastevent': '',
            'tags': 'some tag,some other tag',
            'payee': 'payee'
        }]})
        self.assertEqual([g.name for g in reebill_customer.get_groups()],
                         ['some tag', 'some other tag'])

        # Assert Input is properly sanitized by server
        success, response = self.app.put(
            '/accounts/%s' % utility_account.id, data={
                'tags': 'some other tag , one more tag , ',
                'utility_account_id': utility_account.id
            }
        )
        self.assertTrue(success)
        self.assertEqual(response, {'results': 1, 'rows': [{
            'utility_account_id': utility_account.id,
            'account': '99999',
            'fb_rate_class': 'Test Rate Class Template',
            'fb_utility_name': 'Test Utility Company Template',
            'casualname': 'Example 1',
            'utilityserviceaddress': '123 Test Street, Test City, XX 12345',
            'utility_account_number': '987654321',
            'codename': '',
            'primusname': '1785 Massachusetts Ave.',
            'lastevent': '',
            'tags': 'some other tag,one more tag',
            'payee': 'payee'
        }]})
        self.assertEqual([g.name for g in reebill_customer.get_groups()],
                         ['some other tag', 'one more tag'])<|MERGE_RESOLUTION|>--- conflicted
+++ resolved
@@ -6,18 +6,11 @@
 from test.testing_utils import ReebillRestTestClient
 from test.setup_teardown import create_reebill_resource_objects
 from test import init_test_config
-<<<<<<< HEAD
 from core import init_model, init_config
-from core.model import Session, UtilityAccount
-from reebill.reebill_model import ReeBillCustomer
-from reebill.wsgi import AccountsResource
-=======
-from core import init_model
 from core.model import Session, UtilityAccount, Address, Utility, Supplier, \
     RateClass, UtilBill
 from reebill.reebill_model import ReeBillCustomer, ReeBill
 from reebill.wsgi import AccountsResource, IssuableReebills
->>>>>>> 19f0fff1
 
 
 def setUpModule():
