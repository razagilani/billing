--- conflicted
+++ resolved
@@ -7,33 +7,18 @@
 from testfixtures.tempdirectory import TempDirectory
 
 from core import init_model
-<<<<<<< HEAD
+from reebill.payment_dao import PaymentDAO
+from reebill.reebill_dao import ReeBillDAO
 from skyliner.sky_handlers import cross_range
 from reebill.reebill_model import ReeBill, ReeBillCustomer, \
     CustomerGroup
 from core.model.utilbill import UtilBill
-from core.model import UtilityAccount, Session, Address, Register, Charge
+from core.model import UtilityAccount, Session, Address, Register, Charge, Utility, Supplier, RateClass
 from test.setup_teardown import TestCaseWithSetup, create_utilbill_processor, create_reebill_objects, create_nexus_util
 from core.exceptions import BillStateError, FormulaSyntaxError, NoSuchBillException, \
     UnEditableBillError, BillingError
 from reebill.exceptions import IssuedBillError, ConfirmAdjustment
 from test import testing_utils, clear_db
-=======
-from reebill.payment_dao import PaymentDAO
-from reebill.reebill_dao import ReeBillDAO
-from reebill.views import column_dict
-from skyliner.sky_handlers import cross_range
-from reebill.reebill_model import ReeBill, ReeBillCustomer, \
-    CustomerGroup
-from core.model.utilbill import UtilBill, Charge
-from core.model import UtilityAccount, Session, Address, Register, Charge, Utility, Supplier, RateClass
-from test.setup_teardown import TestCaseWithSetup, FakeS3Manager, \
-    create_utilbill_processor, create_reebill_objects, create_nexus_util
-from exc import BillStateError, FormulaSyntaxError, NoSuchBillException, \
-    ConfirmAdjustment, UnEditableBillError, IssuedBillError, NotIssuable, \
-    BillingError
-from test import testing_utils, init_test_config, create_tables, clear_db
->>>>>>> 0f15302c
 
 
 # TODO: this module is not runnable by itself through unittest/PyCharm because
