--- conflicted
+++ resolved
@@ -35,16 +35,9 @@
         start, end = date(2012, 1, 1), date(2012, 2, 1)
         # create utility bill in MySQL, Mongo, and filesystem (and make
         # sure it exists all 3 places)
-<<<<<<< HEAD
         u = self.utilbill_processor.upload_utility_bill(account, StringIO(
             "test1"), start, end, 'gas')
-        utilbills_data, count = self.utilbill_processor.get_all_utilbills_json(
-=======
-        self.utilbill_processor.upload_utility_bill(account, StringIO("test1"),
-                                              start, end,
-                                         'gas')
         utilbills_data, count = self.views.get_all_utilbills_json(
->>>>>>> acbcf62f
             account, 0, 30)
         self.assertEqual(1, count)
 
@@ -738,7 +731,7 @@
                              'total_error': 8.8,
                              }], self.views.get_reebill_metadata_json('99999')):
             self.assertDictContainsSubset(x, y)
-            reebill_data = self.reebill_processor.get_reebill_metadata_json('99999')
+            reebill_data = self.views.get_reebill_metadata_json('99999')
             self.assertAlmostEqual(reebill_data[0]['ree_quantity'], 0)
             self.assertAlmostEqual(reebill_data[1]['ree_quantity'], 20)
 
@@ -1182,17 +1175,10 @@
                                           'issue_date': None,
                                           }, utilbill_data[0]['reebills'][0])
 
-<<<<<<< HEAD
-        reebill_2_data, reebill_1_data = self.reebill_processor \
-            .get_reebill_metadata_json(account)
+        reebill_2_data, reebill_1_data = self.views.get_reebill_metadata_json(
+            account)
         self.assertAlmostEqual(100, reebill_1_data['ree_quantity'])
         self.assertAlmostEqual(100, reebill_2_data['ree_quantity'])
-=======
-        reebill_2_data, reebill_1_data = self.views.get_reebill_metadata_json(
-            account)
-        self.assertEqual(100, reebill_1_data['ree_quantity'])
-        self.assertEqual(100, reebill_2_data['ree_quantity'])
->>>>>>> acbcf62f
 
         # addresses should be preserved from one reebill document to the
         # next
