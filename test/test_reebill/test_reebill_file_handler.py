from test import init_test_config
init_test_config()

from datetime import date
from errno import ENOENT
from unittest import TestCase
from hashlib import sha1
import os.path

from testfixtures import TempDirectory

<<<<<<< HEAD
from core.model import Address, Customer, UtilBill, \
=======
from billing.core.model import Address, UtilBill, \
>>>>>>> e277115f
    Register, UtilityAccount
from reebill.state import ReeBill, ReeBillCharge, ReeBillCustomer
from reebill.reebill_file_handler import ReebillFileHandler

class ReebillFileHandlerTest(TestCase):
    def setUp(self):
        from core import config
        self.temp_dir = TempDirectory()
        self.file_handler = ReebillFileHandler(
                self.temp_dir.path,
                config.get('reebill', 'teva_accounts'))

        ba = Address(addressee='Billing Addressee', street='123 Example St.',
                     city='Washington', state='DC', postal_code='01234')
        sa = Address(addressee='Service Addressee', street='456 Test Ave.',
                     city='Washington', state='DC', postal_code='12345')
        utility_account = UtilityAccount('someaccount', '00001',
                        'Test Utility', 'Test Supplier', 'Test Rate Class',
                        ba, sa)
        c = ReeBillCustomer('Test Customer', 0.2, 0.1, 'test@example.com',
                            'thermal', utility_account)
        ba2 = Address.from_other(ba)
        ba2.addressee = 'Reebill Billing Addressee'
        sa2 = Address.from_other(sa)
        ba2.addressee = 'Reebill Service Addressee'
        ba3 = Address.from_other(ba)
        ba2.addressee = 'Utility Billing Addressee'
        sa3 = Address.from_other(sa)
        ba2.addressee = 'Utility Service Addressee'
        u = UtilBill(utility_account, UtilBill.Complete, 'electric', 'Test Utility', 'Test Supplier',
            'Test Rate Class', ba3, sa3, period_start=date(2000,1,1),
            period_end=date(2000,2,1))
        u.registers = [Register(u, 'All energy', 'REGID', 'therms', False,
                                'total', [], 'METERID', quantity=100,
                                register_binding='REG_TOTAL')]
        self.reebill = ReeBill(c, 1, discount_rate=0.3, late_charge_rate=0.1,
                    billing_address=ba, service_address=sa, utilbills=[u])
        self.reebill.replace_readings_from_utility_bill_registers(u)
        self.reebill.charges = [
            ReeBillCharge(self.reebill, 'A', 'Example Charge A', 'Supply',
                          10, 20, 'therms', 1, 10, 20),
            ReeBillCharge(self.reebill, 'B', 'Example Charge B', 'Distribution', 30, 40,
                          'therms', 1, 30, 40),
            # charges are not in group order to make sure they are sorted
            # before grouping; otherwise some charges could be omitted
            # (this was bug #80340044)
            ReeBillCharge(self.reebill, 'C', 'Example Charge C', 'Supply', 50, 60,
                          'therms', 1, 50, 60),
        ]

        self.file_handler.render(self.reebill)
        # TODO: this seems to not always remove the directory?
        self.temp_dir.cleanup()

    def _filter_pdf_file(self, pdf_file):
        '''Read 'pdf_file' and return a list of lines from the file excluding
        parts where ReportLab puts data that are different every time (current
        date, font file paths, and some mysterious bytes).
        '''
        line_filters = [
            lambda prev_line, cur_line: cur_line.startswith(
                ' /CreationDate (D:'),
            lambda prev_line, cur_line: prev_line.startswith(
                ' % ReportLab generated PDF document -- digest '
                '(http://www.reportlab.com)'),
            lambda prev_line, cur_line: cur_line.startswith("% 'fontFile"),
            lambda prev_line, cur_line: cur_line.startswith('0000'),
            lambda prev_line, cur_line: prev_line.startswith('startxref'),
        ]
        filtered_lines, prev_line = [], ''
        while True:
            line = pdf_file.readline()
            if line == '':
                break
            if not any(f(prev_line, line) for f in line_filters):
                filtered_lines.append(line)
            prev_line = line
        return filtered_lines

    def test_render_delete(self):
        '''Simple test of creating and deleting a reebill PDF file. Checking
        whether the PDF file matches the expected value will tell you when
        something is broken but it won't tell you what's broken.
        '''
        # check the case where the directory for the PDF already exists by
        # creating it before calling 'render'
        path = self.file_handler.get_file_path(self.reebill)
        os.makedirs(os.path.dirname(path))

        self.file_handler.render(self.reebill)

        # get hash of the PDF file, excluding certain parts where ReportLab puts data
        # that are different every time
        with open(path, 'rb') as pdf_file:
            filtered_lines = self._filter_pdf_file(pdf_file)
        filtered_pdf_hash = sha1(''.join(filtered_lines)).hexdigest()

        # NOTE this will need to be updated whenever the PDF is actually
        # supposed to be different. the only way to do it is to manually verify
        # that the PDF looks right, then get its actual hash and paste it here
        # to make sure it stays that way.
        self.assertEqual('f3e0e94dabfd339933cd4c7913e30c0f73226c1c',
                filtered_pdf_hash)

        # delete the file
        self.assertTrue(os.path.isfile(path))
        self.file_handler.delete_file(self.reebill)
        self.assertFalse(os.path.exists(path))

        # since the file is now gone, deleting it will raise an OSError
        with self.assertRaises(OSError) as context:
            self.file_handler.delete_file(self.reebill)
        self.assertEqual(ENOENT, context.exception.errno)

        # unless ignore_missing == True
        self.file_handler.delete_file(self.reebill, ignore_missing=True)

    def test_render_teva(self):
        '''Render a bill using the "skin" (directory containing image files)
        called "teva". This also checks the creation of the directory to
        contain the PDF because it doesn't exist when 'render' is called.
        '''
        # tstsettings.cfg specifies that if the customer's account number is
        # this one, it willl get the "teva" images on its bill PDFs.
        self.reebill.reebill_customer.utility_account.account = 'teva'
        self.file_handler.render(self.reebill)

        # get hash of the PDF file, excluding certain parts where ReportLab puts data
        # that are different every time
        path = self.file_handler.get_file_path(self.reebill)
        with open(path, 'rb') as pdf_file:
            filtered_lines = self._filter_pdf_file(pdf_file)
        filtered_pdf_hash = sha1(''.join(filtered_lines)).hexdigest()

        # NOTE this will need to be updated whenever the PDF is actually
        # supposed to be different. the only way to do it is to manually verify
        # that the PDF looks right, then get its actual hash and paste it here
        # to make sure it stays that way.
        self.assertEqual('f479f2a1661fd48dc1107a27e254003b481065bd',
                         filtered_pdf_hash)
<|MERGE_RESOLUTION|>--- conflicted
+++ resolved
@@ -9,11 +9,7 @@
 
 from testfixtures import TempDirectory
 
-<<<<<<< HEAD
-from core.model import Address, Customer, UtilBill, \
-=======
-from billing.core.model import Address, UtilBill, \
->>>>>>> e277115f
+from core.model import Address, UtilBill, \
     Register, UtilityAccount
 from reebill.state import ReeBill, ReeBillCharge, ReeBillCustomer
 from reebill.reebill_file_handler import ReebillFileHandler
