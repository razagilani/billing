--- conflicted
+++ resolved
@@ -79,11 +79,7 @@
         utilbill = UtilBill(utility_account, None, None,
                             period_start=date(2000, 1, 1),
                             period_end=date(2000, 2, 1))
-<<<<<<< HEAD
-        utilbill.registers = [Register(Register.TOTAL, 'kWh')]
-=======
         utilbill._registers = [Register(Register.TOTAL, 'kWh')]
->>>>>>> 6d31a9a0
         self.reebill = ReeBill(self.customer, 1, utilbill=utilbill)
         self.reebill.replace_readings_from_utility_bill_registers(utilbill)
 
@@ -192,11 +188,7 @@
                                  period_start=date(2000, 1, 1),
                                  period_end=date(2000, 2, 1))
         self.register = Register(Register.TOTAL, 'therms', quantity=100)
-<<<<<<< HEAD
-        self.utilbill.registers = [self.register]
-=======
         self.utilbill._registers = [self.register]
->>>>>>> 6d31a9a0
         self.utilbill.charges = [
             Charge('A', formula=Charge.get_simple_formula(Register.TOTAL),
                    rate=2, description='a', unit='therms'),
@@ -288,11 +280,7 @@
     def test_replace_readings_from_utility_bill_registers(self):
         # adding a register
         new_register = Register(Register.DEMAND, 'kWh', quantity=200)
-<<<<<<< HEAD
-        self.utilbill.registers.append(new_register)
-=======
         self.utilbill._registers.append(new_register)
->>>>>>> 6d31a9a0
         self.reebill.replace_readings_from_utility_bill_registers(self.utilbill)
 
         reading_0, reading_1 = self.reebill.readings
