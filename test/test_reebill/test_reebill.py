--- conflicted
+++ resolved
@@ -12,12 +12,7 @@
 from exc import NoSuchBillException, NotIssuable
 from reebill.reebill_model import ReeBill, ReeBillCustomer, Reading
 from reebill.reebill_processor import ReebillProcessor
-<<<<<<< HEAD
-from test import clear_db
-=======
-from test import init_test_config
-from test.setup_teardown import clear_db
->>>>>>> fecfe5a4
+from test import init_test_config, clear_db
 
 def setUpModule():
     init_test_config()
