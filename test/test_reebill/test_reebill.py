"""Unit tests (or what should be unit tests) for SQLAlchemy classes in
reebill.reebill_model.
"""
import unittest
from datetime import date, datetime, timedelta
from mock import Mock

from core.model import UtilBill, Address, \
    Charge, Register, Session, Utility, Supplier, RateClass, UtilityAccount
from core.model.model import RegisterTemplate
from exc import NoSuchBillException, NotIssuable
from reebill.reebill_model import ReeBill, ReeBillCustomer, Reading
from reebill.reebill_processor import ReebillProcessor
from test.setup_teardown import clear_db


class ReeBillCustomerTest(unittest.TestCase):
    """Unit tests for the ReeBillCustomer class.
    """
    def setUp(self):
        self.customer = ReeBillCustomer()

    def test_get_first_unissued_bill(self):
        self.assertIsNone(self.customer.get_first_unissued_bill())

        # unfortunately it is necessary to use real ReeBill objects here
        # because mocks won't work with SQLAlchemy
        one = ReeBill(self.customer, 1)
        correction = ReeBill(self.customer, 1, version=1)
        two = ReeBill(self.customer, 2)

        for bill_set in [
            [one],
            [correction, one],
            [two, one],
            [one, two, correction],
        ]:
            self.customer.reebills = bill_set
            self.assertIs(one, self.customer.get_first_unissued_bill())

class ReadingTest(unittest.TestCase):
    """Unit tests for the Reading class.
    """
    def test_create_from_register(self):
        register = Mock(autospec=Register)
        register.register_binding = Register.DEMAND
        register.quantity = 123
        register.unit = 'kW'

        reading = Reading.create_from_register(register)
        self.assertEqual(register.register_binding, reading.register_binding)
        self.assertEqual(123, reading.conventional_quantity)
        self.assertEqual(0, reading.renewable_quantity)
        self.assertEqual(123, reading.hypothetical_quantity)
        self.assertEqual(Reading.ENERGY_SOLD_MEASURE, reading.measure)
        self.assertEqual('SUM', reading.aggregate_function)

        reading = Reading.create_from_register(register, estimate=True)
        self.assertEqual(register.register_binding, reading.register_binding)
        self.assertEqual(123, reading.conventional_quantity)
        self.assertEqual(0, reading.renewable_quantity)
        self.assertEqual(123, reading.hypothetical_quantity)
        self.assertEqual(Reading.ESTIMATED_MEASURE, reading.measure)
        self.assertEqual('SUM', reading.aggregate_function)

class ReeBillUnitTest(unittest.TestCase):
    def setUp(self):
        # unfortunately mocks will not work for any of the SQLAlchemy objects
        # because of relationships. replace with mocks if/when possible.
        utility_account = UtilityAccount('', '', None, None, None, Address(),
                                         Address())
        self.customer = ReeBillCustomer(
            utility_account=utility_account,
            bill_email_recipient='test@example.com')

        utilbill = UtilBill(utility_account, None, None,
                            period_start=date(2000, 1, 1),
                            period_end=date(2000, 2, 1))
        utilbill.registers = [Register(Register.TOTAL, 'kWh')]
        self.reebill = ReeBill(self.customer, 1, utilbill=utilbill)
        self.reebill.replace_readings_from_utility_bill_registers(utilbill)

        # currently it doesn't matter if the 2nd bill has the same utilbill
        # as the first, but might need to change
        self.reebill_2 = ReeBill(self.customer, 2, utilbill=utilbill)

    def test_is_estimated(self):
        self.assertFalse(self.reebill.is_estimated())

        self.reebill.readings[0].measure = Reading.ESTIMATED_MEASURE
        self.assertTrue(self.reebill.is_estimated())

        self.reebill.readings.append(
            Reading(Register.DEMAND, 'Demand', 0, 0, 'MAX', 'kW'))
        self.assertFalse(self.reebill.is_estimated())

    def test_make_correction(self):
        # can't make a correction when the bill is not issued
        with self.assertRaises(ValueError):
            self.reebill.make_correction()

        self.reebill.issue(datetime(2000,3,1), Mock())
        correction = self.reebill.make_correction()

<<<<<<< HEAD
=======
        self.assertEqual(False, correction.issued)
        self.assertEqual(None, correction.issue_date)
        self.assertEqual(None, correction.due_date)
>>>>>>> 139bfe55
        self.assertEqual(1, correction.sequence)
        self.assertEqual(1, correction.version)
        self.assertEqual(self.reebill.discount_rate, correction.discount_rate)
        self.assertEqual(self.reebill.late_charge_rate,
                         correction.late_charge_rate)
        self.assertEqual(self.reebill.utilbill, correction.utilbill)
        self.assertEqual(self.reebill.billing_address,
                         correction.billing_address)
        self.assertEqual(self.reebill.service_address,
                         correction.service_address)

    def test_issue(self):
        self.assertEqual(None, self.reebill.email_recipient)
        self.assertEqual(None, self.reebill.issue_date)
        self.assertEqual(None, self.reebill.due_date)
        self.assertEqual(False, self.reebill.issued)

        reebill_processor = Mock(autospec=ReebillProcessor)
        now = datetime(2000,2,15)

        # can't issue this one yet
        with self.assertRaises(NotIssuable):
            self.reebill_2.issue(now, reebill_processor)

        self.reebill.issue(now, reebill_processor)

        # these calls may change or go away when more code is moved out of
        # ReebillProcessor
        self.assertEqual(1, reebill_processor.compute_reebill.call_count)
        self.assertEqual(1, reebill_processor.get_late_charge.call_count)

        self.assertEqual(self.customer.bill_email_recipient,
                         self.reebill.email_recipient)
        self.assertEqual(now, self.reebill.issue_date)
        self.assertEqual(now.date() + timedelta(30), self.reebill.due_date)
        self.assertEqual(True, self.reebill.issued)

        # after the first bill is issued, the 2nd one can be issued
        self.reebill_2.issue(now, reebill_processor)

    def test_issue_correction(self):
        now = datetime(2000, 2, 15)
        reebill_processor = Mock(autospec=ReebillProcessor)
        self.reebill.issue(now, reebill_processor)
        corrected_bill = self.reebill.make_correction()

        # corrected bills have None as their due_date and issue_date,
        # but even if they have these dates, that should not prevent issuing
        # them (this was reported to have happened in production)
        corrected_bill.issue_date = now
        corrected_bill.due_date = datetime(2000, 3, 15)
        corrected_bill.issue(now, reebill_processor)


class ReebillTest(unittest.TestCase):

    def setUp(self):
        clear_db()
        washgas = Utility(name='washgas', address=Address())
        supplier = Supplier(name='supplier')
        c_rate_class = RateClass(name='Test Rate Class', utility=washgas,
                                 service='gas')
        utility_account = UtilityAccount('someaccount', '11111',
                            washgas, supplier, c_rate_class,
                            Address(), Address())
        reebill_customer = ReeBillCustomer(name='someone', discount_rate=0.5,
                                late_charge_rate=0.1, service='thermal',
                                bill_email_recipient='example@example.com',
                                utility_account=utility_account)
        u_rate_class = RateClass(name='DC Non Residential Non Heat',
                                 utility=washgas, service='gas')
        self.utilbill = UtilBill(utility_account, washgas,
                                 u_rate_class,
                                 supplier=supplier,
                                 period_start=date(2000, 1, 1),
                                 period_end=date(2000, 2, 1))
        self.register = Register(Register.TOTAL, 'therms', quantity=100)
        self.utilbill.registers = [self.register]
        self.utilbill.charges = [
            Charge('A', Charge.get_simple_formula(Register.TOTAL), rate=2,
                   description='a', unit='therms'),
            Charge('B', '1', rate=1, description='b', unit='therms',
                   has_charge=False),
        ]

        self.reebill = ReeBill(reebill_customer, 1, discount_rate=0.5,
                               late_charge_rate=0.1, utilbill=self.utilbill)
        Session().add_all([self.utilbill, self.reebill])
        self.reebill.replace_readings_from_utility_bill_registers(self.utilbill)

    def tearDown(self):
        clear_db()

    def test_compute_charges(self):
        self.assertEqual(1, len(self.reebill.readings))
        reading = self.reebill.readings[0]
        self.assertEqual(100, reading.conventional_quantity)
        self.assertEqual(0, reading.renewable_quantity)

        self.reebill.compute_charges()

        # check that there are the same group names and rsi_bindings in
        # reebill charges as utility bill charges
        self.assertEqual(
            set((c.rsi_binding, c.description) for c in self.utilbill.charges if
                c.has_charge),
            set((c.rsi_binding, c.description) for c in self.reebill.charges)
        )

        # check reebill charges. since there is no renewable energy,
        # hypothetical charges should be identical to actual charges:
        self.assertEqual(1, len(self.reebill.charges))
        c = self.reebill.charges[0]
        self.assertEqual('A', c.rsi_binding)
        self.assertEqual('a', c.description)
        self.assertEqual(100, c.a_quantity)
        self.assertEqual(100, c.h_quantity)
        self.assertEqual(2, c.rate)
        self.assertEqual(200, c.a_total)
        self.assertEqual(200, c.h_total)
        self.assertEqual(200, self.reebill.get_total_hypothetical_charges())

    def test_unit_conversion(self):
        #init_config()
        # 10000 btu = 1 therm
        self.reebill.readings[0].unit = 'btu'
        self.reebill.readings[0].conventional_quantity = 200000
        self.reebill.readings[0].renewable_quantity = 200000
        self.assertAlmostEqual(self.reebill.get_total_conventional_energy(), 2.00, 2)
        self.assertAlmostEqual(self.reebill.get_total_renewable_energy(), 2.00, 2)
        # if the unit is already btu then no conversion is needed
        self.reebill.set_renewable_energy_reading(Register.TOTAL, 200000)
        self.assertEqual(self.reebill.readings[0].renewable_quantity, 200000)
        # 29.307111111 is approximately equal to 1 therm
        self.reebill.readings[0].unit = 'kwh'
        self.reebill.readings[0].conventional_quantity = 29.307111111
        self.reebill.readings[0].renewable_quantity = 29.307111111
        self.assertAlmostEqual(self.reebill.get_total_conventional_energy(), 1.00, 2)
        self.assertAlmostEqual(self.reebill.get_total_renewable_energy(), 1.00, 2)
        # 1btu is equal to 0.00029307107 kwh
        self.reebill.set_renewable_energy_reading(Register.TOTAL, 1)
        self.assertAlmostEquals(self.reebill.readings[0].renewable_quantity, 0.00029307107)
        self.reebill.readings[0].unit = 'therms'
        self.reebill.readings[0].conventional_quantity = 29.307111111
        self.reebill.readings[0].renewable_quantity = 29.307111111
        # no conversion is needed if the unit is already therms
        self.assertAlmostEqual(self.reebill.get_total_conventional_energy(), 29.307, 3)
        self.assertAlmostEqual(self.reebill.get_total_renewable_energy(), 29.307, 3)
        # 1 btu is equal to 1.0000000000000003e-05 therms
        self.reebill.set_renewable_energy_reading(Register.TOTAL, 1)
        self.assertAlmostEqual(self.reebill.readings[0].renewable_quantity, 1.0000000000000003e-05)
        self.reebill.readings[0].unit = 'ccf'
        self.reebill.readings[0].conventional_quantity = 29.307111111
        self.reebill.readings[0].renewable_quantity = 29.307111111
        self.assertAlmostEqual(self.reebill.get_total_conventional_energy(ccf_conversion_factor=2), 58.61, 2)
        self.assertAlmostEqual(self.reebill.get_total_renewable_energy(ccf_conversion_factor=2), 58.61, 2)
        self.reebill.set_renewable_energy_reading(Register.TOTAL, 1)
        self.assertAlmostEqual(self.reebill.readings[0].renewable_quantity, 1.0000000000000003e-05)
        self.reebill.readings[0].unit = 'kwd'
        self.reebill.readings[0].conventional_quantity = 29.307111111
        self.reebill.readings[0].renewable_quantity = 29.307111111
        self.assertEquals(self.reebill.get_total_conventional_energy(), 0)
        self.assertAlmostEqual(self.reebill.get_total_renewable_energy(), 0)
        self.reebill.set_renewable_energy_reading(Register.TOTAL, 1)
        self.assertEquals(self.reebill.readings[0].renewable_quantity, 1)

    def test_replace_readings_from_utility_bill_registers(self):
        # adding a register
        new_register = Register(Register.DEMAND, 'kWh', quantity=200)
        self.utilbill.registers.append(new_register)
        self.reebill.replace_readings_from_utility_bill_registers(self.utilbill)

        reading_0, reading_1 = self.reebill.readings
        self.assertEqual(self.register.register_binding,
                         reading_0.register_binding)
        self.assertEqual(self.register.quantity,
                         reading_0.conventional_quantity)
        self.assertEqual(self.register.unit, reading_0.unit)
        self.assertEqual(new_register.register_binding,
                         reading_1.register_binding)
        self.assertEqual(new_register.quantity, reading_1.conventional_quantity)
        self.assertEqual(new_register.unit, reading_1.unit)
        for r in (reading_0, reading_1):
            self.assertEqual('Energy Sold', r.measure)
            self.assertEqual('SUM', r.aggregate_function)
            self.assertEqual(0, r.renewable_quantity)

        # removing a register
        self.utilbill.registers.remove(self.utilbill.registers[0])
        self.reebill.replace_readings_from_utility_bill_registers(self.utilbill)
        self.assertEqual(1, len(self.reebill.readings))
        self.assertEqual(new_register.register_binding,
                         self.reebill.readings[0].register_binding)
        self.assertEqual(new_register.quantity,
                         self.reebill.readings[0].conventional_quantity)
        self.assertEqual(new_register.unit,
                         self.reebill.readings[0].unit)
        self.assertEqual('Energy Sold', self.reebill.readings[0].measure)
        self.assertEqual('SUM', self.reebill.readings[0].aggregate_function)
        self.assertEqual(0, self.reebill.readings[0].renewable_quantity)

    def test_reading(self):
        '''Test some method calls on the Reading class.
        '''
        reading = self.reebill.readings[0]
        self.assertIs(sum, reading.get_aggregation_function())

        reading.aggregate_function = 'MAX'
        self.assertIs(max, reading.get_aggregation_function())

        reading.aggregate_function = ''
        with self.assertRaises(ValueError):
            reading.get_aggregation_function()<|MERGE_RESOLUTION|>--- conflicted
+++ resolved
@@ -102,12 +102,9 @@
         self.reebill.issue(datetime(2000,3,1), Mock())
         correction = self.reebill.make_correction()
 
-<<<<<<< HEAD
-=======
         self.assertEqual(False, correction.issued)
         self.assertEqual(None, correction.issue_date)
         self.assertEqual(None, correction.due_date)
->>>>>>> 139bfe55
         self.assertEqual(1, correction.sequence)
         self.assertEqual(1, correction.version)
         self.assertEqual(self.reebill.discount_rate, correction.discount_rate)
