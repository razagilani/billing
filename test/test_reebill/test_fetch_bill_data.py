from StringIO import StringIO
import csv
import random
import unittest
from datetime import date, datetime, timedelta
from mock import Mock, call
from core.model import Utility, Session, SupplyGroup
from skyliner.sky_install import SkyInstall
from skyliner.skymap.monguru import CubeDocument, Monguru

from reebill.reebill_model import ReeBill, UtilBill, Address, \
    Register, Reading, ReeBillCustomer
from core.model import UtilityAccount, RateClass, Supplier
from skyliner.sky_handlers import cross_range
from util import dateutils
from skyliner.mock_skyliner import MockSplinter, MockSkyInstall
import reebill.fetch_bill_data as fbd
from util.dateutils import date_to_datetime



def make_big_interval_meter_test_csv(start_date, end_date, csv_file):
    '''Writes a sample CSV to csv_file with file with random energy values
    every 15 minutes from start_date to end_date (exclusive). Uses default
    interval meter data format.'''
    writer = csv.writer(csv_file)
    for day in dateutils.date_generator(start_date, end_date):
        dt = datetime(day.year, day.month, day.day, 0)
        while dt.day == day.day:
            dt += timedelta(hours=0.25)
            writer.writerow([
                datetime.strftime(dt, dateutils.ISO_8601_DATETIME),
                random.random(),
                'therms'
            ])

def make_atsite_test_csv(start_date, end_date, csv_file):
    '''Writes a sample CSV like the above, but imitating the format of AtSite's
    example file.'''
    csv.register_dialect('atsite', delimiter=',', quotechar='"',
            quoting=csv.QUOTE_ALL)
    writer = csv.writer(csv_file, 'atsite')
        
    header_row = [cell.strip('"') for cell in '''"time(UTC)","error","lowalarm","highalarm","Natural Gas Meter (CF)","Natural Gas Meter Ave Rate (CFm)","Natural Gas Meter Instantaneous (CFm)","Natural Gas Meter Min (CFm)","Natural Gas Meter Max (CFm)","Water Meter - Main (CUFT)","Water Meter - Main Ave Rate (CUFT per hour)","Water Meter - Main Instantaneous (CUFT per hour)","Water Meter - Main Min (CUFT per hour)","Water Meter - Main Max (CUFT per hour)","Small Water meter A (Cubic Feet)","Small Water meter A Ave Rate (CFm)","Small Water meter A Instantaneous (CFm)","Small Water meter A Min (CFm)","Small Water meter A Max (CFm)","Small Water meter B (Cubic Feet)","Small Water meter B Ave Rate (CFm)","Small Water meter B Instantaneous (CFm)","Small Water meter B Min (CFm)","Small Water meter B Max (CFm)","PEPCO Meter (kwh)","PEPCO Meter Demand (kW)","PEPCO Meter Instantaneous (kW)","PEPCO Meter Min (kW)","PEPCO Meter Max (kW)","Input 6","-","-","-","-","Input 7","-","-","-","-","Input 8","-","-","-","-","Output 01","Output 02"'''.split(',')]
    writer.writerow(header_row)

    for day in dateutils.date_generator(start_date, end_date):
        dt = datetime(day.year, day.month, day.day, 0)
        while dt.day == day.day:
            dt += timedelta(hours=0.25)
            # each row after header is timestamp, 23 blanks, and a number
            row = [datetime.strftime(dt, '%Y-%m-%d %H:%M:%S')] + [''] * 23 \
                    + [random.random() * 1000000]
            writer.writerow(row)


class FetchTest(unittest.TestCase):
    def setUp(self):
        utility_account = UtilityAccount('someone', '12345',
            Mock(autospec=Utility), Mock(autospec=Supplier),
            Mock(autospec=RateClass), Mock(autospec=SupplyGroup),
            Address(), Address())
        reebill_customer = ReeBillCustomer(name='someone', discount_rate=0.5,
                                late_charge_rate=0.1, service='thermal',
                                bill_email_recipient='example@example.com',
                                utility_account=utility_account)
        utility = Utility(name='Washington Gas')
        rate_class = RateClass('DC Non Residential Non Heat', utility=utility)
        utilbill = UtilBill(utility_account, utility, rate_class=rate_class,
                period_start=date(2000,1,1), period_end=date(2000,2,1))
<<<<<<< HEAD
        utilbill.registers = [Register(Register.TOTAL, 'therms')]
=======
        utilbill._registers = [Register(Register.TOTAL, 'therms')]
>>>>>>> 6d31a9a0
        self.reebill = ReeBill(reebill_customer, 1, utilbill=utilbill)
        self.reebill.replace_readings_from_utility_bill_registers(utilbill)

        mock_install_1 = MockSkyInstall(name='example-1')
        mock_install_2 = MockSkyInstall(name='example-2')
        self.splinter = MockSplinter(deterministic=True,
                installs=[mock_install_1, mock_install_2])
        self.nexus_util = Mock()
        self.nexus_util.olap_id.return_value = 'example-1'
        self.ree_getter = fbd.RenewableEnergyGetter(self.splinter,
                                                    self.nexus_util, None)
        
    def test_get_interval_meter_data_source(self):
        csv_file = StringIO('\n'.join([
            # note that 01:00:00 is not included, and that units column is
            # meaningless
            '2012-01-01T01:15:00Z, 2, therms',
            '2012-01-01T01:30:00Z, 3, therms',
            '2012-01-01T01:45:00Z, 4, therms',
            '2012-01-01T02:00:00Z, 5, therms',
            '2012-01-01T02:15:00Z, 6, therms',
            '2012-01-01T02:30:00Z, 7, therms',
            '2012-01-01T02:45:00Z, 8, therms',
            '2012-01-01T03:00:00Z, 9, therms',
            '2012-01-01T03:15:00Z, 10, therms',
            '2012-01-01T03:30:00Z, 11, therms',
            '2012-01-01T03:45:00Z, 12, therms',
        ]))
        get_energy_for_hour = self.ree_getter.get_interval_meter_data_source(
                csv_file)

        # outside allowed time range
        self.assertRaises(IndexError, get_energy_for_hour, date(2012,12,31), [0,0])
        self.assertRaises(IndexError, get_energy_for_hour, date(2012,12,31), [12,23])
        self.assertRaises(IndexError, get_energy_for_hour, date(2012,1,1), [0,0])
        self.assertRaises(IndexError, get_energy_for_hour, date(2012,1,1), [0,1])
        self.assertRaises(IndexError, get_energy_for_hour, date(2012,1,1), [1,4])
        self.assertRaises(IndexError, get_energy_for_hour, date(2012,1,1), [3,3])
        self.assertRaises(IndexError, get_energy_for_hour, date(2012,1,2), [0,0])

        # 1:00 and 2:00 are valid hours
        self.assertEquals(14, get_energy_for_hour(date(2012,1,1), [1,1]))
        self.assertEquals(30, get_energy_for_hour(date(2012,1,1), [2,2]))
        self.assertEquals(44, get_energy_for_hour(date(2012,1,1), [1,2]))

        # a case where the query lines up with the end of the data
        csv2 = StringIO('\n'.join([
            '2012-01-01T01:15:00Z, 2, therms',
            '2012-01-01T01:30:00Z, 3, therms',
            '2012-01-01T01:45:00Z, 4, therms',
            '2012-01-01T02:00:00Z, 5, therms',
            ]))
        get_energy_for_hour = self.ree_getter.get_interval_meter_data_source(
                csv2)
        self.assertEquals(14, get_energy_for_hour(date(2012,1,1),[1,1]))

        # TODO test a csv with bad timestamps


    def test_get_interval_meter_data_source_atsite(self):
        '''Test of getting interval meter data from AtSite's example
        spreadsheet. Unlike the test above, this uses a non-default timestamp
        format and energy column.'''
        # i sorted the rows of AtSite's example CSV file so the timestamps are
        # actually in order. we do require the timestamps to be in order.
        # (TODO tolerate backwards timestamps...then we can't binary search for the time range endpoints, right?)
        atsite_csv = StringIO('''"time(UTC)","error","lowalarm","highalarm","Natural Gas Meter (CF)","Natural Gas Meter Ave Rate (CFm)","Natural Gas Meter Instantaneous (CFm)","Natural Gas Meter Min (CFm)","Natural Gas Meter Max (CFm)","Water Meter - Main (CUFT)","Water Meter - Main Ave Rate (CUFT per hour)","Water Meter - Main Instantaneous (CUFT per hour)","Water Meter - Main Min (CUFT per hour)","Water Meter - Main Max (CUFT per hour)","Small Water meter A (Cubic Feet)","Small Water meter A Ave Rate (CFm)","Small Water meter A Instantaneous (CFm)","Small Water meter A Min (CFm)","Small Water meter A Max (CFm)","Small Water meter B (Cubic Feet)","Small Water meter B Ave Rate (CFm)","Small Water meter B Instantaneous (CFm)","Small Water meter B Min (CFm)","Small Water meter B Max (CFm)","PEPCO Meter (kwh)","PEPCO Meter Demand (kW)","PEPCO Meter Instantaneous (kW)","PEPCO Meter Min (kW)","PEPCO Meter Max (kW)","Input 6","-","-","-","-","Input 7","-","-","-","-","Input 8","-","-","-","-","Output 01","Output 02"
"2012-03-28 18:15:00",0,0,0,2277750,0,,,,4029260,0,,,,2644405.305,9.19,2.812,0.17,45,319,0,,,,2217592.033,206.28,202.5,173.571,220.909,,,,,,,,,,,,,,,,0,0
"2012-03-28 18:30:00",0,0,0,2277750,0,,,,4029260,0,,,,2644515.255,7.33,3.214,0.294,45,319,0,,,,2217643.333,205.2,202.5,186.923,243,,,,,,,,,,,,,,,,0,0
"2012-03-28 18:45:00",0,0,0,2277750,0,,,,4029260,0,,,,2644626.405,7.41,1.154,0.152,45,319,0,,,,2217693.148,199.26,202.5,173.571,243,,,,,,,,,,,,,,,,0,0
"2012-03-28 19:00:00",0,0,0,2277750,0,,,,4029260,0,,,,2644828.155,13.45,6.429,0.222,45,319,0,,,,2217742.963,199.26,202.5,186.923,220.909,,,,,,,,,,,,,,,,0,0
"2012-03-28 19:15:00",0,0,0,2277750,0,,,,4029260,0,,,,2645060.955,15.52,45,0.441,45,319,0,,,,2217792.913,199.8,186.923,173.571,220.909,,,,,,,,,,,,,,,,0,0
"2012-03-28 19:30:00",0,0,0,2277760,0.667,0.203,0.203,0.203,4029260,0,,,,2645199.855,9.26,0.75,0.126,45,319,0,,,,2217844.078,204.66,186.923,173.571,220.909,,,,,,,,,,,,,,,,0,0
"2012-03-28 19:45:00",0,0,0,2277760,0,,,,4029260,0,,,,2645298.555,6.58,45,0.263,45,319,0,,,,2217892.813,194.94,202.5,162,243,,,,,,,,,,,,,,,,0,0
"2012-03-28 20:00:00",0,0,0,2277760,0,,,,4029260,0,,,,2645380.755,5.48,3.462,0.147,45,319,0,,,,2217939.658,187.38,186.923,162,220.909,,,,,,,,,,,,,,,,0,0
"2012-03-28 20:15:00",0,0,0,2277760,0,,,,4029260,0,,,,2645444.055,4.22,0.789,0.154,45,319,0,,,,2217986.773,188.46,186.923,162,220.909,,,,,,,,,,,,,,,,0,0
"2012-03-28 20:30:00",0,0,0,2277760,0,,,,4029260,0,,,,2645687.355,16.22,22.5,0.121,45,319,0,,,,2218036.048,197.1,173.571,173.571,220.909,,,,,,,,,,,,,,,,0,0
"2012-03-28 20:45:00",0,0,0,2277760,0,,,,4029260,0,,,,2645831.505,9.61,1.957,0.145,45,319,0,,,,2218082.218,184.68,186.923,173.571,202.5,,,,,,,,,,,,,,,,0,0
"2012-03-28 21:00:00",0,0,0,2277760,0,,,,4029260,0,,,,2645978.655,9.81,9,0.315,45,319,0,,,,2218128.388,184.68,186.923,162,220.909,,,,,,,,,,,,,,,,0,0''')
 
        # the column we care about is "PEPCO Meter (kwh)" at index 24
        get_energy_for_hour = self.ree_getter.get_interval_meter_data_source(
                atsite_csv,
                timestamp_column=0, energy_column=24,
                timestamp_format='%Y-%m-%d %H:%M:%S', energy_unit='kwh')

        self.assertRaises(IndexError, get_energy_for_hour, date(2012,3,28), [17,18])
        self.assertRaises(IndexError, get_energy_for_hour, date(2012,3,28), [21,21])

        # total energy during hours 19 and 20 converted from kWh to BTU
        total_kwh_19 = 2217792.913 + 2217844.078 + 2217892.813 + 2217939.658
        total_kwh_20 = 2217986.773 + 2218036.048 + 2218082.218 + 2218128.388
        total_btu_19 = total_kwh_19 / 3412.14163
        total_btu_20 = total_kwh_20 / 3412.14163

        # these are not quite the same due to floating-point errors
        # (assertAlmostEqual checks 7 decimal places by default)
        self.assertAlmostEqual(total_btu_19,
                get_energy_for_hour(date(2012,3,28), [19,19]))
        self.assertAlmostEqual(total_btu_19 + total_btu_20,
                get_energy_for_hour(date(2012,3,28), [19,20]))


    def test_fetch_oltp_data_simple(self):
        '''Put energy in a bill with a simple "total" register, and make sure
        the register contains the right amount of energy.
        '''
        # create mock skyliner objects
        monguru = self.splinter.get_monguru()
        install = self.splinter.get_install_obj_for('example-1')

        # gather REE data into the reebill
        self.ree_getter.update_renewable_readings(self.reebill)

        # get total REE for all hours in the reebill's meter read period,
        # according to 'monguru'
        total_btu = 0
        for hour in cross_range(*(date_to_datetime(d) for d in self.reebill\
                .get_period())):
            day = date(hour.year, hour.month, hour.day)
            total_btu += monguru.get_data_for_hour(install, day,
                    hour.hour).energy_sold
        
        # compare 'total_btu' to reebill's total REE (converted from therms to
        # BTU).
        self.assertAlmostEqual(total_btu,
                self.reebill.get_total_renewable_energy() * 100000)

class ReeGetterTestPV(unittest.TestCase):
    '''Test for ReeGetter involving a PV bill with both energy and demand
    _registers.
    Unlike the above, this has proper mocking and doesn't depend on
    SQLAlchemy objects.
    '''
    # TODO: test_fetch_oltp_data should be moved into here, or another class
    # that sets up mocks in a similar way.

    def setUp(self):
        utilbill = Mock()
        utilbill.period_start = date(2000,1,1)
        utilbill.period_end = date(2000,2,1)
        energy_register = Mock(autospec=Register)
        energy_register.register_binding = Register.TOTAL
        energy_register.get_active_periods.return_value = {
            'active_periods_weekday': [(0, 23)],
            'active_periods_weekend': [(0, 23)],
            'active_periods_holiday': [(0, 23)],
        }
        demand_register = Mock(autospec=Register)
        demand_register.register_binding = Register.DEMAND
        demand_register.get_active_periods.return_value = \
                energy_register.get_active_periods.return_value
        utilbill.get_register_by_binding.side_effect = [energy_register,
                                                        demand_register]

        self.reebill = Mock()
        self.reebill.utilbill = utilbill
        self.reebill.get_period.return_value = (date(2000,1,1), date(2000,2,1))

        # reading quantities will get overwritten
        self.energy_reading = Mock(autospec=Reading)
        self.energy_reading.register_binding = \
                energy_register.register_binding
        self.energy_reading.measure = 'Energy Sold'
        self.energy_reading.aggregate_function = 'SUM'
        self.energy_reading.get_aggregation_function.return_value = sum
        self.energy_reading.unit = 'kWh'
        self.energy_reading.conventional_quantity = -1
        self.energy_reading.renewable_quantity = -2
        self.demand_reading = Mock()
        self.demand_reading.register_binding = \
                demand_register.register_binding
        self.demand_reading.conventional_quantity = -3
        self.demand_reading.renewable_quantity = -4
        self.demand_reading.measure = 'Demand'
        self.demand_reading.aggregate_function = 'MAX'
        self.demand_reading.get_aggregation_function.return_value = max
        self.demand_reading.unit = 'kWD'
        self.reebill.readings = [self.energy_reading, self.demand_reading]

        self.monguru = Mock(autospec=Monguru)
        self.install = Mock(autospec=SkyInstall)
        self.install.get_annotations.return_value = []

        # 1 BTU of energy consumed per day, 2 kWD of demand every day
        mock_facts_doc = Mock(autospec=CubeDocument)
        mock_facts_doc.energy_sold = 1
        mock_facts_doc.demand = 2
        def get_measure_value_for_hour(install, day, hour, measure_name):
            if measure_name == 'Energy Sold':
                return 1
            assert measure_name == 'Demand'
            return 2
        self.monguru.get_measure_value_for_hour = get_measure_value_for_hour

        splinter = Mock()
        splinter._guru = self.monguru
        splinter.get_install_obj_for.return_value = self.install
        self.ree_getter = fbd.RenewableEnergyGetter(splinter, Mock(), None)

    def test_set_renewable_energy_readings_pv(self):
        self.ree_getter.update_renewable_readings(self.reebill)
        start, end = self.reebill.get_period()
        expected_total_energy_sold = 1 * (end - start).days * 24
        expected_max_demand = 2

        self.reebill.set_renewable_energy_reading.assert_has_calls([
            call(self.energy_reading.register_binding,
                 expected_total_energy_sold),
            call(self.demand_reading.register_binding, expected_max_demand),
        ])<|MERGE_RESOLUTION|>--- conflicted
+++ resolved
@@ -68,11 +68,7 @@
         rate_class = RateClass('DC Non Residential Non Heat', utility=utility)
         utilbill = UtilBill(utility_account, utility, rate_class=rate_class,
                 period_start=date(2000,1,1), period_end=date(2000,2,1))
-<<<<<<< HEAD
-        utilbill.registers = [Register(Register.TOTAL, 'therms')]
-=======
         utilbill._registers = [Register(Register.TOTAL, 'therms')]
->>>>>>> 6d31a9a0
         self.reebill = ReeBill(reebill_customer, 1, utilbill=utilbill)
         self.reebill.replace_readings_from_utility_bill_registers(utilbill)
 
