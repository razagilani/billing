--- conflicted
+++ resolved
@@ -10,18 +10,15 @@
 
 from billing.reebill.excel_export import Exporter
 from billing.core.model import UtilBill, Register, Charge
-<<<<<<< HEAD
-from billing.reebill.state import StateDB, ReeBill, Payment
+from billing.reebill.state import ReeBill, Payment
 from billing.test.setup_teardown import TestCaseWithSetup
 from billing.test import testing_utils
 from billing import init_config, init_model
+from billing.reebill.reebill_dao import ReeBillDAO
+from billing.reebill.payment_dao import PaymentDAO
+
 from billing.core.model import Session, UtilityAccount, Utility, Supplier, \
     Address, RateClass, UtilBill
-=======
-from billing.reebill.state import ReeBill, Payment
-from billing.reebill.reebill_dao import ReeBillDAO
-from billing.reebill.payment_dao import PaymentDAO
->>>>>>> 54a169bc
 
 
 class ExporterSheetTest(unittest.TestCase):
@@ -325,7 +322,8 @@
         init_config('test/tstsettings.cfg')
         init_model()
         logger = logging.getLogger('test')
-        self.exp = Exporter(StateDB(logger))
+
+        self.exp = Exporter(ReeBillDAO(logger=logger), PaymentDAO())
 
         s = Session()
         utility = Utility('New Utility', Address())
