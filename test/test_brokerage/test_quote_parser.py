--- conflicted
+++ resolved
@@ -114,26 +114,7 @@
     GEE_FILE_PATH_NY = join(DIRECTORY, 'GEE Rack Rate_NY_12.1.2015.xlsx')
     GEE_FILE_PATH_NJ = join(DIRECTORY, 'GEE Rack Rates_NJ_12.1.2015.xlsx')
     GEE_FILE_PATH_MA = join(DIRECTORY, 'GEE Rack Rates_MA_12.1.2015.xlsx')
-<<<<<<< HEAD
     GEE_GAS_PATH_NJ = join(DIRECTORY, 'NJ Rack Rates_1.7.2016.pdf')
-    VOLUNTEER_FILE_PATH_COH = join(DIRECTORY, 'volunteer',
-                                   'Exchange_COH_2015 12-7-15.pdf')
-    VOLUNTEER_FILE_PATH_CON = join(DIRECTORY, 'volunteer',
-                                   'EXCHANGE_CON_2015 12-7-15.pdf')
-    VOLUNTEER_FILE_PATH_DEO = join(DIRECTORY, 'volunteer',
-                                   'Exchange_DEO_2015 12-7-15.pdf')
-    VOLUNTEER_FILE_PATH_DTE = join(DIRECTORY, 'volunteer',
-                                   'EXCHANGE_DTE_2015 12-7-15.pdf')
-    VOLUNTEER_FILE_PATH_DUKE = join(DIRECTORY, 'volunteer',
-                                    'Exchange_DUKE_2015 12-7-15.pdf')
-    VOLUNTEER_FILE_PATH_PNG = join(DIRECTORY, 'volunteer',
-                                   'Exchange_PNG_2015 12-7-15.pdf')
-    VOLUNTEER_FILE_PATH_VEDO = join(DIRECTORY, 'volunteer',
-                                    'Exchange_VEDO_2015 12-7-15.pdf')
-    VOLUNTEER_FILE_PATH_PECO = join(DIRECTORY, 'volunteer',
-                                    'PECO EXCHANGE_2015 12-7-15.pdf')
-    SPARK_FILE_PATH = join(DIRECTORY, 'Spark Custom_LED_MATRIX.xlsx')
-=======
     VOLUNTEER_FILE_PATH_COH = join(DIRECTORY, 'volunteer', 'Exchange_COH_2015 1-25-16.pdf')
     VOLUNTEER_FILE_PATH_CON = join(DIRECTORY, 'volunteer', 'EXCHANGE_CON_2015 1-25-16.pdf')
     VOLUNTEER_FILE_PATH_DEO = join(DIRECTORY, 'volunteer', 'Exchange_DEO_2015 1-25-16.pdf')
@@ -142,7 +123,7 @@
     VOLUNTEER_FILE_PATH_PNG = join(DIRECTORY, 'volunteer', 'Exchange_PNG_2015 1-25-16.pdf')
     VOLUNTEER_FILE_PATH_VEDO = join(DIRECTORY, 'volunteer', 'Exchange_VEDO_2015 1-25-16.pdf')
     VOLUNTEER_FILE_PATH_PECO = join(DIRECTORY, 'volunteer', 'PECO EXCHANGE_2015 1-25-16.pdf')
->>>>>>> fd6e7314
+    SPARK_FILE_PATH = join(DIRECTORY, 'Spark Custom_LED_MATRIX.xlsx')
 
     @classmethod
     def setUpClass(cls):
