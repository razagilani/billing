--- conflicted
+++ resolved
@@ -44,6 +44,8 @@
                            rate_class_alias='Residential'),
             RateClassAlias(rate_class_id=self.rate_class.rate_class_id,
                            rate_class_alias='Commercial'),
+            RateClassAlias(rate_class_id=self.rate_class.rate_class_id,
+                           rate_class_alias='PA-DQE-GS-General Service'),
         ])
         session.flush()
 
@@ -210,7 +212,6 @@
         self.assertEqual(100, q1.limit_volume)
         self.assertEqual('GSLV ND, GS LV, GS 3A', q1.rate_class_alias)
         self.assertEqual(False, q1.purchase_of_receivables)
-<<<<<<< HEAD
         self.assertEqual(0.08688419193651578, q1.price)
 
     def test_Champion(self):
@@ -236,8 +237,6 @@
         self.assertEqual(0, q1.min_volume)
         self.assertEqual(100000, q1.limit_volume)
         self.assertEqual('PA-DQE-GS-General Service', q1.rate_class_alias)
-        self.assertEqual(False, q1.purchase_of_receivables)
-        self.assertEqual(0.07686, q1.price)
-=======
-        self.assertEqual(0.08688419193651578, q1.price)
->>>>>>> e1a95ddd
+        self.assertEqual(self.rate_class.rate_class_id, q1.rate_class_id)
+        self.assertEqual(False, q1.purchase_of_receivables)
+        self.assertEqual(0.07686, q1.price)