--- conflicted
+++ resolved
@@ -1,17 +1,12 @@
 from datetime import datetime
 from os import path
 from unittest import TestCase
-<<<<<<< HEAD
 from brokerage.brokerage_model import RateClass, RateClassAlias
 from core import ROOT_PATH, init_altitude_db
-from brokerage.quote_parsers import DirectEnergyMatrixParser, USGEMatrixParser
+from brokerage.quote_parsers import DirectEnergyMatrixParser, USGEMatrixParser, \
+    AEPMatrixParser
 from core.model import AltitudeSession
 from test import create_tables, init_test_config, clear_db
-=======
-from core import ROOT_PATH
-from brokerage.quote_parsers import DirectEnergyMatrixParser, USGEMatrixParser, \
-    AEPMatrixParser
->>>>>>> f13b82c0
 
 
 def setUpModule():
