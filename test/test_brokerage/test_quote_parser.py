from datetime import datetime
from os.path import join
from unittest import TestCase

from brokerage.brokerage_model import RateClass, RateClassAlias
from core import ROOT_PATH, init_altitude_db, init_model
from brokerage.quote_parsers import (DirectEnergyMatrixParser, USGEMatrixParser,
    AEPMatrixParser, AmerigreenMatrixParser, ChampionMatrixParser,
    ConstellationMatrixParser, MajorEnergyMatrixParser)
from core.model import AltitudeSession
from test import create_tables, init_test_config, clear_db


def setUpModule():
    init_test_config()
    create_tables()
    init_model()
    init_altitude_db()

class MatrixQuoteParsersTest(TestCase):
    # paths to example spreadsheet files from each supplier
    DIRECTORY = join(ROOT_PATH, 'test', 'test_brokerage')
    AEP_FILE_PATH = join(DIRECTORY, 'AEP Energy Matrix 3.0 2015-07-21.xls')
    DIRECT_ENERGY_FILE_PATH = join(DIRECTORY,
                                   'Matrix 1 Example - Direct Energy.xls')
    USGE_FILE_PATH = join(DIRECTORY, 'Matrix 2a Example - USGE.xlsx')
    CHAMPION_FILE_PATH = join(DIRECTORY,'Matrix 4 Example - Champion.xls')
    # using version of the file converted to XLS because we can't currently
    # read the newer format
    AMERIGREEN_FILE_PATH = join(
        DIRECTORY, 'Amerigreen Matrix 08-03-2015 converted.xls')
    CONSTELLATION_FILE_PATH = join(DIRECTORY,
                                   'Matrix 5 Example - Constellation.xlsx')
    MAJOR_FILE_PATH = join(DIRECTORY, 'Matrix 7 Example - Major Energy.xlsx')

    def setUp(self):
        clear_db()

        self.rate_class = RateClass(rate_class_id=1)

        # TODO: it would be better to mock 'get_rate_class_for_alias' than
        # actually try to create a RateClassAlias for every one that might be
        # checked in a test
        aliases = [
            # Direct Energy
            'CT-CLP-37, R35',
            # USGE
            'Columbia of Kentucky-Residential-Residential',
            # AEP
            'DC-PEPCO_DC-GS-GSLV ND, GS LV, GS 3A',
            # Champion
<<<<<<< HEAD
            'PA-DQE-GS-General Service',
            # Amerigreen
            'NY-Con Ed',
        ]
        session = AltitudeSession()
        session.add(self.rate_class)
        session.flush()
        session.add_all(
            [RateClassAlias(rate_class_id=self.rate_class.rate_class_id,
                             rate_class_alias=a) for a in aliases])
=======
            RateClassAlias(rate_class_id=self.rate_class.rate_class_id,
                           rate_class_alias='PA-DQE-GS-General Service'),
            # Amerigreen
            RateClassAlias(rate_class_id=self.rate_class.rate_class_id,
                           rate_class_alias='NY-Con Ed'),
            # Constellation
            RateClassAlias(rate_class_id=self.rate_class.rate_class_id,
                           rate_class_alias='CLP'),
            # Major
            RateClassAlias(rate_class_id=self.rate_class.rate_class_id,
                           rate_class_alias='IL-ComEd'),
        ])
>>>>>>> 2d34cf3c
        session.flush()

    def tearDown(self):
        clear_db()

    def test_direct_energy(self):
        parser = DirectEnergyMatrixParser()
        self.assertEqual(0, parser.get_count())

        with open(self.DIRECT_ENERGY_FILE_PATH, 'rb') as spreadsheet:
            parser.load_file(spreadsheet)
        parser.validate()
        self.assertEqual(0, parser.get_count())

        quotes = list(parser.extract_quotes())
        self.assertEqual(106554, len(quotes))
        self.assertEqual(106554, parser.get_count())
        for quote in quotes:
            quote.validate()

        # since there are so many, only check one
        q1 = quotes[0]
        self.assertEqual(datetime(2015, 5, 1), q1.start_from)
        self.assertEqual(datetime(2015, 6, 1), q1.start_until)
        self.assertEqual(6, q1.term_months)
        self.assertEqual(datetime.utcnow().date(), q1.date_received.date())
        self.assertEqual(datetime(2015, 5, 4), q1.valid_from)
        self.assertEqual(datetime(2015, 5, 5), q1.valid_until)
        self.assertEqual(0, q1.min_volume)
        self.assertEqual(75000, q1.limit_volume)
        self.assertEqual('CT-CLP-37, R35', q1.rate_class_alias)
        self.assertEqual(self.rate_class.rate_class_id, q1.rate_class_id)
        self.assertEqual(False, q1.purchase_of_receivables)
        self.assertEqual(.07036, q1.price)

    def test_usge(self):
        parser = USGEMatrixParser()
        self.assertEqual(0, parser.get_count())

        with open(self.USGE_FILE_PATH, 'rb') as spreadsheet:
            parser.load_file(spreadsheet)
        parser.validate()

        assert self.rate_class.rate_class_id == 1
        quotes = list(parser.extract_quotes())
        self.assertEqual(2448, len(quotes))

        for quote in quotes:
            quote.validate()

        # each state has its own sheet. to make sure each sheet is done
        # correctly, we check the first one in each (we determined the index
        # of each one by counting the number of quotes in each sheet)

        # KY check
        q1 = quotes[0]
        self.assertEqual('Columbia of Kentucky-Residential-Residential', q1.rate_class_alias)
        self.assertEqual(self.rate_class.rate_class_id, q1.rate_class_id)
        self.assertEqual(datetime(2015, 6, 1), q1.start_from)
        self.assertEqual(datetime(2015, 7, 1), q1.start_until)
        self.assertEqual(6, q1.term_months)
        self.assertEqual(datetime.utcnow().date(), q1.date_received.date())
        self.assertEqual(datetime(2015, 5, 4), q1.valid_from)
        self.assertEqual(datetime(2015, 5, 5), q1.valid_until)
        self.assertEqual(0, q1.min_volume)
        self.assertEqual(False, q1.purchase_of_receivables)
        self.assertEqual(.4729, q1.price)

        # MD check
        q1 = quotes[96]
        self.assertEqual('Baltimore Gas & Electric-Residential-Residential', q1.rate_class_alias)
        self.assertEqual(datetime(2015, 6, 1), q1.start_from)
        self.assertEqual(datetime(2015, 7, 1), q1.start_until)
        self.assertEqual(6, q1.term_months)
        self.assertEqual(datetime.utcnow().date(), q1.date_received.date())
        self.assertEqual(datetime(2015, 5, 4), q1.valid_from)
        self.assertEqual(datetime(2015, 5, 5), q1.valid_until)
        self.assertEqual(0, q1.min_volume)
        self.assertEqual(False, q1.purchase_of_receivables)
        self.assertEqual(.4793, q1.price)

        # NJ check
        q1 = quotes[288]
        #self.assertEqual('Residential', q1.rate_class_alias)
        #self.assertEqual(self.rate_class.rate_class_id, q1.rate_class_id)
        self.assertEqual(datetime(2015, 7, 1), q1.start_from)
        self.assertEqual(datetime(2015, 8, 1), q1.start_until)
        self.assertEqual(6, q1.term_months)
        self.assertEqual(datetime.utcnow().date(), q1.date_received.date())
        self.assertEqual(datetime(2015, 5, 4), q1.valid_from)
        self.assertEqual(datetime(2015, 5, 5), q1.valid_until)
        self.assertEqual(0, q1.min_volume)
        self.assertEqual(False, q1.purchase_of_receivables)
        self.assertEqual(.5242, q1.price)

        # NY check
        q1 = quotes[528]
        #self.assertEqual('Residential', q1.rate_class_alias)
        #self.assertEqual(self.rate_class.rate_class_id, q1.rate_class_id)
        self.assertEqual(datetime(2015, 6, 1), q1.start_from)
        self.assertEqual(datetime(2015, 7, 1), q1.start_until)
        self.assertEqual(6, q1.term_months)
        self.assertEqual(datetime.utcnow().date(), q1.date_received.date())
        self.assertEqual(datetime(2015, 5, 4), q1.valid_from)
        self.assertEqual(datetime(2015, 5, 5), q1.valid_until)
        self.assertEqual(0, q1.min_volume)
        self.assertEqual(False, q1.purchase_of_receivables)
        self.assertEqual(.6292, q1.price)

        # OH check
        q1 = quotes[1776]
        #self.assertEqual('Residential', q1.rate_class_alias)
        #self.assertEqual(self.rate_class.rate_class_id, q1.rate_class_id)
        self.assertEqual(datetime(2015, 6, 1), q1.start_from)
        self.assertEqual(datetime(2015, 7, 1), q1.start_until)
        self.assertEqual(6, q1.term_months)
        self.assertEqual(datetime.utcnow().date(), q1.date_received.date())
        self.assertEqual(datetime(2015, 5, 4), q1.valid_from)
        self.assertEqual(datetime(2015, 5, 5), q1.valid_until)
        self.assertEqual(0, q1.min_volume)
        self.assertEqual(False, q1.purchase_of_receivables)
        self.assertEqual(.5630, q1.price)

        # PA check
        q1 = quotes[1968]
        #self.assertEqual('Residential', q1.rate_class_alias)
        #self.assertEqual(self.rate_class.rate_class_id, q1.rate_class_id)
        self.assertEqual(datetime(2015, 6, 1), q1.start_from)
        self.assertEqual(datetime(2015, 7, 1), q1.start_until)
        self.assertEqual(6, q1.term_months)
        self.assertEqual(datetime.utcnow().date(), q1.date_received.date())
        self.assertEqual(datetime(2015, 5, 4), q1.valid_from)
        self.assertEqual(datetime(2015, 5, 5), q1.valid_until)
        self.assertEqual(0, q1.min_volume)
        self.assertEqual(False, q1.purchase_of_receivables)
        self.assertEqual(.4621, q1.price)

    def test_aep(self):
        parser = AEPMatrixParser()
        self.assertEqual(0, parser.get_count())

        with open(self.AEP_FILE_PATH, 'rb') as spreadsheet:
            parser.load_file(spreadsheet)
        parser.validate()
        self.assertEqual(0, parser.get_count())

        quotes = list(parser.extract_quotes())
        self.assertEqual(6664, len(quotes))
        self.assertEqual(6664, parser.get_count())
        for quote in quotes:
            quote.validate()

        # since there are so many, only check one
        q1 = quotes[0]
        self.assertEqual(datetime(2015, 8, 1), q1.start_from)
        self.assertEqual(datetime(2015, 9, 1), q1.start_until)
        self.assertEqual(12, q1.term_months)
        self.assertEqual(datetime.utcnow().date(), q1.date_received.date())
        self.assertEqual(datetime(2015, 7, 21), q1.valid_from)
        self.assertEqual(datetime(2015, 7, 22), q1.valid_until)
        self.assertEqual(0, q1.min_volume)
        self.assertEqual(100, q1.limit_volume)
        self.assertEqual('DC-PEPCO_DC-GS-GSLV ND, GS LV, GS 3A', q1.rate_class_alias)
        self.assertEqual(self.rate_class.rate_class_id, q1.rate_class_id)
        self.assertEqual(False, q1.purchase_of_receivables)
        self.assertEqual(0.08688419193651578, q1.price)

    def test_Champion(self):
        parser = ChampionMatrixParser()
        self.assertEqual(0, parser.get_count())

        with open(self.CHAMPION_FILE_PATH, 'rb') as spreadsheet:
            parser.load_file(spreadsheet)
        parser.validate()
        self.assertEqual(0, parser.get_count())

        quotes = list(parser.extract_quotes())
        self.assertEqual(3780, len(quotes))

        for quote in quotes:
            quote.validate()

        q1 = quotes[0]
        self.assertEqual(datetime(2015, 6, 1), q1.start_from)
        self.assertEqual(datetime(2015, 7, 1), q1.start_until)
        self.assertEqual(datetime.utcnow().date(), q1.date_received.date())
        self.assertEqual(12, q1.term_months)
        self.assertEqual(0, q1.min_volume)
        self.assertEqual(100000, q1.limit_volume)
        self.assertEqual('PA-DQE-GS-General Service', q1.rate_class_alias)
        self.assertEqual(self.rate_class.rate_class_id, q1.rate_class_id)
        self.assertEqual(False, q1.purchase_of_receivables)
        self.assertEqual(0.07686, q1.price)

        
        
        
        
    def test_amerigreen(self):
        parser = AmerigreenMatrixParser()
        self.assertEqual(0, parser.get_count())

        with open(self.AMERIGREEN_FILE_PATH, 'rb') as spreadsheet:
            parser.load_file(spreadsheet,
                             file_name='Amerigreen Matrix 08-03-2015.xlsx')
        parser.validate()
        self.assertEqual(0, parser.get_count())

        quotes = list(parser.extract_quotes())
        self.assertEqual(96, len(quotes))
        self.assertEqual(96, parser.get_count())
        for quote in quotes:
            quote.validate()

        # since there are so many, only check one
        q1 = quotes[0]
        self.assertEqual(datetime(2015, 9, 1), q1.start_from)
        self.assertEqual(datetime(2015, 9, 2), q1.start_until)
        self.assertEqual(3, q1.term_months)
        self.assertEqual(datetime.utcnow().date(), q1.date_received.date())
        # quote validity dates come from file name
        self.assertEqual(datetime(2015, 8, 3), q1.valid_from)
        self.assertEqual(datetime(2015, 8, 4), q1.valid_until)
        self.assertEqual(0, q1.min_volume)
        self.assertEqual(50000, q1.limit_volume)
        self.assertEqual('NY-Con Ed', q1.rate_class_alias)
        self.assertEqual(self.rate_class.rate_class_id, q1.rate_class_id)
        self.assertEqual(False, q1.purchase_of_receivables)
        self.assertEqual(0.34025833996486833, q1.price)


        
        
        
        
        
        
        
    def test_constellation(self):
        parser = ConstellationMatrixParser()
        self.assertEqual(0, parser.get_count())

        with open(self.CONSTELLATION_FILE_PATH, 'rb') as spreadsheet:
            parser.load_file(spreadsheet)
        parser.validate()
        self.assertEqual(0, parser.get_count())

        quotes = list(parser.extract_quotes())
        self.assertEqual(5567, len(quotes))

        for quote in quotes:
            quote.validate()

        q1 = quotes[0]
        self.assertEqual(datetime(2015, 9, 1), q1.start_from)
        self.assertEqual(datetime(2015, 10, 1), q1.start_until)
        self.assertEqual(datetime.utcnow().date(), q1.date_received.date())
        self.assertEqual(6, q1.term_months)
        self.assertEqual(0, q1.min_volume)
        self.assertEqual(150000, q1.limit_volume)
        self.assertEqual('CLP', q1.rate_class_alias)
        self.assertEqual(self.rate_class.rate_class_id, q1.rate_class_id)
        self.assertEqual(False, q1.purchase_of_receivables)
        self.assertEqual(0.103578, q1.price)

    def test_major_energy(self):
        parser = MajorEnergyMatrixParser()
        self.assertEqual(0, parser.get_count())

        with open(self.MAJOR_FILE_PATH, 'rb') as spreadsheet:
            parser.load_file(spreadsheet)
        parser.validate()
        self.assertEqual(0, parser.get_count())

        quotes = list(parser.extract_quotes())
        # 936 rows * 4 columns
        self.assertEqual(3744, len(quotes))

        for quote in quotes:
            quote.validate()

        q1 = quotes[0]
        self.assertEqual(datetime(2015, 7, 27), q1.valid_from)
        self.assertEqual(datetime(2015, 8, 1), q1.valid_until)
        self.assertEqual(datetime(2015, 8, 1), q1.start_from)
        self.assertEqual(datetime(2015, 9, 1), q1.start_until)
        self.assertEqual(datetime.utcnow().date(), q1.date_received.date())
        self.assertEqual(6, q1.term_months)
        self.assertEqual(0, q1.min_volume)
        self.assertEqual(74000, q1.limit_volume)
        self.assertEqual('IL-ComEd', q1.rate_class_alias)
        self.assertEqual(self.rate_class.rate_class_id, q1.rate_class_id)
        self.assertEqual(False, q1.purchase_of_receivables)
        self.assertEqual(0.0669, q1.price)<|MERGE_RESOLUTION|>--- conflicted
+++ resolved
@@ -49,10 +49,11 @@
             # AEP
             'DC-PEPCO_DC-GS-GSLV ND, GS LV, GS 3A',
             # Champion
-<<<<<<< HEAD
             'PA-DQE-GS-General Service',
             # Amerigreen
             'NY-Con Ed',
+            # Major Energy
+            'IL-ComEd',
         ]
         session = AltitudeSession()
         session.add(self.rate_class)
@@ -60,20 +61,6 @@
         session.add_all(
             [RateClassAlias(rate_class_id=self.rate_class.rate_class_id,
                              rate_class_alias=a) for a in aliases])
-=======
-            RateClassAlias(rate_class_id=self.rate_class.rate_class_id,
-                           rate_class_alias='PA-DQE-GS-General Service'),
-            # Amerigreen
-            RateClassAlias(rate_class_id=self.rate_class.rate_class_id,
-                           rate_class_alias='NY-Con Ed'),
-            # Constellation
-            RateClassAlias(rate_class_id=self.rate_class.rate_class_id,
-                           rate_class_alias='CLP'),
-            # Major
-            RateClassAlias(rate_class_id=self.rate_class.rate_class_id,
-                           rate_class_alias='IL-ComEd'),
-        ])
->>>>>>> 2d34cf3c
         session.flush()
 
     def tearDown(self):
