import re
from datetime import datetime
from os.path import join, basename
from unittest import TestCase

from mock import Mock

from brokerage.brokerage_model import RateClass, RateClassAlias
from brokerage.quote_parser import QuoteParser, SpreadsheetReader
<<<<<<< HEAD
=======
from brokerage.quote_parsers.gee_gas_ny import GEEGasNYParser
from brokerage.quote_parsers.guttman_electric import GuttmanElectric
from brokerage.quote_parsers.guttman_gas import GuttmanGas
>>>>>>> 71c1cf19
from brokerage.quote_parsers import (
    USGEGasMatrixParser, AEPMatrixParser, EntrustMatrixParser,
    AmerigreenMatrixParser, ChampionMatrixParser, LibertyMatrixParser,
    ConstellationMatrixParser, MajorEnergyMatrixParser, SFEMatrixParser,
    USGEElectricMatrixParser, GEEMatrixParser, GEEGasPDFParser, VolunteerMatrixParser)
<<<<<<< HEAD
from brokerage.quote_parsers.guttman_electric import GuttmanElectric
from brokerage.quote_parsers.guttman_gas import GuttmanGas
=======

from brokerage.quote_parsers.spark import SparkMatrixParser
>>>>>>> 71c1cf19
from core import ROOT_PATH, init_altitude_db, init_model
from core.model import AltitudeSession
from test import create_tables, init_test_config, clear_db
from util.units import unit_registry


def setUpModule():
    init_test_config()


class QuoteParserTest(TestCase):
    def setUp(self):
        reader = Mock(autospec=SpreadsheetReader)

        class ExampleQuoteParser(QuoteParser):
            NAME = 'example'
            reader = Mock()

            def __init__(self):
                super(ExampleQuoteParser, self).__init__()
                self.reader = reader

            def _load_rate_class_aliases(self):
                # avoid use of database in this test by overriding this method
                # where a database query is made. TODO better way to do this
                return []

            def _extract_quotes(self):
                pass

        self.qp = ExampleQuoteParser()
        self.qp.EXPECTED_ENERGY_UNIT = unit_registry.MWh
        self.qp.TARGET_ENERGY_UNIT = unit_registry.kWh
        self.reader = reader
        self.regex = re.compile(r'from (?P<low>\d+) to (?P<high>\d+)')

    def test_extract_volume_range_normal(self):
        self.reader.get_matches.return_value = 1, 2
        low, high = self.qp._extract_volume_range(0, 0, 0, self.regex)
        self.assertEqual((1000, 2000), (low, high))
        self.reader.get_matches.assert_called_once_with(0, 0, 0, self.regex,
                                                        (int, int))

    def test_extract_volume_range_fudge(self):
        self.reader.get_matches.return_value = 11, 20
        low, high = self.qp._extract_volume_range(
            0, 0, 0, self.regex, fudge_low=True, fudge_high=True)
        self.assertEqual((10000, 20000), (low, high))
        self.reader.get_matches.assert_called_once_with(0, 0, 0, self.regex,
                                                        (int, int))

        self.reader.reset_mock()
        self.reader.get_matches.return_value = 10, 19
        low, high = self.qp._extract_volume_range(
            0, 0, 0, self.regex, fudge_low=True, fudge_high=True)
        self.assertEqual((10000, 20000), (low, high))
        self.reader.get_matches.assert_called_once_with(0, 0, 0, self.regex,
                                                        (int, int))

class MatrixQuoteParsersTest(TestCase):
    """Deprecated. Each test should go in its own file in the
    "test_quote_parsers" directory and should use Pytest.
    """

    # paths to example spreadsheet files from each supplier
    DIRECTORY = join(ROOT_PATH, 'test', 'test_brokerage', 'quote_files')
    AEP_FILE_PATH = join(DIRECTORY,
                         'AEP Energy Matrix 3.0 2015-11-12.xls')
    USGE_FILE_PATH = join(DIRECTORY, 'Matrix 2a Example - USGE.xlsx')
    USGE_ELECTRIC_FILE_PATH = join(DIRECTORY, 'USGE Matrix Pricing - ELEC - 20160205.xlsx')
    USGE_ELECTRIC_ANOMALY_PATH = join(DIRECTORY, 'USGEMatrixPricing-ELEC-20151130.xlsx')
    CHAMPION_FILE_PATH = join(
        DIRECTORY, 'Champion MM PJM Fixed-Index-24 Matrix 2015-10-30.xls')
    # using version of the file converted to XLS because we can't currently
    # read the newer format
    AMERIGREEN_FILE_PATH = join(DIRECTORY, 'Amerigreen Matrix 08-03-2015.xlsx')
    CONSTELLATION_FILE_PATH = join(
        DIRECTORY, 'Constellation - SMB Cost+ Matrix_Fully '
                   'Bundled_09_24_2015.xlsm')
    SFE_FILE_PATH = join(DIRECTORY, 'SFE Pricing Worksheet - Feb 16 2016.xlsx')
    MAJOR_FILE_PATH = join(
        DIRECTORY, 'Major Energy - Commercial and Residential Electric and '
                   'Gas Rack Rates October 27 2015.xlsx')
    ENTRUST_FILE_PATH = join(DIRECTORY, 'Matrix 10 Entrust.xlsx')
    LIBERTY_FILE_PATH = join(
        DIRECTORY, 'Liberty Power Daily Pricing for NEX ABC 2016-01-05.xlsx')
    GUTTMAN_DEO_FILE_PATH = join(DIRECTORY, 'Guttman', 'DEO_Matrix_02042016.xlsx')
    GUTTMAN_OH_DUKE_FILE_PATH = join(DIRECTORY, 'Guttman', 'OH_Duke_Gas_Matrix_02042016.xlsx')
    GUTTMAN_PEOPLE_TWP_FILE_PATH = join(DIRECTORY, 'Guttman', 'PeoplesTWP_Matrix_02042016.xlsx')
    GUTTMAN_CPA_MATRIX_FILE_PATH = join(DIRECTORY, 'Guttman', 'CPA_Matrix_02042016.xlsx')
    GUTTMAN_PEOPLE_MATRIX_FILE_PATH = join(DIRECTORY, 'Guttman', 'Peoples_Matrix_02042016.xlsx')
    GUTTMAN_COH_MATRIX_FILE_PATH = join(DIRECTORY, 'Guttman', 'COH_Matrix_02042016.xlsx')
    GUTTMAN_OH_POWER_FILE_PATH = join(DIRECTORY, 'Guttman', 'Guttman Energy OH Power Matrices 2.4.16.xlsx')
    GUTTMAN_PA_POWER_FILE_PATH = join(DIRECTORY, 'Guttman', 'Guttman Energy PA Power Matrices 2.4.16.xlsx')
    GEE_FILE_PATH_NY = join(DIRECTORY, 'GEE Rack Rate_NY_12.1.2015.xlsx')
    GEE_FILE_PATH_NJ = join(DIRECTORY, 'GEE Rack Rates_NJ_12.1.2015.xlsx')
    GEE_FILE_PATH_MA = join(DIRECTORY, 'GEE Rack Rates_MA_12.1.2015.xlsx')
    GEE_GAS_PATH_NJ = join(DIRECTORY, 'NJ Rack Rates_1.7.2016.pdf')
    GEE_GAS_PATH_NY = join(DIRECTORY, 'NY Rack Rates_2.2.2016.pdf')
    VOLUNTEER_FILE_PATH_COH = join(DIRECTORY, 'volunteer',
                                   'Exchange_COH_2015 12-7-15.pdf')
    VOLUNTEER_FILE_PATH_CON = join(DIRECTORY, 'volunteer',
                                   'EXCHANGE_CON_2015 12-7-15.pdf')
    VOLUNTEER_FILE_PATH_DEO = join(DIRECTORY, 'volunteer',
                                   'Exchange_DEO_2015 12-7-15.pdf')
    VOLUNTEER_FILE_PATH_DTE = join(DIRECTORY, 'volunteer',
                                   'EXCHANGE_DTE_2015 12-7-15.pdf')
    VOLUNTEER_FILE_PATH_DUKE = join(DIRECTORY, 'volunteer',
                                    'Exchange_DUKE_2015 12-7-15.pdf')
    VOLUNTEER_FILE_PATH_PNG = join(DIRECTORY, 'volunteer',
                                   'Exchange_PNG_2015 12-7-15.pdf')
    VOLUNTEER_FILE_PATH_VEDO = join(DIRECTORY, 'volunteer',
                                    'Exchange_VEDO_2015 12-7-15.pdf')
    VOLUNTEER_FILE_PATH_PECO = join(DIRECTORY, 'volunteer',
                                    'PECO EXCHANGE_2015 12-7-15.pdf')
    SPARK_FILE_PATH = join(DIRECTORY, 'Spark CUSTOM_LED_MATRIX.xlsx')

    @classmethod
    def setUpClass(cls):
        create_tables()
        init_model()
        init_altitude_db()

    def setUp(self):
        clear_db()

        self.rate_class = RateClass(rate_class_id=1)

        # TODO: it would be better to mock 'get_rate_class_for_alias' than
        # actually try to create a RateClassAlias for every one that might be
        # checked in a test
        aliases = [
            # Direct Energy. Yes, it's SUPPOSED to look that way with the -- at the end.
            'Direct-electric-CT-CLP-37, R35--',
            # USGE
            'USGE-gas-Columbia of Kentucky-Residential-Residential',
            'USGE-electric-Connecticut Light & Power-Residential-Residential-All Zones',
            # AEP
            'AEP-electric-DC-PEPCO_DC-GS-GSLV ND, GS LV, GS 3A',
            # Champion
            'Champion-electric-PA-DQE-GS-General service',
            # Amerigreen
            'Amerigreen-gas-NY-Con Ed',
            # Constellation
            'CT-CLP',
            'NJ-AECO',
            # liberty
            'Liberty-electric-PEPCO-DC-PEPCO-Default',
            'Liberty-electric-PEPCO-DC-PEPCO-GTLV/DMGT',
            # Major Energy
            'Major-electric-IL-ComEd-',
            'Major-gas-NY-RGE',
            # SFE
            'SFE-electric-NY-A (NiMo, NYSEG)',
            'SFE-gas-NJ-SJG ($/therm)',
            # Entrust
            'Entrust-electric-Com Ed',
            'Entrust-electric-ConEd Zone J',

            # Great Eastern Energy
            'GEE-electric-ConEd-J-SC-02',

            # Volunteer
            'Volunteer-gas-COLUMBIA GAS of OHIO (COH)',

            # Spark
            'NJ-PSEG-PSEG-GLP'
        ]
        session = AltitudeSession()
        session.add(self.rate_class)
        session.flush()
        session.add_all(
            [RateClassAlias(rate_class_id=self.rate_class.rate_class_id,
                            rate_class_alias=a) for a in aliases])
        session.flush()

    def tearDown(self):
        clear_db()

    def test_usge_electric(self):
        parser = USGEElectricMatrixParser()
        self.assertEqual(0, parser.get_count())

        with open(self.USGE_ELECTRIC_FILE_PATH, 'rb') as spreadsheet:
            parser.load_file(spreadsheet)
        parser.validate()

        quotes = list(parser.extract_quotes())

        q = quotes[0]
        self.assertEqual(q.price, 0.0799)
        self.assertEqual(q.min_volume, 0)
        self.assertEqual(q.limit_volume, 500000)
        self.assertEqual(q.term_months, 6)
        self.assertEqual(q.start_from, datetime(2016, 03, 01))
        self.assertEqual(q.start_until, datetime(2016, 04, 01))
        self.assertEqual(q.valid_until, datetime(2016, 02, 06))
        self.assertEqual(q.valid_from, datetime(2016, 02, 05))
        self.assertEqual(q.rate_class_alias, "USGE-electric-Connecticut Light & Power-Residential-Residential-All Zones")

        q = quotes[1]
        self.assertEqual(q.price, 0.0802)
        self.assertEqual(q.min_volume, 0)
        self.assertAlmostEqual(q.limit_volume, 500000, delta=2)
        self.assertEqual(q.term_months, 6)
        self.assertEqual(q.start_from, datetime(2016, 4, 01))
        self.assertEqual(q.start_until, datetime(2016, 5, 01))
        self.assertEqual(q.valid_until, datetime(2016, 2, 06))
        self.assertEqual(q.valid_from, datetime(2016, 2, 05))

        self.assertEqual(quotes[2].price, 0.0805)

        # Last quote from the spreadsheet.
        q = quotes[-1]
        self.assertEqual(q.price, 0.0715)
        self.assertAlmostEqual(q.min_volume, 500000, delta=2)
        self.assertAlmostEqual(q.limit_volume, 1000000, delta=2)
        self.assertEqual(q.term_months, 24)
        self.assertEqual(q.start_from, datetime(2016, 8, 1))
        self.assertEqual(q.start_until, datetime(2016, 9, 1))
        self.assertEqual(q.valid_until, datetime(2016, 2, 6))
        self.assertEqual(q.valid_from, datetime(2016, 2, 5))
        self.assertEqual(
                q.rate_class_alias,
                "USGE-electric-Penn Power-Commercial-Commerical: C1, C2, C3, "
                "CG, CH, GH1, GH2, GS1, GS3-PJMATSI")


    def test_usge(self):
        parser = USGEGasMatrixParser()
        self.assertEqual(0, parser.get_count())

        with open(self.USGE_FILE_PATH, 'rb') as spreadsheet:
            parser.load_file(spreadsheet)
        parser.validate()

        assert self.rate_class.rate_class_id == 1
        quotes = list(parser.extract_quotes())
        self.assertEqual(2448, len(quotes))

        for quote in quotes:
            quote.validate()

        # each state has its own sheet. to make sure each sheet is done
        # correctly, we check the first one in each (we determined the index
        # of each one by counting the number of quotes in each sheet)

        # KY check
        q1 = quotes[0]
        self.assertEqual('USGE-gas-Columbia of Kentucky-Residential-Residential', q1.rate_class_alias)
        self.assertEqual(self.rate_class.rate_class_id, q1.rate_class_id)
        self.assertEqual(datetime(2015, 6, 1), q1.start_from)
        self.assertEqual(datetime(2015, 7, 1), q1.start_until)
        self.assertEqual(6, q1.term_months)
        self.assertEqual(datetime.utcnow().date(), q1.date_received.date())
        self.assertEqual(datetime(2015, 5, 4), q1.valid_from)
        self.assertEqual(datetime(2015, 5, 5), q1.valid_until)
        self.assertEqual(0, q1.min_volume)
        self.assertEqual(False, q1.purchase_of_receivables)
        self.assertEqual(.4729, q1.price)

        # MD check
        q1 = quotes[96]
        self.assertEqual('USGE-gas-Baltimore Gas & Electric-Residential-Residential', q1.rate_class_alias)
        self.assertEqual(datetime(2015, 6, 1), q1.start_from)
        self.assertEqual(datetime(2015, 7, 1), q1.start_until)
        self.assertEqual(6, q1.term_months)
        self.assertEqual(datetime.utcnow().date(), q1.date_received.date())
        self.assertEqual(datetime(2015, 5, 4), q1.valid_from)
        self.assertEqual(datetime(2015, 5, 5), q1.valid_until)
        self.assertEqual(0, q1.min_volume)
        self.assertEqual(False, q1.purchase_of_receivables)
        self.assertEqual(.4793, q1.price)

        # NJ check
        q1 = quotes[288]
        # self.assertEqual('Residential', q1.rate_class_alias)
        #self.assertEqual(self.rate_class.rate_class_id, q1.rate_class_id)
        self.assertEqual(datetime(2015, 7, 1), q1.start_from)
        self.assertEqual(datetime(2015, 8, 1), q1.start_until)
        self.assertEqual(6, q1.term_months)
        self.assertEqual(datetime.utcnow().date(), q1.date_received.date())
        self.assertEqual(datetime(2015, 5, 4), q1.valid_from)
        self.assertEqual(datetime(2015, 5, 5), q1.valid_until)
        self.assertEqual(0, q1.min_volume)
        self.assertEqual(False, q1.purchase_of_receivables)
        self.assertEqual(.5242, q1.price)

        # NY check
        q1 = quotes[528]
        #self.assertEqual('Residential', q1.rate_class_alias)
        #self.assertEqual(self.rate_class.rate_class_id, q1.rate_class_id)
        self.assertEqual(datetime(2015, 6, 1), q1.start_from)
        self.assertEqual(datetime(2015, 7, 1), q1.start_until)
        self.assertEqual(6, q1.term_months)
        self.assertEqual(datetime.utcnow().date(), q1.date_received.date())
        self.assertEqual(datetime(2015, 5, 4), q1.valid_from)
        self.assertEqual(datetime(2015, 5, 5), q1.valid_until)
        self.assertEqual(0, q1.min_volume)
        self.assertEqual(False, q1.purchase_of_receivables)
        self.assertEqual(.6292, q1.price)

        # OH check
        q1 = quotes[1776]
        #self.assertEqual('Residential', q1.rate_class_alias)
        #self.assertEqual(self.rate_class.rate_class_id, q1.rate_class_id)
        self.assertEqual(datetime(2015, 6, 1), q1.start_from)
        self.assertEqual(datetime(2015, 7, 1), q1.start_until)
        self.assertEqual(6, q1.term_months)
        self.assertEqual(datetime.utcnow().date(), q1.date_received.date())
        self.assertEqual(datetime(2015, 5, 4), q1.valid_from)
        self.assertEqual(datetime(2015, 5, 5), q1.valid_until)
        self.assertEqual(0, q1.min_volume)
        self.assertEqual(False, q1.purchase_of_receivables)
        self.assertEqual(.5630, q1.price)

        # PA check
        q1 = quotes[1968]
        #self.assertEqual('Residential', q1.rate_class_alias)
        #self.assertEqual(self.rate_class.rate_class_id, q1.rate_class_id)
        self.assertEqual(datetime(2015, 6, 1), q1.start_from)
        self.assertEqual(datetime(2015, 7, 1), q1.start_until)
        self.assertEqual(6, q1.term_months)
        self.assertEqual(datetime.utcnow().date(), q1.date_received.date())
        self.assertEqual(datetime(2015, 5, 4), q1.valid_from)
        self.assertEqual(datetime(2015, 5, 5), q1.valid_until)
        self.assertEqual(0, q1.min_volume)
        self.assertEqual(False, q1.purchase_of_receivables)
        self.assertEqual(.4621, q1.price)

    def test_guttman_electric(self):
        parser = GuttmanElectric()
        self.assertEqual(0, parser.get_count())
        with open(self.GUTTMAN_OH_POWER_FILE_PATH, 'rb') as \
                spreadsheet:
            parser.load_file(spreadsheet)
        parser.validate()
        self.assertEqual(0, parser.get_count())

        quotes = list(parser.extract_quotes())
        self.assertEqual(1440, len(quotes))
        self.assertEqual(1440, parser.get_count())

        for quote in quotes:
            quote.validate()

        q1 = quotes[0]
        self.assertEqual(datetime(2016, 04, 01), q1.start_from)
        self.assertEqual(datetime(2016, 05, 01), q1.start_until)
        self.assertEqual(12, q1.term_months)
        self.assertEqual(datetime.utcnow().date(), q1.date_received.date())
        self.assertEqual(datetime(2016, 02, 04, 8, 42, 49), q1.valid_from)
        self.assertEqual(datetime(2016, 02, 05, 8, 42, 49), q1.valid_until)
        self.assertEqual(0, q1.min_volume)
        self.assertEqual(250000, q1.limit_volume)
        self.assertEqual('Guttman-electric-Ohio_AEP_OH_CS_GS-1', q1.rate_class_alias)
        # self.assertEqual(self.rate_class.rate_class_id, q1.rate_class_id)
        self.assertEqual(False, q1.purchase_of_receivables)
        self.assertEqual(0.0523100684762365, q1.price)

        q2 = quotes[1439]
        self.assertEqual(datetime(2017, 03, 01), q2.start_from)
        self.assertEqual(datetime(2017, 04, 01), q2.start_until)
        self.assertEqual(36, q2.term_months)
        self.assertEqual(datetime.utcnow().date(), q2.date_received.date())
        self.assertEqual(datetime(2016, 02, 04, 8, 51, 30), q2.valid_from)
        self.assertEqual(datetime(2016, 02, 05, 8, 51, 30), q2.valid_until)
        self.assertEqual(250001, q2.min_volume)
        self.assertEqual(500000, q2.limit_volume)
        self.assertEqual('Guttman-electric-Ohio_Toledo Edison_GS', q2.rate_class_alias)
        #self.assertEqual(self.rate_class.rate_class_id, q1.rate_class_id)
        self.assertEqual(False, q2.purchase_of_receivables)
        self.assertEqual(0.0565063914882725, q2.price)

        parser = GuttmanElectric()
        self.assertEqual(0, parser.get_count())
        with open(self.GUTTMAN_PA_POWER_FILE_PATH, 'rb') as \
                spreadsheet:
            parser.load_file(spreadsheet)
        parser.validate()
        self.assertEqual(0, parser.get_count())

        quotes = list(parser.extract_quotes())
        self.assertEqual(1920, len(quotes))
        self.assertEqual(1920, parser.get_count())

        for quote in quotes:
            quote.validate()

        q1 = quotes[0]
        self.assertEqual(datetime(2016, 04, 01), q1.start_from)
        self.assertEqual(datetime(2016, 05, 01), q1.start_until)
        self.assertEqual(12, q1.term_months)
        self.assertEqual(datetime.utcnow().date(), q1.date_received.date())
        self.assertEqual(datetime(2016, 2, 4, 8, 51, 40), q1.valid_from)
        self.assertEqual(datetime(2016, 2, 5, 8, 51, 40), q1.valid_until)
        self.assertEqual(125000, q1.min_volume)
        self.assertEqual(250000, q1.limit_volume)
        self.assertEqual('Guttman-electric-Pennsylvania_Duquesne_DQE_GS', q1.rate_class_alias)
        #self.assertEqual(self.rate_class.rate_class_id, q1.rate_class_id)
        self.assertEqual(False, q1.purchase_of_receivables)
        self.assertEqual(0.0665074230983375, q1.price)

        q2 = quotes[1919]
        self.assertEqual(datetime(2017, 03, 01), q2.start_from)
        self.assertEqual(datetime(2017, 04, 01), q2.start_until)
        self.assertEqual(36, q2.term_months)
        self.assertEqual(datetime.utcnow().date(), q2.date_received.date())
        self.assertEqual(datetime(2016, 2, 4, 8, 52, 20), q2.valid_from)
        self.assertEqual(datetime(2016, 2, 5, 8, 52, 20), q2.valid_until)
        self.assertEqual(250001, q2.min_volume)
        self.assertEqual(500000, q2.limit_volume)
        self.assertEqual('Guttman-electric-Pennsylvania_West Penn Power_30', q2.rate_class_alias)
        #self.assertEqual(self.rate_class.rate_class_id, q1.rate_class_id)
        self.assertEqual(False, q2.purchase_of_receivables)
        self.assertEqual(0.0625273435516683, q2.price)

    def test_guttman_gas(self):
        parser = GuttmanGas()
        self.assertEqual(0, parser.get_count())
        with open(self.GUTTMAN_DEO_FILE_PATH, 'rb') as \
                spreadsheet:
            parser.load_file(spreadsheet)
        parser.validate()
        self.assertEqual(0, parser.get_count())

        quotes = list(parser.extract_quotes())
        self.assertEqual(340, len(quotes))
        self.assertEqual(340, parser.get_count())

        for quote in quotes:
            quote.validate()

        q1 = quotes[0]
        self.assertEqual(datetime(2016, 03, 16), q1.start_from)
        self.assertEqual(datetime(2016, 04, 01), q1.start_until)
        self.assertEqual(6, q1.term_months)
        self.assertEqual(datetime.utcnow().date(), q1.date_received.date())
        self.assertEqual(datetime(2016, 2, 4, 8, 43, 24), q1.valid_from)
        self.assertEqual(datetime(2016, 2, 5, 8, 43, 24), q1.valid_until)
        self.assertEqual(0, q1.min_volume)
        self.assertEqual(5 * 1000, q1.limit_volume)
        self.assertEqual('Guttman-gas-Ohio_Dominion_OH_NG', q1.rate_class_alias)
        # self.assertEqual(self.rate_class.rate_class_id, q1.rate_class_id)
        self.assertEqual(False, q1.purchase_of_receivables)
        self.assertEqual(0.288514151909343, q1.price)

        parser = GuttmanGas()
        with open(self.GUTTMAN_OH_DUKE_FILE_PATH, 'rb') as \
                spreadsheet:
            parser.load_file(spreadsheet)
        parser.validate()
        self.assertEqual(0, parser.get_count())
        quotes = list(parser.extract_quotes())
        self.assertEqual(170, len(quotes))
        self.assertEqual(170, parser.get_count())

        q1 = quotes[0]
        self.assertEqual(datetime(2016, 03, 16), q1.start_from)
        self.assertEqual(datetime(2016, 04, 01), q1.start_until)
        self.assertEqual(6, q1.term_months)
        self.assertEqual(datetime.utcnow().date(), q1.date_received.date())
        self.assertEqual(datetime(2016, 2, 4, 8, 43, 39), q1.valid_from)
        self.assertEqual(datetime(2016, 2, 5, 8, 43, 39), q1.valid_until)
        self.assertEqual(0, q1.min_volume)
        self.assertEqual(5 * 1000, q1.limit_volume)
        self.assertEqual('Guttman-gas-Ohio_Duke_OH_NG', q1.rate_class_alias)
        #self.assertEqual(self.rate_class.rate_class_id, q1.rate_class_id)
        self.assertEqual(False, q1.purchase_of_receivables)
        self.assertEqual(0.382672151434036, q1.price)

        parser = GuttmanGas()
        with open(self.GUTTMAN_PEOPLE_TWP_FILE_PATH, 'rb') as \
                spreadsheet:
            parser.load_file(spreadsheet)
        parser.validate()
        self.assertEqual(0, parser.get_count())
        quotes = list(parser.extract_quotes())
        self.assertEqual(170, len(quotes))
        self.assertEqual(170, parser.get_count())

        q1 = quotes[0]
        self.assertEqual(datetime(2016, 03, 16), q1.start_from)
        self.assertEqual(datetime(2016, 04, 01), q1.start_until)
        self.assertEqual(6, q1.term_months)
        self.assertEqual(datetime.utcnow().date(), q1.date_received.date())
        self.assertEqual(datetime(2016, 2, 4, 8, 52, 10), q1.valid_from)
        self.assertEqual(datetime(2016, 2, 5, 8, 52, 10), q1.valid_until)
        self.assertEqual(0, q1.min_volume)
        self.assertEqual(5 * 1000, q1.limit_volume)
        self.assertEqual('Guttman-gas-Pennsylvania_PNG_PA-TWP', q1.rate_class_alias)
        #self.assertEqual(self.rate_class.rate_class_id, q1.rate_class_id)
        self.assertEqual(False, q1.purchase_of_receivables)
        self.assertEqual(0.25010806097029203, q1.price)

        parser = GuttmanGas()
        with open(self.GUTTMAN_CPA_MATRIX_FILE_PATH, 'rb') as \
                spreadsheet:
            parser.load_file(spreadsheet)
        parser.validate()
        self.assertEqual(0, parser.get_count())
        quotes = list(parser.extract_quotes())
        self.assertEqual(340, len(quotes))
        self.assertEqual(340, parser.get_count())

        q1 = quotes[0]
        self.assertEqual(datetime(2016, 03, 16), q1.start_from)
        self.assertEqual(datetime(2016, 04, 01), q1.start_until)
        self.assertEqual(6, q1.term_months)
        self.assertEqual(datetime.utcnow().date(), q1.date_received.date())
        self.assertEqual(datetime(2016, 2, 4, 8, 51, 34), q1.valid_from)
        self.assertEqual(datetime(2016, 2, 5, 8, 51, 34), q1.valid_until)
        self.assertEqual(3001, q1.min_volume)
        self.assertEqual(5 * 1000, q1.limit_volume)
        self.assertEqual('Guttman-gas-Pennsylvania_ColumbiaGas_PA', q1.rate_class_alias)
        #self.assertEqual(self.rate_class.rate_class_id, q1.rate_class_id)
        self.assertEqual(False, q1.purchase_of_receivables)
        self.assertEqual(0.335108676605036, q1.price)

        parser = GuttmanGas()
        with open(self.GUTTMAN_PEOPLE_MATRIX_FILE_PATH, 'rb') as \
                spreadsheet:
            parser.load_file(spreadsheet)
        parser.validate()
        self.assertEqual(0, parser.get_count())
        quotes = list(parser.extract_quotes())
        self.assertEqual(170, len(quotes))
        self.assertEqual(170, parser.get_count())

        q1 = quotes[0]
        self.assertEqual(datetime(2016, 03, 16), q1.start_from)
        self.assertEqual(datetime(2016, 04, 01), q1.start_until)
        self.assertEqual(6, q1.term_months)
        self.assertEqual(datetime.utcnow().date(), q1.date_received.date())
        self.assertEqual(datetime(2016, 2, 4, 8, 52, 4), q1.valid_from)
        self.assertEqual(datetime(2016, 2, 5, 8, 52, 4), q1.valid_until)
        self.assertEqual(0, q1.min_volume)
        self.assertEqual(5 * 1000, q1.limit_volume)
        self.assertEqual('Guttman-gas-Pennsylvania_PNG_PA', q1.rate_class_alias)
        #self.assertEqual(self.rate_class.rate_class_id, q1.rate_class_id)
        self.assertEqual(False, q1.purchase_of_receivables)
        self.assertEqual(0.249393339931405, q1.price)

        parser = GuttmanGas()
        with open(self.GUTTMAN_COH_MATRIX_FILE_PATH, 'rb') as \
                spreadsheet:
            parser.load_file(spreadsheet)
        parser.validate()
        self.assertEqual(0, parser.get_count())
        quotes = list(parser.extract_quotes())
        self.assertEqual(510, len(quotes))
        self.assertEqual(510, parser.get_count())

        q1 = quotes[0]
        self.assertEqual(datetime(2016, 03, 16), q1.start_from)
        self.assertEqual(datetime(2016, 04, 01), q1.start_until)
        self.assertEqual(6, q1.term_months)
        self.assertEqual(datetime.utcnow().date(), q1.date_received.date())
        self.assertEqual(datetime(2016, 2, 4, 8, 43, 9), q1.valid_from)
        self.assertEqual(datetime(2016, 2, 5, 8, 43, 9), q1.valid_until)
        self.assertEqual(0, q1.min_volume)
        self.assertEqual(5 * 1000, q1.limit_volume)
        self.assertEqual('Guttman-gas-Ohio_ColumbiaGas_OH', q1.rate_class_alias)
        #self.assertEqual(self.rate_class.rate_class_id, q1.rate_class_id)
        self.assertEqual(False, q1.purchase_of_receivables)
        self.assertEqual(0.421905135494187, q1.price)

    def test_aep(self):
        parser = AEPMatrixParser()
        self.assertEqual(0, parser.get_count())

        with open(self.AEP_FILE_PATH, 'rb') as spreadsheet:
            parser.load_file(spreadsheet,
                             file_name=basename(self.AEP_FILE_PATH))
        parser.validate()
        self.assertEqual(0, parser.get_count())

        quotes = list(parser.extract_quotes())
        self.assertEqual(8415, len(quotes))
        self.assertEqual(8415, parser.get_count())
        for quote in quotes:
            quote.validate()

        # since there are so many, only check one
        q1 = quotes[0]
        self.assertEqual(datetime(2015, 11, 1), q1.start_from)
        self.assertEqual(datetime(2015, 12, 1), q1.start_until)
        self.assertEqual(12, q1.term_months)
        self.assertEqual(datetime.utcnow().date(), q1.date_received.date())
        self.assertEqual(datetime(2015, 11, 12), q1.valid_from)
        self.assertEqual(datetime(2015, 11, 13), q1.valid_until)
        self.assertEqual(0, q1.min_volume)
        self.assertEqual(100 * 1000, q1.limit_volume)
        self.assertEqual('AEP-electric-IL-Ameren_Zone_1_CIPS-DS2-SECONDARY', q1.rate_class_alias)
        # self.assertEqual(self.rate_class.rate_class_id, q1.rate_class_id)
        self.assertEqual(False, q1.purchase_of_receivables)
        self.assertEqual(0.05628, q1.price)

    def test_champion(self):
        parser = ChampionMatrixParser()
        self.assertEqual(0, parser.get_count())

        with open(self.CHAMPION_FILE_PATH, 'rb') as spreadsheet:
            parser.load_file(spreadsheet, file_name=basename(
                self.CHAMPION_FILE_PATH))
        parser.validate()
        self.assertEqual(0, parser.get_count())

        quotes = list(parser.extract_quotes())
        self.assertEqual(3780, len(quotes))

        for quote in quotes:
            quote.validate()

        q1 = quotes[0]
        self.assertEqual(datetime(2015, 12, 1), q1.start_from)
        self.assertEqual(datetime(2016, 1, 1), q1.start_until)
        self.assertEqual(datetime.utcnow().date(), q1.date_received.date())
        self.assertEqual(12, q1.term_months)
        self.assertEqual(0, q1.min_volume)
        self.assertEqual(100000, q1.limit_volume)
        self.assertEqual('Champion-electric-PA-DQE-GS-General service', q1.rate_class_alias)
        self.assertEqual(self.rate_class.rate_class_id, q1.rate_class_id)
        self.assertEqual(False, q1.purchase_of_receivables)
        self.assertEqual(0.07063, q1.price)

    def test_amerigreen(self):
        parser = AmerigreenMatrixParser()
        self.assertEqual(0, parser.get_count())

        with open(self.AMERIGREEN_FILE_PATH, 'rb') as spreadsheet:
            parser.load_file(spreadsheet,
                             file_name='Amerigreen Matrix 08-03-2015.xlsx')
        parser.validate()
        self.assertEqual(0, parser.get_count())

        quotes = list(parser.extract_quotes())
        self.assertEqual(96, len(quotes))
        self.assertEqual(96, parser.get_count())
        for quote in quotes:
            quote.validate()

        # since there are so many, only check one
        q1 = quotes[0]
        self.assertEqual(datetime(2015, 9, 1), q1.start_from)
        self.assertEqual(datetime(2015, 9, 2), q1.start_until)
        self.assertEqual(3, q1.term_months)
        self.assertEqual(datetime.utcnow().date(), q1.date_received.date())
        # quote validity dates come from file name
        self.assertEqual(datetime(2015, 8, 3), q1.valid_from)
        self.assertEqual(datetime(2015, 8, 4), q1.valid_until)
        self.assertEqual(0, q1.min_volume)
        self.assertEqual(50000, q1.limit_volume)
        self.assertEqual('Amerigreen-gas-NY-Con Ed', q1.rate_class_alias)
        self.assertEqual(self.rate_class.rate_class_id, q1.rate_class_id)
        self.assertEqual(False, q1.purchase_of_receivables)
        self.assertEqual(0.3403, q1.price)

    def test_constellation(self):
        # Constellation is NO LONGER SUPPORTED.
        pass

        parser = ConstellationMatrixParser()
        self.assertEqual(0, parser.get_count())

        with open(self.CONSTELLATION_FILE_PATH, 'rb') as spreadsheet:
            parser.load_file(spreadsheet,
                             file_name=basename(self.CONSTELLATION_FILE_PATH))
        parser.validate()
        self.assertEqual(0, parser.get_count())

        quotes = list(parser.extract_quotes())
        self.assertEqual(10451, len(quotes))

        for quote in quotes:
            quote.validate()

        q = quotes[0]
        self.assertEqual(datetime(2015, 10, 1), q.start_from)
        self.assertEqual(datetime(2015, 11, 1), q.start_until)
        self.assertEqual(datetime.utcnow().date(), q.date_received.date())
        self.assertEqual(6, q.term_months)
        self.assertEqual(0, q.min_volume)
        self.assertEqual(30 * 1000, q.limit_volume)
        self.assertEqual('CT-CLP', q.rate_class_alias)
        self.assertEqual(self.rate_class.rate_class_id, q.rate_class_id)
        self.assertEqual(False, q.purchase_of_receivables)
        self.assertEqual(0.114373, q.price)

        q = quotes[-1]
        self.assertEqual(datetime(2016, 6, 1), q.start_from)
        self.assertEqual(datetime(2016, 7, 1), q.start_until)
        self.assertEqual(datetime.utcnow().date(), q.date_received.date())
        self.assertEqual(36, q.term_months)
        self.assertEqual(500 * 1000, q.min_volume)
        self.assertEqual(1000 * 1000, q.limit_volume)
        self.assertEqual('NJ-AECO', q.rate_class_alias)
        self.assertEqual(self.rate_class.rate_class_id, q.rate_class_id)
        self.assertEqual(False, q.purchase_of_receivables)
        self.assertEqual(0.090746, q.price)

    def test_gee_gas_nj(self):
        parser = GEEGasPDFParser()

        with open(self.GEE_GAS_PATH_NJ, 'rb') as pdf_file:
            parser.load_file(pdf_file)
            parser.validate()
            quotes_nj = list(parser.extract_quotes())

        self.assertEqual(len(quotes_nj), 128)

        self.assertAlmostEqual(quotes_nj[0].price, 0.3591, delta=0.000001)
        self.assertEqual(quotes_nj[0].min_volume, 0)
        self.assertEqual(quotes_nj[0].limit_volume, 9999)
        self.assertEqual(quotes_nj[0].term_months, 6)
        self.assertEqual(quotes_nj[0].start_from, datetime(2016, 1, 1))
        self.assertEqual(quotes_nj[0].valid_from, datetime(2016, 1, 7))
        self.assertEqual(quotes_nj[0].valid_until, datetime(2016, 1, 8))
        self.assertEqual(quotes_nj[0].rate_class_alias, 'GEE-gas-NJ Commercial-Etown-Non-Heat')
        self.assertIn('NJ Commercial,Etown Non-Heat,start 2016-01-01,6 month,0.3591', quotes_nj[0].file_reference[0])

        self.assertEqual(quotes_nj[-22].min_volume, 0)
        self.assertEqual(quotes_nj[-22].limit_volume, 9999)
        self.assertEqual(quotes_nj[-22].term_months, 18)
        self.assertEqual(quotes_nj[-22].start_from, datetime(2016, 3, 1))
        self.assertEqual(quotes_nj[-22].start_until, datetime(2016, 4, 1))
        self.assertEqual(quotes_nj[-22].valid_from, datetime(2016, 1, 7))
        self.assertAlmostEqual(quotes_nj[-22].price, 0.5372, delta=0.000001)

        self.assertAlmostEqual(quotes_nj[-1].price, 0.5057, delta=0.000001)
        self.assertEqual(quotes_nj[-1].min_volume, 0)
        self.assertEqual(quotes_nj[-1].limit_volume, 9999)
        self.assertEqual(quotes_nj[-1].term_months, 24)
        self.assertEqual(quotes_nj[-1].start_from, datetime(2016, 4, 1))
        self.assertEqual(quotes_nj[-1].start_until, datetime(2016, 5, 1))
        self.assertEqual(quotes_nj[-1].valid_from, datetime(2016, 1, 7))

    def test_gee_gas_ny(self):
        parser = GEEGasNYParser()

        with open(self.GEE_GAS_PATH_NY, 'rb') as pdf_file:
            parser.load_file(pdf_file, file_name=basename(self.GEE_GAS_PATH_NY))
            parser.validate()
            quotes = list(parser.extract_quotes())


    def test_gee_electric(self):
        parser = GEEMatrixParser()

        with open(self.GEE_FILE_PATH_MA, 'rb') as spreadsheet:
            parser.load_file(spreadsheet)
            parser.validate()
            quotes_ma = list(parser.extract_quotes())

        with open(self.GEE_FILE_PATH_NJ, 'rb') as spreadsheet:
            parser.load_file(spreadsheet)
            parser.validate()
            quotes_nj = list(parser.extract_quotes())

        with open(self.GEE_FILE_PATH_NY, 'rb') as spreadsheet:
            parser.load_file(spreadsheet)
            parser.validate()
            quotes_ny = list(parser.extract_quotes())

        self.assertGreaterEqual(len(quotes_ma) + len(quotes_nj) + len(quotes_ny), 1000)
        q = quotes_ny[0]
        self.assertEqual(datetime(2015, 12, 1), q.valid_from)
        self.assertEqual(datetime(2015, 12, 2), q.valid_until)
        self.assertEqual(datetime(2015, 12, 1), q.start_from)
        self.assertEqual(datetime(2016, 1, 1), q.start_until)
        self.assertEqual('GEE-electric-ConEd-J-SC-02', q.rate_class_alias)
        self.assertEqual(self.rate_class.rate_class_id, q.rate_class_id)
        self.assertEqual(6, q.term_months)
        self.assertEqual(0, q.min_volume)
        self.assertEqual(499999, q.limit_volume)
        self.assertEqual(0.08381, q.price)
        self.assertEqual(False, q.purchase_of_receivables)
        self.assertEqual('electric', q.service_type)

        ql = quotes_ny[-1]
        self.assertEqual(datetime(2015, 12, 1), ql.valid_from)
        self.assertEqual(datetime(2015, 12, 2), ql.valid_until)
        self.assertEqual(datetime(2016, 5, 1), ql.start_from)
        self.assertEqual(datetime(2016, 6, 1), ql.start_until)
        self.assertEqual(24, ql.term_months)
        self.assertEqual(500000, ql.min_volume)
        self.assertEqual(999999, ql.limit_volume)
        self.assertAlmostEqual(0.07573, ql.price, delta=0.000001)

        q_nj_0 = quotes_nj[0]
        self.assertEqual(datetime(2015, 12, 1), q_nj_0.valid_from)
        self.assertEqual(datetime(2015, 12, 2), q_nj_0.valid_until)
        self.assertEqual(datetime(2015, 12, 1), q_nj_0.start_from)
        self.assertEqual(datetime(2016, 1, 1), q_nj_0.start_until)
        self.assertEqual(6, q_nj_0.term_months)
        self.assertAlmostEqual(0.09789, q_nj_0.price, delta=0.000001)

        q_nj_l = quotes_nj[-1]
        self.assertEqual(datetime(2016, 5, 1), q_nj_l.start_from)
        self.assertEqual(datetime(2016, 6, 1), q_nj_l.start_until)
        self.assertEqual(24, q_nj_l.term_months)
        self.assertAlmostEqual(0.08219, q_nj_l.price, delta=0.000001)

        q_ma_0 = quotes_ma[0]
        self.assertEqual(datetime(2015, 12, 1), q_ma_0.valid_from)
        self.assertEqual(datetime(2015, 12, 2), q_ma_0.valid_until)
        self.assertEqual(datetime(2015, 12, 1), q_ma_0.start_from)
        self.assertEqual(datetime(2016, 1, 1), q_ma_0.start_until)
        self.assertEqual(6, q_ma_0.term_months)
        self.assertAlmostEqual(0.09168, q_ma_0.price, delta=0.000001)

        q_ma_l = quotes_ma[-2]
        self.assertEqual(datetime(2015, 12, 1), q_ma_l.valid_from)
        self.assertEqual(datetime(2015, 12, 2), q_ma_l.valid_until)
        self.assertEqual(datetime(2016, 5, 1), q_ma_l.start_from)
        self.assertEqual(datetime(2016, 6, 1), q_ma_l.start_until)
        self.assertEqual(24, q_ma_l.term_months)
        self.assertEqual(500000, ql.min_volume)
        self.assertEqual(999999, ql.limit_volume)
        self.assertAlmostEqual(0.08888, q_ma_l.price, delta=0.000001)

        q_ma_l = quotes_ma[-1]
        self.assertEqual(datetime(2016, 5, 1), q_ma_l.start_from)
        self.assertEqual(datetime(2016, 6, 1), q_ma_l.start_until)
        self.assertEqual(6, q_ma_l.term_months)
        self.assertAlmostEqual(0.07356, q_ma_l.price, delta=0.000001)

    def test_major_energy(self):
        parser = MajorEnergyMatrixParser()
        self.assertEqual(0, parser.get_count())

        with open(self.MAJOR_FILE_PATH, 'rb') as spreadsheet:
            parser.load_file(spreadsheet)
        parser.validate()
        self.assertEqual(0, parser.get_count())

        quotes = list(parser.extract_quotes())
        # 3744 non-blank cells in electric sheet + 148 in gas sheet
        self.assertEqual(3892, len(quotes))

        for quote in quotes:
            quote.validate()

        # first quote is electric
        q = quotes[0]
        self.assertEqual(datetime(2015, 10, 27), q.valid_from)
        self.assertEqual(datetime(2015, 11, 3), q.valid_until)
        self.assertEqual(datetime(2015, 11, 1), q.start_from)
        self.assertEqual(datetime(2015, 12, 1), q.start_until)
        self.assertEqual(datetime.utcnow().date(), q.date_received.date())
        self.assertEqual(6, q.term_months)
        self.assertEqual(0, q.min_volume)
        self.assertEqual(74000, q.limit_volume)
        self.assertEqual('Major-electric-IL-ComEd-', q.rate_class_alias)
        self.assertEqual(self.rate_class.rate_class_id, q.rate_class_id)
        self.assertEqual(False, q.purchase_of_receivables)
        self.assertEqual(0.0652, q.price)

        # last quote is gas
        q = quotes[-1]
        self.assertEqual(datetime(2015, 10, 27), q.valid_from)
        self.assertEqual(datetime(2015, 11, 3), q.valid_until)
        self.assertEqual(datetime(2016, 2, 1), q.start_from)
        self.assertEqual(datetime(2016, 3, 1), q.start_until)
        self.assertEqual(datetime.utcnow().date(), q.date_received.date())
        self.assertEqual(24, q.term_months)
        self.assertEqual(0, q.min_volume)
        self.assertEqual(50000, q.limit_volume)
        self.assertEqual('Major-gas-NY-RGE', q.rate_class_alias)
        self.assertEqual(self.rate_class.rate_class_id, q.rate_class_id)
        self.assertEqual(False, q.purchase_of_receivables)
        self.assertEqual(0.3843, q.price)

    def test_sfe(self):
        parser = SFEMatrixParser()
        self.assertEqual(0, parser.get_count())

        with open(self.SFE_FILE_PATH, 'rb') as spreadsheet:
            parser.load_file(spreadsheet,
                             file_name='SFE Pricing Worksheet - Sep 8 2015')
        parser.validate()
        self.assertEqual(0, parser.get_count())

        quotes = list(parser.extract_quotes())
        self.assertEqual(7830, len(quotes))

        for quote in quotes:
            quote.validate()

        q = quotes[0]
        self.assertEqual(datetime(2016, 3, 1), q.start_from)
        self.assertEqual(datetime(2016, 4, 1), q.start_until)
        self.assertEqual(datetime.utcnow().date(), q.date_received.date())
        self.assertEqual(6, q.term_months)
        self.assertEqual(0, q.min_volume)
        self.assertEqual(150000, q.limit_volume)
        self.assertEqual('SFE-electric-NY-A (NiMo, NYSEG)', q.rate_class_alias)
        self.assertEqual(self.rate_class.rate_class_id, q.rate_class_id)
        self.assertEqual(False, q.purchase_of_receivables)
        self.assertEqual(0.0593, q.price)

        # check volume ranges in many rows rows because SFE's units are
        # complicated
        q = quotes[5]
        self.assertEqual(150000, q.min_volume)
        self.assertEqual(500000, q.limit_volume)
        q = quotes[10]
        self.assertEqual(500000, q.min_volume)
        self.assertEqual(1e6, q.limit_volume)
        q = quotes[15]
        self.assertEqual(1e6, q.min_volume)
        self.assertEqual(2e6, q.limit_volume)
        q = quotes[20]
        self.assertEqual(2e6, q.min_volume)
        self.assertEqual(None, q.limit_volume)
        q = quotes[25]
        self.assertEqual(0, q.min_volume)
        self.assertEqual(150000, q.limit_volume)

    def test_entrust(self):
        parser = EntrustMatrixParser()
        self.assertEqual(0, parser.get_count())

        with open(self.ENTRUST_FILE_PATH, 'rb') as spreadsheet:
            parser.load_file(spreadsheet)
        parser.validate()
        self.assertEqual(0, parser.get_count())

        quotes = list(parser.extract_quotes())
        # 26 sheets * 4 tables * 5 columns (of prices) * 6 rows
        self.assertEqual(3120, len(quotes))

        for quote in quotes:
            quote.validate()

        q = quotes[0]
        self.assertEqual(datetime(2015, 9, 1), q.start_from)
        self.assertEqual(datetime(2015, 10, 1), q.start_until)
        self.assertEqual(datetime.utcnow().date(), q.date_received.date())
        self.assertEqual(12, q.term_months)
        self.assertEqual(0, q.min_volume)
        self.assertEqual(15000, q.limit_volume)
        self.assertEqual('Entrust-electric-Com Ed', q.rate_class_alias)
        self.assertEqual(self.rate_class.rate_class_id, q.rate_class_id)
        self.assertEqual(False, q.purchase_of_receivables)
        self.assertEqual(0.0812, q.price)

        # since this one is especially complicated and also missed a row,
        # check the last quote too. (this also checks the "sweet spot"
        # columns which work differently from the other ones)
        q = quotes[-1]
        self.assertEqual(datetime(2016, 2, 1), q.start_from)
        self.assertEqual(datetime(2016, 3, 1), q.start_until)
        self.assertEqual(datetime.utcnow().date(), q.date_received.date())
        self.assertEqual(17, q.term_months)
        self.assertEqual(3e5, q.min_volume)
        self.assertEqual(1e6, q.limit_volume)
        self.assertEqual('Entrust-electric-ConEd Zone J', q.rate_class_alias)
        self.assertEqual(self.rate_class.rate_class_id, q.rate_class_id)
        self.assertEqual(False, q.purchase_of_receivables)
        self.assertEqual(0.0811, q.price)

    def test_liberty(self):
        parser = LibertyMatrixParser()
        self.assertEqual(0, parser.get_count())

        with open(self.LIBERTY_FILE_PATH, 'rb') as spreadsheet:
            parser.load_file(spreadsheet, file_name=basename(
                self.LIBERTY_FILE_PATH))
        parser.validate()
        self.assertEqual(0, parser.get_count())

        quotes = list(parser.extract_quotes())
        # TODO: update to match this spreadsheet
        # self.assertEqual(1008, len(quotes))

        for quote in quotes:
            quote.validate()

        # First quote on first page from first table
        q1 = quotes[0]

        # Last quote from first page from last table (super saver)
        # (to get this index, break after the first iteration of the loop
        # through sheets)
        q2 = quotes[2159]

        # Last quote (super saver) from last table on last readable sheet
        q3 = quotes[-1]

        # validity dates are only checked once
        self.assertEqual(datetime(2016, 1, 5), q1.valid_from)
        self.assertEqual(datetime(2016, 1, 6), q1.valid_until)
        self.assertEqual(datetime(2016, 2, 1), q1.start_from)
        self.assertEqual(datetime(2016, 3, 1), q1.start_until)
        self.assertEqual(datetime.utcnow().date(), q1.date_received.date())
        self.assertEqual(3, q1.term_months)
        self.assertEqual(0, q1.min_volume)
        self.assertEqual(25000, q1.limit_volume)
        self.assertEqual(0.10178, q1.price)
        self.assertEqual('Liberty-electric-PEPCO-DC-PEPCO-Default', q1.rate_class_alias)
        self.assertEqual(self.rate_class.rate_class_id, q1.rate_class_id)
        self.assertEqual(False, q1.purchase_of_receivables)

        self.assertEqual(30, q2.term_months)
        self.assertEqual(0.07959, q2.price)
        self.assertEqual(datetime(2017, 1, 1), q2.start_from)
        self.assertEqual(datetime(2017, 2, 1), q2.start_until)
        self.assertEqual('Liberty-electric-PEPCO-DC-PEPCO-GTLV/DMGT', q2.rate_class_alias)
        self.assertEqual(self.rate_class.rate_class_id, q2.rate_class_id)
        self.assertEqual(500000, q2.min_volume)
        self.assertEqual(2000000, q2.limit_volume)

        self.assertEqual(15, q3.term_months)
        self.assertEqual(.07636, q3.price)
        self.assertEqual(datetime(2016, 7, 1), q3.start_from)
        self.assertEqual(datetime(2016, 8, 1), q3.start_until)
        self.assertEqual('Liberty-electric-WPP-APS-SOHO (Tax ID Required)', q3.rate_class_alias)
        self.assertEqual(0, q3.min_volume)
        self.assertEqual(2000000, q3.limit_volume)

    # TODO: this should be broken into separate test methods
    def test_volunteer(self):
        parser = VolunteerMatrixParser()
        self.assertEqual(0, parser.get_count())

        with open(self.VOLUNTEER_FILE_PATH_COH) as quote_file:
            parser.load_file(quote_file)
        parser.validate()
        quotes = list(parser.extract_quotes())

        self.assertEqual(9, parser.get_count())
        self.assertEqual(9, len(quotes))

        q = quotes[0]
        self.assertEqual(datetime(2016, 1, 1), q.start_from)
        self.assertEqual(datetime(2016, 2, 1), q.start_until)
        self.assertEqual(12, q.term_months)
        self.assertEqual(datetime.utcnow().date(), q.date_received.date())
        self.assertEqual(datetime(2015, 12, 7), q.valid_from)
        self.assertEqual(datetime(2015, 12, 12), q.valid_until)
        self.assertEqual(2500, q.min_volume)
        self.assertEqual(6e4, q.limit_volume)
        self.assertEqual('Volunteer-gas-COLUMBIA GAS of OHIO (COH)', q.rate_class_alias)
        self.assertEqual(self.rate_class.rate_class_id, q.rate_class_id)
        self.assertEqual(False, q.purchase_of_receivables)
        self.assertEqual(4.39, q.price)

        # last quote: only check things that are different from above
        q = quotes[-1]
        self.assertEqual(24, q.term_months)
        self.assertEqual(3.99, q.price)

        with open(self.VOLUNTEER_FILE_PATH_CON) as quote_file:
            parser.load_file(quote_file)
        parser.validate()
        quotes = list(parser.extract_quotes())

        self.assertEqual(9, parser.get_count())
        self.assertEqual(9, len(quotes))

        q = quotes[0]
        self.assertEqual(datetime(2016, 1, 1), q.start_from)
        self.assertEqual(datetime(2016, 2, 1), q.start_until)
        self.assertEqual(12, q.term_months)
        self.assertEqual(datetime.utcnow().date(), q.date_received.date())
        self.assertEqual(datetime(2015, 12, 7), q.valid_from)
        self.assertEqual(datetime(2015, 12, 12), q.valid_until)
        self.assertEqual(2500, q.min_volume)
        self.assertEqual(6e4, q.limit_volume)
        self.assertEqual('Volunteer-gas-CONSUMERS ENERGY', q.rate_class_alias)
        self.assertEqual(3.65, q.price)

        # last quote: only check things that are different from above
        q = quotes[-1]
        self.assertEqual(24, q.term_months)
        self.assertEqual(3.65, q.price)

        with open(self.VOLUNTEER_FILE_PATH_DEO) as quote_file:
            parser.load_file(quote_file)
        parser.validate()
        quotes = list(parser.extract_quotes())

        self.assertEqual(9, parser.get_count())
        self.assertEqual(9, len(quotes))

        q = quotes[0]
        self.assertEqual(datetime(2016, 1, 1), q.start_from)
        self.assertEqual(datetime(2016, 2, 1), q.start_until)
        self.assertEqual(12, q.term_months)
        self.assertEqual(datetime.utcnow().date(), q.date_received.date())
        self.assertEqual(datetime(2015, 12, 7), q.valid_from)
        self.assertEqual(datetime(2015, 12, 12), q.valid_until)
        self.assertEqual(2500, q.min_volume)
        self.assertEqual(6e4, q.limit_volume)
        self.assertEqual('Volunteer-gas-DOMINION EAST OHIO (DEO)', q.rate_class_alias)
        self.assertEqual(3.55, q.price)

        # last quote: only check things that are different from above
        q = quotes[-1]
        self.assertEqual(24, q.term_months)
        self.assertEqual(3.39, q.price)

        with open(self.VOLUNTEER_FILE_PATH_DTE) as quote_file:
            parser.load_file(quote_file)
        parser.validate()
        quotes = list(parser.extract_quotes())

        self.assertEqual(9, parser.get_count())
        self.assertEqual(9, len(quotes))

        q = quotes[0]
        self.assertEqual(datetime(2016, 1, 1), q.start_from)
        self.assertEqual(datetime(2016, 2, 1), q.start_until)
        self.assertEqual(12, q.term_months)
        self.assertEqual(datetime.utcnow().date(), q.date_received.date())
        self.assertEqual(datetime(2015, 12, 7), q.valid_from)
        self.assertEqual(datetime(2015, 12, 12), q.valid_until)
        self.assertEqual(2500, q.min_volume)
        self.assertEqual(6e4, q.limit_volume)
        self.assertEqual('Volunteer-gas-DTE ENERGY', q.rate_class_alias)
        self.assertEqual(4.15, q.price)

        # last quote: only check things that are different from above
        q = quotes[-1]
        self.assertEqual(24, q.term_months)
        self.assertEqual(3.80, q.price)

        with open(self.VOLUNTEER_FILE_PATH_DUKE) as quote_file:
            parser.load_file(quote_file)
        parser.validate()
        quotes = list(parser.extract_quotes())

        self.assertEqual(9, parser.get_count())
        self.assertEqual(9, len(quotes))

        q = quotes[0]
        self.assertEqual(datetime(2016, 1, 1), q.start_from)
        self.assertEqual(datetime(2016, 2, 1), q.start_until)
        self.assertEqual(12, q.term_months)
        self.assertEqual(datetime.utcnow().date(), q.date_received.date())
        self.assertEqual(datetime(2015, 12, 7), q.valid_from)
        self.assertEqual(datetime(2015, 12, 12), q.valid_until)
        self.assertEqual(2500, q.min_volume)
        self.assertEqual(6e4, q.limit_volume)
        self.assertEqual('Volunteer-gas-DUKE ENERGY OHIO', q.rate_class_alias)
        self.assertEqual(4.35, q.price)

        # last quote: only check things that are different from above
        q = quotes[-1]
        self.assertEqual(24, q.term_months)
        self.assertEqual(4.0, q.price)

        with open(self.VOLUNTEER_FILE_PATH_PNG) as quote_file:
            parser.load_file(quote_file)
        parser.validate()
        quotes = list(parser.extract_quotes())

        self.assertEqual(9, parser.get_count())
        self.assertEqual(9, len(quotes))

        q = quotes[0]
        self.assertEqual(datetime(2016, 1, 1), q.start_from)
        self.assertEqual(datetime(2016, 2, 1), q.start_until)
        self.assertEqual(12, q.term_months)
        self.assertEqual(datetime.utcnow().date(), q.date_received.date())
        self.assertEqual(datetime(2015, 12, 7), q.valid_from)
        self.assertEqual(datetime(2015, 12, 12), q.valid_until)
        self.assertEqual(2500, q.min_volume)
        self.assertEqual(6e4, q.limit_volume)
        self.assertEqual('Volunteer-gas-PEOPLES NATURAL GAS (PNG)', q.rate_class_alias)
        self.assertEqual(3.95, q.price)

        # last quote: only check things that are different from above
        q = quotes[-1]
        self.assertEqual(24, q.term_months)
        self.assertEqual(3.95, q.price)

        with open(self.VOLUNTEER_FILE_PATH_VEDO) as quote_file:
            parser.load_file(quote_file)
        parser.validate()
        quotes = list(parser.extract_quotes())

        self.assertEqual(9, parser.get_count())
        self.assertEqual(9, len(quotes))

        q = quotes[0]
        self.assertEqual(datetime(2016, 1, 1), q.start_from)
        self.assertEqual(datetime(2016, 2, 1), q.start_until)
        self.assertEqual(12, q.term_months)
        self.assertEqual(datetime.utcnow().date(), q.date_received.date())
        self.assertEqual(datetime(2015, 12, 7), q.valid_from)
        self.assertEqual(datetime(2015, 12, 12), q.valid_until)
        self.assertEqual(2500, q.min_volume)
        self.assertEqual(6e4, q.limit_volume)
        self.assertEqual('Volunteer-gas-VECTREN ENERGY DELIVERY OHIO (VEDO)',
                         q.rate_class_alias)
        self.assertEqual(4.69, q.price)

        # last quote: only check things that are different from above
        q = quotes[-1]
        self.assertEqual(24, q.term_months)
        self.assertEqual(4.24, q.price)

        with open(self.VOLUNTEER_FILE_PATH_PECO) as quote_file:
            parser.load_file(quote_file)
        parser.validate()
        quotes = list(parser.extract_quotes())

        self.assertEqual(9, parser.get_count())
        self.assertEqual(9, len(quotes))

        q = quotes[0]
        self.assertEqual(datetime(2016, 1, 1), q.start_from)
        self.assertEqual(datetime(2016, 2, 1), q.start_until)
        self.assertEqual(12, q.term_months)
        self.assertEqual(datetime.utcnow().date(), q.date_received.date())
        self.assertEqual(datetime(2015, 12, 7), q.valid_from)
        self.assertEqual(datetime(2015, 12, 12), q.valid_until)
        self.assertEqual(2500, q.min_volume)
        self.assertEqual(6e4, q.limit_volume)
        self.assertEqual('Volunteer-gas-PECO ENERGY COMPANY (PECO)', q.rate_class_alias)
        self.assertEqual(4.6, q.price)

        # last quote: only check things that are different from above
        q = quotes[-1]
        self.assertEqual(24, q.term_months)
        self.assertEqual(4.6, q.price)

    def test_spark(self):
        parser = SparkMatrixParser()
        self.assertEqual(0, parser.get_count())

        with open(self.SPARK_FILE_PATH, 'rb') as spreadsheet:
            parser.load_file(spreadsheet)
        parser.validate()
        self.assertEqual(0, parser.get_count())

        quotes = list(parser.extract_quotes())
        self.assertEqual(60 * 5, len(quotes))
        for quote in quotes:
            quote.validate()

        q = quotes[0]
        self.assertEqual(datetime(2016, 2, 1), q.start_from)
        self.assertEqual(datetime(2016, 3, 1), q.start_until)
        self.assertEqual(3, q.term_months)
        self.assertEqual(datetime.utcnow().date(), q.date_received.date())
        self.assertEqual(datetime(2016, 1, 25), q.valid_from)
        self.assertEqual(datetime(2016, 1, 26), q.valid_until)
        self.assertEqual(0, q.min_volume)
        self.assertEqual(50000, q.limit_volume)
        self.assertEqual('NJ-PSEG-PSEG-GLP', q.rate_class_alias)
        self.assertEqual(self.rate_class.rate_class_id, q.rate_class_id)
        self.assertEqual(.1097, q.price)

        q = quotes[-1]
        self.assertEqual(datetime(2016, 5, 1), q.start_from)
        self.assertEqual(datetime(2016, 6, 1), q.start_until)
        self.assertEqual(36, q.term_months)
        self.assertEqual(datetime.utcnow().date(), q.date_received.date())
        self.assertEqual(datetime(2016, 1, 25), q.valid_from)
        self.assertEqual(datetime(2016, 1, 26), q.valid_until)
        self.assertEqual(2e5, q.min_volume)
        self.assertEqual(1e6, q.limit_volume)
        self.assertEqual('NY-CONED-ZONE J-SC9', q.rate_class_alias)
        self.assertEqual(.0766, q.price)<|MERGE_RESOLUTION|>--- conflicted
+++ resolved
@@ -1,30 +1,24 @@
+from collections import defaultdict
+from datetime import datetime
 import re
-from datetime import datetime
 from os.path import join, basename
-from unittest import TestCase
-
+from unittest import TestCase, skip
 from mock import Mock
+
+from nose.plugins.attrib import attr
 
 from brokerage.brokerage_model import RateClass, RateClassAlias
 from brokerage.quote_parser import QuoteParser, SpreadsheetReader
-<<<<<<< HEAD
-=======
 from brokerage.quote_parsers.gee_gas_ny import GEEGasNYParser
 from brokerage.quote_parsers.guttman_electric import GuttmanElectric
 from brokerage.quote_parsers.guttman_gas import GuttmanGas
->>>>>>> 71c1cf19
 from brokerage.quote_parsers import (
-    USGEGasMatrixParser, AEPMatrixParser, EntrustMatrixParser,
+    DirectEnergyMatrixParser, USGEGasMatrixParser, AEPMatrixParser, EntrustMatrixParser,
     AmerigreenMatrixParser, ChampionMatrixParser, LibertyMatrixParser,
     ConstellationMatrixParser, MajorEnergyMatrixParser, SFEMatrixParser,
     USGEElectricMatrixParser, GEEMatrixParser, GEEGasPDFParser, VolunteerMatrixParser)
-<<<<<<< HEAD
-from brokerage.quote_parsers.guttman_electric import GuttmanElectric
-from brokerage.quote_parsers.guttman_gas import GuttmanGas
-=======
 
 from brokerage.quote_parsers.spark import SparkMatrixParser
->>>>>>> 71c1cf19
 from core import ROOT_PATH, init_altitude_db, init_model
 from core.model import AltitudeSession
 from test import create_tables, init_test_config, clear_db
@@ -42,9 +36,11 @@
         class ExampleQuoteParser(QuoteParser):
             NAME = 'example'
             reader = Mock()
-
             def __init__(self):
-                super(ExampleQuoteParser, self).__init__()
+                super(ExampleQuoteParser, self).__init__(
+                    brokerage_dao=Mock(
+                        load_rate_class_aliases=Mock(
+                            return_value=defaultdict(lambda: [1]))))
                 self.reader = reader
 
             def _load_rate_class_aliases(self):
@@ -84,11 +80,8 @@
         self.reader.get_matches.assert_called_once_with(0, 0, 0, self.regex,
                                                         (int, int))
 
+
 class MatrixQuoteParsersTest(TestCase):
-    """Deprecated. Each test should go in its own file in the
-    "test_quote_parsers" directory and should use Pytest.
-    """
-
     # paths to example spreadsheet files from each supplier
     DIRECTORY = join(ROOT_PATH, 'test', 'test_brokerage', 'quote_files')
     AEP_FILE_PATH = join(DIRECTORY,
