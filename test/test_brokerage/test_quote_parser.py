from datetime import datetime
from os.path import join
import re
from unittest import TestCase
from mock import Mock

from brokerage.brokerage_model import RateClass, RateClassAlias
from brokerage.quote_parser import QuoteParser, SpreadsheetReader
from core import ROOT_PATH, init_altitude_db, init_model
<<<<<<< HEAD
from brokerage.quote_parsers import (
    DirectEnergyMatrixParser, USGEMatrixParser, AEPMatrixParser,
    AmerigreenMatrixParser, ChampionMatrixParser, ConstellationMatrixParser,
    MajorEnergyMatrixParser)
=======
from brokerage.quote_parsers import DirectEnergyMatrixParser, USGEMatrixParser, \
    AEPMatrixParser, AmerigreenMatrixParser, ChampionMatrixParser, \
    ConstellationMatrixParser, EntrustMatrixParser
>>>>>>> 67b36d8f
from core.model import AltitudeSession
from test import create_tables, init_test_config, clear_db
from util.units import unit_registry


def setUpModule():
    init_test_config()
    create_tables()
    init_model()
    init_altitude_db()

class QuoteParserTest(TestCase):
    def setUp(self):
        reader = Mock(autospec=SpreadsheetReader)
        class ExampleQuoteParser(QuoteParser):
            def __init__(self):
                super(ExampleQuoteParser, self).__init__()
                self._reader = reader
            def _extract_quotes(self):
                pass
        self.qp = ExampleQuoteParser()
        self.qp.EXPECTED_ENERGY_UNIT = unit_registry.MWh
        self.qp.TARGET_ENERGY_UNIT = unit_registry.kWh
        self.reader = reader
        self.regex = re.compile(r'from (?P<low>\d+) to (?P<high>\d+)')

    def test_extract_volume_range_normal(self):
        self.reader.get_matches.return_value = 1, 2
        low, high = self.qp._extract_volume_range(0, 0, 0, self.regex)
        self.assertEqual((1000, 2000), (low, high))
        self.reader.get_matches.assert_called_once_with(0, 0, 0, self.regex,
                                                        (int, int))

    def test_extract_volume_range_fudge(self):
        self.reader.get_matches.return_value = 11, 20
        low, high = self.qp._extract_volume_range(
            0, 0, 0, self.regex, fudge_low=True, fudge_high=True)
        self.assertEqual((10000, 20000), (low, high))
        self.reader.get_matches.assert_called_once_with(0, 0, 0, self.regex,
                                                        (int, int))

        self.reader.reset_mock()
        self.reader.get_matches.return_value = 10, 19
        low, high = self.qp._extract_volume_range(
            0, 0, 0, self.regex, fudge_low=True, fudge_high=True)
        self.assertEqual((10000, 20000), (low, high))
        self.reader.get_matches.assert_called_once_with(0, 0, 0, self.regex,
                                                        (int, int))

class MatrixQuoteParsersTest(TestCase):
    # paths to example spreadsheet files from each supplier
    DIRECTORY = join(ROOT_PATH, 'test', 'test_brokerage')
    AEP_FILE_PATH = join(DIRECTORY, 'AEP Energy Matrix 3.0 2015-07-21.xls')
    DIRECT_ENERGY_FILE_PATH = join(DIRECTORY,
                                   'Matrix 1 Example - Direct Energy.xls')
    USGE_FILE_PATH = join(DIRECTORY, 'Matrix 2a Example - USGE.xlsx')
    CHAMPION_FILE_PATH = join(DIRECTORY,'Matrix 4 Example - Champion.xls')
    # using version of the file converted to XLS because we can't currently
    # read the newer format
    AMERIGREEN_FILE_PATH = join(
        DIRECTORY, 'Amerigreen Matrix 08-03-2015 converted.xls')
    CONSTELLATION_FILE_PATH = join(DIRECTORY,
                                   'Matrix 5 Example - Constellation.xlsx')
<<<<<<< HEAD
    MAJOR_FILE_PATH = join(DIRECTORY, 'Matrix 7 Example - Major Energy.xlsx')
=======
    ENTRUST_FILE_PATH = join(DIRECTORY, 'Matrix 10 Entrust.xlsx')
>>>>>>> 67b36d8f

    def setUp(self):
        clear_db()

        self.rate_class = RateClass(rate_class_id=1)

        # TODO: it would be better to mock 'get_rate_class_for_alias' than
        # actually try to create a RateClassAlias for every one that might be
        # checked in a test
        aliases = [
            # Direct Energy
            'CT-CLP-37, R35',
            # USGE
            'Columbia of Kentucky-Residential-Residential',
            # AEP
            'DC-PEPCO_DC-GS-GSLV ND, GS LV, GS 3A',
            # Champion
            'PA-DQE-GS-General Service',
            # Amerigreen
            'NY-Con Ed',
            # Constellation
            'CLP',
            # Major Energy
            'IL-ComEd',
        ]
        session = AltitudeSession()
        session.add(self.rate_class)
        session.flush()
        session.add_all(
            [RateClassAlias(rate_class_id=self.rate_class.rate_class_id,
                             rate_class_alias=a) for a in aliases])
        session.flush()

    def tearDown(self):
        clear_db()

    def test_direct_energy(self):
        parser = DirectEnergyMatrixParser()
        self.assertEqual(0, parser.get_count())

        with open(self.DIRECT_ENERGY_FILE_PATH, 'rb') as spreadsheet:
            parser.load_file(spreadsheet)
        parser.validate()
        self.assertEqual(0, parser.get_count())

        quotes = list(parser.extract_quotes())
        self.assertEqual(106554, len(quotes))
        self.assertEqual(106554, parser.get_count())
        for quote in quotes:
            quote.validate()

        # since there are so many, only check one
        q1 = quotes[0]
        self.assertEqual(datetime(2015, 5, 1), q1.start_from)
        self.assertEqual(datetime(2015, 6, 1), q1.start_until)
        self.assertEqual(6, q1.term_months)
        self.assertEqual(datetime.utcnow().date(), q1.date_received.date())
        self.assertEqual(datetime(2015, 5, 4), q1.valid_from)
        self.assertEqual(datetime(2015, 5, 5), q1.valid_until)
        self.assertEqual(0, q1.min_volume)
        self.assertEqual(75000, q1.limit_volume)
        self.assertEqual('CT-CLP-37, R35', q1.rate_class_alias)
        self.assertEqual(self.rate_class.rate_class_id, q1.rate_class_id)
        self.assertEqual(False, q1.purchase_of_receivables)
        self.assertEqual(.07036, q1.price)

    def test_usge(self):
        parser = USGEMatrixParser()
        self.assertEqual(0, parser.get_count())

        with open(self.USGE_FILE_PATH, 'rb') as spreadsheet:
            parser.load_file(spreadsheet)
        parser.validate()

        assert self.rate_class.rate_class_id == 1
        quotes = list(parser.extract_quotes())
        self.assertEqual(2448, len(quotes))

        for quote in quotes:
            quote.validate()

        # each state has its own sheet. to make sure each sheet is done
        # correctly, we check the first one in each (we determined the index
        # of each one by counting the number of quotes in each sheet)

        # KY check
        q1 = quotes[0]
        self.assertEqual('Columbia of Kentucky-Residential-Residential', q1.rate_class_alias)
        self.assertEqual(self.rate_class.rate_class_id, q1.rate_class_id)
        self.assertEqual(datetime(2015, 6, 1), q1.start_from)
        self.assertEqual(datetime(2015, 7, 1), q1.start_until)
        self.assertEqual(6, q1.term_months)
        self.assertEqual(datetime.utcnow().date(), q1.date_received.date())
        self.assertEqual(datetime(2015, 5, 4), q1.valid_from)
        self.assertEqual(datetime(2015, 5, 5), q1.valid_until)
        self.assertEqual(0, q1.min_volume)
        self.assertEqual(False, q1.purchase_of_receivables)
        self.assertEqual(.4729, q1.price)

        # MD check
        q1 = quotes[96]
        self.assertEqual('Baltimore Gas & Electric-Residential-Residential', q1.rate_class_alias)
        self.assertEqual(datetime(2015, 6, 1), q1.start_from)
        self.assertEqual(datetime(2015, 7, 1), q1.start_until)
        self.assertEqual(6, q1.term_months)
        self.assertEqual(datetime.utcnow().date(), q1.date_received.date())
        self.assertEqual(datetime(2015, 5, 4), q1.valid_from)
        self.assertEqual(datetime(2015, 5, 5), q1.valid_until)
        self.assertEqual(0, q1.min_volume)
        self.assertEqual(False, q1.purchase_of_receivables)
        self.assertEqual(.4793, q1.price)

        # NJ check
        q1 = quotes[288]
        #self.assertEqual('Residential', q1.rate_class_alias)
        #self.assertEqual(self.rate_class.rate_class_id, q1.rate_class_id)
        self.assertEqual(datetime(2015, 7, 1), q1.start_from)
        self.assertEqual(datetime(2015, 8, 1), q1.start_until)
        self.assertEqual(6, q1.term_months)
        self.assertEqual(datetime.utcnow().date(), q1.date_received.date())
        self.assertEqual(datetime(2015, 5, 4), q1.valid_from)
        self.assertEqual(datetime(2015, 5, 5), q1.valid_until)
        self.assertEqual(0, q1.min_volume)
        self.assertEqual(False, q1.purchase_of_receivables)
        self.assertEqual(.5242, q1.price)

        # NY check
        q1 = quotes[528]
        #self.assertEqual('Residential', q1.rate_class_alias)
        #self.assertEqual(self.rate_class.rate_class_id, q1.rate_class_id)
        self.assertEqual(datetime(2015, 6, 1), q1.start_from)
        self.assertEqual(datetime(2015, 7, 1), q1.start_until)
        self.assertEqual(6, q1.term_months)
        self.assertEqual(datetime.utcnow().date(), q1.date_received.date())
        self.assertEqual(datetime(2015, 5, 4), q1.valid_from)
        self.assertEqual(datetime(2015, 5, 5), q1.valid_until)
        self.assertEqual(0, q1.min_volume)
        self.assertEqual(False, q1.purchase_of_receivables)
        self.assertEqual(.6292, q1.price)

        # OH check
        q1 = quotes[1776]
        #self.assertEqual('Residential', q1.rate_class_alias)
        #self.assertEqual(self.rate_class.rate_class_id, q1.rate_class_id)
        self.assertEqual(datetime(2015, 6, 1), q1.start_from)
        self.assertEqual(datetime(2015, 7, 1), q1.start_until)
        self.assertEqual(6, q1.term_months)
        self.assertEqual(datetime.utcnow().date(), q1.date_received.date())
        self.assertEqual(datetime(2015, 5, 4), q1.valid_from)
        self.assertEqual(datetime(2015, 5, 5), q1.valid_until)
        self.assertEqual(0, q1.min_volume)
        self.assertEqual(False, q1.purchase_of_receivables)
        self.assertEqual(.5630, q1.price)

        # PA check
        q1 = quotes[1968]
        #self.assertEqual('Residential', q1.rate_class_alias)
        #self.assertEqual(self.rate_class.rate_class_id, q1.rate_class_id)
        self.assertEqual(datetime(2015, 6, 1), q1.start_from)
        self.assertEqual(datetime(2015, 7, 1), q1.start_until)
        self.assertEqual(6, q1.term_months)
        self.assertEqual(datetime.utcnow().date(), q1.date_received.date())
        self.assertEqual(datetime(2015, 5, 4), q1.valid_from)
        self.assertEqual(datetime(2015, 5, 5), q1.valid_until)
        self.assertEqual(0, q1.min_volume)
        self.assertEqual(False, q1.purchase_of_receivables)
        self.assertEqual(.4621, q1.price)

    def test_aep(self):
        parser = AEPMatrixParser()
        self.assertEqual(0, parser.get_count())

        with open(self.AEP_FILE_PATH, 'rb') as spreadsheet:
            parser.load_file(spreadsheet)
        parser.validate()
        self.assertEqual(0, parser.get_count())

        quotes = list(parser.extract_quotes())
        self.assertEqual(6664, len(quotes))
        self.assertEqual(6664, parser.get_count())
        for quote in quotes:
            quote.validate()

        # since there are so many, only check one
        q1 = quotes[0]
        self.assertEqual(datetime(2015, 8, 1), q1.start_from)
        self.assertEqual(datetime(2015, 9, 1), q1.start_until)
        self.assertEqual(12, q1.term_months)
        self.assertEqual(datetime.utcnow().date(), q1.date_received.date())
        self.assertEqual(datetime(2015, 7, 21), q1.valid_from)
        self.assertEqual(datetime(2015, 7, 22), q1.valid_until)
        self.assertEqual(0, q1.min_volume)
        self.assertEqual(100, q1.limit_volume)
        self.assertEqual('DC-PEPCO_DC-GS-GSLV ND, GS LV, GS 3A', q1.rate_class_alias)
        self.assertEqual(self.rate_class.rate_class_id, q1.rate_class_id)
        self.assertEqual(False, q1.purchase_of_receivables)
        self.assertEqual(0.08688419193651578, q1.price)

    def test_Champion(self):
        parser = ChampionMatrixParser()
        self.assertEqual(0, parser.get_count())

        with open(self.CHAMPION_FILE_PATH, 'rb') as spreadsheet:
            parser.load_file(spreadsheet)
        parser.validate()
        self.assertEqual(0, parser.get_count())

        quotes = list(parser.extract_quotes())
        self.assertEqual(3780, len(quotes))

        for quote in quotes:
            quote.validate()

        q1 = quotes[0]
        self.assertEqual(datetime(2015, 6, 1), q1.start_from)
        self.assertEqual(datetime(2015, 7, 1), q1.start_until)
        self.assertEqual(datetime.utcnow().date(), q1.date_received.date())
        self.assertEqual(12, q1.term_months)
        self.assertEqual(0, q1.min_volume)
        self.assertEqual(100000, q1.limit_volume)
        self.assertEqual('PA-DQE-GS-General Service', q1.rate_class_alias)
        self.assertEqual(self.rate_class.rate_class_id, q1.rate_class_id)
        self.assertEqual(False, q1.purchase_of_receivables)
        self.assertEqual(0.07686, q1.price)

    def test_amerigreen(self):
        parser = AmerigreenMatrixParser()
        self.assertEqual(0, parser.get_count())

        with open(self.AMERIGREEN_FILE_PATH, 'rb') as spreadsheet:
            parser.load_file(spreadsheet,
                             file_name='Amerigreen Matrix 08-03-2015.xlsx')
        parser.validate()
        self.assertEqual(0, parser.get_count())

        quotes = list(parser.extract_quotes())
        self.assertEqual(96, len(quotes))
        self.assertEqual(96, parser.get_count())
        for quote in quotes:
            quote.validate()

        # since there are so many, only check one
        q1 = quotes[0]
        self.assertEqual(datetime(2015, 9, 1), q1.start_from)
        self.assertEqual(datetime(2015, 9, 2), q1.start_until)
        self.assertEqual(3, q1.term_months)
        self.assertEqual(datetime.utcnow().date(), q1.date_received.date())
        # quote validity dates come from file name
        self.assertEqual(datetime(2015, 8, 3), q1.valid_from)
        self.assertEqual(datetime(2015, 8, 4), q1.valid_until)
        self.assertEqual(0, q1.min_volume)
        self.assertEqual(50000, q1.limit_volume)
        self.assertEqual('NY-Con Ed', q1.rate_class_alias)
        self.assertEqual(self.rate_class.rate_class_id, q1.rate_class_id)
        self.assertEqual(False, q1.purchase_of_receivables)
        self.assertEqual(0.34025833996486833, q1.price)

    def test_constellation(self):
        parser = ConstellationMatrixParser()
        self.assertEqual(0, parser.get_count())

        with open(self.CONSTELLATION_FILE_PATH, 'rb') as spreadsheet:
            parser.load_file(spreadsheet)
        parser.validate()
        self.assertEqual(0, parser.get_count())

        quotes = list(parser.extract_quotes())
        self.assertEqual(5567, len(quotes))

        for quote in quotes:
            quote.validate()

        q1 = quotes[0]
        self.assertEqual(datetime(2015, 9, 1), q1.start_from)
        self.assertEqual(datetime(2015, 10, 1), q1.start_until)
        self.assertEqual(datetime.utcnow().date(), q1.date_received.date())
        self.assertEqual(6, q1.term_months)
        self.assertEqual(0, q1.min_volume)
        self.assertEqual(150000, q1.limit_volume)
        self.assertEqual('CLP', q1.rate_class_alias)
        self.assertEqual(self.rate_class.rate_class_id, q1.rate_class_id)
        self.assertEqual(False, q1.purchase_of_receivables)
        self.assertEqual(0.103578, q1.price)

<<<<<<< HEAD
    def test_major_energy(self):
        parser = MajorEnergyMatrixParser()
        self.assertEqual(0, parser.get_count())

        with open(self.MAJOR_FILE_PATH, 'rb') as spreadsheet:
=======
    def test_entrust(self):
        parser = EntrustMatrixParser()
        self.assertEqual(0, parser.get_count())

        with open(self.ENTRUST_FILE_PATH, 'rb') as spreadsheet:
>>>>>>> 67b36d8f
            parser.load_file(spreadsheet)
        parser.validate()
        self.assertEqual(0, parser.get_count())

        quotes = list(parser.extract_quotes())
<<<<<<< HEAD
        # 936 rows * 4 columns
        self.assertEqual(3744, len(quotes))
=======
        self.assertEqual(5567, len(quotes))
>>>>>>> 67b36d8f

        for quote in quotes:
            quote.validate()

        q1 = quotes[0]
<<<<<<< HEAD
        self.assertEqual(datetime(2015, 7, 27), q1.valid_from)
        self.assertEqual(datetime(2015, 8, 1), q1.valid_until)
        self.assertEqual(datetime(2015, 8, 1), q1.start_from)
        self.assertEqual(datetime(2015, 9, 1), q1.start_until)
        self.assertEqual(datetime.utcnow().date(), q1.date_received.date())
        self.assertEqual(6, q1.term_months)
        self.assertEqual(0, q1.min_volume)
        self.assertEqual(74000, q1.limit_volume)
        self.assertEqual('IL-ComEd', q1.rate_class_alias)
        self.assertEqual(self.rate_class.rate_class_id, q1.rate_class_id)
        self.assertEqual(False, q1.purchase_of_receivables)
        self.assertEqual(0.0669, q1.price)
=======
        self.assertEqual(datetime(2015, 9, 1), q1.start_from)
        self.assertEqual(datetime(2015, 10, 1), q1.start_until)
        self.assertEqual(datetime.utcnow().date(), q1.date_received.date())
        self.assertEqual(6, q1.term_months)
        self.assertEqual(0, q1.min_volume)
        self.assertEqual(150000, q1.limit_volume)
        self.assertEqual('CLP', q1.rate_class_alias)
        self.assertEqual(self.rate_class.rate_class_id, q1.rate_class_id)
        self.assertEqual(False, q1.purchase_of_receivables)
        self.assertEqual(0.103578, q1.price)
>>>>>>> 67b36d8f
<|MERGE_RESOLUTION|>--- conflicted
+++ resolved
@@ -7,16 +7,10 @@
 from brokerage.brokerage_model import RateClass, RateClassAlias
 from brokerage.quote_parser import QuoteParser, SpreadsheetReader
 from core import ROOT_PATH, init_altitude_db, init_model
-<<<<<<< HEAD
 from brokerage.quote_parsers import (
     DirectEnergyMatrixParser, USGEMatrixParser, AEPMatrixParser,
-    AmerigreenMatrixParser, ChampionMatrixParser, ConstellationMatrixParser,
-    MajorEnergyMatrixParser)
-=======
-from brokerage.quote_parsers import DirectEnergyMatrixParser, USGEMatrixParser, \
-    AEPMatrixParser, AmerigreenMatrixParser, ChampionMatrixParser, \
-    ConstellationMatrixParser, EntrustMatrixParser
->>>>>>> 67b36d8f
+    AmerigreenMatrixParser, ChampionMatrixParser,
+    ConstellationMatrixParser, EntrustMatrixParser, MajorEnergyMatrixParser)
 from core.model import AltitudeSession
 from test import create_tables, init_test_config, clear_db
 from util.units import unit_registry
@@ -80,11 +74,8 @@
         DIRECTORY, 'Amerigreen Matrix 08-03-2015 converted.xls')
     CONSTELLATION_FILE_PATH = join(DIRECTORY,
                                    'Matrix 5 Example - Constellation.xlsx')
-<<<<<<< HEAD
     MAJOR_FILE_PATH = join(DIRECTORY, 'Matrix 7 Example - Major Energy.xlsx')
-=======
     ENTRUST_FILE_PATH = join(DIRECTORY, 'Matrix 10 Entrust.xlsx')
->>>>>>> 67b36d8f
 
     def setUp(self):
         clear_db()
@@ -369,36 +360,23 @@
         self.assertEqual(False, q1.purchase_of_receivables)
         self.assertEqual(0.103578, q1.price)
 
-<<<<<<< HEAD
     def test_major_energy(self):
         parser = MajorEnergyMatrixParser()
         self.assertEqual(0, parser.get_count())
 
         with open(self.MAJOR_FILE_PATH, 'rb') as spreadsheet:
-=======
-    def test_entrust(self):
-        parser = EntrustMatrixParser()
-        self.assertEqual(0, parser.get_count())
-
-        with open(self.ENTRUST_FILE_PATH, 'rb') as spreadsheet:
->>>>>>> 67b36d8f
-            parser.load_file(spreadsheet)
-        parser.validate()
-        self.assertEqual(0, parser.get_count())
-
-        quotes = list(parser.extract_quotes())
-<<<<<<< HEAD
+            parser.load_file(spreadsheet)
+        parser.validate()
+        self.assertEqual(0, parser.get_count())
+
+        quotes = list(parser.extract_quotes())
         # 936 rows * 4 columns
         self.assertEqual(3744, len(quotes))
-=======
-        self.assertEqual(5567, len(quotes))
->>>>>>> 67b36d8f
-
-        for quote in quotes:
-            quote.validate()
-
-        q1 = quotes[0]
-<<<<<<< HEAD
+
+        for quote in quotes:
+            quote.validate()
+
+        q1 = quotes[0]
         self.assertEqual(datetime(2015, 7, 27), q1.valid_from)
         self.assertEqual(datetime(2015, 8, 1), q1.valid_until)
         self.assertEqual(datetime(2015, 8, 1), q1.start_from)
@@ -411,7 +389,25 @@
         self.assertEqual(self.rate_class.rate_class_id, q1.rate_class_id)
         self.assertEqual(False, q1.purchase_of_receivables)
         self.assertEqual(0.0669, q1.price)
-=======
+        
+        
+
+    def test_entrust(self):
+        parser = EntrustMatrixParser()
+        self.assertEqual(0, parser.get_count())
+
+        with open(self.ENTRUST_FILE_PATH, 'rb') as spreadsheet:
+            parser.load_file(spreadsheet)
+        parser.validate()
+        self.assertEqual(0, parser.get_count())
+
+        quotes = list(parser.extract_quotes())
+        self.assertEqual(5567, len(quotes))
+
+        for quote in quotes:
+            quote.validate()
+
+        q1 = quotes[0]
         self.assertEqual(datetime(2015, 9, 1), q1.start_from)
         self.assertEqual(datetime(2015, 10, 1), q1.start_until)
         self.assertEqual(datetime.utcnow().date(), q1.date_received.date())
@@ -422,4 +418,3 @@
         self.assertEqual(self.rate_class.rate_class_id, q1.rate_class_id)
         self.assertEqual(False, q1.purchase_of_receivables)
         self.assertEqual(0.103578, q1.price)
->>>>>>> 67b36d8f
