--- conflicted
+++ resolved
@@ -3,6 +3,8 @@
 from os.path import join, basename
 from unittest import TestCase, skip
 from mock import Mock
+
+from nose.plugins.attrib import attr
 
 from brokerage.brokerage_model import RateClass, RateClassAlias
 from brokerage.quote_parser import QuoteParser, SpreadsheetReader
@@ -83,13 +85,8 @@
     USGE_FILE_PATH = join(DIRECTORY, 'Matrix 2a Example - USGE.xlsx')
     USGE_ELECTRIC_FILE_PATH = join(DIRECTORY, 'USGE Matrix Pricing - ELEC - 20151102.xlsx')
     USGE_ELECTRIC_ANOMALY_PATH = join(DIRECTORY, 'USGEMatrixPricing-ELEC-20151130.xlsx')
-<<<<<<< HEAD
     CHAMPION_FILE_PATH = join(
         DIRECTORY, 'Champion MM PJM Fixed-Index-24 Matrix 2015-10-30.xls')
-=======
-    CHAMPION_FILE_PATH = join(DIRECTORY, 'Champion MM PJM Fixed-Index-24 '
-                                         'Matrix 2015-10-30.xls')
->>>>>>> f003235a
     # using version of the file converted to XLS because we can't currently
     # read the newer format
     AMERIGREEN_FILE_PATH = join(DIRECTORY, 'Amerigreen Matrix 08-03-2015.xlsx')
@@ -101,12 +98,8 @@
         DIRECTORY, 'Major Energy - Commercial and Residential Electric and '
                    'Gas Rack Rates October 27 2015.xlsx')
     ENTRUST_FILE_PATH = join(DIRECTORY, 'Matrix 10 Entrust.xlsx')
-<<<<<<< HEAD
     LIBERTY_FILE_PATH = join(
         DIRECTORY, 'Liberty Power Daily Pricing for NEX ABC 2016-01-05.xlsx')
-=======
-    LIBERTY_FILE_PATH = join(DIRECTORY, 'Liberty Power Daily Pricing for NEX ABC 2015-09-11.xls')
->>>>>>> f003235a
     GUTTMAN_DEO_FILE_PATH = join(DIRECTORY, 'Guttman', 'DEO_Matrix_12072015.xlsx')
     GUTTMAN_OH_DUKE_FILE_PATH = join(DIRECTORY, 'Guttman', 'OH_Duke_Gas_Matrix_12072015.xlsx')
     GUTTMAN_PEOPLE_TWP_FILE_PATH = join(DIRECTORY, 'Guttman', 'PeoplesTWP_Matrix_12072015.xlsx')
@@ -150,30 +143,32 @@
         # actually try to create a RateClassAlias for every one that might be
         # checked in a test
         aliases = [
-            # Direct Energy
-            'CT-CLP-37, R35',
+            # Direct Energy. Yes, it's SUPPOSED to look that way with the -- at the end.
+            'Direct-electric-CT-CLP-37, R35--',
             # USGE
-            'Columbia of Kentucky-Residential-Residential',
+            'USGE-gas-Columbia of Kentucky-Residential-Residential',
+            'USGE-electric-Columbia of Kentucky-Residential-Residential',
             # AEP
-            'DC-PEPCO_DC-GS-GSLV ND, GS LV, GS 3A',
+            'AEP-electric-DC-PEPCO_DC-GS-GSLV ND, GS LV, GS 3A',
             # Champion
-            'PA-DQE-GS-General service',
+            'Champion-electric-PA-DQE-GS-General service',
             # Amerigreen
-            'NY-Con Ed',
+            'Amerigreen-gas-NY-Con Ed',
             # Constellation
             'CT-CLP',
             'NJ-AECO',
             # liberty
-            'PEPCO-DC-PEPCO-Default',
-            'PEPCO-DC-PEPCO-GTLV/DMGT',
+            'Liberty-electric-PEPCO-DC-PEPCO-Default',
+            'Liberty-electric-PEPCO-DC-PEPCO-GTLV/DMGT',
             # Major Energy
-            'electric-IL-ComEd-',
-            'gas-NY-RGE',
+            'Major-electric-IL-ComEd-',
+            'Major-gas-NY-RGE',
             # SFE
-            'NY-A (NiMo, NYSEG)',
-            'NJ-SJG ($/therm)',
+            'SFE-electric-NY-A (NiMo, NYSEG)',
+            'SFE-gas-NJ-SJG ($/therm)',
             # Entrust
-            'Com Ed', 'ConEd Zone J',
+            'Entrust-electric-Com Ed',
+            'Entrust-electric-ConEd Zone J',
 
             # Great Eastern Energy
             'GEE-electric-ConEd-J-SC-02',
@@ -217,7 +212,7 @@
         self.assertEqual(datetime(2015, 5, 5), q1.valid_until)
         self.assertEqual(0, q1.min_volume)
         self.assertEqual(75000, q1.limit_volume)
-        self.assertEqual('CT-CLP-37, R35', q1.rate_class_alias)
+        self.assertEqual('Direct-electric-CT-CLP-37, R35--', q1.rate_class_alias)
         self.assertEqual(self.rate_class.rate_class_id, q1.rate_class_id)
         self.assertEqual(False, q1.purchase_of_receivables)
         self.assertEqual(.07036, q1.price)
@@ -240,7 +235,7 @@
         self.assertEqual(quotes[0].start_until, datetime(2015, 12, 01))
         self.assertEqual(quotes[0].valid_until, datetime(2015, 11, 03))
         self.assertEqual(quotes[0].valid_from, datetime(2015, 11, 02))
-        self.assertEqual(quotes[0].rate_class_alias, "Connecticut Light & Power-Residential-Residential")
+        self.assertEqual(quotes[0].rate_class_alias, "USGE-electric-Connecticut Light & Power-Residential-Residential-")
 
         self.assertEqual(quotes[1].price, 0.1000)
         self.assertEqual(quotes[1].min_volume, 0)
@@ -250,7 +245,7 @@
         self.assertEqual(quotes[1].start_until, datetime(2016, 01, 01))
         self.assertEqual(quotes[1].valid_until, datetime(2015, 11, 03))
         self.assertEqual(quotes[1].valid_from, datetime(2015, 11, 02))
-        self.assertEqual(quotes[1].rate_class_alias, "Connecticut Light & Power-Residential-Residential")
+        self.assertEqual(quotes[1].rate_class_alias, "USGE-electric-Connecticut Light & Power-Residential-Residential-")
 
         self.assertEqual(quotes[2].price, 0.0969)
 
@@ -264,7 +259,7 @@
                 self.assertIsNotNone(getattr(quote, field))
 
             # This is a random one I picked out from the 3rd sheet in the spreadsheet.
-            if quote.price == 0.082 and quote.rate_class_alias == 'JCPL-Commercial-GSCL (>100KW Demand)' \
+            if quote.price == 0.082 and quote.rate_class_alias == 'USGE-electric-JCPL-Commercial-GSCL (>100KW Demand)-' \
                     and quote.start_from == datetime(2015, 12, 01):
                 found_needle = True
                 self.assertAlmostEqual(quote.min_volume, 100000, delta=2)
@@ -284,7 +279,7 @@
         self.assertEqual(quotes[-1].valid_until, datetime(2015, 11, 03))
         self.assertEqual(quotes[-1].valid_from, datetime(2015, 11, 02))
         self.assertEqual(quotes[-1].rate_class_alias,
-                         "Penn Power-Commercial-Commerical: C1, C2, C3, CG, CH, GH1, GH2, GS1, GS3")
+                         "USGE-electric-Penn Power-Commercial-Commerical: C1, C2, C3, CG, CH, GH1, GH2, GS1, GS3-PJMATSI")
 
 
     def test_usge(self):
@@ -308,7 +303,7 @@
 
         # KY check
         q1 = quotes[0]
-        self.assertEqual('Columbia of Kentucky-Residential-Residential', q1.rate_class_alias)
+        self.assertEqual('USGE-gas-Columbia of Kentucky-Residential-Residential', q1.rate_class_alias)
         self.assertEqual(self.rate_class.rate_class_id, q1.rate_class_id)
         self.assertEqual(datetime(2015, 6, 1), q1.start_from)
         self.assertEqual(datetime(2015, 7, 1), q1.start_until)
@@ -322,7 +317,7 @@
 
         # MD check
         q1 = quotes[96]
-        self.assertEqual('Baltimore Gas & Electric-Residential-Residential', q1.rate_class_alias)
+        self.assertEqual('USGE-gas-Baltimore Gas & Electric-Residential-Residential', q1.rate_class_alias)
         self.assertEqual(datetime(2015, 6, 1), q1.start_from)
         self.assertEqual(datetime(2015, 7, 1), q1.start_until)
         self.assertEqual(6, q1.term_months)
@@ -414,7 +409,7 @@
         self.assertEqual(datetime(2015, 12, 8, 8, 30, 28), q1.valid_until)
         self.assertEqual(0, q1.min_volume)
         self.assertEqual(250000, q1.limit_volume)
-        self.assertEqual('Ohio_AEP_OH_CS_GS-1', q1.rate_class_alias)
+        self.assertEqual('Guttman-electric-Ohio_AEP_OH_CS_GS-1', q1.rate_class_alias)
         # self.assertEqual(self.rate_class.rate_class_id, q1.rate_class_id)
         self.assertEqual(False, q1.purchase_of_receivables)
         self.assertEqual(0.0524883445181945, q1.price)
@@ -428,7 +423,7 @@
         self.assertEqual(datetime(2015, 12, 8, 8, 30, 58), q2.valid_until)
         self.assertEqual(250001, q2.min_volume)
         self.assertEqual(500000, q2.limit_volume)
-        self.assertEqual('Ohio_Toledo Edison_GS', q2.rate_class_alias)
+        self.assertEqual('Guttman-electric-Ohio_Toledo Edison_GS', q2.rate_class_alias)
         #self.assertEqual(self.rate_class.rate_class_id, q1.rate_class_id)
         self.assertEqual(False, q2.purchase_of_receivables)
         self.assertEqual(0.0548764676732971, q2.price)
@@ -457,7 +452,7 @@
         self.assertEqual(datetime(2015, 12, 8, 8, 34, 20), q1.valid_until)
         self.assertEqual(125000, q1.min_volume)
         self.assertEqual(250000, q1.limit_volume)
-        self.assertEqual('Pennsylvania_Duquesne_DQE_GS', q1.rate_class_alias)
+        self.assertEqual('Guttman-electric-Pennsylvania_Duquesne_DQE_GS', q1.rate_class_alias)
         #self.assertEqual(self.rate_class.rate_class_id, q1.rate_class_id)
         self.assertEqual(False, q1.purchase_of_receivables)
         self.assertEqual(0.0666530148307838, q1.price)
@@ -471,7 +466,7 @@
         self.assertEqual(datetime(2015, 12, 8, 8, 34, 44), q2.valid_until)
         self.assertEqual(250001, q2.min_volume)
         self.assertEqual(500000, q2.limit_volume)
-        self.assertEqual('Pennsylvania_West Penn Power_30', q2.rate_class_alias)
+        self.assertEqual('Guttman-electric-Pennsylvania_West Penn Power_30', q2.rate_class_alias)
         #self.assertEqual(self.rate_class.rate_class_id, q1.rate_class_id)
         self.assertEqual(False, q2.purchase_of_receivables)
         self.assertEqual(0.0612858140640282, q2.price)
@@ -501,7 +496,7 @@
         self.assertEqual(datetime(2015, 12, 8, 8, 43, 45), q1.valid_until)
         self.assertEqual(0, q1.min_volume)
         self.assertEqual(5 * 1000, q1.limit_volume)
-        self.assertEqual('Ohio_Dominion_OH_NG', q1.rate_class_alias)
+        self.assertEqual('Guttman-gas-Ohio_Dominion_OH_NG', q1.rate_class_alias)
         # self.assertEqual(self.rate_class.rate_class_id, q1.rate_class_id)
         self.assertEqual(False, q1.purchase_of_receivables)
         self.assertEqual(0.290968354076165, q1.price)
@@ -525,7 +520,7 @@
         self.assertEqual(datetime(2015, 12, 8, 8, 43, 55), q1.valid_until)
         self.assertEqual(0, q1.min_volume)
         self.assertEqual(5 * 1000, q1.limit_volume)
-        self.assertEqual('Ohio_Duke_OH_NG', q1.rate_class_alias)
+        self.assertEqual('Guttman-gas-Ohio_Duke_OH_NG', q1.rate_class_alias)
         #self.assertEqual(self.rate_class.rate_class_id, q1.rate_class_id)
         self.assertEqual(False, q1.purchase_of_receivables)
         self.assertEqual(0.363225453377907, q1.price)
@@ -549,7 +544,7 @@
         self.assertEqual(datetime(2015, 12, 8, 8, 44, 15), q1.valid_until)
         self.assertEqual(0, q1.min_volume)
         self.assertEqual(5 * 1000, q1.limit_volume)
-        self.assertEqual('Pennsylvania_PNG_PA-TWP', q1.rate_class_alias)
+        self.assertEqual('Guttman-gas-Pennsylvania_PNG_PA-TWP', q1.rate_class_alias)
         #self.assertEqual(self.rate_class.rate_class_id, q1.rate_class_id)
         self.assertEqual(False, q1.purchase_of_receivables)
         self.assertEqual(0.268467651178349, q1.price)
@@ -573,7 +568,7 @@
         self.assertEqual(datetime(2015, 12, 8, 8, 43, 57), q1.valid_until)
         self.assertEqual(3001, q1.min_volume)
         self.assertEqual(5 * 1000, q1.limit_volume)
-        self.assertEqual('Pennsylvania_ColumbiaGas_PA', q1.rate_class_alias)
+        self.assertEqual('Guttman-gas-Pennsylvania_ColumbiaGas_PA', q1.rate_class_alias)
         #self.assertEqual(self.rate_class.rate_class_id, q1.rate_class_id)
         self.assertEqual(False, q1.purchase_of_receivables)
         self.assertEqual(0.343800955709901, q1.price)
@@ -597,7 +592,7 @@
         self.assertEqual(datetime(2015, 12, 8, 8, 44, 5), q1.valid_until)
         self.assertEqual(0, q1.min_volume)
         self.assertEqual(5 * 1000, q1.limit_volume)
-        self.assertEqual('Pennsylvania_PNG_PA', q1.rate_class_alias)
+        self.assertEqual('Guttman-gas-Pennsylvania_PNG_PA', q1.rate_class_alias)
         #self.assertEqual(self.rate_class.rate_class_id, q1.rate_class_id)
         self.assertEqual(False, q1.purchase_of_receivables)
         self.assertEqual(0.267685109454913, q1.price)
@@ -621,11 +616,10 @@
         self.assertEqual(datetime(2015, 12, 8, 8, 48, 28), q1.valid_until)
         self.assertEqual(0, q1.min_volume)
         self.assertEqual(5 * 1000, q1.limit_volume)
-        self.assertEqual('Ohio_ColumbiaGas_OH', q1.rate_class_alias)
+        self.assertEqual('Guttman-gas-Ohio_ColumbiaGas_OH', q1.rate_class_alias)
         #self.assertEqual(self.rate_class.rate_class_id, q1.rate_class_id)
         self.assertEqual(False, q1.purchase_of_receivables)
         self.assertEqual(0.382446152963526, q1.price)
-
 
     def test_aep(self):
         parser = AEPMatrixParser()
@@ -653,7 +647,7 @@
         self.assertEqual(datetime(2015, 11, 13), q1.valid_until)
         self.assertEqual(0, q1.min_volume)
         self.assertEqual(100 * 1000, q1.limit_volume)
-        self.assertEqual('IL-Ameren_Zone_1_CIPS-DS2-SECONDARY', q1.rate_class_alias)
+        self.assertEqual('AEP-electric-IL-Ameren_Zone_1_CIPS-DS2-SECONDARY', q1.rate_class_alias)
         # self.assertEqual(self.rate_class.rate_class_id, q1.rate_class_id)
         self.assertEqual(False, q1.purchase_of_receivables)
         self.assertEqual(0.05628, q1.price)
@@ -681,7 +675,7 @@
         self.assertEqual(12, q1.term_months)
         self.assertEqual(0, q1.min_volume)
         self.assertEqual(100000, q1.limit_volume)
-        self.assertEqual('PA-DQE-GS-General service', q1.rate_class_alias)
+        self.assertEqual('Champion-electric-PA-DQE-GS-General service', q1.rate_class_alias)
         self.assertEqual(self.rate_class.rate_class_id, q1.rate_class_id)
         self.assertEqual(False, q1.purchase_of_receivables)
         self.assertEqual(0.07063, q1.price)
@@ -713,12 +707,15 @@
         self.assertEqual(datetime(2015, 8, 4), q1.valid_until)
         self.assertEqual(0, q1.min_volume)
         self.assertEqual(50000, q1.limit_volume)
-        self.assertEqual('NY-Con Ed', q1.rate_class_alias)
+        self.assertEqual('Amerigreen-gas-NY-Con Ed', q1.rate_class_alias)
         self.assertEqual(self.rate_class.rate_class_id, q1.rate_class_id)
         self.assertEqual(False, q1.purchase_of_receivables)
         self.assertEqual(0.3403, q1.price)
 
     def test_constellation(self):
+        # Constellation is NO LONGER SUPPORTED.
+        pass
+
         parser = ConstellationMatrixParser()
         self.assertEqual(0, parser.get_count())
 
@@ -865,7 +862,7 @@
         self.assertEqual(6, q.term_months)
         self.assertEqual(0, q.min_volume)
         self.assertEqual(74000, q.limit_volume)
-        self.assertEqual('electric-IL-ComEd-', q.rate_class_alias)
+        self.assertEqual('Major-electric-IL-ComEd-', q.rate_class_alias)
         self.assertEqual(self.rate_class.rate_class_id, q.rate_class_id)
         self.assertEqual(False, q.purchase_of_receivables)
         self.assertEqual(0.0652, q.price)
@@ -880,7 +877,7 @@
         self.assertEqual(24, q.term_months)
         self.assertEqual(None, q.min_volume)
         self.assertEqual(None, q.limit_volume)
-        self.assertEqual('gas-NY-RGE', q.rate_class_alias)
+        self.assertEqual('Major-gas-NY-RGE', q.rate_class_alias)
         self.assertEqual(self.rate_class.rate_class_id, q.rate_class_id)
         self.assertEqual(False, q.purchase_of_receivables)
         self.assertEqual(0.3843, q.price)
@@ -908,7 +905,7 @@
         self.assertEqual(6, q.term_months)
         self.assertEqual(0, q.min_volume)
         self.assertEqual(150000, q.limit_volume)
-        self.assertEqual('NY-A (NiMo, NYSEG)', q.rate_class_alias)
+        self.assertEqual('SFE-electric-NY-A (NiMo, NYSEG)', q.rate_class_alias)
         self.assertEqual(self.rate_class.rate_class_id, q.rate_class_id)
         self.assertEqual(False, q.purchase_of_receivables)
         self.assertEqual(0.0591, q.price)
@@ -939,7 +936,7 @@
         self.assertEqual(36, q.term_months)
         self.assertEqual(500000, q.min_volume)
         self.assertEqual(None, q.limit_volume)
-        self.assertEqual('NJ-SJG ($/therm)', q.rate_class_alias)
+        self.assertEqual('SFE-gas-NJ-SJG ($/therm)', q.rate_class_alias)
         self.assertEqual(self.rate_class.rate_class_id, q.rate_class_id)
         self.assertEqual(False, q.purchase_of_receivables)
         self.assertEqual(0.4875, q.price)
@@ -967,7 +964,7 @@
         self.assertEqual(12, q.term_months)
         self.assertEqual(0, q.min_volume)
         self.assertEqual(15000, q.limit_volume)
-        self.assertEqual('Com Ed', q.rate_class_alias)
+        self.assertEqual('Entrust-electric-Com Ed', q.rate_class_alias)
         self.assertEqual(self.rate_class.rate_class_id, q.rate_class_id)
         self.assertEqual(False, q.purchase_of_receivables)
         self.assertEqual(0.0812, q.price)
@@ -982,7 +979,7 @@
         self.assertEqual(17, q.term_months)
         self.assertEqual(3e5, q.min_volume)
         self.assertEqual(1e6, q.limit_volume)
-        self.assertEqual('ConEd Zone J', q.rate_class_alias)
+        self.assertEqual('Entrust-electric-ConEd Zone J', q.rate_class_alias)
         self.assertEqual(self.rate_class.rate_class_id, q.rate_class_id)
         self.assertEqual(False, q.purchase_of_receivables)
         self.assertEqual(0.0811, q.price)
@@ -1025,7 +1022,7 @@
         self.assertEqual(0, q1.min_volume)
         self.assertEqual(25000, q1.limit_volume)
         self.assertEqual(0.10178, q1.price)
-        self.assertEqual('PEPCO-DC-PEPCO-Default', q1.rate_class_alias)
+        self.assertEqual('Liberty-electric-PEPCO-DC-PEPCO-Default', q1.rate_class_alias)
         self.assertEqual(self.rate_class.rate_class_id, q1.rate_class_id)
         self.assertEqual(False, q1.purchase_of_receivables)
 
@@ -1033,7 +1030,7 @@
         self.assertEqual(0.07959, q2.price)
         self.assertEqual(datetime(2017, 1, 1), q2.start_from)
         self.assertEqual(datetime(2017, 2, 1), q2.start_until)
-        self.assertEqual('PEPCO-DC-PEPCO-GTLV/DMGT', q2.rate_class_alias)
+        self.assertEqual('Liberty-electric-PEPCO-DC-PEPCO-GTLV/DMGT', q2.rate_class_alias)
         self.assertEqual(self.rate_class.rate_class_id, q2.rate_class_id)
         self.assertEqual(500000, q2.min_volume)
         self.assertEqual(2000000, q2.limit_volume)
@@ -1042,7 +1039,7 @@
         self.assertEqual(.07636, q3.price)
         self.assertEqual(datetime(2016, 7, 1), q3.start_from)
         self.assertEqual(datetime(2016, 8, 1), q3.start_until)
-        self.assertEqual('WPP-APS-SOHO (Tax ID Required)', q3.rate_class_alias)
+        self.assertEqual('Liberty-electric-WPP-APS-SOHO (Tax ID Required)', q3.rate_class_alias)
         self.assertEqual(0, q3.min_volume)
         self.assertEqual(2000000, q3.limit_volume)
 
