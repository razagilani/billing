from datetime import datetime
from os.path import join
import re
from unittest import TestCase
from mock import Mock

from brokerage.brokerage_model import RateClass, RateClassAlias
from brokerage.quote_parser import QuoteParser, SpreadsheetReader
from core import ROOT_PATH, init_altitude_db, init_model
<<<<<<< HEAD
from brokerage.quote_parsers import DirectEnergyMatrixParser, USGEMatrixParser, \
    AEPMatrixParser, AmerigreenMatrixParser, ChampionMatrixParser, \
    ConstellationMatrixParser, SFEMatrixParser
=======
from brokerage.quote_parsers import (
    DirectEnergyMatrixParser, USGEMatrixParser, AEPMatrixParser,
    AmerigreenMatrixParser, ChampionMatrixParser, ConstellationMatrixParser,
    MajorEnergyMatrixParser)
>>>>>>> 7e10fcad
from core.model import AltitudeSession
from test import create_tables, init_test_config, clear_db
from util.units import unit_registry


def setUpModule():
    init_test_config()
    create_tables()
    init_model()
    init_altitude_db()

class QuoteParserTest(TestCase):
    def setUp(self):
        reader = Mock(autospec=SpreadsheetReader)
        class ExampleQuoteParser(QuoteParser):
            def __init__(self):
                super(ExampleQuoteParser, self).__init__()
                self._reader = reader
            def _extract_quotes(self):
                pass
        self.qp = ExampleQuoteParser()
        self.qp.EXPECTED_ENERGY_UNIT = unit_registry.MWh
        self.qp.TARGET_ENERGY_UNIT = unit_registry.kWh
        self.reader = reader
        self.regex = re.compile(r'from (?P<low>\d+) to (?P<high>\d+)')

    def test_extract_volume_range_normal(self):
        self.reader.get_matches.return_value = 1, 2
        low, high = self.qp._extract_volume_range(0, 0, 0, self.regex)
        self.assertEqual((1000, 2000), (low, high))
        self.reader.get_matches.assert_called_once_with(0, 0, 0, self.regex,
                                                        (int, int))

    def test_extract_volume_range_fudge(self):
        self.reader.get_matches.return_value = 11, 20
        low, high = self.qp._extract_volume_range(
            0, 0, 0, self.regex, fudge_low=True, fudge_high=True)
        self.assertEqual((10000, 20000), (low, high))
        self.reader.get_matches.assert_called_once_with(0, 0, 0, self.regex,
                                                        (int, int))

        self.reader.reset_mock()
        self.reader.get_matches.return_value = 10, 19
        low, high = self.qp._extract_volume_range(
            0, 0, 0, self.regex, fudge_low=True, fudge_high=True)
        self.assertEqual((10000, 20000), (low, high))
        self.reader.get_matches.assert_called_once_with(0, 0, 0, self.regex,
                                                        (int, int))

class MatrixQuoteParsersTest(TestCase):
    # paths to example spreadsheet files from each supplier
    DIRECTORY = join(ROOT_PATH, 'test', 'test_brokerage')
    AEP_FILE_PATH = join(DIRECTORY, 'AEP Energy Matrix 3.0 2015-07-21.xls')
    DIRECT_ENERGY_FILE_PATH = join(DIRECTORY,
                                   'Matrix 1 Example - Direct Energy.xls')
    USGE_FILE_PATH = join(DIRECTORY, 'Matrix 2a Example - USGE.xlsx')
    CHAMPION_FILE_PATH = join(DIRECTORY,'Matrix 4 Example - Champion.xls')
    # using version of the file converted to XLS because we can't currently
    # read the newer format
    AMERIGREEN_FILE_PATH = join(
        DIRECTORY, 'Amerigreen Matrix 08-03-2015 converted.xls')
    CONSTELLATION_FILE_PATH = join(DIRECTORY,
                                   'Matrix 5 Example - Constellation.xlsx')
<<<<<<< HEAD
    SFE_FILE_PATH = join(DIRECTORY, 'Matrix 8 Example - SFE.xlsx')
=======
    MAJOR_FILE_PATH = join(DIRECTORY, 'Matrix 7 Example - Major Energy.xlsx')
>>>>>>> 7e10fcad

    def setUp(self):
        clear_db()

        self.rate_class = RateClass(rate_class_id=1)

        # TODO: it would be better to mock 'get_rate_class_for_alias' than
        # actually try to create a RateClassAlias for every one that might be
        # checked in a test
        aliases = [
            # Direct Energy
            'CT-CLP-37, R35',
            # USGE
            'Columbia of Kentucky-Residential-Residential',
            # AEP
            'DC-PEPCO_DC-GS-GSLV ND, GS LV, GS 3A',
            # Champion
            'PA-DQE-GS-General Service',
            # Amerigreen
            'NY-Con Ed',
            # Constellation
            'CLP',
            # Major Energy
            'IL-ComEd',
        ]
        session = AltitudeSession()
        session.add(self.rate_class)
        session.flush()
        session.add_all(
            [RateClassAlias(rate_class_id=self.rate_class.rate_class_id,
                             rate_class_alias=a) for a in aliases])
        session.flush()

    def tearDown(self):
        clear_db()

    def test_direct_energy(self):
        parser = DirectEnergyMatrixParser()
        self.assertEqual(0, parser.get_count())

        with open(self.DIRECT_ENERGY_FILE_PATH, 'rb') as spreadsheet:
            parser.load_file(spreadsheet)
        parser.validate()
        self.assertEqual(0, parser.get_count())

        quotes = list(parser.extract_quotes())
        self.assertEqual(106554, len(quotes))
        self.assertEqual(106554, parser.get_count())
        for quote in quotes:
            quote.validate()

        # since there are so many, only check one
        q1 = quotes[0]
        self.assertEqual(datetime(2015, 5, 1), q1.start_from)
        self.assertEqual(datetime(2015, 6, 1), q1.start_until)
        self.assertEqual(6, q1.term_months)
        self.assertEqual(datetime.utcnow().date(), q1.date_received.date())
        self.assertEqual(datetime(2015, 5, 4), q1.valid_from)
        self.assertEqual(datetime(2015, 5, 5), q1.valid_until)
        self.assertEqual(0, q1.min_volume)
        self.assertEqual(75000, q1.limit_volume)
        self.assertEqual('CT-CLP-37, R35', q1.rate_class_alias)
        self.assertEqual(self.rate_class.rate_class_id, q1.rate_class_id)
        self.assertEqual(False, q1.purchase_of_receivables)
        self.assertEqual(.07036, q1.price)

    def test_usge(self):
        parser = USGEMatrixParser()
        self.assertEqual(0, parser.get_count())

        with open(self.USGE_FILE_PATH, 'rb') as spreadsheet:
            parser.load_file(spreadsheet)
        parser.validate()

        assert self.rate_class.rate_class_id == 1
        quotes = list(parser.extract_quotes())
        self.assertEqual(2448, len(quotes))

        for quote in quotes:
            quote.validate()

        # each state has its own sheet. to make sure each sheet is done
        # correctly, we check the first one in each (we determined the index
        # of each one by counting the number of quotes in each sheet)

        # KY check
        q1 = quotes[0]
        self.assertEqual('Columbia of Kentucky-Residential-Residential', q1.rate_class_alias)
        self.assertEqual(self.rate_class.rate_class_id, q1.rate_class_id)
        self.assertEqual(datetime(2015, 6, 1), q1.start_from)
        self.assertEqual(datetime(2015, 7, 1), q1.start_until)
        self.assertEqual(6, q1.term_months)
        self.assertEqual(datetime.utcnow().date(), q1.date_received.date())
        self.assertEqual(datetime(2015, 5, 4), q1.valid_from)
        self.assertEqual(datetime(2015, 5, 5), q1.valid_until)
        self.assertEqual(0, q1.min_volume)
        self.assertEqual(False, q1.purchase_of_receivables)
        self.assertEqual(.4729, q1.price)

        # MD check
        q1 = quotes[96]
        self.assertEqual('Baltimore Gas & Electric-Residential-Residential', q1.rate_class_alias)
        self.assertEqual(datetime(2015, 6, 1), q1.start_from)
        self.assertEqual(datetime(2015, 7, 1), q1.start_until)
        self.assertEqual(6, q1.term_months)
        self.assertEqual(datetime.utcnow().date(), q1.date_received.date())
        self.assertEqual(datetime(2015, 5, 4), q1.valid_from)
        self.assertEqual(datetime(2015, 5, 5), q1.valid_until)
        self.assertEqual(0, q1.min_volume)
        self.assertEqual(False, q1.purchase_of_receivables)
        self.assertEqual(.4793, q1.price)

        # NJ check
        q1 = quotes[288]
        #self.assertEqual('Residential', q1.rate_class_alias)
        #self.assertEqual(self.rate_class.rate_class_id, q1.rate_class_id)
        self.assertEqual(datetime(2015, 7, 1), q1.start_from)
        self.assertEqual(datetime(2015, 8, 1), q1.start_until)
        self.assertEqual(6, q1.term_months)
        self.assertEqual(datetime.utcnow().date(), q1.date_received.date())
        self.assertEqual(datetime(2015, 5, 4), q1.valid_from)
        self.assertEqual(datetime(2015, 5, 5), q1.valid_until)
        self.assertEqual(0, q1.min_volume)
        self.assertEqual(False, q1.purchase_of_receivables)
        self.assertEqual(.5242, q1.price)

        # NY check
        q1 = quotes[528]
        #self.assertEqual('Residential', q1.rate_class_alias)
        #self.assertEqual(self.rate_class.rate_class_id, q1.rate_class_id)
        self.assertEqual(datetime(2015, 6, 1), q1.start_from)
        self.assertEqual(datetime(2015, 7, 1), q1.start_until)
        self.assertEqual(6, q1.term_months)
        self.assertEqual(datetime.utcnow().date(), q1.date_received.date())
        self.assertEqual(datetime(2015, 5, 4), q1.valid_from)
        self.assertEqual(datetime(2015, 5, 5), q1.valid_until)
        self.assertEqual(0, q1.min_volume)
        self.assertEqual(False, q1.purchase_of_receivables)
        self.assertEqual(.6292, q1.price)

        # OH check
        q1 = quotes[1776]
        #self.assertEqual('Residential', q1.rate_class_alias)
        #self.assertEqual(self.rate_class.rate_class_id, q1.rate_class_id)
        self.assertEqual(datetime(2015, 6, 1), q1.start_from)
        self.assertEqual(datetime(2015, 7, 1), q1.start_until)
        self.assertEqual(6, q1.term_months)
        self.assertEqual(datetime.utcnow().date(), q1.date_received.date())
        self.assertEqual(datetime(2015, 5, 4), q1.valid_from)
        self.assertEqual(datetime(2015, 5, 5), q1.valid_until)
        self.assertEqual(0, q1.min_volume)
        self.assertEqual(False, q1.purchase_of_receivables)
        self.assertEqual(.5630, q1.price)

        # PA check
        q1 = quotes[1968]
        #self.assertEqual('Residential', q1.rate_class_alias)
        #self.assertEqual(self.rate_class.rate_class_id, q1.rate_class_id)
        self.assertEqual(datetime(2015, 6, 1), q1.start_from)
        self.assertEqual(datetime(2015, 7, 1), q1.start_until)
        self.assertEqual(6, q1.term_months)
        self.assertEqual(datetime.utcnow().date(), q1.date_received.date())
        self.assertEqual(datetime(2015, 5, 4), q1.valid_from)
        self.assertEqual(datetime(2015, 5, 5), q1.valid_until)
        self.assertEqual(0, q1.min_volume)
        self.assertEqual(False, q1.purchase_of_receivables)
        self.assertEqual(.4621, q1.price)

    def test_aep(self):
        parser = AEPMatrixParser()
        self.assertEqual(0, parser.get_count())

        with open(self.AEP_FILE_PATH, 'rb') as spreadsheet:
            parser.load_file(spreadsheet)
        parser.validate()
        self.assertEqual(0, parser.get_count())

        quotes = list(parser.extract_quotes())
        self.assertEqual(6664, len(quotes))
        self.assertEqual(6664, parser.get_count())
        for quote in quotes:
            quote.validate()

        # since there are so many, only check one
        q1 = quotes[0]
        self.assertEqual(datetime(2015, 8, 1), q1.start_from)
        self.assertEqual(datetime(2015, 9, 1), q1.start_until)
        self.assertEqual(12, q1.term_months)
        self.assertEqual(datetime.utcnow().date(), q1.date_received.date())
        self.assertEqual(datetime(2015, 7, 21), q1.valid_from)
        self.assertEqual(datetime(2015, 7, 22), q1.valid_until)
        self.assertEqual(0, q1.min_volume)
        self.assertEqual(100, q1.limit_volume)
        self.assertEqual('DC-PEPCO_DC-GS-GSLV ND, GS LV, GS 3A', q1.rate_class_alias)
        self.assertEqual(self.rate_class.rate_class_id, q1.rate_class_id)
        self.assertEqual(False, q1.purchase_of_receivables)
        self.assertEqual(0.08688419193651578, q1.price)

    def test_Champion(self):
        parser = ChampionMatrixParser()
        self.assertEqual(0, parser.get_count())

        with open(self.CHAMPION_FILE_PATH, 'rb') as spreadsheet:
            parser.load_file(spreadsheet)
        parser.validate()
        self.assertEqual(0, parser.get_count())

        quotes = list(parser.extract_quotes())
        self.assertEqual(3780, len(quotes))

        for quote in quotes:
            quote.validate()

        q1 = quotes[0]
        self.assertEqual(datetime(2015, 6, 1), q1.start_from)
        self.assertEqual(datetime(2015, 7, 1), q1.start_until)
        self.assertEqual(datetime.utcnow().date(), q1.date_received.date())
        self.assertEqual(12, q1.term_months)
        self.assertEqual(0, q1.min_volume)
        self.assertEqual(100000, q1.limit_volume)
        self.assertEqual('PA-DQE-GS-General Service', q1.rate_class_alias)
        self.assertEqual(self.rate_class.rate_class_id, q1.rate_class_id)
        self.assertEqual(False, q1.purchase_of_receivables)
        self.assertEqual(0.07686, q1.price)

    def test_amerigreen(self):
        parser = AmerigreenMatrixParser()
        self.assertEqual(0, parser.get_count())

        with open(self.AMERIGREEN_FILE_PATH, 'rb') as spreadsheet:
            parser.load_file(spreadsheet,
                             file_name='Amerigreen Matrix 08-03-2015.xlsx')
        parser.validate()
        self.assertEqual(0, parser.get_count())

        quotes = list(parser.extract_quotes())
        self.assertEqual(96, len(quotes))
        self.assertEqual(96, parser.get_count())
        for quote in quotes:
            quote.validate()

        # since there are so many, only check one
        q1 = quotes[0]
        self.assertEqual(datetime(2015, 9, 1), q1.start_from)
        self.assertEqual(datetime(2015, 9, 2), q1.start_until)
        self.assertEqual(3, q1.term_months)
        self.assertEqual(datetime.utcnow().date(), q1.date_received.date())
        # quote validity dates come from file name
        self.assertEqual(datetime(2015, 8, 3), q1.valid_from)
        self.assertEqual(datetime(2015, 8, 4), q1.valid_until)
        self.assertEqual(0, q1.min_volume)
        self.assertEqual(50000, q1.limit_volume)
        self.assertEqual('NY-Con Ed', q1.rate_class_alias)
        self.assertEqual(self.rate_class.rate_class_id, q1.rate_class_id)
        self.assertEqual(False, q1.purchase_of_receivables)
        self.assertEqual(0.34025833996486833, q1.price)

    def test_constellation(self):
        parser = ConstellationMatrixParser()
        self.assertEqual(0, parser.get_count())

        with open(self.CONSTELLATION_FILE_PATH, 'rb') as spreadsheet:
            parser.load_file(spreadsheet)
        parser.validate()
        self.assertEqual(0, parser.get_count())

        quotes = list(parser.extract_quotes())
        self.assertEqual(5567, len(quotes))

        for quote in quotes:
            quote.validate()

        q1 = quotes[0]
        self.assertEqual(datetime(2015, 9, 1), q1.start_from)
        self.assertEqual(datetime(2015, 10, 1), q1.start_until)
        self.assertEqual(datetime.utcnow().date(), q1.date_received.date())
        self.assertEqual(6, q1.term_months)
        self.assertEqual(0, q1.min_volume)
        self.assertEqual(150000, q1.limit_volume)
        self.assertEqual('CLP', q1.rate_class_alias)
        self.assertEqual(self.rate_class.rate_class_id, q1.rate_class_id)
        self.assertEqual(False, q1.purchase_of_receivables)
        self.assertEqual(0.103578, q1.price)

<<<<<<< HEAD
    def test_sfe(self):
        parser = SFEMatrixParser()
        self.assertEqual(0, parser.get_count())

        with open(self.SFE_FILE_PATH, 'rb') as spreadsheet:
            parser.load_file(spreadsheet,
            file_name='SFE Pricing Worksheet - Sep 8 2015')
=======
    def test_major_energy(self):
        parser = MajorEnergyMatrixParser()
        self.assertEqual(0, parser.get_count())

        with open(self.MAJOR_FILE_PATH, 'rb') as spreadsheet:
            parser.load_file(spreadsheet)
>>>>>>> 7e10fcad
        parser.validate()
        self.assertEqual(0, parser.get_count())

        quotes = list(parser.extract_quotes())
<<<<<<< HEAD
        self.assertEqual(5567, len(quotes))
=======
        # 936 rows * 4 columns
        self.assertEqual(3744, len(quotes))
>>>>>>> 7e10fcad

        for quote in quotes:
            quote.validate()

        q1 = quotes[0]
<<<<<<< HEAD
        self.assertEqual(datetime(2015, 9, 1), q1.start_from)
        self.assertEqual(datetime(2015, 10, 1), q1.start_until)
        self.assertEqual(datetime.utcnow().date(), q1.date_received.date())
        self.assertEqual(6, q1.term_months)
        self.assertEqual(0, q1.min_volume)
        self.assertEqual(150000, q1.limit_volume)
        self.assertEqual('CLP', q1.rate_class_alias)
        self.assertEqual(self.rate_class.rate_class_id, q1.rate_class_id)
        self.assertEqual(False, q1.purchase_of_receivables)
        self.assertEqual(0.103578, q1.price)
=======
        self.assertEqual(datetime(2015, 7, 27), q1.valid_from)
        self.assertEqual(datetime(2015, 8, 1), q1.valid_until)
        self.assertEqual(datetime(2015, 8, 1), q1.start_from)
        self.assertEqual(datetime(2015, 9, 1), q1.start_until)
        self.assertEqual(datetime.utcnow().date(), q1.date_received.date())
        self.assertEqual(6, q1.term_months)
        self.assertEqual(0, q1.min_volume)
        self.assertEqual(74000, q1.limit_volume)
        self.assertEqual('IL-ComEd', q1.rate_class_alias)
        self.assertEqual(self.rate_class.rate_class_id, q1.rate_class_id)
        self.assertEqual(False, q1.purchase_of_receivables)
        self.assertEqual(0.0669, q1.price)
>>>>>>> 7e10fcad
<|MERGE_RESOLUTION|>--- conflicted
+++ resolved
@@ -7,16 +7,10 @@
 from brokerage.brokerage_model import RateClass, RateClassAlias
 from brokerage.quote_parser import QuoteParser, SpreadsheetReader
 from core import ROOT_PATH, init_altitude_db, init_model
-<<<<<<< HEAD
-from brokerage.quote_parsers import DirectEnergyMatrixParser, USGEMatrixParser, \
-    AEPMatrixParser, AmerigreenMatrixParser, ChampionMatrixParser, \
-    ConstellationMatrixParser, SFEMatrixParser
-=======
 from brokerage.quote_parsers import (
     DirectEnergyMatrixParser, USGEMatrixParser, AEPMatrixParser,
     AmerigreenMatrixParser, ChampionMatrixParser, ConstellationMatrixParser,
-    MajorEnergyMatrixParser)
->>>>>>> 7e10fcad
+    MajorEnergyMatrixParser, SFEMatrixParser)
 from core.model import AltitudeSession
 from test import create_tables, init_test_config, clear_db
 from util.units import unit_registry
@@ -80,11 +74,8 @@
         DIRECTORY, 'Amerigreen Matrix 08-03-2015 converted.xls')
     CONSTELLATION_FILE_PATH = join(DIRECTORY,
                                    'Matrix 5 Example - Constellation.xlsx')
-<<<<<<< HEAD
+    MAJOR_FILE_PATH = join(DIRECTORY, 'Matrix 7 Example - Major Energy.xlsx')
     SFE_FILE_PATH = join(DIRECTORY, 'Matrix 8 Example - SFE.xlsx')
-=======
-    MAJOR_FILE_PATH = join(DIRECTORY, 'Matrix 7 Example - Major Energy.xlsx')
->>>>>>> 7e10fcad
 
     def setUp(self):
         clear_db()
@@ -369,49 +360,23 @@
         self.assertEqual(False, q1.purchase_of_receivables)
         self.assertEqual(0.103578, q1.price)
 
-<<<<<<< HEAD
-    def test_sfe(self):
-        parser = SFEMatrixParser()
-        self.assertEqual(0, parser.get_count())
-
-        with open(self.SFE_FILE_PATH, 'rb') as spreadsheet:
-            parser.load_file(spreadsheet,
-            file_name='SFE Pricing Worksheet - Sep 8 2015')
-=======
     def test_major_energy(self):
         parser = MajorEnergyMatrixParser()
         self.assertEqual(0, parser.get_count())
 
         with open(self.MAJOR_FILE_PATH, 'rb') as spreadsheet:
             parser.load_file(spreadsheet)
->>>>>>> 7e10fcad
-        parser.validate()
-        self.assertEqual(0, parser.get_count())
-
-        quotes = list(parser.extract_quotes())
-<<<<<<< HEAD
-        self.assertEqual(5567, len(quotes))
-=======
+        parser.validate()
+        self.assertEqual(0, parser.get_count())
+
+        quotes = list(parser.extract_quotes())
         # 936 rows * 4 columns
         self.assertEqual(3744, len(quotes))
->>>>>>> 7e10fcad
-
-        for quote in quotes:
-            quote.validate()
-
-        q1 = quotes[0]
-<<<<<<< HEAD
-        self.assertEqual(datetime(2015, 9, 1), q1.start_from)
-        self.assertEqual(datetime(2015, 10, 1), q1.start_until)
-        self.assertEqual(datetime.utcnow().date(), q1.date_received.date())
-        self.assertEqual(6, q1.term_months)
-        self.assertEqual(0, q1.min_volume)
-        self.assertEqual(150000, q1.limit_volume)
-        self.assertEqual('CLP', q1.rate_class_alias)
-        self.assertEqual(self.rate_class.rate_class_id, q1.rate_class_id)
-        self.assertEqual(False, q1.purchase_of_receivables)
-        self.assertEqual(0.103578, q1.price)
-=======
+
+        for quote in quotes:
+            quote.validate()
+
+        q1 = quotes[0]
         self.assertEqual(datetime(2015, 7, 27), q1.valid_from)
         self.assertEqual(datetime(2015, 8, 1), q1.valid_until)
         self.assertEqual(datetime(2015, 8, 1), q1.start_from)
@@ -424,4 +389,31 @@
         self.assertEqual(self.rate_class.rate_class_id, q1.rate_class_id)
         self.assertEqual(False, q1.purchase_of_receivables)
         self.assertEqual(0.0669, q1.price)
->>>>>>> 7e10fcad
+
+    def test_sfe(self):
+        parser = SFEMatrixParser()
+        self.assertEqual(0, parser.get_count())
+
+        with open(self.SFE_FILE_PATH, 'rb') as spreadsheet:
+            parser.load_file(spreadsheet,
+            file_name='SFE Pricing Worksheet - Sep 8 2015')
+        parser.validate()
+        self.assertEqual(0, parser.get_count())
+
+        quotes = list(parser.extract_quotes())
+        self.assertEqual(5567, len(quotes))
+
+        for quote in quotes:
+            quote.validate()
+
+        q1 = quotes[0]
+        self.assertEqual(datetime(2015, 9, 1), q1.start_from)
+        self.assertEqual(datetime(2015, 10, 1), q1.start_until)
+        self.assertEqual(datetime.utcnow().date(), q1.date_received.date())
+        self.assertEqual(6, q1.term_months)
+        self.assertEqual(0, q1.min_volume)
+        self.assertEqual(150000, q1.limit_volume)
+        self.assertEqual('CLP', q1.rate_class_alias)
+        self.assertEqual(self.rate_class.rate_class_id, q1.rate_class_id)
+        self.assertEqual(False, q1.purchase_of_receivables)
+        self.assertEqual(0.103578, q1.price)
