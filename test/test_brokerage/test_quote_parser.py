from datetime import datetime
from os.path import join
from unittest import TestCase
from brokerage.brokerage_model import RateClass, RateClassAlias
from core import ROOT_PATH, init_altitude_db, init_model
from brokerage.quote_parsers import DirectEnergyMatrixParser, USGEMatrixParser, \
<<<<<<< HEAD
    AEPMatrixParser,ChampionMatrixParser, MajorEnergyMatrixParser
=======
    AEPMatrixParser,ChampionMatrixParser, ConstellationMatrixParser
>>>>>>> 076a5627
from core.model import AltitudeSession
from test import create_tables, init_test_config, clear_db


def setUpModule():
    init_test_config()
    create_tables()
    init_model()
    init_altitude_db()

class MatrixQuoteParsersTest(TestCase):
    # paths to example spreadsheet files from each supplier
    DIRECTORY = join(ROOT_PATH, 'test', 'test_brokerage')
    AEP_FILE_PATH = join(DIRECTORY, 'AEP Energy Matrix 3.0 2015-07-21.xls')
    DIRECT_ENERGY_FILE_PATH = join(DIRECTORY,
                                   'Matrix 1 Example - Direct Energy.xls')
    USGE_FILE_PATH = join(DIRECTORY, 'Matrix 2a Example - USGE.xlsx')
    CHAMPION_FILE_PATH = join(DIRECTORY,'Matrix 4 Example - Champion.xls')
<<<<<<< HEAD
    MAJOR_FILE_PATH = join(DIRECTORY, 'Matrix 7 Example - Major Energy.xlsx')
=======
    CONSTELLATION_FILE_PATH = join(DIRECTORY,
                                   'Matrix 5 Example - Constellation.xlsx')
>>>>>>> 076a5627

    def setUp(self):
        clear_db()

        self.rate_class = RateClass(rate_class_id=1)

        # TODO: it would be better to mock 'get_rate_class_for_alias' than
        # actually try to create a RateClassAlias for every one that might be
        # checked in a test
        session = AltitudeSession()
        session.add(self.rate_class)
        session.flush()
        session.add_all([
            # Direct Energy
            RateClassAlias(rate_class_id=self.rate_class.rate_class_id,
                rate_class_alias='CT-CLP-37, R35'),
            # USGE
            RateClassAlias(rate_class_id=self.rate_class.rate_class_id,
                           rate_class_alias='Columbia of '
                                            'Kentucky-Residential-Residential'),
            # AEP
            RateClassAlias(
                rate_class_id=self.rate_class.rate_class_id,
                rate_class_alias='DC-PEPCO_DC-GS-GSLV ND, GS LV, GS 3A'),
            # Champion
            RateClassAlias(rate_class_id=self.rate_class.rate_class_id,
                           rate_class_alias='PA-DQE-GS-General Service'),
            # Constellation
            RateClassAlias(rate_class_id=self.rate_class.rate_class_id,
                           rate_class_alias='CLP'),
        ])
        session.flush()

    def tearDown(self):
        clear_db()

    def test_direct_energy(self):
        parser = DirectEnergyMatrixParser()
        self.assertEqual(0, parser.get_count())

        with open(self.DIRECT_ENERGY_FILE_PATH, 'rb') as spreadsheet:
            parser.load_file(spreadsheet)
        parser.validate()
        self.assertEqual(0, parser.get_count())

        quotes = list(parser.extract_quotes())
        self.assertEqual(106554, len(quotes))
        self.assertEqual(106554, parser.get_count())
        for quote in quotes:
            quote.validate()

        # since there are so many, only check one
        q1 = quotes[0]
        self.assertEqual(datetime(2015, 5, 1), q1.start_from)
        self.assertEqual(datetime(2015, 6, 1), q1.start_until)
        self.assertEqual(6, q1.term_months)
        self.assertEqual(datetime.utcnow().date(), q1.date_received.date())
        self.assertEqual(datetime(2015, 5, 4), q1.valid_from)
        self.assertEqual(datetime(2015, 5, 5), q1.valid_until)
        self.assertEqual(0, q1.min_volume)
        self.assertEqual(75000, q1.limit_volume)
        self.assertEqual('CT-CLP-37, R35', q1.rate_class_alias)
        self.assertEqual(self.rate_class.rate_class_id, q1.rate_class_id)
        self.assertEqual(False, q1.purchase_of_receivables)
        self.assertEqual(.07036, q1.price)

    def test_usge(self):
        parser = USGEMatrixParser()
        self.assertEqual(0, parser.get_count())

        with open(self.USGE_FILE_PATH, 'rb') as spreadsheet:
            parser.load_file(spreadsheet)
        parser.validate()

        assert self.rate_class.rate_class_id == 1
        quotes = list(parser.extract_quotes())
        self.assertEqual(2448, len(quotes))

        for quote in quotes:
            quote.validate()

        # each state has its own sheet. to make sure each sheet is done
        # correctly, we check the first one in each (we determined the index
        # of each one by counting the number of quotes in each sheet)

        # KY check
        q1 = quotes[0]
        self.assertEqual('Columbia of Kentucky-Residential-Residential', q1.rate_class_alias)
        self.assertEqual(self.rate_class.rate_class_id, q1.rate_class_id)
        self.assertEqual(datetime(2015, 6, 1), q1.start_from)
        self.assertEqual(datetime(2015, 7, 1), q1.start_until)
        self.assertEqual(6, q1.term_months)
        self.assertEqual(datetime.utcnow().date(), q1.date_received.date())
        self.assertEqual(datetime(2015, 5, 4), q1.valid_from)
        self.assertEqual(datetime(2015, 5, 5), q1.valid_until)
        self.assertEqual(0, q1.min_volume)
        self.assertEqual(False, q1.purchase_of_receivables)
        self.assertEqual(.4729, q1.price)

        # MD check
        q1 = quotes[96]
        self.assertEqual('Baltimore Gas & Electric-Residential-Residential', q1.rate_class_alias)
        self.assertEqual(datetime(2015, 6, 1), q1.start_from)
        self.assertEqual(datetime(2015, 7, 1), q1.start_until)
        self.assertEqual(6, q1.term_months)
        self.assertEqual(datetime.utcnow().date(), q1.date_received.date())
        self.assertEqual(datetime(2015, 5, 4), q1.valid_from)
        self.assertEqual(datetime(2015, 5, 5), q1.valid_until)
        self.assertEqual(0, q1.min_volume)
        self.assertEqual(False, q1.purchase_of_receivables)
        self.assertEqual(.4793, q1.price)

        # NJ check
        q1 = quotes[288]
        #self.assertEqual('Residential', q1.rate_class_alias)
        #self.assertEqual(self.rate_class.rate_class_id, q1.rate_class_id)
        self.assertEqual(datetime(2015, 7, 1), q1.start_from)
        self.assertEqual(datetime(2015, 8, 1), q1.start_until)
        self.assertEqual(6, q1.term_months)
        self.assertEqual(datetime.utcnow().date(), q1.date_received.date())
        self.assertEqual(datetime(2015, 5, 4), q1.valid_from)
        self.assertEqual(datetime(2015, 5, 5), q1.valid_until)
        self.assertEqual(0, q1.min_volume)
        self.assertEqual(False, q1.purchase_of_receivables)
        self.assertEqual(.5242, q1.price)

        # NY check
        q1 = quotes[528]
        #self.assertEqual('Residential', q1.rate_class_alias)
        #self.assertEqual(self.rate_class.rate_class_id, q1.rate_class_id)
        self.assertEqual(datetime(2015, 6, 1), q1.start_from)
        self.assertEqual(datetime(2015, 7, 1), q1.start_until)
        self.assertEqual(6, q1.term_months)
        self.assertEqual(datetime.utcnow().date(), q1.date_received.date())
        self.assertEqual(datetime(2015, 5, 4), q1.valid_from)
        self.assertEqual(datetime(2015, 5, 5), q1.valid_until)
        self.assertEqual(0, q1.min_volume)
        self.assertEqual(False, q1.purchase_of_receivables)
        self.assertEqual(.6292, q1.price)

        # OH check
        q1 = quotes[1776]
        #self.assertEqual('Residential', q1.rate_class_alias)
        #self.assertEqual(self.rate_class.rate_class_id, q1.rate_class_id)
        self.assertEqual(datetime(2015, 6, 1), q1.start_from)
        self.assertEqual(datetime(2015, 7, 1), q1.start_until)
        self.assertEqual(6, q1.term_months)
        self.assertEqual(datetime.utcnow().date(), q1.date_received.date())
        self.assertEqual(datetime(2015, 5, 4), q1.valid_from)
        self.assertEqual(datetime(2015, 5, 5), q1.valid_until)
        self.assertEqual(0, q1.min_volume)
        self.assertEqual(False, q1.purchase_of_receivables)
        self.assertEqual(.5630, q1.price)

        # PA check
        q1 = quotes[1968]
        #self.assertEqual('Residential', q1.rate_class_alias)
        #self.assertEqual(self.rate_class.rate_class_id, q1.rate_class_id)
        self.assertEqual(datetime(2015, 6, 1), q1.start_from)
        self.assertEqual(datetime(2015, 7, 1), q1.start_until)
        self.assertEqual(6, q1.term_months)
        self.assertEqual(datetime.utcnow().date(), q1.date_received.date())
        self.assertEqual(datetime(2015, 5, 4), q1.valid_from)
        self.assertEqual(datetime(2015, 5, 5), q1.valid_until)
        self.assertEqual(0, q1.min_volume)
        self.assertEqual(False, q1.purchase_of_receivables)
        self.assertEqual(.4621, q1.price)

    def test_aep(self):
        parser = AEPMatrixParser()
        self.assertEqual(0, parser.get_count())

        with open(self.AEP_FILE_PATH, 'rb') as spreadsheet:
            parser.load_file(spreadsheet)
        parser.validate()
        self.assertEqual(0, parser.get_count())

        quotes = list(parser.extract_quotes())
        self.assertEqual(6664, len(quotes))
        self.assertEqual(6664, parser.get_count())
        for quote in quotes:
            quote.validate()

        # since there are so many, only check one
        q1 = quotes[0]
        self.assertEqual(datetime(2015, 8, 1), q1.start_from)
        self.assertEqual(datetime(2015, 9, 1), q1.start_until)
        self.assertEqual(12, q1.term_months)
        self.assertEqual(datetime.utcnow().date(), q1.date_received.date())
        self.assertEqual(datetime(2015, 7, 21), q1.valid_from)
        self.assertEqual(datetime(2015, 7, 22), q1.valid_until)
        self.assertEqual(0, q1.min_volume)
        self.assertEqual(100, q1.limit_volume)
        self.assertEqual('DC-PEPCO_DC-GS-GSLV ND, GS LV, GS 3A', q1.rate_class_alias)
        self.assertEqual(self.rate_class.rate_class_id, q1.rate_class_id)
        self.assertEqual(False, q1.purchase_of_receivables)
        self.assertEqual(0.08688419193651578, q1.price)

    def test_Champion(self):
        parser = ChampionMatrixParser()
        self.assertEqual(0, parser.get_count())

        with open(self.CHAMPION_FILE_PATH, 'rb') as spreadsheet:
            parser.load_file(spreadsheet)
        parser.validate()
        self.assertEqual(0, parser.get_count())

        quotes = list(parser.extract_quotes())
        self.assertEqual(3780, len(quotes))

        for quote in quotes:
            quote.validate()

        q1 = quotes[0]
        self.assertEqual(datetime(2015, 6, 1), q1.start_from)
        self.assertEqual(datetime(2015, 7, 1), q1.start_until)
        self.assertEqual(datetime.utcnow().date(), q1.date_received.date())
        self.assertEqual(12, q1.term_months)
        self.assertEqual(0, q1.min_volume)
        self.assertEqual(100000, q1.limit_volume)
        self.assertEqual('PA-DQE-GS-General Service', q1.rate_class_alias)
        self.assertEqual(self.rate_class.rate_class_id, q1.rate_class_id)
        self.assertEqual(False, q1.purchase_of_receivables)
        self.assertEqual(0.07686, q1.price)

<<<<<<< HEAD
    def test_major_energy(self):
        parser = MajorEnergyMatrixParser()
        self.assertEqual(0, parser.get_count())

        with open(self.MAJOR_FILE_PATH, 'rb') as spreadsheet:
=======
    def test_constellation(self):
        parser = ConstellationMatrixParser()
        self.assertEqual(0, parser.get_count())

        with open(self.CONSTELLATION_FILE_PATH, 'rb') as spreadsheet:
>>>>>>> 076a5627
            parser.load_file(spreadsheet)
        parser.validate()
        self.assertEqual(0, parser.get_count())

        quotes = list(parser.extract_quotes())
<<<<<<< HEAD
        self.assertEqual(3780, len(quotes))
=======
        self.assertEqual(5567, len(quotes))
>>>>>>> 076a5627

        for quote in quotes:
            quote.validate()

        q1 = quotes[0]
<<<<<<< HEAD
        self.assertEqual(datetime(2015, 6, 1), q1.start_from)
        self.assertEqual(datetime(2015, 7, 1), q1.start_until)
        self.assertEqual(datetime.utcnow().date(), q1.date_received.date())
        self.assertEqual(12, q1.term_months)
        self.assertEqual(0, q1.min_volume)
        self.assertEqual(100000, q1.limit_volume)
        self.assertEqual('PA-DQE-GS-General Service', q1.rate_class_alias)
        self.assertEqual(self.rate_class.rate_class_id, q1.rate_class_id)
        self.assertEqual(False, q1.purchase_of_receivables)
        self.assertEqual(0.07686, q1.price)
=======
        self.assertEqual(datetime(2015, 9, 1), q1.start_from)
        self.assertEqual(datetime(2015, 10, 1), q1.start_until)
        self.assertEqual(datetime.utcnow().date(), q1.date_received.date())
        self.assertEqual(6, q1.term_months)
        self.assertEqual(0, q1.min_volume)
        self.assertEqual(150000, q1.limit_volume)
        self.assertEqual('CLP', q1.rate_class_alias)
        self.assertEqual(self.rate_class.rate_class_id, q1.rate_class_id)
        self.assertEqual(False, q1.purchase_of_receivables)
        self.assertEqual(0.103578, q1.price)
>>>>>>> 076a5627
<|MERGE_RESOLUTION|>--- conflicted
+++ resolved
@@ -4,11 +4,8 @@
 from brokerage.brokerage_model import RateClass, RateClassAlias
 from core import ROOT_PATH, init_altitude_db, init_model
 from brokerage.quote_parsers import DirectEnergyMatrixParser, USGEMatrixParser, \
-<<<<<<< HEAD
-    AEPMatrixParser,ChampionMatrixParser, MajorEnergyMatrixParser
-=======
-    AEPMatrixParser,ChampionMatrixParser, ConstellationMatrixParser
->>>>>>> 076a5627
+    AEPMatrixParser,ChampionMatrixParser, ConstellationMatrixParser, \
+    MajorEnergyMatrixParser
 from core.model import AltitudeSession
 from test import create_tables, init_test_config, clear_db
 
@@ -27,12 +24,9 @@
                                    'Matrix 1 Example - Direct Energy.xls')
     USGE_FILE_PATH = join(DIRECTORY, 'Matrix 2a Example - USGE.xlsx')
     CHAMPION_FILE_PATH = join(DIRECTORY,'Matrix 4 Example - Champion.xls')
-<<<<<<< HEAD
-    MAJOR_FILE_PATH = join(DIRECTORY, 'Matrix 7 Example - Major Energy.xlsx')
-=======
     CONSTELLATION_FILE_PATH = join(DIRECTORY,
                                    'Matrix 5 Example - Constellation.xlsx')
->>>>>>> 076a5627
+    MAJOR_FILE_PATH = join(DIRECTORY, 'Matrix 7 Example - Major Energy.xlsx')
 
     def setUp(self):
         clear_db()
@@ -258,35 +252,49 @@
         self.assertEqual(False, q1.purchase_of_receivables)
         self.assertEqual(0.07686, q1.price)
 
-<<<<<<< HEAD
+    def test_constellation(self):
+        parser = ConstellationMatrixParser()
+        self.assertEqual(0, parser.get_count())
+
+        with open(self.CONSTELLATION_FILE_PATH, 'rb') as spreadsheet:
+            parser.load_file(spreadsheet)
+        parser.validate()
+        self.assertEqual(0, parser.get_count())
+
+        quotes = list(parser.extract_quotes())
+        self.assertEqual(5567, len(quotes))
+
+        for quote in quotes:
+            quote.validate()
+
+        q1 = quotes[0]
+        self.assertEqual(datetime(2015, 9, 1), q1.start_from)
+        self.assertEqual(datetime(2015, 10, 1), q1.start_until)
+        self.assertEqual(datetime.utcnow().date(), q1.date_received.date())
+        self.assertEqual(6, q1.term_months)
+        self.assertEqual(0, q1.min_volume)
+        self.assertEqual(150000, q1.limit_volume)
+        self.assertEqual('CLP', q1.rate_class_alias)
+        self.assertEqual(self.rate_class.rate_class_id, q1.rate_class_id)
+        self.assertEqual(False, q1.purchase_of_receivables)
+        self.assertEqual(0.103578, q1.price)
+
     def test_major_energy(self):
         parser = MajorEnergyMatrixParser()
         self.assertEqual(0, parser.get_count())
 
         with open(self.MAJOR_FILE_PATH, 'rb') as spreadsheet:
-=======
-    def test_constellation(self):
-        parser = ConstellationMatrixParser()
-        self.assertEqual(0, parser.get_count())
-
-        with open(self.CONSTELLATION_FILE_PATH, 'rb') as spreadsheet:
->>>>>>> 076a5627
-            parser.load_file(spreadsheet)
-        parser.validate()
-        self.assertEqual(0, parser.get_count())
-
-        quotes = list(parser.extract_quotes())
-<<<<<<< HEAD
+            parser.load_file(spreadsheet)
+        parser.validate()
+        self.assertEqual(0, parser.get_count())
+
+        quotes = list(parser.extract_quotes())
         self.assertEqual(3780, len(quotes))
-=======
-        self.assertEqual(5567, len(quotes))
->>>>>>> 076a5627
-
-        for quote in quotes:
-            quote.validate()
-
-        q1 = quotes[0]
-<<<<<<< HEAD
+
+        for quote in quotes:
+            quote.validate()
+
+        q1 = quotes[0]
         self.assertEqual(datetime(2015, 6, 1), q1.start_from)
         self.assertEqual(datetime(2015, 7, 1), q1.start_until)
         self.assertEqual(datetime.utcnow().date(), q1.date_received.date())
@@ -296,16 +304,4 @@
         self.assertEqual('PA-DQE-GS-General Service', q1.rate_class_alias)
         self.assertEqual(self.rate_class.rate_class_id, q1.rate_class_id)
         self.assertEqual(False, q1.purchase_of_receivables)
-        self.assertEqual(0.07686, q1.price)
-=======
-        self.assertEqual(datetime(2015, 9, 1), q1.start_from)
-        self.assertEqual(datetime(2015, 10, 1), q1.start_until)
-        self.assertEqual(datetime.utcnow().date(), q1.date_received.date())
-        self.assertEqual(6, q1.term_months)
-        self.assertEqual(0, q1.min_volume)
-        self.assertEqual(150000, q1.limit_volume)
-        self.assertEqual('CLP', q1.rate_class_alias)
-        self.assertEqual(self.rate_class.rate_class_id, q1.rate_class_id)
-        self.assertEqual(False, q1.purchase_of_receivables)
-        self.assertEqual(0.103578, q1.price)
->>>>>>> 076a5627
+        self.assertEqual(0.07686, q1.price)