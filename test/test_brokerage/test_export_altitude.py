--- conflicted
+++ resolved
@@ -189,12 +189,8 @@
             'service_address_postal_code,create_date,modified_date,'
             'ordering_date,time_of_use\r\n'
             'aaa,,bbb,uuu,sss,electric,,2000-01-01T00:00:00Z,'
-<<<<<<< HEAD
-            '2000-01-01T00:00:00Z,,0,0,Rate Class,,1 Service St.,,,,,%s,%s,'
+            '2000-01-01T00:00:00Z,,0.0,0,Rate Class,,1 Service St.,,,,,%s,%s,'
             'FALSE\r\n' %
-=======
-            '2000-01-01T00:00:00Z,,0.0,0,Rate Class,,1 Service St.,,,,,%s,%s\r\n' %
->>>>>>> 332c7650
             (self.utilbill.date_modified.strftime(ISO_8601_DATETIME),
             self.utilbill.due_date.strftime(ISO_8601_DATETIME)))
         csv_file.seek(0)
