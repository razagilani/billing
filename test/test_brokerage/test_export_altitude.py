from StringIO import StringIO
from datetime import datetime, date
from unittest import TestCase
from uuid import uuid5, uuid4
from uuid import NAMESPACE_DNS

from mock import Mock
from core import altitude, init_model
from core.altitude import AltitudeBill, AltitudeSupplier, AltitudeUtility

from core.model import UtilBill, UtilityAccount, Utility, Address, Session, \
    RateClass, Supplier
from brokerage.export_altitude import PGAltitudeExporter
from test import init_test_config
from test.setup_teardown import TestCaseWithSetup
from util.dateutils import ISO_8601_DATETIME


class TestExportAltitude(TestCase):
    def setUp(self):
        u1 = Mock(autospec=UtilBill)
        u1.get_nextility_account_number.return_value = '11111'
        # TODO Altitude GUIDS
        u1.get_service.return_value = 'electric'
        u1.get_utility_account_number.return_value = '1'
        u1.period_start = datetime(2000,1,1)
        u1.period_end = datetime(2000,2,1)
        u1.get_total_energy_consumption.return_value = 10
        u1.get_supply_target_total.return_value = 100
        u1.get_rate_class_name.return_value = 'rate class 1'
        u1.service_address.street = '1 Fake St.'
        u1.service_address.city = 'Washington'
        u1.service_address.state = 'DC'
        u1.service_address.postal_code = '10000'
        u1.date_received = datetime(2001,1,1)
        u1.date_modified = datetime(2001,1,2)
        u1.supply_choice_id = None

        u2 = Mock(autospec=UtilBill)
        u2.get_nextility_account_number.return_value = '22222'
        # TODO Altitude GUIDS
        u2.get_service.return_value = 'gas'
        u2.get_utility_account_number.return_value = '2'
        u2.period_start = datetime(2000,1,15)
        u2.period_end = datetime(2000,2,15)
        u2.get_total_energy_consumption.return_value = 20
        u2.get_supply_target_total.return_value = 200
        u2.get_rate_class_name.return_value = 'rate class 2'
        u2.service_address.street = '2 Fake St.'
        u2.service_address.city = 'Washington'
        u2.service_address.state = 'DC'
        u2.service_address.postal_code = '20000'
        u2.date_received = None
        u2.date_modified = None
        u2.supply_choice_id = '123xyz'

        self.utilbills = [u1, u2]

        altitude_converter = Mock()
        altitude_converter.get_guid_for_utility\
            .return_value = 'A' * 36
        altitude_converter.get_guid_for_supplier\
            .return_value = 'B' * 36
        self.uuids = [str(uuid5(NAMESPACE_DNS, 'a')),
                      str(uuid5(NAMESPACE_DNS, 'b'))]
        def uuid_func(count=[0]):
            result = self.uuids[count[0]]
            count[0] += 1
            return result
        altitude_converter.get_or_create_guid_for_utilbill.side_effect = [
            self.uuids[0], self.uuids[1]]
        self.pgae = PGAltitudeExporter(uuid_func, altitude_converter)

    def test_get_dataset(self):
        dataset = self.pgae.get_dataset(self.utilbills)
        self.assertEqual(2, len(dataset))
        self.assertEqual((
                             '11111',
                             self.uuids[0],
                             'A' * 36,
                             'B' * 36,
                             'electric',
                             '1',
                             '2000-01-01T00:00:00Z',
                             '2000-02-01T00:00:00Z',
                             10,
                             100,
                             'rate class 1',
                             '',
                             '1 Fake St.',
                             'Washington',
                             'DC',
                             '10000',
                             '2001-01-01T00:00:00Z',
                             '2001-01-02T00:00:00Z',
                         ), dataset[0])
        self.assertEqual((
                             '22222',
                             self.uuids[1],
                             'A' * 36,
                             'B' * 36,
                             'gas',
                             '2',
                             '2000-01-15T00:00:00Z',
                             '2000-02-15T00:00:00Z',
                             20,
                             200,
                             'rate class 2',
                             '123xyz',
                             '2 Fake St.',
                             'Washington',
                             'DC',
                             '20000',
                             '',
                             '',
                         ), dataset[1])

    def test_export_csv(self):
        '''Just check that something gets written.
        '''
        s = StringIO()
        self.pgae.write_csv(self.utilbills, s)
        self.assertGreater(s.tell(), 0)

class TestAltitudeBillStorage(TestCase):
    """Test with the database, involving creating and
    querying AltitudeBill objects.
    """
    def setUp(self):
        TestCaseWithSetup.truncate_tables()
<<<<<<< HEAD
        utility = Utility('Utility', Address())
        rate_class = RateClass('Rate Class', utility, 'electric')
        supplier = Supplier('Supplier', Address())
        ua = UtilityAccount('', '', utility, None, None, Address(),
                            Address())
        self.utilbill = UtilBill(
            ua, UtilBill.Complete, utility, supplier, rate_class,
            Address(street='1 Billing St.'), Address(street='1 Service St.'),
            period_start=date(2000,1,1), period_end=date(2000,1,1))
        self.utilbill.utility_account_number = '12345'
        altitude_utility = AltitudeUtility(utility, guid='uuu')
        altitude_supplier = AltitudeSupplier(supplier, guid='sss')
        altitude_bill = AltitudeBill(self.utilbill, 'bbb')
        Session().add_all([utility, rate_class, supplier, self.utilbill,
                          altitude_utility, altitude_supplier, altitude_bill])
=======
        utility = Utility(name='example', address=None)
        ua = UtilityAccount('', '', utility, None, None, Address(), Address())
        self.utilbill = UtilBill(ua, UtilBill.Complete, utility, None, None, Address(), Address())
        Session().add(self.utilbill)
>>>>>>> 879159f4
        self.pgae = PGAltitudeExporter(lambda: str(uuid4()), altitude)

    def tearDown(self):
        TestCaseWithSetup.truncate_tables()

    def test_export_with_db(self):
        """Integration test with core.altitude module and database, making sure
        that CSV file contents are actually what was expected.
        """
        s = Session()
        s.add(self.utilbill)

        csv_file = StringIO()
        self.pgae.write_csv(s.query(UtilBill).all(), csv_file)
        expected_csv = (
            'billing_customer_id,utility_bill_guid,utility_guid,supplier_guid,'
            'service_type,utility_account_number,billing_period_start_date,'
            'billing_period_end_date,total_usage,total_supply_charge,'
            'rate_class,secondary_account_number,service_address_street,'
            'service_address_city,service_address_state,'
            'service_address_postal_code,create_date,modified_date\r\n'
            ',bbb,uuu,sss,electric,,'
            '2000-01-01T00:00:00Z,2000-01-01T00:00:00Z,0,0,Rate Class,,'
            '1 Service St.,,,,,%s\r\n' %
            self.utilbill.date_modified.strftime(ISO_8601_DATETIME))
        csv_file.seek(0)
        actual_csv = csv_file.read()
        self.assertEqual(expected_csv, actual_csv)

    def test_altitude_bill_consistency(self):
        """Check that an AlititudeBill is created only once and reused
        during repeated calls to get_dataset for the same bill.
        """
        s = Session()
        s.query(AltitudeBill).delete()
        self.assertEqual(0, s.query(AltitudeBill).count())

        dataset_1 = self.pgae.get_dataset([self.utilbill])
        self.assertEqual(1, s.query(AltitudeBill).count())

        dataset_2 = self.pgae.get_dataset([self.utilbill])
        self.assertEqual(1, s.query(AltitudeBill).count())
        self.assertEqual(dataset_1.csv, dataset_2.csv)
<|MERGE_RESOLUTION|>--- conflicted
+++ resolved
@@ -128,8 +128,7 @@
     """
     def setUp(self):
         TestCaseWithSetup.truncate_tables()
-<<<<<<< HEAD
-        utility = Utility('Utility', Address())
+        utility = Utility(name='example', address=None)
         rate_class = RateClass('Rate Class', utility, 'electric')
         supplier = Supplier('Supplier', Address())
         ua = UtilityAccount('', '', utility, None, None, Address(),
@@ -144,12 +143,6 @@
         altitude_bill = AltitudeBill(self.utilbill, 'bbb')
         Session().add_all([utility, rate_class, supplier, self.utilbill,
                           altitude_utility, altitude_supplier, altitude_bill])
-=======
-        utility = Utility(name='example', address=None)
-        ua = UtilityAccount('', '', utility, None, None, Address(), Address())
-        self.utilbill = UtilBill(ua, UtilBill.Complete, utility, None, None, Address(), Address())
-        Session().add(self.utilbill)
->>>>>>> 879159f4
         self.pgae = PGAltitudeExporter(lambda: str(uuid4()), altitude)
 
     def tearDown(self):
