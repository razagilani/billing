from StringIO import StringIO
from datetime import datetime, date
from unittest import TestCase
from uuid import uuid5, uuid4
from uuid import NAMESPACE_DNS

# init_test_config has to be called first in every test module, because
# otherwise any module that imports billentry (directly or indirectly) causes
# app.py to be initialized with the regular config  instead of the test
# config. Simply calling init_test_config in a module that uses billentry
# does not work because test are run in a indeterminate order and an indirect
# dependency might cause the wrong config to be loaded.
from test import init_test_config
init_test_config()

from mock import Mock
from core import altitude, init_model
from core.altitude import AltitudeBill, AltitudeSupplier, AltitudeUtility, \
    AltitudeAccount

from core.model import UtilBill, UtilityAccount, Utility, Address, Session, \
    RateClass, Supplier, Register
from brokerage.brokerage_model import BrokerageAccount
from brokerage.export_altitude import PGAltitudeExporter, \
    _create_brokerage_accounts_for_utility_accounts, _load_pg_utilbills
from test import init_test_config, clear_db, create_tables
from util.dateutils import ISO_8601_DATETIME


def setUpModule():
    init_test_config()
    create_tables()
    init_model()

class TestUtilityAccountLoaderMethods(TestCase):

    def setUp(self):
        clear_db()
        self.utility = Utility('test utility')
        self.supplier = Supplier(name='test supplier')
        self.rate_class = RateClass(name='test rate class',
                                    utility=self.utility)

    def test_create_brokerage_accounts_for_utility_accounts(self):
        ua1 = UtilityAccount('', '20022', self.utility, self.supplier,
                             self.rate_class, Address(), Address())
        ua2 = UtilityAccount('', '20023', self.utility, self.supplier,
                             self.rate_class, Address(), Address())
        Session().add_all([ua1, ua2])

        _create_brokerage_accounts_for_utility_accounts()
        ba1 = Session().query(BrokerageAccount).filter(
            BrokerageAccount.utility_account==ua1).one()
        ba2 = Session().query(BrokerageAccount).filter(
            BrokerageAccount.utility_account==ua2).one()
        self.assertEqual(ba1.utility_account, ua1)
        self.assertEqual(ba2.utility_account, ua2)


    def test_load_pg_utilbills(self):
        # Just excecise the code
        _load_pg_utilbills().all()


class TestExportAltitude(TestCase):
    def setUp(self):
        u1 = Mock(autospec=UtilBill)
        u1.get_nextility_account_number.return_value = '11111'
        # TODO Altitude GUIDS
        u1.get_service.return_value = 'electric'
        u1.get_utility_account_number.return_value = '1'
        u1.period_start = datetime(2000,1,1)
        u1.period_end = datetime(2000,2,1)
        u1.due_date = datetime(2000,3,1)
        u1.get_next_meter_read_date.return_value = datetime(2000,3,1)
        u1.get_total_energy_consumption.return_value = 10
        u1.get_supply_target_total.return_value = 100
        u1.get_rate_class_name.return_value = 'rate class 1'
        u1.service_address.street = '1 Fake St.'
        u1.service_address.city = 'Washington'
        u1.service_address.state = 'DC'
        u1.service_address.postal_code = '10000'
        u1.date_received = datetime(2001,1,1)
        u1.date_modified = datetime(2001,1,2)
        u1.supply_choice_id = None
        u1.get_total_meter_identifier.return_value = ''
        u1.tou = False

        u2 = Mock(autospec=UtilBill)
        u2.get_nextility_account_number.return_value = '22222'
        # TODO Altitude GUIDS
        u2.get_service.return_value = None
        u2.get_utility_account_number.return_value = '2'
        u2.period_start = datetime(2000,1,15)
        u2.period_end = datetime(2000,2,15)
        u2.due_date = datetime(2000,3,15)
        u2.get_next_meter_read_date.return_value = datetime(2000,3,15)
        u2.get_total_energy_consumption.return_value = 20
        u2.get_supply_target_total.return_value = 200
        u2.get_rate_class_name.return_value = 'rate class 2'
        u2.service_address.street = '2 Fake St.'
        u2.service_address.city = 'Washington'
        u2.service_address.state = 'DC'
        u2.service_address.postal_code = '20000'
        u2.date_received = None
        u2.date_modified = None
        u2.supply_choice_id = '123xyz'
        u2.get_total_meter_identifier.return_value = ''
        u2.tou = False

        self.utilbills = [u1, u2]

        altitude_converter = Mock()
        altitude_converter.get_guid_for_utility\
            .return_value = 'A' * 36
<<<<<<< HEAD
        altitude_converter.get_or_create_guid_for_supplier\
            .side_effect = ['B' * 36, 'B' * 36]
=======
>>>>>>> b9c38808
        altitude_converter.get_one_altitude_account_guid_for_utility_account\
            .side_effect = ['C' * 36, None]
        self.uuids = [str(uuid5(NAMESPACE_DNS, 'a')),
                      str(uuid5(NAMESPACE_DNS, 'b')),
                      str(uuid5(NAMESPACE_DNS, 'c')),
                      str(uuid5(NAMESPACE_DNS, 'd'))]
        def uuid_func(count=[0]):
            result = self.uuids[count[0]]
            count[0] += 1
            return result
        altitude_converter.get_or_create_guid_for_utilbill.side_effect = [
            self.uuids[0], self.uuids[2]]
        altitude_converter.get_or_create_guid_for_supplier\
            .side_effect = [self.uuids[1], self.uuids[3]]
        self.pgae = PGAltitudeExporter(uuid_func, altitude_converter)

    def test_get_dataset(self):
        dataset = self.pgae.get_dataset(self.utilbills)
        self.assertEqual(2, len(dataset))
        self.assertEqual((
                             'C' * 36,
                             '11111',
                             self.uuids[0],
                             'A' * 36,
                             self.uuids[1],
                             'electric',
                             '1',
                             '2000-01-01T00:00:00Z',
                             '2000-02-01T00:00:00Z',
                             '2000-03-01T00:00:00Z',
                             10,
                             100,
                             'rate class 1',
                             '',
                             '1 Fake St.',
                             'Washington',
                             'DC',
                             '10000',
                             '2001-01-01T00:00:00Z',
                             '2001-01-02T00:00:00Z',
                             '2000-03-01T00:00:00Z',
                             '',
                             'FALSE'
                         ), dataset[0])
        self.assertEqual((
                             '',
                             '22222',
                             self.uuids[2],
                             'A' * 36,
                             self.uuids[3],
                             '',
                             '2',
                             '2000-01-15T00:00:00Z',
                             '2000-02-15T00:00:00Z',
                             '2000-03-15T00:00:00Z',
                             20,
                             200,
                             'rate class 2',
                             '123xyz',
                             '2 Fake St.',
                             'Washington',
                             'DC',
                             '20000',
                             '',
                             '',
                             '2000-03-15T00:00:00Z',
                             '',
                             'FALSE'
                         ), dataset[1])

    def test_export_csv(self):
        '''Just check that something gets written.
        '''
        s = StringIO()
        self.pgae.write_csv(self.utilbills, s)
        self.assertGreater(s.tell(), 0)

class TestAltitudeBillStorage(TestCase):
    """Test with the database, involving creating and
    querying AltitudeBill objects.
    """
    def setUp(self):
        clear_db()
        utility = Utility(name='example', address=None)
        rate_class = RateClass(name='Rate Class', utility=utility,
                               service='electric')
        supplier = Supplier(name='Supplier', address=Address())
        ua = UtilityAccount('', '', utility, None, None, Address(),
                            Address())
        self.utilbill = UtilBill(
            ua, utility, rate_class, supplier=supplier,
            billing_address=Address(street='1 Billing St.'),
            service_address=Address(street='1 Service St.'),
            period_start=date(2000,1,1), period_end=date(2000,1,1),
            due_date=date(2000,2,1))
        self.utilbill._registers[0].quantity = 150.
        self.utilbill._registers[0].meter_identifier = 'GHIJKL'
        self.utilbill.utility_account_number = '12345'
        altitude_account = AltitudeAccount(ua, 'aaa')
        altitude_utility = AltitudeUtility(utility, guid='uuu')
        altitude_supplier = AltitudeSupplier(supplier, guid='sss')
        altitude_bill = AltitudeBill(self.utilbill, 'bbb')
        Session().add_all([utility, rate_class, supplier, self.utilbill,
                          altitude_account, altitude_utility, altitude_supplier,
                          altitude_bill])
        self.pgae = PGAltitudeExporter(lambda: str(uuid4()), altitude)

    def tearDown(self):
        clear_db()

    def test_export_with_db(self):
        """Integration test with core.altitude module and database, making sure
        that CSV file contents are actually what was expected.
        """
        s = Session()
        s.add(self.utilbill)

        csv_file = StringIO()
        self.pgae.write_csv(s.query(UtilBill).all(), csv_file)
        expected_csv = (
            'customer_account_guid,billing_customer_id,utility_bill_guid,'
            'utility_guid,supplier_guid,service_type,utility_account_number,'
            'billing_period_start_date,billing_period_end_date,'
            'next_estimated_meter_read_date,total_usage,total_supply_charge,'
            'rate_class,secondary_utility_account_number,'
            'service_address_street,service_address_city,service_address_state,'
            'service_address_postal_code,create_date,modified_date,'
            'ordering_date,meter_number,time_of_use\r\n'
            'aaa,,bbb,uuu,sss,electric,,2000-01-01T00:00:00Z,'
            '2000-01-01T00:00:00Z,,150.0,0,Rate Class,,1 Service St.,,,,,%s,%s,%s,%s\r\n' %
            (self.utilbill.date_modified.strftime(ISO_8601_DATETIME),
            self.utilbill.due_date.strftime(ISO_8601_DATETIME),'GHIJKL', 'FALSE'))
        csv_file.seek(0)
        actual_csv = csv_file.read()
        self.assertEqual(expected_csv, actual_csv)

    def test_altitude_bill_consistency(self):
        """Check that an AlititudeBill is created only once and reused
        during repeated calls to get_dataset for the same bill.
        """
        s = Session()
        s.query(AltitudeBill).delete()
        self.assertEqual(0, s.query(AltitudeBill).count())

        dataset_1 = self.pgae.get_dataset([self.utilbill])
        self.assertEqual(1, s.query(AltitudeBill).count())

        dataset_2 = self.pgae.get_dataset([self.utilbill])
        self.assertEqual(1, s.query(AltitudeBill).count())
        self.assertEqual(dataset_1.csv, dataset_2.csv)

    def test_altitude_supplier_consistency(self):
        """Check that an AlititudeSupplier is created only once and reused
        during repeated calls to get_dataset for the same supplier.
        """
        s = Session()
        s.query(AltitudeSupplier).delete()
        self.assertEqual(0, s.query(AltitudeSupplier).count())

        dataset_1 = self.pgae.get_dataset([self.utilbill])
        self.assertEqual(1, s.query(AltitudeSupplier).count())

        dataset_2 = self.pgae.get_dataset([self.utilbill])
        self.assertEqual(1, s.query(AltitudeSupplier).count())
        self.assertEqual(dataset_1.csv, dataset_2.csv)
<|MERGE_RESOLUTION|>--- conflicted
+++ resolved
@@ -113,11 +113,6 @@
         altitude_converter = Mock()
         altitude_converter.get_guid_for_utility\
             .return_value = 'A' * 36
-<<<<<<< HEAD
-        altitude_converter.get_or_create_guid_for_supplier\
-            .side_effect = ['B' * 36, 'B' * 36]
-=======
->>>>>>> b9c38808
         altitude_converter.get_one_altitude_account_guid_for_utility_account\
             .side_effect = ['C' * 36, None]
         self.uuids = [str(uuid5(NAMESPACE_DNS, 'a')),
