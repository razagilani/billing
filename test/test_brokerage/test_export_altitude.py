from StringIO import StringIO
from datetime import datetime, date
from unittest import TestCase
from uuid import uuid5, uuid4
from uuid import NAMESPACE_DNS

from mock import Mock
from core import altitude, init_model
from core.altitude import AltitudeBill, AltitudeSupplier, AltitudeUtility, \
    AltitudeAccount

from core.model import UtilBill, UtilityAccount, Utility, Address, Session, \
    RateClass, Supplier, Register
from brokerage.export_altitude import PGAltitudeExporter
from test import init_test_config
from test.setup_teardown import TestCaseWithSetup
from util.dateutils import ISO_8601_DATETIME


class TestExportAltitude(TestCase):
    def setUp(self):
        u1 = Mock(autospec=UtilBill)
        u1.get_nextility_account_number.return_value = '11111'
        # TODO Altitude GUIDS
        u1.get_service.return_value = 'electric'
        u1.get_utility_account_number.return_value = '1'
        u1.period_start = datetime(2000,1,1)
        u1.period_end = datetime(2000,2,1)
        u1.due_date = datetime(2000,3,1)
        u1.get_next_meter_read_date.return_value = datetime(2000,3,1)
        u1.get_total_energy_consumption.return_value = 10
        u1.get_supply_target_total.return_value = 100
        u1.get_rate_class_name.return_value = 'rate class 1'
        u1.service_address.street = '1 Fake St.'
        u1.service_address.city = 'Washington'
        u1.service_address.state = 'DC'
        u1.service_address.postal_code = '10000'
        u1.date_received = datetime(2001,1,1)
        u1.date_modified = datetime(2001,1,2)
        u1.supply_choice_id = None
        u1.get_total_meter_identifier.return_value = ''
        u1.tou = False

        u2 = Mock(autospec=UtilBill)
        u2.get_nextility_account_number.return_value = '22222'
        # TODO Altitude GUIDS
        u2.get_service.return_value = None
        u2.get_utility_account_number.return_value = '2'
        u2.period_start = datetime(2000,1,15)
        u2.period_end = datetime(2000,2,15)
        u2.due_date = datetime(2000,3,15)
        u2.get_next_meter_read_date.return_value = datetime(2000,3,15)
        u2.get_total_energy_consumption.return_value = 20
        u2.get_supply_target_total.return_value = 200
        u2.get_rate_class_name.return_value = 'rate class 2'
        u2.service_address.street = '2 Fake St.'
        u2.service_address.city = 'Washington'
        u2.service_address.state = 'DC'
        u2.service_address.postal_code = '20000'
        u2.date_received = None
        u2.date_modified = None
        u2.supply_choice_id = '123xyz'
        u2.get_total_meter_identifier.return_value = ''
        u2.tou = False

        self.utilbills = [u1, u2]

        altitude_converter = Mock()
        altitude_converter.get_guid_for_utility\
            .return_value = 'A' * 36
        altitude_converter.get_guid_for_supplier\
            .return_value = 'B' * 36
        altitude_converter.get_one_altitude_account_guid_for_utility_account\
            .side_effect = ['C' * 36, None]
        self.uuids = [str(uuid5(NAMESPACE_DNS, 'a')),
                      str(uuid5(NAMESPACE_DNS, 'b'))]
        def uuid_func(count=[0]):
            result = self.uuids[count[0]]
            count[0] += 1
            return result
        altitude_converter.get_or_create_guid_for_utilbill.side_effect = [
            self.uuids[0], self.uuids[1]]
        self.pgae = PGAltitudeExporter(uuid_func, altitude_converter)

    def test_get_dataset(self):
        dataset = self.pgae.get_dataset(self.utilbills)
        self.assertEqual(2, len(dataset))
        self.assertEqual((
                             'C' * 36,
                             '11111',
                             self.uuids[0],
                             'A' * 36,
                             'B' * 36,
                             'electric',
                             '1',
                             '2000-01-01T00:00:00Z',
                             '2000-02-01T00:00:00Z',
                             '2000-03-01T00:00:00Z',
                             10,
                             100,
                             'rate class 1',
                             '',
                             '1 Fake St.',
                             'Washington',
                             'DC',
                             '10000',
                             '2001-01-01T00:00:00Z',
                             '2001-01-02T00:00:00Z',
                             '2000-03-01T00:00:00Z',
                             '',
                             'FALSE'
                         ), dataset[0])
        self.assertEqual((
                             '',
                             '22222',
                             self.uuids[1],
                             'A' * 36,
                             'B' * 36,
                             '',
                             '2',
                             '2000-01-15T00:00:00Z',
                             '2000-02-15T00:00:00Z',
                             '2000-03-15T00:00:00Z',
                             20,
                             200,
                             'rate class 2',
                             '123xyz',
                             '2 Fake St.',
                             'Washington',
                             'DC',
                             '20000',
                             '',
                             '',
                             '2000-03-15T00:00:00Z',
                             '',
                             'FALSE'
                         ), dataset[1])

    def test_export_csv(self):
        '''Just check that something gets written.
        '''
        s = StringIO()
        self.pgae.write_csv(self.utilbills, s)
        self.assertGreater(s.tell(), 0)

class TestAltitudeBillStorage(TestCase):
    """Test with the database, involving creating and
    querying AltitudeBill objects.
    """
    def setUp(self):
        TestCaseWithSetup.truncate_tables()
        utility = Utility(name='example', address=None)
        rate_class = RateClass(name='Rate Class', utility=utility,
                               service='electric')
        supplier = Supplier(name='Supplier', address=Address())
        ua = UtilityAccount('', '', utility, None, None, Address(),
                            Address())
        self.utilbill = UtilBill(
            ua, utility, rate_class, supplier=supplier,
            billing_address=Address(street='1 Billing St.'),
            service_address=Address(street='1 Service St.'),
            period_start=date(2000,1,1), period_end=date(2000,1,1),
            due_date=date(2000,2,1))
        register = Register(self.utilbill, "ABCDEF description",
            "ABCDEF", 'therms', False, "total", None, "GHIJKL",
            quantity=150.0, register_binding='REG_TOTAL')
        self.utilbill.utility_account_number = '12345'
        altitude_account = AltitudeAccount(ua, 'aaa')
        altitude_utility = AltitudeUtility(utility, guid='uuu')
        altitude_supplier = AltitudeSupplier(supplier, guid='sss')
        altitude_bill = AltitudeBill(self.utilbill, 'bbb')
        Session().add_all([utility, rate_class, supplier, self.utilbill,
                          altitude_account, altitude_utility, altitude_supplier,
                          altitude_bill, register])
        self.pgae = PGAltitudeExporter(lambda: str(uuid4()), altitude)

    def tearDown(self):
        TestCaseWithSetup.truncate_tables()

    def test_export_with_db(self):
        """Integration test with core.altitude module and database, making sure
        that CSV file contents are actually what was expected.
        """
        s = Session()
        s.add(self.utilbill)

        csv_file = StringIO()
        self.pgae.write_csv(s.query(UtilBill).all(), csv_file)
        expected_csv = (
            'customer_account_guid,billing_customer_id,utility_bill_guid,'
            'utility_guid,supplier_guid,service_type,utility_account_number,'
            'billing_period_start_date,billing_period_end_date,'
            'next_estimated_meter_read_date,total_usage,total_supply_charge,'
            'rate_class,secondary_utility_account_number,'
            'service_address_street,service_address_city,service_address_state,'
            'service_address_postal_code,create_date,modified_date,'
            'ordering_date,meter_number,time_of_use\r\n'
            'aaa,,bbb,uuu,sss,electric,,2000-01-01T00:00:00Z,'
<<<<<<< HEAD
            '2000-01-01T00:00:00Z,,0.0,0,Rate Class,,1 Service St.,,,,,%s,%s,'
            'FALSE\r\n' %
=======
            '2000-01-01T00:00:00Z,,150.0,0,Rate Class,,1 Service St.,,,,,%s,%s,%s,%s\r\n' %
>>>>>>> bd23daaf
            (self.utilbill.date_modified.strftime(ISO_8601_DATETIME),
            self.utilbill.due_date.strftime(ISO_8601_DATETIME),'GHIJKL', 'FALSE'))
        csv_file.seek(0)
        actual_csv = csv_file.read()
        self.assertEqual(expected_csv, actual_csv)

    def test_altitude_bill_consistency(self):
        """Check that an AlititudeBill is created only once and reused
        during repeated calls to get_dataset for the same bill.
        """
        s = Session()
        s.query(AltitudeBill).delete()
        self.assertEqual(0, s.query(AltitudeBill).count())

        dataset_1 = self.pgae.get_dataset([self.utilbill])
        self.assertEqual(1, s.query(AltitudeBill).count())

        dataset_2 = self.pgae.get_dataset([self.utilbill])
        self.assertEqual(1, s.query(AltitudeBill).count())
        self.assertEqual(dataset_1.csv, dataset_2.csv)
<|MERGE_RESOLUTION|>--- conflicted
+++ resolved
@@ -16,6 +16,10 @@
 from test.setup_teardown import TestCaseWithSetup
 from util.dateutils import ISO_8601_DATETIME
 
+
+def setUpModule():
+    init_test_config()
+    init_model()
 
 class TestExportAltitude(TestCase):
     def setUp(self):
@@ -161,9 +165,8 @@
             service_address=Address(street='1 Service St.'),
             period_start=date(2000,1,1), period_end=date(2000,1,1),
             due_date=date(2000,2,1))
-        register = Register(self.utilbill, "ABCDEF description",
-            "ABCDEF", 'therms', False, "total", None, "GHIJKL",
-            quantity=150.0, register_binding='REG_TOTAL')
+        self.utilbill.registers[0].quantity = 150.
+        self.utilbill.registers[0].meter_identifier = 'GHIJKL'
         self.utilbill.utility_account_number = '12345'
         altitude_account = AltitudeAccount(ua, 'aaa')
         altitude_utility = AltitudeUtility(utility, guid='uuu')
@@ -171,7 +174,7 @@
         altitude_bill = AltitudeBill(self.utilbill, 'bbb')
         Session().add_all([utility, rate_class, supplier, self.utilbill,
                           altitude_account, altitude_utility, altitude_supplier,
-                          altitude_bill, register])
+                          altitude_bill])
         self.pgae = PGAltitudeExporter(lambda: str(uuid4()), altitude)
 
     def tearDown(self):
@@ -196,12 +199,7 @@
             'service_address_postal_code,create_date,modified_date,'
             'ordering_date,meter_number,time_of_use\r\n'
             'aaa,,bbb,uuu,sss,electric,,2000-01-01T00:00:00Z,'
-<<<<<<< HEAD
-            '2000-01-01T00:00:00Z,,0.0,0,Rate Class,,1 Service St.,,,,,%s,%s,'
-            'FALSE\r\n' %
-=======
             '2000-01-01T00:00:00Z,,150.0,0,Rate Class,,1 Service St.,,,,,%s,%s,%s,%s\r\n' %
->>>>>>> bd23daaf
             (self.utilbill.date_modified.strftime(ISO_8601_DATETIME),
             self.utilbill.due_date.strftime(ISO_8601_DATETIME),'GHIJKL', 'FALSE'))
         csv_file.seek(0)
