--- conflicted
+++ resolved
@@ -1,11 +1,7 @@
 #!/usr/bin/env python2
 from billing.processing.excel_export import Exporter
-<<<<<<< HEAD
 from billing.processing.state import (StateDB, ReeBill, Payment,
         ReeBillCharge, Reading)
-=======
-from billing.processing.state import StateDB, ReeBill, Payment, ReeBillCharge, UtilBill
->>>>>>> 139a3cf1
 from billing.processing.mongo import ReebillDAO
 from billing.processing.session_contextmanager import DBSession
 from datetime import date, datetime
@@ -205,20 +201,4 @@
             ('10003', u'DC Non Residential Non Heat', 561.9, u'therms', '2011-12-15', '2012-01-14', 3.37, 17.19, 43.7, 164.92, 23.14, 430.02, 42.08, 7.87, 11.2),]
         for indx,row in enumerate(dataset):
             self.assertEqual(row, correct_data[indx])
-        self.assertEqual(len(dataset), len(correct_data))
-
-    def test_get_account_charges_sheet(self):
-        self.mock_StateDB.listSequences.return_value = [1]
-        self.mock_ReebillDAO.load_reebill.return_value = \
-            example_data.get_reebill('10003',1,version=0)
-        self.mock_StateDB.get_reebill.return_value = createMockReebill()
-        self.mock_ReebillDAO._load_utilbill_by_id.return_value =\
-            example_data.get_utilbill_dict('10003', start=date(2011,12,15),
-                                           end=date(2012,1,14))
-        with self.mock_session(self.mock_StateDB) as session:
-            dataset=self.exp.get_account_charges_sheet(session, '10003')
-        self.assertEqual(len(dataset), 1)
-        for row in dataset:
-            self.assertEqual(row, ('10003', 1, '2011-11-12', '2011-12-14', '2011-11', 'No', '58.34', '220.16', '4.50', '574.05', '23.14', '22.95', '55.49', '10.50', '11.20', '3.37', '17.19', '43.70', '164.92', '23.14', '430.02', '42.08', '7.87', '11.20', '743.49', '980.33', '236.84', '0.00'))
-        self.assertEqual(dataset.headers, ['Account', 'Sequence', 'Period Start', 'Period End', 'Billing Month', 'Estimated', u'All Charges: Delivery tax (hypothetical)', u'All Charges: Distribution charge for all therms (hypothetical)', u'All Charges: DC Energy Assistance Trust Fund (hypothetical)', u'All Charges: Purchased Gas Charge (hypothetical)', u'All Charges: Peak Usage Charge (hypothetical)', u'All Charges: DC Rights-of-Way Fee (hypothetical)', u'All Charges: Sales tax (hypothetical)', u'All Charges: Sustainable Energy Trust Fund (hypothetical)', u'All Charges: System Charge (hypothetical)', u'All Charges: DC Energy Assistance Trust Fund (actual)', u'All Charges: DC Rights-of-Way Fee (actual)', u'All Charges: Delivery tax (actual)', u'All Charges: Distribution charge for all therms (actual)', u'All Charges: Peak Usage Charge (actual)', u'All Charges: Purchased Gas Charge (actual)', u'All Charges: Sales tax (actual)', u'All Charges: Sustainable Energy Trust Fund (actual)', u'All Charges: System Charge (actual)', ': Actual Total', ': Hypothetical Total', ': Energy Offset Value (Hypothetical - Actual)', ': Skyline Late Charge'])
-        self.assertEqual(dataset.title, '10003')+        self.assertEqual(len(dataset), len(correct_data))