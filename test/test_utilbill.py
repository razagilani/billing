'''Unit tests for the UtilBill class and other code that will eventually be
included in it.
'''
from datetime import date
from StringIO import StringIO
<<<<<<< HEAD

import dateutil
from bson import ObjectId

from billing.processing.exceptions import RSIError
from processing.session_contextmanager import DBSession
=======
import dateutil
from bson import ObjectId
from decimal import Decimal
from unittest import TestCase
from processing.session_contextmanager import DBSession
from billing.test import example_data
>>>>>>> 72dd1da8
from billing.test import utils
from billing.processing.rate_structure2 import RateStructure, RateStructureItem
from billing.processing import mongo
from billing.test.setup_teardown import TestCaseWithSetup
from billing.processing.exceptions import NoRSIError

import example_data
from processing.state import UtilBill, Customer, Session, Charge


<<<<<<< HEAD
=======


>>>>>>> 72dd1da8
class UtilBillTest(TestCaseWithSetup, utils.TestCase):

    def test_compute(self):
        utilbill_doc = {
            'account': '12345', 'service': 'gas', 'utility': 'utility',
            'start': date(2000,1,1), 'end': date(2000,2,1),
            'rate_class': "rate class",
            'charges': [
                {'rsi_binding': 'CONSTANT', 'quantity': 0,
                        'group': 'All Charges'},
                {'rsi_binding': 'LINEAR', 'quantity': 0,
                        'group': 'All Charges'},
                {'rsi_binding': 'LINEAR_PLUS_CONSTANT', 'quantity': 0,
                        'group': 'All Charges'},
                {'rsi_binding': 'BLOCK_1', 'quantity': 0,
                        'group': 'All Charges'},
                {'rsi_binding': 'BLOCK_2', 'quantity': 0,
                        'group': 'All Charges'},
                {'rsi_binding': 'BLOCK_3', 'quantity': 0,
                        'group': 'All Charges'},
                {'rsi_binding': 'REFERENCES_ANOTHER', 'quantity': 0,
                        'group': 'All Charges'},
            ],
            'meters': [{
                'present_read_date': date(2000,2,1),
                'prior_read_date': date(2000,1,1),
                'identifier': 'ABCDEF',
                'registers': [{
                    'identifier': 'GHIJKL',
                    'register_binding': 'REG_TOTAL',
                    'quantity': 150,
                    'quantity_units': 'therms',
                }]
            }],
            'billing_address': {}, # addresses are irrelevant
            'service_address': {},
        }

        # rate structure document containing some common RSI types
        uprs = RateStructure(
            id=ObjectId(),
            rates=[
                RateStructureItem(
                    rsi_binding='CONSTANT',
                    quantity='100',
                    quantity_units='dollars',
                    rate='0.4',
                ),
                RateStructureItem(
                  rsi_binding='LINEAR',
                  quantity='REG_TOTAL.quantity * 3',
                  quantity_units='therms',
                  rate='0.1',
                ),
                RateStructureItem(
                  rsi_binding='LINEAR_PLUS_CONSTANT',
                  quantity='REG_TOTAL.quantity * 2 + 10',
                  quantity_units='therms',
                  rate='0.1',
                ),
                RateStructureItem(
                  rsi_binding='BLOCK_1',
                  quantity='min(100, REG_TOTAL.quantity)',
                  quantity_units='therms',
                  rate='0.3',
                ),
                RateStructureItem(
                  rsi_binding='BLOCK_2',
                  quantity='min(200, max(0, REG_TOTAL.quantity - 100))',
                  quantity_units='therms',
                  rate='0.2',
                ),
                RateStructureItem(
                  rsi_binding='BLOCK_3',
                  quantity='max(0, REG_TOTAL.quantity - 200)',
                  quantity_units='therms',
                  rate='0.1',
                ),
                RateStructureItem(
                    rsi_binding='REFERENCES_ANOTHER',
                    # TODO also try "total" here
                    quantity='REFERENCED_BY_ANOTHER.quantity + '
                             'REFERENCED_BY_ANOTHER.rate',
                    quantity_units='therms',
                    rate='1',
                ),
                RateStructureItem(
                  rsi_binding='NO_CHARGE_FOR_THIS_RSI',
                  quantity='1',
                  quantity_units='therms',
                  rate='1',
                ),
                # this RSI has no charge associated with it, but is used to
                # provide identifiers in the formula of the "REFERENCES_ANOTHER"
                # RSI in 'uprs'
                RateStructureItem(
                    rsi_binding='REFERENCED_BY_ANOTHER',
                    quantity='2',
                    quantity_units='therms',
                    rate='3',
                )
            ]
        )
        session = Session()
        utilbill = UtilBill(Customer('someone', '99999', 0.3, 0.1, None,
                'nobody@example.com'), UtilBill.Complete,
                'gas', 'utility', 'rate class')
        session.add(utilbill)
        utilbill.refresh_charges(uprs.rates)
        utilbill.compute_charges(uprs, utilbill_doc)

        # function to get the "total" value of a charge from its name
        def the_charge_named(rsi_binding):
            return next(c.total for c in utilbill.charges
                    if c.rsi_binding == rsi_binding)

        # check "total" for each of the charges in the utility bill at the
        # register quantity of 150 therms. there should not be a charge for # NO_CHARGE_FOR_THIS_RSI even though that RSI was in the rate # structure. self.assertDecimalAlmostEqual(40, the_charge_named('CONSTANT')) self.assertDecimalAlmostEqual(45, the_charge_named('LINEAR'))
        self.assertDecimalAlmostEqual(31,
                the_charge_named('LINEAR_PLUS_CONSTANT'))
        self.assertDecimalAlmostEqual(30, the_charge_named('BLOCK_1'))
        self.assertDecimalAlmostEqual(10, the_charge_named('BLOCK_2'))
        self.assertDecimalAlmostEqual(0, the_charge_named('BLOCK_3'))
        self.assertDecimalAlmostEqual(5, the_charge_named('REFERENCES_ANOTHER'))

        # try a different quantity: 250 therms
        utilbill_doc['meters'][0]['registers'][0]['quantity'] = 250
        utilbill.compute_charges(uprs, utilbill_doc)
        self.assertDecimalAlmostEqual(40, the_charge_named('CONSTANT'))
        self.assertDecimalAlmostEqual(75, the_charge_named('LINEAR'))
        self.assertDecimalAlmostEqual(51,
                the_charge_named('LINEAR_PLUS_CONSTANT'))
        self.assertDecimalAlmostEqual(30, the_charge_named('BLOCK_1'))
        self.assertDecimalAlmostEqual(30, the_charge_named('BLOCK_2'))
        self.assertDecimalAlmostEqual(5, the_charge_named('BLOCK_3'))
        self.assertDecimalAlmostEqual(5, the_charge_named('REFERENCES_ANOTHER'))

        # and another quantity: 0
        utilbill_doc['meters'][0]['registers'][0]['quantity'] = 0
        utilbill.compute_charges(uprs, utilbill_doc)
        self.assertDecimalAlmostEqual(40, the_charge_named('CONSTANT'))
        self.assertDecimalAlmostEqual(0, the_charge_named('LINEAR'))
        self.assertDecimalAlmostEqual(1,
                the_charge_named('LINEAR_PLUS_CONSTANT'))
        self.assertDecimalAlmostEqual(0, the_charge_named('BLOCK_1'))
        self.assertDecimalAlmostEqual(0, the_charge_named('BLOCK_2'))
        self.assertDecimalAlmostEqual(0, the_charge_named('BLOCK_3'))
        self.assertDecimalAlmostEqual(5, the_charge_named('REFERENCES_ANOTHER'))

    def test_register_editing(self):
        '''So far, regression test for bug 59517110 in which it was possible to
        create registers with the same identifier. Should be expanded to test
        all aspects of editing meter/register data.
        '''
        # utility bill with empty "meters" list
        utilbill_doc = {
            'account': '12345', 'service': 'gas', 'utility': 'washgas',
            'start': date(2000,1,1), 'end': date(2000,2,1),
            'rate_class': "won't be loaded from the db anyway",
            'charges': [
                {'rsi_binding': 'LINEAR', 'quantity': 0, 'group': 'All '
                                                                  'Charges'},
            ],
            'meters': [],
            'billing_address': {}, # addresses are irrelevant
            'service_address': {},
        }
        
        # add a register; check default values of fields
        mongo.new_register(utilbill_doc)
        self.assertEquals([{
            'prior_read_date': date(2000,1,1),
            'present_read_date': date(2000,2,1),
            'identifier': 'Insert meter ID here',
            'registers': [{
                'identifier': 'Insert register ID here',
                'register_binding': 'Insert register binding here',
                'quantity': 0,
                'quantity_units': 'therms',
                'type': 'total',
                'description': 'Insert description',
            }],
        }], utilbill_doc['meters'])

        # update meter ID
        new_meter_id, new_reg_id = mongo.update_register(
                utilbill_doc, 'Insert meter ID here',
                'Insert register ID here', meter_id='METER')
        self.assertEqual('METER', new_meter_id)
        self.assertEqual('Insert register ID here', new_reg_id)
        self.assertEqual([{
            'prior_read_date': date(2000,1,1),
            'present_read_date': date(2000,2,1),
            'identifier': 'METER',
            'registers': [{
                'identifier': 'Insert register ID here',
                'register_binding': 'Insert register binding here',
                'quantity': 0,
                'quantity_units': 'therms',
                'type': 'total',
                'description': 'Insert description',
            }],
        }], utilbill_doc['meters'])

        # update register ID
        new_meter_id, new_reg_id = mongo.update_register(
                utilbill_doc, 'METER', 'Insert register ID here',
                register_id='REGISTER')
        self.assertEqual('METER', new_meter_id)
        self.assertEqual('REGISTER', new_reg_id)
        self.assertEqual([{
            'prior_read_date': date(2000,1,1),
            'present_read_date': date(2000,2,1),
            'identifier': 'METER',
            'registers': [{
                'identifier': 'REGISTER',
                'register_binding': 'Insert register binding here',
                'quantity': 0,
                'quantity_units': 'therms',
                'type': 'total',
                'description': 'Insert description',
            }],
        }], utilbill_doc['meters'])

        # create new register with default values; since its meter ID is
        # different, there are 2 meters
        mongo.new_register(utilbill_doc)
        self.assertEquals([
            {
                'prior_read_date': date(2000,1,1),
                'present_read_date': date(2000,2,1),
                'identifier': 'METER',
                'registers': [{
                    'identifier': 'REGISTER',
                    'register_binding': 'Insert register binding here',
                    'quantity': 0,
                    'quantity_units': 'therms',
                    'type': 'total',
                    'description': 'Insert description',
                }],
            },
            {
                'prior_read_date': date(2000,1,1),
                'present_read_date': date(2000,2,1),
                'identifier': 'Insert meter ID here',
                'registers': [{
                    'identifier': 'Insert register ID here',
                    'register_binding': 'Insert register binding here',
                    'quantity': 0,
                    'quantity_units': 'therms',
                    'type': 'total',
                    'description': 'Insert description',
                }],
            },
        ], utilbill_doc['meters'])

        # update meter ID of 2nd register so both registers are inside the same
        # meter
        new_meter_id, new_reg_id = mongo.update_register(
                utilbill_doc, 'Insert meter ID here',
                'Insert register ID here', meter_id='METER')
        self.assertEqual('METER', new_meter_id)
        self.assertEqual('Insert register ID here', new_reg_id)
        self.assertEqual([{
            'prior_read_date': date(2000,1,1),
            'present_read_date': date(2000,2,1),
            'identifier': 'METER',
            'registers': [
                {
                    'identifier': 'REGISTER',
                    'register_binding': 'Insert register binding here',
                    'quantity': 0,
                    'quantity_units': 'therms',
                    'type': 'total',
                    'description': 'Insert description',
                },{
                    'identifier': 'Insert register ID here',
                    'register_binding': 'Insert register binding here',
                    'quantity': 0,
                    'quantity_units': 'therms',
                    'type': 'total',
                    'description': 'Insert description',
                },
            ],
        }], utilbill_doc['meters'])

        # can't set both meter ID and register ID the same as another register
        self.assertRaises(ValueError, mongo.update_register, utilbill_doc,
                'METER', 'Insert register ID here', register_id='REGISTER')

        # update "quantity" of register
        mongo.update_register(utilbill_doc, 'METER', 'REGISTER',
                quantity=123.45)
        self.assertEqual([{
            'prior_read_date': date(2000,1,1),
            'present_read_date': date(2000,2,1),
            'identifier': 'METER',
            'registers': [
                {
                    'identifier': 'REGISTER',
                    'register_binding': 'Insert register binding here',
                    'quantity': 123.45,
                    'quantity_units': 'therms',
                    'type': 'total',
                    'description': 'Insert description',
                },{
                    'identifier': 'Insert register ID here',
                    'register_binding': 'Insert register binding here',
                    'quantity': 0,
                    'quantity_units': 'therms',
                    'type': 'total',
                    'description': 'Insert description',
                },
            ],
        }], utilbill_doc['meters'])

<<<<<<< HEAD

        # 2 RSIs, NEW_1 and NEW_2
        self.assertEqual(2, len(charges))
        # add another RSI "BAD"
        # try to compute it
=======
    def test_regression_63401058(self):
        '''Regression test for bug 63401058, in which calculating the charges
        of a bill failed because RSI formulas were evaluated in the wrong
        order. This was due to iterating over a dictionary using rsi_bindings,
        where the order was dependendent on the hashes of those strings in
        the dictionary.
        '''
        # simplified version of the actual utility bill
        utilbill_doc = {
            "_id" : ObjectId("52b455467eb49a52d23d105d"),
            "account" : "10056",
            "billing_address" : {
                "city" : "Columbia",
                "state" : "MD",
                "addressee" : "Equity Mgmt",
                "street" : "8975 Guilford Rd Ste 100",
                "postal_code" : "21046"
            },
            "charges" : [
                {
                    "rsi_binding" : "SUPPLY_COMMODITY",
                    "uuid" : "a1107f8e-3044-11e3-8b17-1231390e8112",
                    "quantity" : 396.8,
                    "rate_units" : "dollars",
                    "rate" : 0.747,
                    "quantity_units" : "therms",
                    "total" : 296.41,
                    "description" : "Commodity",
                    'group': 'Generation/Supply',
                },
                {
                    "rsi_binding" : "MD_SUPPLY_SALES_TAX",
                    "uuid" : "a11083ee-3044-11e3-8b17-1231390e8112",
                    "quantity" : 296.41,
                    "rate_units" : "percent",
                    "processingnote" : "",
                    "rate" : 0.06,
                    "quantity_units" : "dollars",
                    "total" : 17.79,
                    "description" : "MD Sales tax commodity",
                    'group': 'Generation/Supply',
                }
            ],
            "end" : dateutil.parser.parse("2013-12-16T00:00:00Z"), "meters" : [
                {
                    "present_read_date" : dateutil.parser.parse("2013-12-16T00:00:00Z"),
                    "registers" : [
                        {
                            "description" : "Therms",
                            "quantity" : 0,
                            "quantity_units" : "therms",
                            "identifier" : "T37110",
                            "type" : "total",
                            "register_binding" : "REG_TOTAL"
                        }
                    ],
                    "prior_read_date" : dateutil.parser.parse("2013-11-14T00:00:00Z"),
                    "identifier" : "T37110"
                }
            ],
            "rate_class" : "GROUP METER APT HEAT/COOL",
            "service" : "gas",
            "service_address" : {
                "city" : "District Heights",
                "state" : "MD",
                "addressee" : "Equity Mgmt",
                "postal_code" : "20747",
                "street" : "3747 Donnell Dr"
            },
            "start" : dateutil.parser.parse("2013-11-14T00:00:00Z"),
            "total" : 510.26,
            "utility" : "washgas"
        }

        # simplified version of document with _id 52b455467eb49a52d23d105c
        # (originally this was a CPRS with an empty UPRS)
        uprs =  RateStructure.from_json('''{
            "_cls" : "RateStructure",
            "type" : "UPRS",
            "rates" : [
                {
                    "rate" : "1",
                    "rsi_binding" : "SYSTEM_CHARGE",
                    "quantity" : "1"
                },
                {
                    "rate" : "1",
                    "rsi_binding" : "ENERGY_FIRST_BLOCK",
                    "quantity" : "1"
                },
                {
                    "rate" : "1",
                    "rsi_binding" : "ENERGY_SECOND_BLOCK",
                    "quantity" : "1"
                },
                {
                    "rsi_binding" : "ENERGY_REMAINDER_BLOCK",
                    "rate_units" : "dollars",
                    "rate" : "1",
                    "quantity_units" : "therms",
                    "quantity" : "1"
                },
                {
                    "rate" : "1",
                    "rsi_binding" : "SALES_TAX",
                    "quantity" : "SYSTEM_CHARGE.total"
                },
                {
                    "rate" : "1",
                    "rsi_binding" : "MD_GROSS_RECEIPTS_SURCHARGE",
                    "quantity" : "1"
                },
                {
                    "rate" : ".061316872",
                    "rsi_binding" : "PG_COUNTY_ENERGY_TAX",
                    "quantity" : "1"
                },
                {
                    "rate" : "1",
                    "rsi_binding" : "SUPPLY_COMMODITY",
                    "quantity" : "REG_TOTAL.quantity"
                },
                {
                    "rate" : "1",
                    "rsi_binding" : "MD_SUPPLY_SALES_TAX",
                    "quantity" : "SUPPLY_COMMODITY.total "
                }
            ]
        }''')

        # this should not raise an exception
        mongo.compute_all_charges(utilbill_doc, uprs)


    def test_compute_charge_without_rsi(self):
        '''Check that compute_charges raises a NoRSIError when attempting to
        compute charges for a bill containing a charge without a
        corresponding RSI.
        '''
        utilbill_doc = {
            'account': '12345', 'service': 'gas', 'utility': 'washgas',
            'start': date(2000,1,1), 'end': date(2000,2,1),
            'rate_class': "won't be loaded from the db anyway",
            'charges': [
                # a charge with no corrseponding RSI
                {'rsi_binding': 'NO_RSI', 'quantity': 0, 'group': 'All '
                                                                  'Charges'}
            ],
            'meters': [{
                'present_read_date': date(2000,2,1),
                'prior_read_date': date(2000,1,1),
                'identifier': 'ABCDEF',
                'registers': [{
                    'identifier': 'GHIJKL',
                    'register_binding': 'REG_TOTAL',
                    'quantity': 150,
                    'quantity_units': 'therms',
                }]
            }],
            'billing_address': {}, # addresses are irrelevant
            'service_address': {},
        }

        # rate structures are empty
        uprs = RateStructure(
            id=ObjectId(),
            rates=[]
        )
        cprs = RateStructure(
            id=ObjectId(),
            rates=[]
        )

        # compute_all_charges should raise a KeyError if not all charges have
        # an RSI
        self.assertRaises(NoRSIError, mongo.compute_all_charges, utilbill_doc,
                uprs)

    def test_get_service_address(self):
        utilbill_doc = example_data.get_utilbill_dict('10003')
        address = mongo.get_service_address(utilbill_doc)
        self.assertEqual(address['postal_code'],'20010')
        self.assertEqual(address['city'],'Washington')
        self.assertEqual(address['state'],'DC')
        self.assertEqual(address['addressee'],'Monroe Towers')
        self.assertEqual(address['street'],'3501 13TH ST NW #WH')

    def test_refresh_charges(self):
        account = '99999'
        with DBSession(self.state_db) as session:
            self.process.upload_utility_bill(session, account, 'gas',
                date(2013,1,1), date(2013,2,1), StringIO('January 2013'),
                'january.pdf')

            utilbill = self.process.get_all_utilbills_json(session,
                    account, 0, 30)[0][0]
            new_rsi = self.process.add_rsi(session, utilbill['id'])
            self.process.update_rsi(session, utilbill['id'],'New RSI #1', {
                    'rsi_binding': 'NEW_1',
                    'description':'a charge for this will be added',
                    'quantity': '1',
                    'rate': '2',
                    'quantity_units':'dollars'
                })
            new_rsi = self.process.add_rsi(session, utilbill['id'])
            self.process.update_rsi(session, utilbill['id'], 'New RSI #1', {
                    'rsi_binding': 'NEW_2',
                    'description':'a charge for this will be added too',
                    'quantity': '5',
                    'rate': '6',
                    'quantity_units':'therms',
                    'shared': False
                })


            self.process.refresh_charges(session, utilbill['id'])
            charges = self.process.get_utilbill_charges_json(session, utilbill['id'])
            self.assertEqual([
                {
                    'rsi_binding': 'NEW_1',
                    'id': 'NEW_1',
                    'description': 'a charge for this will be added',
                    'quantity': 1,
                    'quantity_units': 'dollars',
                    'rate': 2,
                    'total': 2,
                    'group': '',
                },
                {
                    'rsi_binding': 'NEW_2',
                    'id': 'NEW_2',
                    'description': 'a charge for this will be added too',
                    'quantity': 5,
                    'quantity_units': 'therms',
                    'rate': 6,
                    'total': 30,
                    'group': '',
                },
            ], charges)

        # TODO move the stuff below into a unit test (in test_utilbill.py)
        # when there's any kind of exception in computing the bill, the new
        # set of charges should still get saved, and the exception should be
        # re-raised
        new_rsi = self.process.add_rsi(session, utilbill['id'])
        self.process.update_rsi(session, utilbill['id'], 'New RSI #1', {
                    'rsi_binding': 'BAD',
                    'description':"quantity formula can't be computed",
                    'quantity': 'WTF',
                    'rate': '1',
                    'quantity_units':'whatever',
                })

        from billing.processing.exceptions import RSIError
        with self.assertRaises(RSIError) as e:
            self.process.refresh_charges(session, utilbill['id'])
        charges = self.process.get_utilbill_charges_json(session, utilbill['id'])
        self.assertEqual([{
            'rsi_binding': 'BAD',
            'id': 'BAD',
            'description': "quantity formula can't be computed",
            'quantity_units': 'whatever',
            # quantity, rate, total are all 0 when not computable
            'quantity': 0,
            'rate': 0,
            'total': 0,
            'group': '',
        }], [charges[0]])

        # TODO test that document is still saved after any kind of Exception--
        # i'm not sure how to do this because the code should be (and is)
        # written so that there are no known ways to trigger unexpected
        # exceptions. in a real unit test, mongo.compute_charges could be
        # replaced with a mock that did this.
>>>>>>> 72dd1da8
<|MERGE_RESOLUTION|>--- conflicted
+++ resolved
@@ -3,21 +3,12 @@
 '''
 from datetime import date
 from StringIO import StringIO
-<<<<<<< HEAD
 
 import dateutil
 from bson import ObjectId
 
 from billing.processing.exceptions import RSIError
 from processing.session_contextmanager import DBSession
-=======
-import dateutil
-from bson import ObjectId
-from decimal import Decimal
-from unittest import TestCase
-from processing.session_contextmanager import DBSession
-from billing.test import example_data
->>>>>>> 72dd1da8
 from billing.test import utils
 from billing.processing.rate_structure2 import RateStructure, RateStructureItem
 from billing.processing import mongo
@@ -28,11 +19,7 @@
 from processing.state import UtilBill, Customer, Session, Charge
 
 
-<<<<<<< HEAD
-=======
-
-
->>>>>>> 72dd1da8
+
 class UtilBillTest(TestCaseWithSetup, utils.TestCase):
 
     def test_compute(self):
@@ -349,247 +336,16 @@
             ],
         }], utilbill_doc['meters'])
 
-<<<<<<< HEAD
 
         # 2 RSIs, NEW_1 and NEW_2
         self.assertEqual(2, len(charges))
         # add another RSI "BAD"
         # try to compute it
-=======
-    def test_regression_63401058(self):
-        '''Regression test for bug 63401058, in which calculating the charges
-        of a bill failed because RSI formulas were evaluated in the wrong
-        order. This was due to iterating over a dictionary using rsi_bindings,
-        where the order was dependendent on the hashes of those strings in
-        the dictionary.
-        '''
-        # simplified version of the actual utility bill
-        utilbill_doc = {
-            "_id" : ObjectId("52b455467eb49a52d23d105d"),
-            "account" : "10056",
-            "billing_address" : {
-                "city" : "Columbia",
-                "state" : "MD",
-                "addressee" : "Equity Mgmt",
-                "street" : "8975 Guilford Rd Ste 100",
-                "postal_code" : "21046"
-            },
-            "charges" : [
-                {
-                    "rsi_binding" : "SUPPLY_COMMODITY",
-                    "uuid" : "a1107f8e-3044-11e3-8b17-1231390e8112",
-                    "quantity" : 396.8,
-                    "rate_units" : "dollars",
-                    "rate" : 0.747,
-                    "quantity_units" : "therms",
-                    "total" : 296.41,
-                    "description" : "Commodity",
-                    'group': 'Generation/Supply',
-                },
-                {
-                    "rsi_binding" : "MD_SUPPLY_SALES_TAX",
-                    "uuid" : "a11083ee-3044-11e3-8b17-1231390e8112",
-                    "quantity" : 296.41,
-                    "rate_units" : "percent",
-                    "processingnote" : "",
-                    "rate" : 0.06,
-                    "quantity_units" : "dollars",
-                    "total" : 17.79,
-                    "description" : "MD Sales tax commodity",
-                    'group': 'Generation/Supply',
-                }
-            ],
-            "end" : dateutil.parser.parse("2013-12-16T00:00:00Z"), "meters" : [
-                {
-                    "present_read_date" : dateutil.parser.parse("2013-12-16T00:00:00Z"),
-                    "registers" : [
-                        {
-                            "description" : "Therms",
-                            "quantity" : 0,
-                            "quantity_units" : "therms",
-                            "identifier" : "T37110",
-                            "type" : "total",
-                            "register_binding" : "REG_TOTAL"
-                        }
-                    ],
-                    "prior_read_date" : dateutil.parser.parse("2013-11-14T00:00:00Z"),
-                    "identifier" : "T37110"
-                }
-            ],
-            "rate_class" : "GROUP METER APT HEAT/COOL",
-            "service" : "gas",
-            "service_address" : {
-                "city" : "District Heights",
-                "state" : "MD",
-                "addressee" : "Equity Mgmt",
-                "postal_code" : "20747",
-                "street" : "3747 Donnell Dr"
-            },
-            "start" : dateutil.parser.parse("2013-11-14T00:00:00Z"),
-            "total" : 510.26,
-            "utility" : "washgas"
-        }
-
-        # simplified version of document with _id 52b455467eb49a52d23d105c
-        # (originally this was a CPRS with an empty UPRS)
-        uprs =  RateStructure.from_json('''{
-            "_cls" : "RateStructure",
-            "type" : "UPRS",
-            "rates" : [
-                {
-                    "rate" : "1",
-                    "rsi_binding" : "SYSTEM_CHARGE",
-                    "quantity" : "1"
-                },
-                {
-                    "rate" : "1",
-                    "rsi_binding" : "ENERGY_FIRST_BLOCK",
-                    "quantity" : "1"
-                },
-                {
-                    "rate" : "1",
-                    "rsi_binding" : "ENERGY_SECOND_BLOCK",
-                    "quantity" : "1"
-                },
-                {
-                    "rsi_binding" : "ENERGY_REMAINDER_BLOCK",
-                    "rate_units" : "dollars",
-                    "rate" : "1",
-                    "quantity_units" : "therms",
-                    "quantity" : "1"
-                },
-                {
-                    "rate" : "1",
-                    "rsi_binding" : "SALES_TAX",
-                    "quantity" : "SYSTEM_CHARGE.total"
-                },
-                {
-                    "rate" : "1",
-                    "rsi_binding" : "MD_GROSS_RECEIPTS_SURCHARGE",
-                    "quantity" : "1"
-                },
-                {
-                    "rate" : ".061316872",
-                    "rsi_binding" : "PG_COUNTY_ENERGY_TAX",
-                    "quantity" : "1"
-                },
-                {
-                    "rate" : "1",
-                    "rsi_binding" : "SUPPLY_COMMODITY",
-                    "quantity" : "REG_TOTAL.quantity"
-                },
-                {
-                    "rate" : "1",
-                    "rsi_binding" : "MD_SUPPLY_SALES_TAX",
-                    "quantity" : "SUPPLY_COMMODITY.total "
-                }
-            ]
-        }''')
-
-        # this should not raise an exception
-        mongo.compute_all_charges(utilbill_doc, uprs)
-
-
-    def test_compute_charge_without_rsi(self):
-        '''Check that compute_charges raises a NoRSIError when attempting to
-        compute charges for a bill containing a charge without a
-        corresponding RSI.
-        '''
-        utilbill_doc = {
-            'account': '12345', 'service': 'gas', 'utility': 'washgas',
-            'start': date(2000,1,1), 'end': date(2000,2,1),
-            'rate_class': "won't be loaded from the db anyway",
-            'charges': [
-                # a charge with no corrseponding RSI
-                {'rsi_binding': 'NO_RSI', 'quantity': 0, 'group': 'All '
-                                                                  'Charges'}
-            ],
-            'meters': [{
-                'present_read_date': date(2000,2,1),
-                'prior_read_date': date(2000,1,1),
-                'identifier': 'ABCDEF',
-                'registers': [{
-                    'identifier': 'GHIJKL',
-                    'register_binding': 'REG_TOTAL',
-                    'quantity': 150,
-                    'quantity_units': 'therms',
-                }]
-            }],
-            'billing_address': {}, # addresses are irrelevant
-            'service_address': {},
-        }
-
-        # rate structures are empty
-        uprs = RateStructure(
-            id=ObjectId(),
-            rates=[]
-        )
-        cprs = RateStructure(
-            id=ObjectId(),
-            rates=[]
-        )
-
-        # compute_all_charges should raise a KeyError if not all charges have
-        # an RSI
-        self.assertRaises(NoRSIError, mongo.compute_all_charges, utilbill_doc,
-                uprs)
-
-    def test_get_service_address(self):
-        utilbill_doc = example_data.get_utilbill_dict('10003')
-        address = mongo.get_service_address(utilbill_doc)
-        self.assertEqual(address['postal_code'],'20010')
-        self.assertEqual(address['city'],'Washington')
-        self.assertEqual(address['state'],'DC')
-        self.assertEqual(address['addressee'],'Monroe Towers')
-        self.assertEqual(address['street'],'3501 13TH ST NW #WH')
-
-    def test_refresh_charges(self):
-        account = '99999'
-        with DBSession(self.state_db) as session:
-            self.process.upload_utility_bill(session, account, 'gas',
-                date(2013,1,1), date(2013,2,1), StringIO('January 2013'),
-                'january.pdf')
-
-            utilbill = self.process.get_all_utilbills_json(session,
-                    account, 0, 30)[0][0]
-            new_rsi = self.process.add_rsi(session, utilbill['id'])
-            self.process.update_rsi(session, utilbill['id'],'New RSI #1', {
-                    'rsi_binding': 'NEW_1',
-                    'description':'a charge for this will be added',
-                    'quantity': '1',
-                    'rate': '2',
-                    'quantity_units':'dollars'
-                })
-            new_rsi = self.process.add_rsi(session, utilbill['id'])
-            self.process.update_rsi(session, utilbill['id'], 'New RSI #1', {
-                    'rsi_binding': 'NEW_2',
-                    'description':'a charge for this will be added too',
-                    'quantity': '5',
-                    'rate': '6',
-                    'quantity_units':'therms',
-                    'shared': False
-                })
-
-
-            self.process.refresh_charges(session, utilbill['id'])
+
             charges = self.process.get_utilbill_charges_json(session, utilbill['id'])
-            self.assertEqual([
-                {
-                    'rsi_binding': 'NEW_1',
                     'id': 'NEW_1',
-                    'description': 'a charge for this will be added',
-                    'quantity': 1,
-                    'quantity_units': 'dollars',
-                    'rate': 2,
-                    'total': 2,
-                    'group': '',
-                },
-                {
-                    'rsi_binding': 'NEW_2',
                     'id': 'NEW_2',
                     'description': 'a charge for this will be added too',
-                    'quantity': 5,
-                    'quantity_units': 'therms',
                     'rate': 6,
                     'total': 30,
                     'group': '',
@@ -620,8 +376,6 @@
             'quantity_units': 'whatever',
             # quantity, rate, total are all 0 when not computable
             'quantity': 0,
-            'rate': 0,
-            'total': 0,
             'group': '',
         }], [charges[0]])
 
@@ -629,5 +383,4 @@
         # i'm not sure how to do this because the code should be (and is)
         # written so that there are no known ways to trigger unexpected
         # exceptions. in a real unit test, mongo.compute_charges could be
-        # replaced with a mock that did this.
->>>>>>> 72dd1da8
+        # replaced with a mock that did this.