--- conflicted
+++ resolved
@@ -13,15 +13,9 @@
 from billing.processing.rate_structure2 import RateStructure, RateStructureItem
 from billing.processing import mongo
 from billing.test.setup_teardown import TestCaseWithSetup
-<<<<<<< HEAD
-from billing.processing.exceptions import NoRSIError
-
-=======
 from billing.exc import NoRSIError
->>>>>>> 52030a02
 import example_data
 from processing.state import UtilBill, Customer, Session, Charge
-
 
 
 class UtilBillTest(TestCaseWithSetup, utils.TestCase):
@@ -405,55 +399,3 @@
                 },
             ],
         }], utilbill_doc['meters'])
-<<<<<<< HEAD
-
-
-        # 2 RSIs, NEW_1 and NEW_2
-        self.assertEqual(2, len(charges))
-        # add another RSI "BAD"
-        # try to compute it
-
-            charges = self.process.get_utilbill_charges_json(session, utilbill['id'])
-                    'id': 'NEW_1',
-                    'id': 'NEW_2',
-                    'description': 'a charge for this will be added too',
-                    'rate': 6,
-                    'total': 30,
-                    'group': '',
-                },
-            ], charges)
-
-        # TODO move the stuff below into a unit test (in test_utilbill.py)
-        # when there's any kind of exception in computing the bill, the new
-        # set of charges should still get saved, and the exception should be
-        # re-raised
-        new_rsi = self.process.add_rsi(session, utilbill['id'])
-        self.process.update_rsi(session, utilbill['id'], 'New RSI #1', {
-                    'rsi_binding': 'BAD',
-                    'description':"quantity formula can't be computed",
-                    'quantity': 'WTF',
-                    'rate': '1',
-                    'quantity_units':'whatever',
-                })
-
-        from billing.processing.exceptions import RSIError
-        with self.assertRaises(RSIError) as e:
-            self.process.refresh_charges(session, utilbill['id'])
-        charges = self.process.get_utilbill_charges_json(session, utilbill['id'])
-        self.assertEqual([{
-            'rsi_binding': 'BAD',
-            'id': 'BAD',
-            'description': "quantity formula can't be computed",
-            'quantity_units': 'whatever',
-            # quantity, rate, total are all 0 when not computable
-            'quantity': 0,
-            'group': '',
-        }], [charges[0]])
-
-        # TODO test that document is still saved after any kind of Exception--
-        # i'm not sure how to do this because the code should be (and is)
-        # written so that there are no known ways to trigger unexpected
-        # exceptions. in a real unit test, mongo.compute_charges could be
-        # replaced with a mock that did this.
-=======
->>>>>>> 52030a02
