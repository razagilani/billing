#tstsettings.cfg


[amqp]
url = amqp://guest:guest@localhost/
exchange = billing_test
utilbill_routing_key = billing_test_utilbill

[aws_s3]
bucket=reebill-dev
aws_access_key_id=
aws_secret_access_key=
host=localhost
port=5678
is_secure=false
calling_format=OrdinaryCallingFormat
num_retries = 0
max_retry_delay =
http_socket_timeout = 1

[reebill]
socket_port = 8181
socket_host = 127.0.0.1
authenticate = false
oltp_url = http://duino-drop.appspot.com/
olap_host = localhost
olap_database = olap_dev
nexus_web_host = nexus-stage.skylineinnovations.net
nexus_db_host = localhost
nexus_offline_cache_file =
reebill_file_path = /tmp/test/db-test/skyline/bills/
sessions_key = some random bytes to all users to automatically reauthenticate
mock_skyliner = true
teva_accounts = teva

[billentry]
google_client_id =
google_client_secret =
google_user_info_url =
redirect_uri =
base_url =
authorize_url =
request_token_url =
request_token_params_scope =
request_token_params_resp_type = code
access_token_url =
access_token_method = POST
access_token_params_grant_type = authorization_code
<<<<<<< HEAD
disable_authentication = true
=======
disable_google_oauth = true
authorized_domain = nextility.com
>>>>>>> 20434420
secret_key = 


[db]
uri = mysql://root:root@localhost:3306/test
echo = false

[mailer]
originator = energy_billing@skylineinnovations.com
mail_from = "Skyline Billing (Dev)" <energy_billing@skylineinnovations.com>
bcc_list = someone@example.com, others@gmail.com
smtp_port = 587
smtp_host = smtp.gmail.com
password = x
template_file_name = issue_email_template.html

[mongodb]
host = localhost
port = 27017
database = test

[reebillreconciliation]
log_directory = /tmp
report_directory = /tmp

[reebillestimatedrevenue]
log_directory = /tmp
report_directory = /tmp






[loggers]
keys=root,reebill,sqlalchemy,amqp_utilbill_file

[handlers]
keys=consoleHandler,fileHandler,reebillHandler,amqp_utilbill_file_handler

[formatters]
keys=simpleFormatter

[logger_root]
level=DEBUG
handlers=consoleHandler,fileHandler

[logger_sqlalchemy]
level=ERROR
handlers=consoleHandler
qualname=sqlalchemy

[logger_reebill]
level=DEBUG
handlers=consoleHandler,fileHandler
qualname=reebill
propagate=0

[logger_amqp_utilbill_file]
level=DEBUG
handlers=amqp_utilbill_file_handler
qualname=amqp_utilbill_file

[handler_consoleHandler]
class=StreamHandler
level=DEBUG
formatter=simpleFormatter
args=(sys.stdout,)

[handler_reebillHandler]
class=handlers.RotatingFileHandler
level=DEBUG
formatter=simpleFormatter
args=('/dev/null','a',100000000,20)

[handler_fileHandler]
class=handlers.RotatingFileHandler
level=DEBUG
formatter=simpleFormatter
args=('/dev/null','a',100000000,20)

[handler_amqp_utilbill_file_handler]
class=handlers.RotatingFileHandler
level=DEBUG
formatter=simpleFormatter
args=('/dev/null','a',100000000,20)

[formatter_simpleFormatter]
format=%(asctime)s - %(name)s - %(levelname)s - %(message)s






<|MERGE_RESOLUTION|>--- conflicted
+++ resolved
@@ -46,12 +46,8 @@
 access_token_url =
 access_token_method = POST
 access_token_params_grant_type = authorization_code
-<<<<<<< HEAD
 disable_authentication = true
-=======
-disable_google_oauth = true
 authorized_domain = nextility.com
->>>>>>> 20434420
 secret_key = 
 
 
