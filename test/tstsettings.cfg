--- conflicted
+++ resolved
@@ -47,14 +47,10 @@
 access_token_method = POST
 access_token_params_grant_type = authorization_code
 disable_google_oauth = true
-<<<<<<< HEAD
+show_traceback_on_error = true
 authorized_domain = nextility.com
-secret_key = 
+secret_key = test_key
 wiki_url = http://example.com/utility:
-=======
-show_traceback_on_error = true
-
->>>>>>> d738ae63
 
 [db]
 uri = mysql://root:root@localhost:3306/test
