--- conflicted
+++ resolved
@@ -1,6 +1,9 @@
-from billing import init_config
-init_config(filepath='test/tstsettings.cfg')
-
+from billing.test import init_test_config
+from billing.core.model.model import UtilBill, Customer
+
+init_test_config()
+
+from billing import config
 from os.path import realpath, join, dirname
 import json
 import unittest
@@ -9,16 +12,11 @@
 import subprocess
 import os
 from os.path import realpath, join, dirname
+from billing.reebill.state import ReeBill
 
 from mock import Mock
 from sqlalchemy.orm.exc import NoResultFound
 from skyliner.sky_handlers import cross_range
-<<<<<<< HEAD
-from billing.reebill.state import ReeBill, Customer, UtilBill
-=======
-from billing.processing.state import ReeBill, Customer, UtilBill, Register, \
-    Utility
->>>>>>> fa1bf534
 from billing.test.setup_teardown import TestCaseWithSetup
 from billing.exc import BillStateError, FormulaSyntaxError, NoSuchBillException, \
     ConfirmAdjustment, ProcessedBillError, IssuedBillError, NotIssuable
@@ -57,7 +55,7 @@
         # create utility bill in MySQL, Mongo, and filesystem (and make
         # sure it exists all 3 places)
         self.process.upload_utility_bill(account, 'gas', start, end,
-                                         StringIO("test"), 'january.pdf')
+                                         StringIO("test"))
         utilbills_data, count = self.process.get_all_utilbills_json(
             account, 0, 30)
         self.assertEqual(1, count)
@@ -1090,12 +1088,7 @@
         sequence, version, amount = corrections[0]
         self.assertEqual(2, sequence)
         self.assertEqual(1, version)
-<<<<<<< HEAD
-        # TODO: find out why this is -15.000013775364522
-        self.assertAlmostEqual(-15, amount, places=2)
-=======
         self.assertAlmostEqual(-15, amount, places=4)
->>>>>>> fa1bf534
 
     # TODO rename
     def test_roll(self):
@@ -1535,7 +1528,7 @@
         '''tests creating, updating, deleting and retrieving payments'''
         account = '99999'
         self.process.upload_utility_bill(account, 'gas', date(2000, 1, 1),
-                                         date(2000, 2, 1), StringIO('January'), 'january.pdf')
+                                         date(2000, 2, 1), StringIO('January'))
         # create a reebill
         reebill = self.process.roll_reebill(account,
                                               start_date=date(2000, 1, 1))
@@ -1594,8 +1587,8 @@
         active_periods = {
             'active_periods_weekday': [[9, 9]],
             'active_periods_weekend': [[11, 11]],
-            'active_periods_holiday': [],
         }
+
         r = self.process.new_register(u.id, {})
         self.process.update_register(r.id, {
             'description': 'time-of-use register',
@@ -1606,7 +1599,7 @@
             'reg_type': 'tou',
             'register_binding': 'TOU',
             'meter_identifier': '',
-            'active_periods': active_periods
+            'active_periods': json.dumps(active_periods),
         })
         self.process.roll_reebill(account, start_date=date(2000, 1, 1))
 
