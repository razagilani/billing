import unittest
import pymongo
import sqlalchemy
import copy
from StringIO import StringIO
from datetime import date, datetime, timedelta
from bson import ObjectId
from billing.util import dateutils
from billing.processing import mongo
from billing.processing.state import StateDB
from billing.processing.state import ReeBill, Customer, UtilBill
import MySQLdb
from billing.test import example_data
from billing.test.setup_teardown import TestCaseWithSetup
from billing.processing.rate_structure2 import RateStructure, \
        RateStructureItem
from billing.processing.mongo import MongoReebill, NoSuchBillException, IssuedBillError
from billing.processing.session_contextmanager import DBSession
from billing.util.dictutils import subdict

import pprint
pp = pprint.PrettyPrinter(indent=1).pprint

class ReebillTest(TestCaseWithSetup):
    '''Tests for MongoReebill methods.'''
    # TODO make this a real unit test (it should not inherit from
    # TestCaseWithSetup and should not use the database)

    def test_utilbill_periods(self):
        acc = '99999'
        self.process.upload_utility_bill(acc, 'gas',
                date(2013,1,1), date(2013,2,1), StringIO('January 2013'),
                'january.pdf', utility='washgas',
                rate_class='DC Non Residential Non Heat')
        self.process.roll_reebill(acc, start_date=date(2013,1,1))
        b = self.reebill_dao.load_reebill(acc, 1)

        # function to check that the utility bill matches the reebill's
        # reference to it
        def check():
            # reebill should be loadable
            reebill = self.reebill_dao.load_reebill(acc, 1, version=0)
            # there should be two utilbill documents: the account's
            # template and new one
            all_utilbills = self.reebill_dao.load_utilbills()
            self.assertEquals(2, len(all_utilbills))
            # all its _id fields dates should match the reebill's reference
            # to it
            self.assertEquals(reebill._utilbills[0]['_id'],
                    reebill.reebill_dict['utilbills'][0]['id'])

        # this must work because nothing has been changed yet
        check()

        # change utilbill period
        b._utilbills[0]['start'] = date(2100,1,1)
        b._utilbills[0]['start'] = date(2100,2,1)
        check()
        self.reebill_dao.save_reebill(b)
        self.reebill_dao.save_utilbill(b._utilbills[0])
        check()

        # NOTE account, utility name, service can't be changed, but if they
        # become changeable, do the same test for them

    def test_get_reebill_doc_for_utilbills(self):
        utilbill_template = example_data.get_utilbill_dict('99999',
                utility='washgas', service='gas', start=date(2013,1,1),
                end=date(2013,2,1))
        reebill = MongoReebill.get_reebill_doc_for_utilbills('99999', 1, 0,
                0.5, 0.1, [utilbill_template])
        self.assertEquals('99999', reebill.account)
        self.assertEquals(1, reebill.sequence)
        self.assertEquals(0, reebill.version)
        # self.assertEquals(0, reebill.ree_charge)
        # self.assertEquals(0, reebill.ree_value)
        # self.assertEquals(0.5, reebill.discount_rate)
        # self.assertEquals(0.1, reebill.late_charge_rate)
        # self.assertEquals(0, reebill.late_charge)
        self.assertEquals(1, len(reebill._utilbills))
        # TODO test utility bill document contents
        # self.assertEquals(0, reebill.payment_received)
        # self.assertEquals(None, reebill.due_date)
        # self.assertEquals(0, reebill.total_adjustment)
        # self.assertEquals(0, reebill.ree_savings)
        # self.assertEquals(0, reebill.balance_due)
        # self.assertEquals(0, reebill.prior_balance)
        # self.assertEquals(0, reebill.balance_forward)

    def test_compute_charges(self):
        with DBSession(self.state_db) as session:
            # TODO make this a real unit test when possible (when utility bill
            # charges are no longer in Mongo so Process.compute_reebill doesn't
            # need to load and save utility bill documents and
            # Process._compute_reebill_charges becomes state.ReeBill
            # .compute_charges)
            uprs = RateStructure(rates=[
                RateStructureItem(
                    rsi_binding='A',
                    description='a',
                    quantity='REG_TOTAL.quantity',
                    rate='2',
                    group='All Charges',
                )
            ])
            uprs.save()
            utilbill_doc = {
                '_id': ObjectId(),
                'account': '12345', 'service': 'gas', 'utility': 'washgas',
                'start': date(2000,1,1), 'end': date(2000,2,1),
                'rate_class': "won't be loaded from the db anyway",
                'charges': [
                    {'rsi_binding': 'A', 'quantity': 0, 'group': 'All Charges'},
                ],
                'meters': [{
                    'present_read_date': date(2000,2,1),
                    'prior_read_date': date(2000,1,1),
                    'identifier': 'ABCDEF',
                    'registers': [{
                        'identifier': 'GHIJKL',
                        'register_binding': 'REG_TOTAL',
                        'quantity': 100,
                        'quantity_units': 'therms',
                    }]
                }],
                "billing_address" : {
                    "city" : "Columbia",
                    "state" : "MD",
                    "addressee" : "Equity Mgmt",
                    "street" : "8975 Guilford Rd Ste 100",
                    "postal_code" : "21046"
                },
                'service_address': {
                    "city" : "Columbia",
                    "state" : "MD",
                    "addressee" : "Equity Mgmt",
                    "street" : "8975 Guilford Rd Ste 100",
                    "postal_code" : "21046"
                },
            }

            customer = Customer('someone', '11111', 0.5, 0.1, '',
                                'example@example.com')
            utilbill = UtilBill(customer, UtilBill.Complete, 'gas', 'washgas',
                    'DC Non Residential Non Heat', period_start=date(2000,1,1),
                    period_end=date(2000,2,1), doc_id=str(utilbill_doc['_id']),
                    uprs_id=str(uprs.id))
            session.add(utilbill)
            utilbill.refresh_charges(uprs.rates)
            reebill = ReeBill(customer, 1, discount_rate=0.5, late_charge_rate=0.1,
                    utilbills=[utilbill])
<<<<<<< HEAD
            session.add(reebill)
            session.flush()
            reebill.update_readings_from_document(utilbill_doc)
            self.assertTrue(all(r.renewable_quantity == 0 for r in
                    reebill.readings))
=======
            reebill.update_readings_from_document(session, utilbill_doc)
            reebill_doc = MongoReebill.get_reebill_doc_for_utilbills('11111', 1,
                    0, 0.5, 0.1, [utilbill_doc])
            utilbill_subdoc = reebill_doc.reebill_dict['utilbills'][0]
            assert all(register['quantity'] == 0 for register in
                    utilbill_subdoc['shadow_registers'])
>>>>>>> 72dd1da8

            self.reebill_dao.save_utilbill(utilbill_doc)
            self.process.compute_utility_bill(utilbill.id)
            self.process.compute_reebill(reebill.customer.account,
                    reebill.sequence, version=reebill.version)

            # check that there are the same group names and rsi_bindings in
            # reebill charges as utility bill charges
            self.assertEqual(
                set((c.rsi_binding, c.description)
                        for c in utilbill.charges),
                set((c.rsi_binding, c.description) for c in reebill.charges)
            )

            self.assertEqual(200, reebill.get_total_hypothetical_charges())

            # check reebill charges. since there is no renewable energy,
            # hypothetical charges should be identical to actual charges:
            self.assertEqual(1, len(reebill.charges))
            c = reebill.charges[0]
            self.assertEqual('A', c.rsi_binding)
            self.assertEqual('a', c.description)
            self.assertEqual(100, c.a_quantity)
            self.assertEqual(100, c.h_quantity)
            self.assertEqual(2, c.a_rate)
            self.assertEqual(2, c.h_rate)
            self.assertEqual(200, c.a_total)
            self.assertEqual(200, c.h_total)
            self.assertEqual('All Charges', c.group)

            self.assertEqual(200, reebill.get_total_hypothetical_charges())

if __name__ == '__main__':
    #unittest.main(failfast=True)
    unittest.main()<|MERGE_RESOLUTION|>--- conflicted
+++ resolved
@@ -149,20 +149,10 @@
             utilbill.refresh_charges(uprs.rates)
             reebill = ReeBill(customer, 1, discount_rate=0.5, late_charge_rate=0.1,
                     utilbills=[utilbill])
-<<<<<<< HEAD
             session.add(reebill)
             session.flush()
-            reebill.update_readings_from_document(utilbill_doc)
             self.assertTrue(all(r.renewable_quantity == 0 for r in
                     reebill.readings))
-=======
-            reebill.update_readings_from_document(session, utilbill_doc)
-            reebill_doc = MongoReebill.get_reebill_doc_for_utilbills('11111', 1,
-                    0, 0.5, 0.1, [utilbill_doc])
-            utilbill_subdoc = reebill_doc.reebill_dict['utilbills'][0]
-            assert all(register['quantity'] == 0 for register in
-                    utilbill_subdoc['shadow_registers'])
->>>>>>> 72dd1da8
 
             self.reebill_dao.save_utilbill(utilbill_doc)
             self.process.compute_utility_bill(utilbill.id)
