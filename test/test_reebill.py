--- conflicted
+++ resolved
@@ -10,44 +10,9 @@
 class ReebillTest(unittest.TestCase):
 
     def test_compute_charges(self):
-<<<<<<< HEAD
-        customer = Customer('someone', '11111', 0.5, 0.1, '',
-            'example@example.com')
-
-        uprs = RateStructure(rates=[
-            RateStructureItem(
-                rsi_binding='A',
-                description='a',
-                quantity='REG_TOTAL.quantity',
-                rate='2',
-                group='All Charges',
-            ),
-            # no charge for this RSI
-            RateStructureItem(
-                rsi_binding='B',
-                description='b',
-                quantity='1',
-                rate='1',
-                group='All Charges',
-                has_charge=False,
-            )
-        ])
-
-        # only fields that are actually used are included in this document
-        utilbill_doc = {
-            'meters': [{
-                'registers': [{
-                    'register_binding': 'REG_TOTAL',
-                    'quantity': 100,
-                    'quantity_units': 'therms',
-                }]
-            }],
-        }
-=======
         customer = Customer('someone', '11111', 0.5, 0.1,
                 'example@example.com', 'Test Utility', 'Test Rate Class',
                 Address(), Address())
->>>>>>> 61a4de22
 
         utilbill = UtilBill(customer, UtilBill.Complete, 'gas', 'washgas',
                 'DC Non Residential Non Heat', period_start=date(2000,1,1),
@@ -55,9 +20,13 @@
                 billing_address=Address(), service_address=Address())
         utilbill.registers = [Register(utilbill, '', 100, 'therms', '', False,
                 'total', 'REG_TOTAL', [], '')]
-        utilbill.charges = [Charge(utilbill, 'a', 'All Charges', 0, 'therms',
-                0,'A', 0, quantity_formula='REG_TOTAL.quantity',
-                rate_formula='2')]
+        utilbill.charges = [
+            Charge(utilbill, 'a', 'All Charges', 0, 'therms',
+                    0,'A', 0, quantity_formula='REG_TOTAL.quantity',
+                    rate_formula='2'),
+            Charge(utilbill, 'b', 'All Charges', 0, 'therms', 0, 'B', 0,
+                    quantity_formula='1', rate_formula='1', has_charge=False),
+        ]
 
         reebill = ReeBill(customer, 1, discount_rate=0.5, late_charge_rate=0.1,
                 utilbills=[utilbill])
