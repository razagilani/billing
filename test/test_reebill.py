--- conflicted
+++ resolved
@@ -8,37 +8,15 @@
 
 
 class ReebillTest(unittest.TestCase):
-<<<<<<< HEAD
-
-    def test_compute_charges(self):
-
-        test_utility = Utility('Test Utility', Address('', '', '', '', ''))
+    def setUp(self):
+        washgas = Utility('washgas', Address('', '', '', '', ''))
 
         customer = Customer('someone', '11111', 0.5, 0.1,
-                'example@example.com', test_utility, 'Test Rate Class',
-                Address(), Address())
-
-        washgas = Utility('washgas', Address('', '', '', '', ''))
-
-        utilbill = UtilBill(customer, UtilBill.Complete, 'gas', washgas,
-                'DC Non Residential Non Heat', period_start=date(2000,1,1),
-                period_end=date(2000,2,1),
-                billing_address=Address(), service_address=Address())
-        utilbill.registers = [Register(utilbill, '', 100, 'therms', '', False,
-                'total', 'REG_TOTAL', [], '')]
-        utilbill.charges = [
-            Charge(utilbill, 'a', 'All Charges', 0, 'therms',
-                    2,'A', 0, quantity_formula='REG_TOTAL.quantity'),
-            Charge(utilbill, 'b', 'All Charges', 0, 'therms', 1, 'B', 0,
-                    quantity_formula='1', has_charge=False),
-=======
-    def setUp(self):
-        customer = Customer('someone', '11111', 0.5, 0.1,
-                            'example@example.com', 'Test Utility',
+                            'example@example.com', washgas,
                             'Test Rate Class',
                             Address(), Address())
 
-        self.utilbill = UtilBill(customer, UtilBill.Complete, 'gas', 'washgas',
+        self.utilbill = UtilBill(customer, UtilBill.Complete, 'gas', washgas,
                                  'DC Non Residential Non Heat',
                                  period_start=date(2000, 1, 1),
                                  period_end=date(2000, 2, 1),
@@ -52,7 +30,6 @@
                    2, 'A', 0, quantity_formula='REG_TOTAL.quantity'),
             Charge(self.utilbill, 'b', 'All Charges', 0, 'therms', 1, 'B', 0,
                    quantity_formula='1', has_charge=False),
->>>>>>> 981861ee
         ]
 
         self.reebill = ReeBill(customer, 1, discount_rate=0.5,
