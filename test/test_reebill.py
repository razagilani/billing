import unittest
from datetime import date

from bson import ObjectId
from mock import Mock

from billing.processing.state import ReeBill, Customer, UtilBill, Address, \
    Charge
from billing.processing.rate_structure2 import RateStructure, \
        RateStructureItem
<<<<<<< HEAD
from billing.processing.mongo import MongoReebill, NoSuchBillException, IssuedBillError
from billing.processing.session_contextmanager import DBSession

import pprint
pp = pprint.PrettyPrinter(indent=1).pprint

class ReebillTest(TestCaseWithSetup):
    '''Tests for MongoReebill methods.'''
    # TODO make this a real unit test (it should not inherit from
    # TestCaseWithSetup and should not use the database)

    def test_utilbill_periods(self):
        acc = '99999'
        self.process.upload_utility_bill(acc, 'gas',
                date(2013,1,1), date(2013,2,1), StringIO('January 2013'),
                'january.pdf', utility='washgas',
                rate_class='DC Non Residential Non Heat')
        self.process.roll_reebill(acc, start_date=date(2013,1,1))
        b = self.reebill_dao.load_reebill(acc, 1)

        # function to check that the utility bill matches the reebill's
        # reference to it
        def check():
            # reebill should be loadable
            reebill = self.reebill_dao.load_reebill(acc, 1, version=0)
            # all its _id fields dates should match the reebill's reference
            # to it
            self.assertEquals(reebill._utilbills[0]['_id'],
                    reebill.reebill_dict['utilbills'][0]['id'])

        # this must work because nothing has been changed yet
        check()
=======
from processing.mongo import ReebillDAO
>>>>>>> 3197fec2


class ReebillTest(unittest.TestCase):

    def setUp(self):
        self.mock_rbd = Mock(autospec=ReebillDAO)

    def test_compute_charges(self):
        customer = Customer('someone', '11111', 0.5, 0.1, '',
            'example@example.com')

        uprs = RateStructure(rates=[RateStructureItem(
            rsi_binding='A',
            description='a',
            quantity='REG_TOTAL.quantity',
            rate='2',
            group='All Charges',
        )])

        # only fields that are actually used are included in this document
        utilbill_doc = {
            'meters': [{
                'registers': [{
                    'register_binding': 'REG_TOTAL',
                    'quantity': 100,
                    'quantity_units': 'therms',
                }]
            }],
        }

        utilbill = UtilBill(customer, UtilBill.Complete, 'gas', 'washgas',
                'DC Non Residential Non Heat', period_start=date(2000,1,1),
                period_end=date(2000,2,1), uprs_id=str(uprs.id),
                billing_address=Address(), service_address=Address())
        utilbill.charges = [Charge(utilbill, 'a', 'All Charges', 0, 'therms',
                0,'A', 0)]

        reebill = ReeBill(customer, 1, discount_rate=0.5, late_charge_rate=0.1,
                utilbills=[utilbill])

        reebill.update_readings_from_document(utilbill_doc)
        self.assertEqual(1, len(reebill.readings))
        reading = reebill.readings[0]
        self.assertEqual(100, reading.conventional_quantity)
        self.assertEqual(0, reading.renewable_quantity)

        self.mock_rbd.load_doc_for_utilbill.return_value = utilbill_doc
        reebill.compute_charges(uprs, self.mock_rbd)

        # check that there are the same group names and rsi_bindings in
        # reebill charges as utility bill charges
        self.assertEqual(
            set((c.rsi_binding, c.description) for c in utilbill.charges),
            set((c.rsi_binding, c.description) for c in reebill.charges)
        )

        # check reebill charges. since there is no renewable energy,
        # hypothetical charges should be identical to actual charges:
        self.assertEqual(1, len(reebill.charges))
        c = reebill.charges[0]
        self.assertEqual('A', c.rsi_binding)
        self.assertEqual('a', c.description)
        self.assertEqual(100, c.a_quantity)
        self.assertEqual(100, c.h_quantity)
        self.assertEqual(2, c.a_rate)
        self.assertEqual(2, c.h_rate)
        self.assertEqual(200, c.a_total)
        self.assertEqual(200, c.h_total)
        self.assertEqual('All Charges', c.group)
        self.assertEqual(200, reebill.get_total_hypothetical_charges())
<|MERGE_RESOLUTION|>--- conflicted
+++ resolved
@@ -8,42 +8,7 @@
     Charge
 from billing.processing.rate_structure2 import RateStructure, \
         RateStructureItem
-<<<<<<< HEAD
-from billing.processing.mongo import MongoReebill, NoSuchBillException, IssuedBillError
-from billing.processing.session_contextmanager import DBSession
-
-import pprint
-pp = pprint.PrettyPrinter(indent=1).pprint
-
-class ReebillTest(TestCaseWithSetup):
-    '''Tests for MongoReebill methods.'''
-    # TODO make this a real unit test (it should not inherit from
-    # TestCaseWithSetup and should not use the database)
-
-    def test_utilbill_periods(self):
-        acc = '99999'
-        self.process.upload_utility_bill(acc, 'gas',
-                date(2013,1,1), date(2013,2,1), StringIO('January 2013'),
-                'january.pdf', utility='washgas',
-                rate_class='DC Non Residential Non Heat')
-        self.process.roll_reebill(acc, start_date=date(2013,1,1))
-        b = self.reebill_dao.load_reebill(acc, 1)
-
-        # function to check that the utility bill matches the reebill's
-        # reference to it
-        def check():
-            # reebill should be loadable
-            reebill = self.reebill_dao.load_reebill(acc, 1, version=0)
-            # all its _id fields dates should match the reebill's reference
-            # to it
-            self.assertEquals(reebill._utilbills[0]['_id'],
-                    reebill.reebill_dict['utilbills'][0]['id'])
-
-        # this must work because nothing has been changed yet
-        check()
-=======
 from processing.mongo import ReebillDAO
->>>>>>> 3197fec2
 
 
 class ReebillTest(unittest.TestCase):
