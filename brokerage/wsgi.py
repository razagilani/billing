'''
Flask back-end for utility bill data-entry UI.

This file will probably have to move or split apart in order to follow
recommended file structure as documented here:
http://as.ynchrono.us/2007/12/filesystem-structure-of-python-project_21.html
http://flask.pocoo.org/docs/0.10/patterns/packages/
http://flask-restful.readthedocs.org/en/0.3.1/intermediate-usage.html#project-structure
'''
import urllib
from urllib2 import Request, urlopen, URLError
import json

from boto.s3.connection import S3Connection
from sqlalchemy import desc
from dateutil import parser as dateutil_parser
from flask import Flask, url_for, request, flash, session, redirect
from flask.ext.restful import Api, Resource, marshal
from flask.ext.restful.reqparse import RequestParser
from flask.ext.restful.fields import Integer, String, Float, Raw, \
    Boolean
from flask_oauth import OAuth

<<<<<<< HEAD
=======
from brokerage.brokerage_model import BrokerageAccount
>>>>>>> 65de82c2
from core import initialize
from core.bill_file_handler import BillFileHandler
from core.pricing import FuzzyPricingModel
from core.utilbill_loader import UtilBillLoader
from core.utilbill_processor import UtilbillProcessor
from core.model import Session, UtilityAccount, Charge, Supplier, Utility, \
    RateClass
from core.model import UtilBill
from brokerage.admin import make_admin
from brokerage.brokerage_model import BrokerageAccount


# TODO: would be even better to make flask-restful automatically call any
# callable attribute, because no callable attributes will be normally
# formattable things like strings/numbers anyway.
class CallableField(Raw):
    '''Field type that wraps another field type: it calls the attribute,
    then formats the return value with the other field.
    '''
    def __init__(self, result_field, *args, **kwargs):
        '''
        :param result_field: field instance (not class) to format the result of
        calling the attribute.
        '''
        super(CallableField, self).__init__(*args, **kwargs)
        assert isinstance(result_field, Raw)
        self.result_field = result_field

    def format(self, value):
        value = value()
        if value is None:
            # 'default' comes from a kwarg to Raw.__init__
            return self.default
        return self.result_field.format(value)

class CapString(String):
    '''Like String, but first letter is capitalized.'''
    def format(self, value):
        return value.capitalize()

class IsoDatetime(Raw):
    def format(self, value):
        if value is None:
            return None
        return value.isoformat()

class BaseResource(Resource):
    '''Base class of all resources. Contains UtilbillProcessor object to be
    used in handling requests, and shared code related to JSON formatting.
    '''
    def __init__(self):
        from core import config
        s3_connection = S3Connection(
            config.get('aws_s3', 'aws_access_key_id'),
            config.get('aws_s3', 'aws_secret_access_key'),
            is_secure=config.get('aws_s3', 'is_secure'),
            port=config.get('aws_s3', 'port'),
            host=config.get('aws_s3', 'host'),
            calling_format=config.get('aws_s3', 'calling_format'))
        utilbill_loader = UtilBillLoader()
        # TODO: ugly. maybe put entire url_format in config file.
        url_format = '%s://%s:%s/%%(bucket_name)s/%%(key_name)s' % (
                'https' if config.get('aws_s3', 'is_secure') is True else
                'http', config.get('aws_s3', 'host'),
                config.get('aws_s3', 'port'))
        bill_file_handler = BillFileHandler(
            s3_connection, config.get('aws_s3', 'bucket'),
            utilbill_loader, url_format)
        pricing_model = FuzzyPricingModel(utilbill_loader)
        self.utilbill_processor = UtilbillProcessor(
            pricing_model, bill_file_handler, None)

        # field for getting the URL of the PDF corresponding to a UtilBill:
        # requires BillFileHandler, so not an attribute of UtilBill itself
        class PDFUrlField(Raw):
            def output(self, key, obj):
                return bill_file_handler.get_s3_url(obj)

        # TODO: see if these JSON formatters can be moved to classes that
        # only deal with the relevant objects (UtilBills or Charges). they're
        # here because there's more than one Resource that needs to use each
        # one (representing individual UtilBills/Charges and lists of them).
        self.utilbill_fields = {
            'id': Integer,
            'account': String,
            'period_start': IsoDatetime,
            'period_end': IsoDatetime,
            'service': CallableField(
                CapString(), attribute='get_service', default='Unknown'),
            'total_energy': CallableField(Float(),
                                          attribute='get_total_energy'),
            'total_charges': Float(attribute='target_total'),
            'computed_total': CallableField(Float(),
                                            attribute='get_total_charges'),
            # TODO: should these be names or ids or objects?
            'utility': CallableField(String(), attribute='get_utility_name'),
            'supplier': CallableField(String(), attribute='get_supplier_name',
                                      default='Unknown'),
            'rate_class': CallableField(
                String(), attribute='get_rate_class_name', default='Unknown'),
            'pdf_url': PDFUrlField,
            'service_address': String,
            'next_estimated_meter_read_date': CallableField(
                IsoDatetime(), attribute='get_estimated_next_meter_read_date',
                default=None),
            'supply_total': CallableField(Float(),
                                          attribute='get_supply_target_total'),
            'utility_account_number': CallableField(
                String(), attribute='get_utility_account_number'),
            'supply_choice_id': String,
            'processed': Boolean,
        }

        self.charge_fields = {
            'id': Integer,
            'rsi_binding': String,
            'target_total': Float,
        }

# basic RequestParser to be extended with more arguments by each
# put/post/delete method below.
id_parser = RequestParser()
id_parser.add_argument('id', type=int, required=True)

# TODO: determine when argument to put/post/delete methods are created
# instead of RequestParser arguments

class AccountResource(BaseResource):
    def get(self):

        accounts = Session().query(UtilityAccount).join(BrokerageAccount).order_by(
            UtilityAccount.account).all()
        return marshal(accounts, {
            'id': Integer,
            'account': String,
            'utility_account_number': String(attribute='account_number'),
            'utility': String(attribute='fb_utility'),
            'service_address': CallableField(String(),
                                             attribute='get_service_address')
        })

class UtilBillListResource(BaseResource):
    def get(self):
        args = id_parser.parse_args()
        s = Session()
        # TODO: pre-join with Charge to make this faster
        utilbills = s.query(UtilBill).join(UtilityAccount).filter\
            (UtilityAccount.id == args['id']).order_by(
            desc(UtilBill.period_start), desc(UtilBill.id)).all()
        rows = [marshal(ub, self.utilbill_fields) for ub in utilbills]
        return {'rows': rows, 'results': len(rows)}

class UtilBillResource(BaseResource):
    def __init__(self):
        super(UtilBillResource, self).__init__()

    def put(self, id):
        parser = id_parser.copy()
        parse_date = lambda s: dateutil_parser.parse(s).date()
        parser.add_argument('period_start', type=parse_date)
        parser.add_argument('period_end', type=parse_date)
        parser.add_argument('target_total', type=float)
        parser.add_argument('processed', type=bool)
        parser.add_argument('rate_class', type=str)
        parser.add_argument('utility', type=str)
        parser.add_argument('supply_choice_id', type=str)
        parser.add_argument('total_energy', type=float)
        parser.add_argument('service',
                            type=lambda v: None if v is None else v.lower())

        row = parser.parse_args()
        ub = self.utilbill_processor.update_utilbill_metadata(
            id,
            period_start=row['period_start'],
            period_end=row['period_end'],
            service=row['service'],
            target_total=row['target_total'],
            processed=row['processed'],
            rate_class=row['rate_class'],
            utility=row['utility'],
            supply_choice_id=row['supply_choice_id']
            )
        if row.get('total_energy') is not None:
            ub.set_total_energy(row['total_energy'])
        self.utilbill_processor.compute_utility_bill(id)

        return {'rows': marshal(ub, self.utilbill_fields), 'results': 1}

    def delete(self, id):
        self.utilbill_processor.delete_utility_bill_by_id(id)
        return {}

class ChargeListResource(BaseResource):
    def get(self):
        parser = RequestParser()
        parser.add_argument('utilbill_id', type=int, required=True)
        args = parser.parse_args()
        utilbill = Session().query(UtilBill).filter_by(
            id=args['utilbill_id']).one()
        # TODO: return only supply charges here
        rows = [marshal(c, self.charge_fields) for c in utilbill.get_supply_charges()]
        return {'rows': rows, 'results': len(rows)}

class ChargeResource(BaseResource):

    def put(self, id=None):
        parser = id_parser.copy()
        parser.add_argument('rsi_binding', type=str)
        parser.add_argument('target_total', type=float)
        args = parser.parse_args()

        s = Session()
        charge = s.query(Charge).filter_by(id=id).one()
        if args['rsi_binding'] is not None:
            # convert name to all caps with underscores instead of spaces
            charge.rsi_binding = args['rsi_binding'].strip().upper().replace(
                ' ', '_')
        if args['target_total'] is not None:
            charge.target_total = args['target_total']
        s.commit()
        return {'rows': marshal(charge, self.charge_fields), 'results': 1}

    def post(self, id):
        # TODO: client sends "id" even when its value is meaningless (the
        # value is always 0, for some reason)
        parser = id_parser.copy()
        parser.add_argument('utilbill_id', type=int, required=True)
        parser.add_argument('rsi_binding', type=str, required=True)
        args = parser.parse_args()
        charge = self.utilbill_processor.add_charge(
            args['utilbill_id'], rsi_binding=args['rsi_binding'])
        Session().commit()
        return {'rows': marshal(charge, self.charge_fields), 'results': 1}

    def delete(self, id):
        self.utilbill_processor.delete_charge(id)
        Session().commit()
        return {}

class SuppliersResource(BaseResource):
    def get(self):
        suppliers = Session().query(Supplier).all()
        rows = marshal(suppliers, {'id': Integer, 'name': String})
        return {'rows': rows, 'results': len(rows)}

class UtilitiesResource(BaseResource):
    def get(self):
        utilities = Session().query(Utility).all()
        rows = marshal(utilities, {'id': Integer, 'name': String})
        return {'rows': rows, 'results': len(rows)}

class RateClassesResource(BaseResource):
    def get(self):
        rate_classes = Session.query(RateClass).all()
        rows = marshal(rate_classes, {
            'id': Integer,
            'name': String,
            'utility_id': Integer})
        return {'rows': rows, 'results': len(rows)}

app = Flask(__name__, static_url_path='')
app.secret_key = 'sgdsdgs'

@app.route('/logout')
def logout():
    session.pop('access_token', None)
    return app.send_static_file('logout.html')

def oauth2callback(resp):
    next_url = session.pop('next_url', url_for('index'))
    if resp is None:
        flash(u'You denied the request to sign in.')
        return redirect(next_url)

    session['access_token'] = resp['access_token'], ''
    return redirect(next_url)

@app.route('/')
def index():
    '''this displays the home page if user is logged in
     otherwise redirects user to the login page
    '''
    access_token = session.get('access_token')
    if access_token is None:
        # user is not logged in so redirect to login page
        return redirect(url_for('login'))

    headers = {'Authorization': 'OAuth '+access_token[0]}
    req = Request(config.get('power_and_gas', 'google_user_info_url'),
                  None, headers)
    try:
        # get info about currently logged in user
        res = urlopen(req)
    except URLError, e:
        if e.code == 401:
            # Unauthorized - bad token
            session.pop('access_token', None)
            return redirect(url_for('login'))
    #TODO: display googleEmail as Username the bottom panel
    userInfoFromGoogle = res.read()
    googleEmail = json.loads(userInfoFromGoogle)
    session['email'] = googleEmail['email']
    return app.send_static_file('index.html')

api = Api(app)
api.add_resource(AccountResource, '/utilitybills/accounts')
api.add_resource(UtilBillListResource, '/utilitybills/utilitybills')
api.add_resource(UtilBillResource, '/utilitybills/utilitybills/<int:id>')
api.add_resource(SuppliersResource, '/utilitybills/suppliers')
api.add_resource(UtilitiesResource, '/utilitybills/utilities')
api.add_resource(RateClassesResource, '/utilitybills/rateclasses')
api.add_resource(ChargeListResource, '/utilitybills/charges')
api.add_resource(ChargeResource, '/utilitybills/charges/<int:id>')

def google_oauth_init(config):
    oauth = OAuth()
    google = oauth.remote_app(
        'google',
        base_url=config.get('power_and_gas', 'base_url'),
        authorize_url=config.get('power_and_gas', 'authorize_url'),
        request_token_url=config.get('power_and_gas', 'request_token_url'),
        request_token_params={
            'scope': config.get('power_and_gas', 'request_token_params_scope'),
            'response_type': config.get('power_and_gas', 'request_token_params_resp_type')},
        access_token_url=config.get('power_and_gas', 'access_token_url'),
        access_token_method=config.get('power_and_gas', 'access_token_method'),
        access_token_params={'grant_type': config.get('power_and_gas', 'access_token_params_grant_type')},
        consumer_key=config.get('power_and_gas', 'google_client_id'),
        consumer_secret=config.get('power_and_gas', 'google_client_secret'))
    global oauth2callback
    oauth2callback = google.authorized_handler(oauth2callback)
    oauth2callback = app.route('/oauth2callback')(oauth2callback)
    return google

if __name__ == '__main__':
    initialize()
    from core import config

    google = google_oauth_init(config)

    def make_google_redirect_response():
        return google.authorize(callback=url_for(
            config.get('power_and_gas', 'redirect_uri'),
            _external=True))

    @app.route('/login')
    def login():
        next_path = request.args.get('next')
        if next_path:
            # Since passing along the "next" URL as a GET param requires
            # a different callback for each page, and Google requires
            # whitelisting each allowed callback page, therefore, it can't pass it
            # as a GET param. Instead, the url is sanitized and put into the session.
            path = urllib.unquote(next_path)
            if path[0] == '/':
                # This first slash is unnecessary since we force it in when we
                # format next_url.
                path = path[1:]

            next_url = "{path}".format(
                path=path,)
            session['next_url'] = next_url
        return make_google_redirect_response()

    # enable admin UI
    make_admin(app)

    app.run(debug=True)

else:
    initialize()
    from core import config

    google = google_oauth_init(config)

    def make_google_redirect_response():
        return google.authorize(callback=url_for(
            config.get('power_and_gas', 'redirect_uri'),
            _external=True))

    @app.route('/login')
    def login():
        next_path = request.args.get('next')
        if next_path:
            # Since passing along the "next" URL as a GET param requires
            # a different callback for each page, and Google requires
            # whitelisting each allowed callback page, therefore, it can't pass it
            # as a GET param. Instead, the url is sanitized and put into the session.
            path = urllib.unquote(next_path)
            if path[0] == '/':
                # This first slash is unnecessary since we force it in when we
                # format next_url.
                path = path[1:]

            next_url = "{path}".format(
                path=path,)
            session['next_url'] = next_url
        return make_google_redirect_response()

    # enable admin UI
    make_admin(app)
    application = app<|MERGE_RESOLUTION|>--- conflicted
+++ resolved
@@ -21,10 +21,6 @@
     Boolean
 from flask_oauth import OAuth
 
-<<<<<<< HEAD
-=======
-from brokerage.brokerage_model import BrokerageAccount
->>>>>>> 65de82c2
 from core import initialize
 from core.bill_file_handler import BillFileHandler
 from core.pricing import FuzzyPricingModel
