--- conflicted
+++ resolved
@@ -404,8 +404,4 @@
         """
         :return: number of quotes read so far
         """
-<<<<<<< HEAD
-        return self._count
-=======
-        return self._count
->>>>>>> 7c5caa0a
+        return self._count