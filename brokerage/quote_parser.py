"""Framework code for parsing matrix quote files, and related tools. Code for
specific suppliers' matrix formats should go in separate files.
"""
from abc import ABCMeta, abstractmethod
import re
from datetime import datetime, timedelta

<<<<<<< HEAD
from brokerage.validation import ValidationError, _assert_true, _assert_match, \
    _assert_equal
from brokerage.spreadsheet_reader import SpreadsheetReader
=======
from tablib import Databook, formats, Dataset

# TODO: ValidationError should probably be specific to this module,
# not a global thing. this kind of validation doesn't have anything in common
#  with other validation.
from core.exceptions import ValidationError, BillingError
from util.dateutils import parse_date, parse_datetime, excel_number_to_datetime
>>>>>>> dc3068c8
from brokerage.brokerage_model import load_rate_class_aliases
from util.dateutils import parse_datetime, excel_number_to_datetime
from util.units import unit_registry


# TODO:
# - time zones are ignored but are needed because quote validity times,
# start dates, are specific to customers in a specific time zone

class DateGetter(object):
    """Handles determining the validity dates for quotes in QuoteParser.
    """
    __metaclass__ = ABCMeta

    def get_dates(self, quote_parser):
        """
        :return: tuple of 2 datetimes: quote validity start (inclusive) and
        end (exclusive)
        """
        raise NotImplementedError

class SimpleCellDateGetter(DateGetter):
    """Gets the date from a cell on the spreadsheet. There is only one date:
    quotes are assumed to expire 1 day after they become valid.
    """
    def __init__(self, sheet, row, col, regex):
        """
        :param sheet: sheet name or index
        :param row: row number
        :param col: column letter or index
        :param regex: regular expression string with 1 parenthesized group
        that can be parsed as a date, or None if the cell value is expected
        to be a date already.
        """
        self._sheet = sheet
        self._row = row
        self._col = col
        self._regex = regex

    def _get_date_from_cell(self, spreadsheet_reader, row, col):
        if self._regex is None:
            value = spreadsheet_reader.get(self._sheet, row, col,
                                           (datetime, int, float))
            if isinstance(value, (int, float)):
                value = excel_number_to_datetime(value)
            return value
        return spreadsheet_reader.get_matches(self._sheet, self._row, self._col,
                                              self._regex, parse_datetime)

    def get_dates(self, quote_parser):
        # TODO: use of private variable
        valid_from = self._get_date_from_cell(quote_parser._reader, self._row,
                                              self._col)
        valid_until = valid_from + timedelta(days=1)
        return valid_from, valid_until


class StartEndCellDateGetter(SimpleCellDateGetter):
    """Gets the start date and separate end date from two different cells.
    """
    def __init__(self, sheet, start_row, start_col, end_row, end_col, regex):
        """
        :param sheet: sheet name or index for both dates
        :param start_row: start date row number
        :param start_col: start date column letter or index
        :param end_row: end date row number
        :param end_col: end date column letter or index
        :param regex: regular expression string with 1 parenthesized group
        that can be parsed as a date, or None if the cell value is expected
        to be a date already. applies to both dates.
        """
        super(StartEndCellDateGetter, self).__init__(
            sheet, start_row, start_col, regex)
        self._end_row = end_row
        self._end_col = end_col

    def get_dates(self, quote_parser):
        valid_from, _ = super(StartEndCellDateGetter, self).get_dates(
            quote_parser)
        # TODO: use of private variable
        valid_until = self._get_date_from_cell(quote_parser._reader,
                                               self._end_row, self._end_col)
        return valid_from, valid_until + timedelta(days=1)


class FileNameDateGetter(DateGetter):
    """Gets the date from the file name."""
    def __init__(self, regex):
        """
        :param regex: must match the file name and have 1 parenthesized group
        that can be parsed as a date.
        """
        self._regex = regex

    def get_dates(self, quote_parser):
        match = re.match(self._regex, quote_parser.file_name)
        if match == None:
            raise ValidationError('No match for "%s" in file name "%s"' % (
                self._regex, quote_parser.file_name))
        date_str = match.group(1)
        # fix separator characters in the string so parse_datetime can handle
        # them
        date_str = re.sub('_', '-', date_str)
        valid_from = parse_datetime(date_str)
        return valid_from, valid_from + timedelta(days=1)


class QuoteParser(object):
    """Superclass for classes representing particular spreadsheet formats.
    These should contain everything format-specific, but not general-purpose
    code for reading spreadsheets.
    """
    __metaclass__ = ABCMeta

    # standardized short name of the format or supplier, used to determine names
    # of StatsD metrics (and potentially other purposes). should be lowercase
    # with no spaces or punctuation, like "directenergy". avoid changing this!
    NAME = None

    # determines which subclass of Reader to use for this file type
    READER_CLASS = None

    # tablib submodule that should be used to import data from the spreadsheet
    FILE_FORMAT = None

    # subclasses can set this to use sheet titles to validate the file
    EXPECTED_SHEET_TITLES = None

    # subclassses can fill this with (row, col, value) tuples to assert
    # expected contents of certain cells. if value is a string it is
    # interpreted as a regex (so remember to escape characters like '$').
    EXPECTED_CELLS = []

    # energy unit that the supplier uses: convert from this. subclass should
    # specify it.
    EXPECTED_ENERGY_UNIT = None

    # energy unit for resulting quotes: convert to this
    TARGET_ENERGY_UNIT = unit_registry.kWh

    # a DateGetter instance that determines the validity/expiration dates of
    # all quotes. not required, because some some suppliers could have
    # different dates for some quotes than for others.
    date_getter = None

    def __init__(self):
        # name should be defined
        assert isinstance(self.NAME, basestring)

        self._reader = self.READER_CLASS()
        self._file_name = None

        # whether validation has been done yet
        self._validated = False

        # optional validity date and expiration dates for all quotes (matrix
        # quote spreadsheets tend have a date on them and are good for one
        # day; some are valid for a longer period of time)
        self._valid_from = None
        self._valid_until = None

        # number of quotes read so far
        self._count = 0

        # mapping of rate class alias to rate class ID, loaded in advance to
        # avoid repeated queries
        self._rate_class_aliases = self._load_rate_class_aliases()

    def get_name(self):
        """Rerturn the short standardized name of the format or supplier that
        this parser is for.
        """
        return self.__class__.get_name()

    def _load_rate_class_aliases(self):
        # allow tests to avoid using the database by overriding this method
        # TODO: using a separate DAO object would be a better way
        return load_rate_class_aliases()

    def load_file(self, quote_file, file_name=None):
        """Read from 'quote_file'. May be very slow and take a huge amount of
        memory.
        :param quote_file: file to read from.
        :param file_name: name of the file, used in some formats to get
        valid_from and valid_until dates for the quotes
        """
        self._reader.load_file(quote_file, self.FILE_FORMAT)
        self._validated = False
        self.file_name = file_name

    def validate(self):
        """Raise ValidationError if the file does not match expectations about
        its format. This is supposed to detect format changes or prevent
        reading the wrong file by accident, not to find all possible
        problems the contents in advance.
        """
        assert self._reader.is_loaded()
        if self.EXPECTED_SHEET_TITLES is not None:
            _assert_true(set(self.EXPECTED_SHEET_TITLES).issubset(
                set(self._reader.get_sheet_titles())))
        for sheet_number_or_title, row, col, expected_value in \
                self.EXPECTED_CELLS:
            if isinstance(expected_value, basestring):
                text = self._reader.get(sheet_number_or_title, row, col,
                                        basestring)
                _assert_match(expected_value, text)
            else:
                actual_value = self._reader.get(sheet_number_or_title, row, col,
                                                object)
                _assert_equal(expected_value, actual_value)
        self._validate()
        self._validated = True

    def _validate(self):
        # subclasses can override this to do additional validation
        pass

    def get_rate_class_ids_for_alias(self, alias):
        """Return ID of rate class for the given alias, if there is one,
        otherwise [None].
        """
        try:
            rate_class_ids = self._rate_class_aliases[alias]
        except KeyError:
            return [None]
        return rate_class_ids

    def extract_quotes(self):
        """Yield Quotes extracted from the file. Raise ValidationError if the
        quote file is malformed (no other exceptions should not be raised).
        The Quotes are not associated with a supplier, so this must be done
        by the caller.
        """
        if not self._validated:
            self.validate()

        if self.date_getter is not None:
            self._valid_from, self._valid_until = self.date_getter.get_dates(self)

        for quote in self._extract_quotes():
            self._count += 1
            yield quote

    @abstractmethod
    def _extract_quotes(self):
        """Subclasses do extraction here. Should be implemented as a generator
        so consumers can control how many quotes get read at one time.
        """
        raise NotImplementedError

    def get_count(self):
        """
        :return: number of quotes read so far
        """
        return self._count

    def _extract_volume_range(
            self, sheet, row, col, regex, fudge_low=False, fudge_high=False,
            fudge_block_size=10, expected_unit=None, target_unit=None):
        """
        Extract numbers representing a range of energy consumption from a
        spreadsheet cell with a string in it like "150-200 MWh" or
        "Below 50,000 ccf/therms".

        :param sheet: 0-based index (int) or title (string) of the sheet to use
        :param row: row index (int)
        :param col: column index (int) or letter (string)
        :param regex: regular expression string or re.RegexObject containing
        either or both of two named groups, "low" and "high". (Notation is
        "(?P<name>...)": see
        https://docs.python.org/2/library/re.html#regular-expression-syntax)
        If only "high" is included, the low value will be 0. If only "low" is
        given, the high value will be None.
        :param expected_unit: pint.unit.Quantity representing the unit used
        in the spreadsheet (such as util.units.unit_registry.MWh)
        :param target_unit: pint.unit.Quantity representing the unit to be
        used in the return value (such as util.units.unit_registry.kWh)
        :param fudge_low: if True, and the low value of the range is 1 away
        from a multiple of 'fudge_block_size', adjust it to the nearest
        multiple of 'fudge_block_size'.
        :param fudge_high: if True, and the high value of the range is 1 away
        from a multiple of 'fudge_block_size', adjust it to the nearest
        multiple of 'fudge_block_size'.
        :param fudge_block_size: int (10 usually works; 100 would provide
        extra validation; sometimes 5 is needed)
        :return: low value (int), high value (int)
        """
        # TODO: probably should allow callers to specify whether the fudging
        # should be positive only or negative only (it's never both). this
        # will help prevent errors.
        if isinstance(regex, basestring):
            regex = re.compile(regex)
        assert set(regex.groupindex.iterkeys()).issubset({'low', 'high'})
        values = self._reader.get_matches(sheet, row, col, regex,
                                          (int,) * regex.groups)
        # TODO: can this be made less verbose?
        if regex.groupindex.keys() == ['low']:
            low, high = values, None
        elif regex.groupindex.keys() == ['high']:
            low, high = None, values
        elif regex.groupindex['low'] == 1:
            low, high = values
        else:
            assert regex.groupindex['high'] == 1
            high, low = values

        if expected_unit is None:
            expected_unit = self.EXPECTED_ENERGY_UNIT
        if target_unit is None:
            target_unit = self.TARGET_ENERGY_UNIT

        if low is not None:
            if fudge_low:
                if low % fudge_block_size == 1:
                    low -= 1
                elif low % fudge_block_size == fudge_block_size - 1:
                    low += 1
            low = int(low * expected_unit.to(target_unit) / target_unit)
        else:
            low = 0
        if high is not None:
            if fudge_high:
                if high % fudge_block_size == 1:
                    high -= 1
                elif high % fudge_block_size == fudge_block_size - 1:
                    high += 1
            high = int(high * expected_unit.to(target_unit) / target_unit)
        return low, high

    def _extract_volume_ranges_horizontal(
            self, sheet, row, start_col, end_col, regex,
            allow_restarting_at_0=False, **kwargs):
        """Extract a set of energy consumption ranges along a row, and also
        check that the ranges are contiguous.
        :param allow_restarting_at_0: if True, going from a big number back
        to 0 doesn't violate contiguity.
        See _extract_volume_range for other arguments.
        """
        # TODO: too many arguments. use of **kwargs makes code hard to follow.
        # some of these arguments could be instance variables instead.
        result = [
            self._extract_volume_range(sheet, row, col, regex, **kwargs)
            for col in self._reader.column_range(start_col, end_col)]

        # volume ranges should be contiguous or restarting at 0
        for i, vr in enumerate(result[:-1]):
            next_vr = result[i + 1]
            if not allow_restarting_at_0 or next_vr[0] != 0:
                _assert_equal(vr[1], next_vr[0])

        return result<|MERGE_RESOLUTION|>--- conflicted
+++ resolved
@@ -5,19 +5,10 @@
 import re
 from datetime import datetime, timedelta
 
-<<<<<<< HEAD
+from tablib import Databook, formats
 from brokerage.validation import ValidationError, _assert_true, _assert_match, \
     _assert_equal
 from brokerage.spreadsheet_reader import SpreadsheetReader
-=======
-from tablib import Databook, formats, Dataset
-
-# TODO: ValidationError should probably be specific to this module,
-# not a global thing. this kind of validation doesn't have anything in common
-#  with other validation.
-from core.exceptions import ValidationError, BillingError
-from util.dateutils import parse_date, parse_datetime, excel_number_to_datetime
->>>>>>> dc3068c8
 from brokerage.brokerage_model import load_rate_class_aliases
 from util.dateutils import parse_datetime, excel_number_to_datetime
 from util.units import unit_registry
