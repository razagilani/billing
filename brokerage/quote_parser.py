--- conflicted
+++ resolved
@@ -441,14 +441,8 @@
         if not self._validated:
             self.validate()
 
-<<<<<<< HEAD
-        dates = self._get_dates()
-        if dates is not None:
-            self._valid_from, self._valid_until = dates
-=======
         if self.date_getter is not None:
             self._valid_from, self._valid_until = self.date_getter.get_dates(self)
->>>>>>> 14e64faa
 
         for quote in self._extract_quotes():
             self._count += 1
