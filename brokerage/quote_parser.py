"""Code for reading quote files. Could include both matrix quotes and custom
quotes.
"""
from abc import ABCMeta, abstractmethod
from itertools import chain, izip
import re
from datetime import datetime, timedelta, date

from tablib import Databook, formats
from core.model import AltitudeSession

from exc import ValidationError, BillingError
from util.dateutils import parse_date, parse_datetime, date_to_datetime, \
    excel_number_to_datetime
from util.monthmath import Month
from brokerage.brokerage_model import MatrixQuote, load_rate_class_aliases


# TODO:
# - time zones are ignored but are needed because quote validity times,
# start dates, are specific to customers in a specific time zone
# - extract duplicate code for volume ranges across subclasses


def _assert_true(p):
    if not p:
        raise ValidationError('Assertion failed')


def _assert_equal(a, b):
    if a != b:
        raise ValidationError("Expected %s, found %s" % (a, b))


def _assert_match(regex, string):
    if not re.match(regex, string):
        raise ValidationError('No match for "%s" in "%s"' % (regex, string))


def parse_number(string):
    """Convert number string into a number.
    :param string: number string formatted for American humans (with commas)
    :return: int (if the number is really an integer) or float
    """
    result = float(string.replace(',', ''))
    if result == round(result):
        return int(result)
    return result


def excel_number_to_datetime(number):
    """Dates in some XLS spreadsheets will appear as numbers of days since
    (apparently) December 30, 1899.
    :param number: int or float
    :return: datetime
    """
    return datetime(1899, 12, 30) + timedelta(days=number)


class SpreadsheetReader(object):
    """Wrapper for tablib.Databook with methods to easily get data from
    spreadsheets.
    """
    LETTERS = ''.join(chr(ord('A') + i) for i in xrange(26))

    @classmethod
    def column_range(cls, start, stop, step=1):
        """Return a list of column numbers numbers between the given column
        numbers or letters (like the built-in "range" function, but allows
        letters).
        :param start: inclusive start column letter or number (required
        unlike in the "range" function)
        :param end: exclusive end column letter or number
        :param step: int
        """
        if isinstance(start, basestring):
            start = cls._col_letter_to_index(start)
        if isinstance(stop, basestring):
            limit = cls._col_letter_to_index(stop)
        return range(start, limit, step)

    @classmethod
    def _col_letter_to_index(cls, letter):
        """
        :param letter: A-Z (string)
        :return index of spreadsheet column.
        """
        letter = letter.upper()
        try:
            return cls.LETTERS.index(letter)
        except ValueError:
            raise ValueError('Invalid column letter "%s"' % letter)

    @classmethod
    def _row_number_to_index(cls, number):
        """
        :param number: number as shown in Excel
        :return: tablib row number (where -1 means the "header")
        """
        if number < 0:
            raise ValueError('Negative row number')
        return number - 2

    @classmethod
    def get_databook_from_file(cls, quote_file, file_format):
        """
        :param quote_file: file object
        :return: tablib.Databook
        """
        # tablib's "xls" format takes the file contents as a string as its
        # argument, but "xlsx" and others take a file object
        result = Databook()
        if file_format in [formats.xlsx]:
            file_format.import_book(result, quote_file)
        elif file_format in [formats.xls]:
            file_format.import_book(result, quote_file.read())
        else:
            raise BillingError('Unknown format: %s' % format.__name__)
        return result

    def __init__(self):
        # Databook representing whole spreadsheet and relevant sheet
        # respectively
        self._databook = None

    def _get_sheet(self, sheet_number_or_title):
        """
        :param sheet_number_or_title: 0-based index (int) or title (string)
        of the sheet to use
        """
        if isinstance(sheet_number_or_title, int):
            return self._databook.sheets()[0]
        assert isinstance(sheet_number_or_title, basestring)
        try:
            return next(s for s in self._databook.sheets() if
                        s.title == sheet_number_or_title)
        except StopIteration:
            raise ValueError('No sheet named "%s"' % sheet_number_or_title)

    def load_file(self, quote_file, file_format):
        """Read from 'quote_file'. May be very slow and take a huge amount of
        memory.
        :param quote_file: file to read from.
        """
        self._databook = self.get_databook_from_file(quote_file, file_format)

    def is_loaded(self):
        """:return: True if file has been loaded, False otherwise.
        """
        return self._databook is not None

    def get_sheet_titles(self):
        """:return: list of titles of all sheets (strings)
        """
        return [s.title for s in self._databook.sheets()]

    def get_height(self, sheet_number_or_title):
        """Return the number of rows in the given sheet.
        :param sheet_number_or_title: 0-based index (int) or title (string)
        of the sheet to use
        :return: int
        """
        # tablib does not count the "header" as a row
        return self._get_sheet(sheet_number_or_title).height + 1

    def _get_cell(self, sheet, x, y):
        if y == -1:
            # 1st row is the header, 2nd row is index "0"
            return sheet.headers[x]
        return sheet[y][x]

    def get(self, sheet_number_or_title, row, col, the_type):
        """Return a value extracted from the cell of the given sheet at (row,
        col), and expect the given type (e.g. int, float, basestring, datetime).
        Raise ValidationError if the cell does not exist or has the wrong type.
        :param sheet_number_or_title: 0-based index (int) or title (string)
        of the sheet to use
        :param row: Excel-style row number (int)
        :param col: column index (int) or letter (string)
        :param the_type: expected type of the cell contents
        """
        sheet = self._get_sheet(sheet_number_or_title)
        y = self._row_number_to_index(row)
        x = col if isinstance(col, int) else self._col_letter_to_index(col)
        try:
            value = self._get_cell(sheet, x, y)
        except IndexError:
            raise ValidationError('No cell (%s, %s)' % (row, col))

        def get_neighbor_str():
            result = ''
            # clockwise: left up right down
            for dir, nx, ny in [('up', x, y - 1), ('down', x, y + 1),
                                ('left', x - 1, y), ('right', x + 1, y)]:
                try:
                    nvalue = self._get_cell(sheet, nx, ny)
                except IndexError as e:
                    nvalue = repr(e)
                result += '%s: %s ' % (dir, nvalue)
            return result

        if not isinstance(value, the_type):
            raise ValidationError(
                'At (%s,%s), expected type %s, found "%s" with type %s. '
                'neighbors are %s' % (row, col, the_type, value, type(value),
                                      get_neighbor_str()))
        return value

    def get_matches(self, sheet_number_or_title, row, col, regex, types):
        """Get list of values extracted from the spreadsheet cell at
        (row, col) using groups (parentheses) in a regular expression. Values
        are converted from strings to the given types. Raise ValidationError
        if there are 0 matches or the wrong number of matches or any value
        could not be converted to the expected type.
        :param sheet_number_or_title: 0-based index (int) or title (string)
        of the sheet to use
        :param row: row index (int)
        :param col: column index (int) or letter (string)
        :param regex: regular expression string
        :param types: expected type of each match represented as a callable
        that converts a string to that type, or a list/tuple of them whose
        length corresponds to the number of matches.
        :return: resulting value or list of values
        Example:
        >>> self.get_matches(1, 2, '(\d+/\d+/\d+)', parse_date)
        >>> self.get_matches(3, 4, r'(\d+) ([A-Za-z])', (int, str))
        """
        if not isinstance(types, (list, tuple)):
            types = [types]
        text = self.get(sheet_number_or_title, row, col, basestring)
        _assert_match(regex, text)
        m = re.match(regex, text)
        if len(m.groups()) != len(types):
            raise ValidationError
        results = []
        for group, the_type in zip(m.groups(), types):
            try:
                value = the_type(group)
            except ValueError:
                raise ValidationError
            results.append(value)
        if len(results) == 1:
            return results[0]
        return results


class QuoteParser(object):
    """Superclass for classes representing particular spreadsheet formats.
    These should contain everything format-specific, but not general-purpose
    code for reading spreadsheets.
    """
    __metaclass__ = ABCMeta

    # tablib submodule that should be used to import data from the spreadsheet
    FILE_FORMAT = None

    # subclasses can set this to use sheet titles to validate the file
    EXPECTED_SHEET_TITLES = None

    # subclassses can fill this with (row, col, regex) tuples to assert
    # expected contents of certain cells
    EXPECTED_CELLS = []

    # two ways to get the validity/expiration date of every quote in this
    # matrix. either VALIDITY_DATE_CELL (and optionally
    # VALIDITY_INCLUSIVE_END_CELL) can be used, or DATE_FILE_NAME_REGEX,
    # but not both.
    # VALIDITY_DATE_CELL and VALIDITY_INCLUSIVE_END_CELL are optional (row,
    # col, regex) tuples; the regex can be None if the cell value is already
    # a datetime. if VALIDITY_DATE_CELL is not defined and
    # VALIDITY_INCLUSIVE_END_CELL is not, then quotes are assumed to be valid
    # for 1 day.
    # DATE_FILE_NAME_REGEX is used to extract the date from the file name.
    # in both cases the regex must have 1 parenthesized group that can be
    # parsed as a date.
    VALIDITY_DATE_CELL = None
    VALIDITY_INCLUSIVE_END_CELL = None
    DATE_FILE_NAME_REGEX = None

    def __init__(self):
        self._reader = SpreadsheetReader()

        # whether validation has been done yet
        self._validated = False

        # optional validity date and expiration dates for all quotes (matrix
        # quote spreadsheets tend have a date on them and are good for one
        # day; some are valid for a longer period of time)
        self._valid_from = None
        self._valid_until = None

        # number of quotes read so far
        self._count = 0

        # mapping of rate class alias to rate class ID, loaded in advance to
        # avoid repeated queries
        self._rate_class_aliases = load_rate_class_aliases()

    def load_file(self, quote_file, file_name=None):
        """Read from 'quote_file'. May be very slow and take a huge amount of
        memory.
        :param quote_file: file to read from.
        :param file_name: name of the file, used in some formats to get
        valid_from and valid_until dates for the quotes
        """
        self._reader.load_file(quote_file, self.FILE_FORMAT)
        self._file_name = file_name
        self._validated = False

    def validate(self):
        """Raise ValidationError if the file does not match expectations about
        its format. This is supposed to detect format changes or prevent
        reading the wrong file by accident, not to find all possible
        problems the contents in advance.
        """
        assert self._reader.is_loaded()
        if self.EXPECTED_SHEET_TITLES is not None:
            _assert_true(set(self.EXPECTED_SHEET_TITLES).issubset(
                    set(self._reader.get_sheet_titles())))
        for sheet_number_or_title, row, col, regex in self.EXPECTED_CELLS:
            text = self._reader.get(sheet_number_or_title, row, col, basestring)
            _assert_match(regex, text)
        self._validate()
        self._validated = True

    def _validate(self):
        # subclasses can override this to do additional validation
        pass

    def get_rate_class_ids_for_alias(self, alias):
        """Return ID of rate class for the given alias, if there is one,
        otherwise [None].
        """
        try:
            rate_class_ids = self._rate_class_aliases[alias]
        except KeyError:
            return [None]
        return rate_class_ids

    def _get_dates(self):
        """Return the validity/expiration date for all quotes in the file
        using VALIDITY_DATE_CELL or DATE_FILE_NAME_REGEX.
        """
        assert None in (self.VALIDITY_DATE_CELL, self.DATE_FILE_NAME_REGEX)

        # use cell definition to extract date (see description at definition
        # of VALIDITY_DATE_CELL etc.)
        def get_date_from_cell(cell_definition):
            sheet_number_or_title, row, col, regex = cell_definition
            if regex is None:
                value = self._reader.get(sheet_number_or_title, row, col,
                                         (datetime, int, float))
                if isinstance(value, (int, float)):
                    value = excel_number_to_datetime(value)
                return value
            return self._reader.get_matches(sheet_number_or_title, row, col,
                                            regex, parse_datetime)

        if self.VALIDITY_DATE_CELL is not None:
            valid_from = get_date_from_cell(self.VALIDITY_DATE_CELL)
            if self.VALIDITY_INCLUSIVE_END_CELL is None:
                valid_until = valid_from + timedelta(days=1)
            else:
                # inclusive end date is specified as the beginning of the
                # last day of the period, so 1 day must be added to it
                valid_until = get_date_from_cell(
                    self.VALIDITY_INCLUSIVE_END_CELL) + timedelta(days=1)
            return valid_from, valid_until

        if self.DATE_FILE_NAME_REGEX is not None:
            assert isinstance(self._file_name, basestring)
            match = re.match(self.DATE_FILE_NAME_REGEX, self._file_name)
            if match == None:
                raise ValidationError('No match for "%s" in file name "%s"' % (
                    self.DATE_FILE_NAME_REGEX, self._file_name))
            valid_from = parse_datetime(match.group(1))
            return valid_from, valid_from + timedelta(days=1)

        return None

    def extract_quotes(self):
        """Yield Quotes extracted from the file. Raise ValidationError if the
        quote file is malformed (no other exceptions should not be raised).
        The Quotes are not associated with a supplier, so this must be done
        by the caller.
        """
        if not self._validated:
            self.validate()

        self._valid_from, self._valid_until = self._get_dates()

        for quote in self._extract_quotes():
            self._count += 1
            yield quote

    @abstractmethod
    def _extract_quotes(self):
        """Subclasses do extraction here. Should be implemented as a generator
        so consumers can control how many quotes get read at one time.
        """
        raise NotImplementedError

    def get_count(self):
        """
        :return: number of quotes read so far
        """
        return self._count


<<<<<<< HEAD





=======
>>>>>>> 6a826ba4
class ConstellationMatrixParser(QuoteParser):
    FILE_FORMAT = formats.xlsx

    HEADER_ROW = 4
    VOLUME_RANGE_ROW = 5
    QUOTE_START_ROW = 6
    STATE_COL = 'A'
    UTILITY_COL = 'B'
    TERM_COL = 'C'
    START_FROM_START_COL = 3
    DATE_COL = 'K'
    PRICE_START_COL = 3
    PRICE_END_COL = 38

    EXPECTED_SHEET_TITLES = [
        'SMB Cost+ Matrix',
    ]
    EXPECTED_CELLS = [
        (0, 1, 0, 'Fixed Fully Bundled'),
        (0, 1, 'I', 'Small Business Cost\+ Pricing'),
        (0, 2, 'A', 'Matrix pricing for customers up to 1000 Ann MWh'),
        (0, 4, 'A', 'ISO'),
        (0, 4, 'B', 'Utility'),
        (0, 4, 'C', 'Term'),
    ]
<<<<<<< HEAD
    VALIDITY_DATE_CELL = (0, 2, DATE_COL, None)
=======
    DATE_CELL = (0, 2, DATE_COL, None)
>>>>>>> 6a826ba4

    def _extract_volume_range(self, row, col):
        regex = r'(\d+)\s*-\s*(\d+)\s+MWh'
        low, high = self._reader.get_matches(0, row, col, regex, (float, float))
        # low value is really 1 higher than it should be in cases like
        # "151-300" preceded by "0-150"
        _assert_true(low == 0 or low % 10 == 1)
        if low % 10 == 1:
            low -= 1
        return low * 1000, high * 1000

    def _extract_quotes(self):
        volume_ranges = [self._extract_volume_range(self.VOLUME_RANGE_ROW, col)
                         for col in xrange(self.PRICE_START_COL,
                                           self.PRICE_END_COL + 1)]
        # # volume ranges should be contiguous or restarting at 0
        for i, vr in enumerate(volume_ranges[:-1]):
            next_vr = volume_ranges[i + 1]
            if next_vr[0] != 0:
                _assert_equal(vr[1], next_vr[0])

        for row in xrange(self.QUOTE_START_ROW, self._reader.get_height(0)):
            utility = self._reader.get(0, row, self.UTILITY_COL,
                                       (basestring, type(None), datetime))
            if utility is None:
                continue
            elif isinstance(utility, datetime):
                # repeat of the top of the spreadsheet
                _assert_equal('Fixed Fully Bundled',
                              self._reader.get(0, row, 0, basestring))
                _assert_equal('Small Business Cost+ Pricing',
                              self._reader.get(0, row, 'I', basestring))
<<<<<<< HEAD
                _assert_equal(self._valid_from, self._reader.get(
                    0, row + 1, self.DATE_COL, datetime))
=======
                _assert_equal(self._date,
                              self._reader.get(0, row + 1,
                                               self.DATE_COL, datetime))
>>>>>>> 6a826ba4
                continue
            elif utility == 'Utility':
                # repeat of the header row
                continue
            term_months = self._reader.get(0, row, self.TERM_COL, (int, float))

            # there's no fine-grained classification of customers
            rate_class_alias = utility
            rate_class_ids = self.get_rate_class_ids_for_alias(rate_class_alias)

            for col in xrange(self.PRICE_START_COL, self.PRICE_END_COL + 1):
                price = self._reader.get(0, row, col,
                                         (int, float, type(None)))
                # skip blank cells. also, many cells that look blank in Excel
                #  actually have negative prices, such as (35,27) (in
                # tablib's numbering) where the price is -0.995
                if price == None or price < 0:
                    continue

                # the 'start_from' date is in the first cell of the group of
                # 4 that started at a multiple of 4 columns away from
                # 'START_FROM_START_COL'
                start_from_col = self.START_FROM_START_COL + (
                    col - self.START_FROM_START_COL) / 4 * 4
                start_from = self._reader.get(
                    0, self.HEADER_ROW, start_from_col, datetime)
                start_until = date_to_datetime((Month(start_from) + 1).first)

                min_vol, max_vol = volume_ranges[col - self.PRICE_START_COL]
                for rate_class_id in rate_class_ids:
                    quote = MatrixQuote(
                        start_from=start_from, start_until=start_until,
<<<<<<< HEAD
                        term_months=term_months, valid_from=self._valid_from,
                        valid_until=self._valid_until,
=======
                        term_months=term_months, valid_from=self._date,
                        valid_until=self._date + timedelta(days=1),
>>>>>>> 6a826ba4
                        min_volume=min_vol, limit_volume=max_vol,
                        rate_class_alias=rate_class_alias,
                        purchase_of_receivables=False, price=price)
                    # TODO: rate_class_id should be determined automatically
                    # by setting rate_class
                    if rate_class_id is not None:
                        quote.rate_class_id = rate_class_id
                    yield quote<|MERGE_RESOLUTION|>--- conflicted
+++ resolved
@@ -404,131 +404,4 @@
         """
         :return: number of quotes read so far
         """
-        return self._count
-
-
-<<<<<<< HEAD
-
-
-
-
-
-=======
->>>>>>> 6a826ba4
-class ConstellationMatrixParser(QuoteParser):
-    FILE_FORMAT = formats.xlsx
-
-    HEADER_ROW = 4
-    VOLUME_RANGE_ROW = 5
-    QUOTE_START_ROW = 6
-    STATE_COL = 'A'
-    UTILITY_COL = 'B'
-    TERM_COL = 'C'
-    START_FROM_START_COL = 3
-    DATE_COL = 'K'
-    PRICE_START_COL = 3
-    PRICE_END_COL = 38
-
-    EXPECTED_SHEET_TITLES = [
-        'SMB Cost+ Matrix',
-    ]
-    EXPECTED_CELLS = [
-        (0, 1, 0, 'Fixed Fully Bundled'),
-        (0, 1, 'I', 'Small Business Cost\+ Pricing'),
-        (0, 2, 'A', 'Matrix pricing for customers up to 1000 Ann MWh'),
-        (0, 4, 'A', 'ISO'),
-        (0, 4, 'B', 'Utility'),
-        (0, 4, 'C', 'Term'),
-    ]
-<<<<<<< HEAD
-    VALIDITY_DATE_CELL = (0, 2, DATE_COL, None)
-=======
-    DATE_CELL = (0, 2, DATE_COL, None)
->>>>>>> 6a826ba4
-
-    def _extract_volume_range(self, row, col):
-        regex = r'(\d+)\s*-\s*(\d+)\s+MWh'
-        low, high = self._reader.get_matches(0, row, col, regex, (float, float))
-        # low value is really 1 higher than it should be in cases like
-        # "151-300" preceded by "0-150"
-        _assert_true(low == 0 or low % 10 == 1)
-        if low % 10 == 1:
-            low -= 1
-        return low * 1000, high * 1000
-
-    def _extract_quotes(self):
-        volume_ranges = [self._extract_volume_range(self.VOLUME_RANGE_ROW, col)
-                         for col in xrange(self.PRICE_START_COL,
-                                           self.PRICE_END_COL + 1)]
-        # # volume ranges should be contiguous or restarting at 0
-        for i, vr in enumerate(volume_ranges[:-1]):
-            next_vr = volume_ranges[i + 1]
-            if next_vr[0] != 0:
-                _assert_equal(vr[1], next_vr[0])
-
-        for row in xrange(self.QUOTE_START_ROW, self._reader.get_height(0)):
-            utility = self._reader.get(0, row, self.UTILITY_COL,
-                                       (basestring, type(None), datetime))
-            if utility is None:
-                continue
-            elif isinstance(utility, datetime):
-                # repeat of the top of the spreadsheet
-                _assert_equal('Fixed Fully Bundled',
-                              self._reader.get(0, row, 0, basestring))
-                _assert_equal('Small Business Cost+ Pricing',
-                              self._reader.get(0, row, 'I', basestring))
-<<<<<<< HEAD
-                _assert_equal(self._valid_from, self._reader.get(
-                    0, row + 1, self.DATE_COL, datetime))
-=======
-                _assert_equal(self._date,
-                              self._reader.get(0, row + 1,
-                                               self.DATE_COL, datetime))
->>>>>>> 6a826ba4
-                continue
-            elif utility == 'Utility':
-                # repeat of the header row
-                continue
-            term_months = self._reader.get(0, row, self.TERM_COL, (int, float))
-
-            # there's no fine-grained classification of customers
-            rate_class_alias = utility
-            rate_class_ids = self.get_rate_class_ids_for_alias(rate_class_alias)
-
-            for col in xrange(self.PRICE_START_COL, self.PRICE_END_COL + 1):
-                price = self._reader.get(0, row, col,
-                                         (int, float, type(None)))
-                # skip blank cells. also, many cells that look blank in Excel
-                #  actually have negative prices, such as (35,27) (in
-                # tablib's numbering) where the price is -0.995
-                if price == None or price < 0:
-                    continue
-
-                # the 'start_from' date is in the first cell of the group of
-                # 4 that started at a multiple of 4 columns away from
-                # 'START_FROM_START_COL'
-                start_from_col = self.START_FROM_START_COL + (
-                    col - self.START_FROM_START_COL) / 4 * 4
-                start_from = self._reader.get(
-                    0, self.HEADER_ROW, start_from_col, datetime)
-                start_until = date_to_datetime((Month(start_from) + 1).first)
-
-                min_vol, max_vol = volume_ranges[col - self.PRICE_START_COL]
-                for rate_class_id in rate_class_ids:
-                    quote = MatrixQuote(
-                        start_from=start_from, start_until=start_until,
-<<<<<<< HEAD
-                        term_months=term_months, valid_from=self._valid_from,
-                        valid_until=self._valid_until,
-=======
-                        term_months=term_months, valid_from=self._date,
-                        valid_until=self._date + timedelta(days=1),
->>>>>>> 6a826ba4
-                        min_volume=min_vol, limit_volume=max_vol,
-                        rate_class_alias=rate_class_alias,
-                        purchase_of_receivables=False, price=price)
-                    # TODO: rate_class_id should be determined automatically
-                    # by setting rate_class
-                    if rate_class_id is not None:
-                        quote.rate_class_id = rate_class_id
-                    yield quote+        return self._count