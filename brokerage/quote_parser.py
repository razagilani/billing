--- conflicted
+++ resolved
@@ -468,11 +468,6 @@
                 high -= 1
             elif high % fudge_block_size == fudge_block_size - 1:
                 high += 1
-<<<<<<< HEAD
-        low = low * expected_unit.to(target_unit) / target_unit
-        high = high * expected_unit.to(target_unit) / target_unit
-        return low, high
-=======
         low = int(low * self.EXPECTED_ENERGY_UNIT.to(
             self.TARGET_ENERGY_UNIT) / self.TARGET_ENERGY_UNIT)
         high = int(high * self.EXPECTED_ENERGY_UNIT.to(
@@ -500,5 +495,4 @@
             if not allow_restarting_at_0 or next_vr[0] != 0:
                 _assert_equal(vr[1], next_vr[0])
 
-        return result
->>>>>>> eac690f3
+        return result