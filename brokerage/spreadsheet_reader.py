--- conflicted
+++ resolved
@@ -1,22 +1,13 @@
 """Code related to getting quotes out of Excel spreadsheets.
 """
-<<<<<<< HEAD
-import os
 from os.path import splitext
-=======
-from os.path import splitext
-
->>>>>>> 6473984b
+
 from tablib import formats, Databook, Dataset
 from testfixtures import TempDirectory
 
 from brokerage.reader import Reader
 from core.exceptions import BillingError, ValidationError
-<<<<<<< HEAD
-from util.shell import run_command
-=======
 from util.shell import run_command_in_shell
->>>>>>> 6473984b
 from util.shell import shell_quote
 
 
@@ -224,16 +215,6 @@
         :param file_name: name of the original file including extension
         :return: converted file opened in 'rb' mode
         """
-<<<<<<< HEAD
-        temp_file_path = os.path.join(self.directory.path, file_name)
-        with open(temp_file_path, 'wb') as temp_file:
-            temp_file.write(fp.read())
-
-        command = '%s --headless --convert-to %s --outdir %s %s' % (
-            self.SOFFICE_PATH, self.destination_type_str, self.directory.path,
-            shell_quote(temp_file_path))
-        _, _, check_exit_status = run_command(command)
-=======
         import os
         temp_file_path = os.path.join(self.directory.path, file_name)
         with open(temp_file_path, 'wb') as temp_file:
@@ -242,7 +223,6 @@
             self.SOFFICE_PATH, self.destination_type_str, self.directory.path,
             shell_quote(temp_file_path))
         _, _, check_exit_status = run_command_in_shell(command)
->>>>>>> 6473984b
 
         # note: libreoffice exits with 0 even if it failed to convert. errors
         # are detected by checking whether the destination file exists.
