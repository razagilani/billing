--- conflicted
+++ resolved
@@ -408,16 +408,11 @@
 def login():
     return google.authorize(callback=url_for('oauth2callback', _external=True))
 
-<<<<<<< HEAD
 def set_next_url():
     if request.args.get('next'):
         next_path = request.args.get('next')
     else:
         next_path = request.full_path
-=======
-def set_next_path():
-    next_path = request.args.get('next')
->>>>>>> 077caaf0
     if next_path:
         # Since passing along the "next" URL as a GET param requires
         # a different callback for each page, and Google requires
