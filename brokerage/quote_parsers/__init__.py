--- conflicted
+++ resolved
@@ -12,11 +12,8 @@
 from .usge import USGEMatrixParser
 from .usge_electric import USGEElectricMatrixParser
 from .sfe import SFEMatrixParser
-<<<<<<< HEAD
 from .gee_electric import GEEMatrixParser
-=======
 from .volunteer import VolunteerMatrixParser
->>>>>>> d9fcef07
 
 # mapping of each supplier's primary key in the database to its QuoteParser
 # subclass. each time a subclass is written for a new supplier, add it to
