"""This module should contain subclasses of QuoteParser for specific
suppliers, each one in a separate file.
"""
from .aep import AEPMatrixParser
from .amerigreen import AmerigreenMatrixParser
from .champion import ChampionMatrixParser
from .constellation import ConstellationMatrixParser
from .direct_energy import DirectEnergyMatrixParser
<<<<<<< HEAD
from .major_energy import MajorEnergyMatrixParser
from .usge import USGEMatrixParser
=======
from .usge import USGEMatrixParser

# mapping of each supplier's primary keys in database to its QuoteParser
# subclass. each time a subclass is written for a new supplier, add it to
# this dictionary.
CLASSES_FOR_SUPPLIERS = {
    95: AEPMatrixParser,
    125: AmerigreenMatrixParser,
    928: ChampionMatrixParser,
    103: ConstellationMatrixParser,
    14: DirectEnergyMatrixParser,
    199: USGEMatrixParser,
}
>>>>>>> eac690f3
<|MERGE_RESOLUTION|>--- conflicted
+++ resolved
@@ -6,10 +6,7 @@
 from .champion import ChampionMatrixParser
 from .constellation import ConstellationMatrixParser
 from .direct_energy import DirectEnergyMatrixParser
-<<<<<<< HEAD
 from .major_energy import MajorEnergyMatrixParser
-from .usge import USGEMatrixParser
-=======
 from .usge import USGEMatrixParser
 
 # mapping of each supplier's primary keys in database to its QuoteParser
@@ -23,4 +20,3 @@
     14: DirectEnergyMatrixParser,
     199: USGEMatrixParser,
 }
->>>>>>> eac690f3
