--- conflicted
+++ resolved
@@ -1,18 +1,11 @@
 """SQLAlchemy model classes related to the brokerage/Power & Gas business.
 """
-<<<<<<< HEAD
 import datetime
 from sqlalchemy import Column, Integer, ForeignKey, DateTime, String, Boolean
-from sqlalchemy.ext.associationproxy import association_proxy
-from sqlalchemy.orm import relationship, backref
-from core.model import Base, UtilityAccount, UtilBill
-=======
-from sqlalchemy import Column, Integer, ForeignKey, inspect
 from sqlalchemy.orm import relationship
 
 from core.model import Base, UtilityAccount
 
->>>>>>> 6a76d18c
 
 class BrokerageAccount(Base):
     '''Table for storing brokerage-related data associated with a
@@ -28,128 +21,4 @@
     def __init__(self, utility_account):
         self.utility_account = utility_account
 
-<<<<<<< HEAD
 
-class BillEntryUser(Base):
-    """Placeholder for table for users of the BillEntry application.
-    """
-    __tablename__ = 'billentry_user'
-    id = Column(Integer, primary_key=True)
-    password = Column(String(10))
-    email = Column(String(50),unique=True, index=True)
-    registered_on = Column('registered_on', DateTime)
-    authenticated = Column(Boolean, default=False)
-
-    # association proxy of "role_beuser" collection
-    # to "role" attribute
-    roles = association_proxy('role_beuser', 'role')
-
-
-    def __init__(self, email='', password=''):
-        self.email = email
-        self.password = password
-        self.registered_on = datetime.datetime.utcnow()
-
-    def is_authenticated(self):
-        """Return True if the user is authenticated."""
-        return self.authenticated
-
-    def is_active(self):
-        """True, as all users are active."""
-        return True
-
-    def is_anonymous(self):
-        """False, as anonymous users aren't supported."""
-        return False
-
-    def get_id(self):
-        return unicode(self.id)
-
-    def __repr__(self):
-        return '<User %s>' % self.email
-
-
-class RoleBEUser(Base):
-    '''Class corresponding to the "roles_user" table which represents the
-    many-to-many relationship between "billentry_user" and "roles"'''
-    __tablename__ = 'role_beuser'
-
-    billentry_user_id = Column(Integer, ForeignKey('billentry_user.id'), primary_key=True)
-    role_id = Column(Integer, ForeignKey('role.id'), primary_key=True)
-
-    # bidirectional attribute/collection of "billentry_user"/"role_beuser"
-    beuser = relationship(BillEntryUser,
-                          backref=backref('role_beuser'))
-
-    # reference to the "Role" object
-    role = relationship("Role")
-
-    def __init__(self, role=None, beuser=None):
-        # RoleBEUSer has only 'role' in its __init__ because the
-        # relationship goes Role -> RoleBEUser -> BILLEntryUser. NOTE if the
-        # 'role' argument is actually a BillEntryUser, Role's relationship to
-        # RoleBEUser will cause a stack overflow in SQLAlchemy code
-        # (without this check).
-        assert isinstance(role, Role)
-
-        self.role = role
-        self.beuser = beuser
-
-
-class Role(Base):
-    __tablename__ = 'role'
-    id = Column(Integer, primary_key=True)
-    name = Column(String(10), unique=True)
-    description = Column(String(100))
-
-
-    def __init__(self, name, description):
-        self.name = name
-        self.description = description
-
-    def __repr__(self):
-        return '<Role %s>' % self.name
-
-class BEUtilBill(UtilBill):
-    """UtilBill subclass that tracks when a bill became "entered" in the
-    Bill Entry application and by whom.
-    """
-    __mapper_args__ = {
-        # single-table inheritance
-        'polymorphic_identity': 'beutilbill',
-        'polymorphic_on': 'discriminator',
-    }
-
-    billentry_date = Column(DateTime)
-    billentry_user_id = Column(Integer, ForeignKey('billentry_user.id'))
-    billentry_user = relationship(BillEntryUser)
-
-    def get_user(self):
-        return self.billentry_user
-=======
-    POLYMORPHIC_IDENTITY = 'beutilbill'
->>>>>>> 6a76d18c
-
-
-    @classmethod
-    def create_from_utilbill(cls, utilbill):
-        """Return a new BEUtilBill, identical to 'utilbill' except for its
-        class.
-        """
-        print type(UtilBill)
-        assert type(utilbill) is UtilBill
-        assert utilbill.discriminator == UtilBill.POLYMORPHIC_IDENTITY
-        new_beutilbill = BEUtilBill(utilbill.utility_account, utilbill.utility,
-                                    utilbill.rate_class)
-        # https://stackoverflow.com/questions/2537471/
-        # method-of-iterating-over-sqlalchemy-models-defined-columns
-        mapper = inspect(utilbill)
-        for col_name, value in mapper.attrs.items():
-            if col_name in ('discriminator',):
-                continue
-            # NOTE it should be OK to share the same child objects between
-            # 'utilbill' and 'new_beutilbill' because utilbill is going to be
-            #  deleted
-            utilbill_value = mapper.attrs[col_name].value
-            setattr(new_beutilbill, col_name, utilbill_value)
-        return new_beutilbill