--- conflicted
+++ resolved
@@ -1,11 +1,7 @@
 """SQLAlchemy model classes related to the brokerage/Power & Gas business.
 """
-<<<<<<< HEAD
 import datetime
 from sqlalchemy import Column, Integer, ForeignKey, DateTime, String, Boolean
-=======
-from sqlalchemy import Column, Integer, ForeignKey
->>>>>>> 20434420
 from sqlalchemy.orm import relationship
 
 from core.model import Base, UtilityAccount
@@ -23,10 +19,4 @@
     utility_account = relationship(UtilityAccount)
 
     def __init__(self, utility_account):
-<<<<<<< HEAD
-        self.utility_account = utility_account
-
-
-=======
-        self.utility_account = utility_account
->>>>>>> 20434420
+        self.utility_account = utility_account