--- conflicted
+++ resolved
@@ -1,17 +1,10 @@
 """SQLAlchemy model classes related to the brokerage/Power & Gas business.
 """
-<<<<<<< HEAD
-from sqlalchemy import Column, Integer, ForeignKey
+from sqlalchemy import Column, Integer, ForeignKey, inspect
 from sqlalchemy.orm import relationship
 
 from core.model import Base, UtilityAccount
 
-=======
-import datetime
-from sqlalchemy import Column, Integer, ForeignKey, DateTime, inspect
-from sqlalchemy.orm import relationship, class_mapper
-from core.model import Base, UtilityAccount, UtilBill
->>>>>>> 17ebda84
 
 class BrokerageAccount(Base):
     '''Table for storing brokerage-related data associated with a
@@ -26,33 +19,9 @@
 
     def __init__(self, utility_account):
         self.utility_account = utility_account
-<<<<<<< HEAD
-=======
 
-class BillEntryUser(Base):
-    """Placeholder for table for users of the BillEntry application.
-    """
-    __tablename__ = 'billentry_user'
-    id = Column(Integer, primary_key=True)
-
-    # TODO: add necessary columns. right now this only exists because it's
-    # required by billentry_event.
-
-class BEUtilBill(UtilBill):
-    """UtilBill subclass that tracks when a bill became "entered" in the
-    Bill Entry application and by whom.
-    """
     POLYMORPHIC_IDENTITY = 'beutilbill'
 
-    __mapper_args__ = {
-        # single-table inheritance
-        'polymorphic_identity': 'beutilbill',
-        'polymorphic_on': 'discriminator',
-    }
-
-    billentry_date = Column(DateTime)
-    billentry_user_id = Column(Integer, ForeignKey('billentry_user.id'))
-    billentry_user = relationship(BillEntryUser)
 
     @classmethod
     def create_from_utilbill(cls, utilbill):
@@ -75,56 +44,4 @@
             #  deleted
             utilbill_value = mapper.attrs[col_name].value
             setattr(new_beutilbill, col_name, utilbill_value)
-        return new_beutilbill
-
-    def get_user(self):
-        return self.billentry_user
-
-    def get_date(self):
-        return self.billentry_date
-
-    def enter(self, user, date):
-        """Mark an "un-entered" bill as "entered" by the given user at a
-        particular datetime.
-        """
-        assert not self.is_entered()
-        self.billentry_date = date
-        self.billentry_user = user
-
-    def un_enter(self):
-        """Mark an "entered" bill as an "un-entered" by clearing data about
-        bill entry.
-        """
-        assert self.is_entered()
-        self.billentry_date = None
-        self.billentry_user = None
-
-    def is_entered(self):
-        """Return True if the subset of utility bill's data editable in
-        Bill Entry is complete, False otherwise. This probably also means the
-        bill is complete enough to be submitted to request quotes for brokerage
-        customers.
-
-        Any bill that is "processed" is also "entered", even if it has no
-        'billentry_date' or 'billentry_user'.
-
-        If True, the following data about the bill can be considered accurate:
-        - period_start
-        - period_end
-        - utility
-        - rate class
-        - supplier
-        - supply_choice_id
-        - total energy, i.e. 'quantity' field of the Register whose
-          'register_binding' is "REG_TOTAL"
-        - target_total
-        - existence and 'rsi_binding' of supply charges
-        - 'target_total' of supply charges
-        """
-        # consistency check: all values must be either None or filled in
-        entry_values = (self.billentry_date, self.billentry_user)
-        assert all(x is None for x in entry_values) or all(
-            x is not None for x in entry_values)
-
-        return self.processed or (self.billentry_date is not None)
->>>>>>> 17ebda84
+        return new_beutilbill