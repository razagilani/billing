"""SQLAlchemy model classes related to the brokerage/Power & Gas business.
"""
from datetime import datetime
from sqlalchemy import Column, Integer, ForeignKey, DateTime, String, Boolean, \
    Float
from sqlalchemy.orm import relationship

from core.model import Base, UtilityAccount
from exc import ValidationError


class BrokerageAccount(Base):
    """Table for storing brokerage-related data associated with a
    UtilityAccount. May represent the same thing as one of the "accounts",
    "customers" etc. in other databases. The current purpose is only to keep
    track of which UtilityAccounts are "brokerage-related".
    """
    __tablename__ = 'brokerage_account'
    utility_account_id = Column(Integer, ForeignKey('utility_account.id'),
                                primary_key=True)
    utility_account = relationship(UtilityAccount)

    def __init__(self, utility_account):
        self.utility_account = utility_account


class Quote(Base):
    """Fixed-price candidate supply contract.
    """
    __tablename__ = 'rate'

    quote_id = Column(Integer, primary_key=True)
    supplier_id = Column(Integer, ForeignKey('supplier.id'), nullable=False)

    # inclusive start and exclusive end of the period during which the
    # customer can start receiving energy from this supplier
    start_from = Column(DateTime, nullable=False)
    start_until = Column(DateTime, nullable=False)

    # term length in number of utility billing periods
    term_months = Column(Integer, nullable=False)

    # when this quote was received
    date_received = Column(DateTime, nullable=False)

    # inclusive start and exclusive end of the period during which this quote
    # is valid
    valid_from = Column(DateTime, nullable=False)
    valid_until = Column(DateTime, nullable=False)

    # whether this quote involves "POR" (supplier is offering a discount
    # because credit risk is transferred to the utility)
    purchase_of_receivables = Column(Boolean, nullable=False, default=False)

    # fixed price for energy in dollars/energy unit
    price = Column(Float, nullable=False)

    # zone
    zone = Column(String)

    # dual billing
    dual_billing = Column(Boolean, nullable=False)

    # Percent Swing Allowable
    percent_swing_allowable = Column(Float)

    discriminator = Column(String(50), nullable=False)
    __mapper_args__ = {
        'polymorphic_identity': 'quote',
        'polymorphic_on': discriminator,
    }

    MIN_TERM_MONTHS = 1
    MAX_TERM_MONTHS = 36
    MIN_PRICE = .01
    MAX_PRICE = 2.0

    def __init__(self, start_from=None, start_until=None, term_months=None,
                 date_received=None, valid_from=None, valid_until=None,
                 price=None, purchase_of_receivables=None):
        self.start_from = start_from
        self.start_until = start_until
        self.term_months = term_months
        self.date_received = date_received or datetime.utcnow()
        self.valid_from = valid_from
        self.valid_until = valid_until
        self.price = price
        self.purchase_of_receivables = purchase_of_receivables

    def validate(self):
        """Sanity check to catch any values that are obviously wrong.
        """
        conditions = {
            self.start_from < self.start_until: 'start_from >= start_until',
            self.term_months >= self.MIN_TERM_MONTHS and self.term_months <=
                                                         self.MAX_TERM_MONTHS:
                'Expected term_months between %s and %s, found %s' % (
                    self.MIN_TERM_MONTHS, self.MAX_TERM_MONTHS,
                    self.term_months),
            self.valid_from < self.valid_until: 'valid_from >= valid_until',
            self.price >= self.MIN_PRICE and self.price <= self.MAX_PRICE:
                'Expected price between %s and %s, found %s' % (
            self.MIN_PRICE, self.MAX_PRICE, self.price)
        }
        all_errors = [error_message for value, error_message in
                      conditions.iteritems() if not value]
        if all_errors != []:
            raise ValidationError('. '.join(all_errors))

class MatrixQuote(Quote):
    """Fixed-price candidate supply contract that applies to any customer with
    a particular utility, rate class, and annual total energy usage, taken
    from a daily "matrix" spreadsheet.
    """
<<<<<<< HEAD
    __mapper_args__ = {
        'polymorphic_identity': 'matrixquote',
    }

=======
>>>>>>> bed49e53
    # lower and upper limits on annual total energy consumption for customers
    # that this quote applies to. nullable because there might be no
    # restrictions on energy usage.
    # (min_volume <= customer's energy consumption < limit_volume)
    min_volume = Column(Float)
    limit_volume = Column(Float)

<<<<<<< HEAD
=======
    __mapper_args__ = {
        'polymorphic_identity': 'matrixquote',
    }

>>>>>>> bed49e53
    def __init__(self, start_from=None, start_until=None, term_months=None,
                 date_received=None, valid_from=None, valid_until=None,
                 price=None, min_volume=None, limit_volume=None,
                 purchase_of_receivables=None):
        super(MatrixQuote, self).__init__(
            start_from=start_from, start_until=start_until,
            term_months=term_months, date_received=date_received,
            valid_from=valid_from, valid_until=valid_until, price=price,
            purchase_of_receivables=purchase_of_receivables)
        self.min_volume = min_volume
        self.limit_volume = limit_volume

    def __str__(self):
        return '\n'.join(['Matrix quote'] +
                         ['%s: %s' % (name, getattr(self, name)) for name in
                          self.column_names()] + [''])<|MERGE_RESOLUTION|>--- conflicted
+++ resolved
@@ -112,13 +112,10 @@
     a particular utility, rate class, and annual total energy usage, taken
     from a daily "matrix" spreadsheet.
     """
-<<<<<<< HEAD
     __mapper_args__ = {
         'polymorphic_identity': 'matrixquote',
     }
 
-=======
->>>>>>> bed49e53
     # lower and upper limits on annual total energy consumption for customers
     # that this quote applies to. nullable because there might be no
     # restrictions on energy usage.
@@ -126,13 +123,6 @@
     min_volume = Column(Float)
     limit_volume = Column(Float)
 
-<<<<<<< HEAD
-=======
-    __mapper_args__ = {
-        'polymorphic_identity': 'matrixquote',
-    }
-
->>>>>>> bed49e53
     def __init__(self, start_from=None, start_until=None, term_months=None,
                  date_received=None, valid_from=None, valid_until=None,
                  price=None, min_volume=None, limit_volume=None,
