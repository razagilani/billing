from uuid import uuid4
from datetime import timedelta
from tablib import Dataset
from core.model import Session, UtilBill, UtilityAccount
from util.dateutils import ISO_8601_DATETIME
from brokerage.brokerage_model import BrokerageAccount

def _load_pg_utilbills():
    '''Return an iterator of all UtilBills that have a BrokerageAccount.
    '''
    return Session().query(UtilBill).join(UtilityAccount).join(
        BrokerageAccount)

class PGAltitudeExporter(object):

    def __init__(self, uuid_func, altitude_converter):
        '''
        :param uuid_func:  a callable that returns UUID objects or strings,
        such as any of the functions in the 'uuid' module.
        :param  altitude_converter: matches interface of core.altitude
        (get_guid_for_utility and get_guid_for_supplier methods), used for
        unit testing.
        '''
        self._uuid_func = uuid_func
        self._altitude_converter = altitude_converter

    def write_csv(self, utilbills, file):
        '''Write CSV of data to 'file'.
        :param utilbills: iterator of UtilBills to include data from.
        :param file: destination file.

        Note: the entire dataset is loaded into memory and turned into a CSV
        before being written all at once. This is because it is generated using
        Tablib, which doesn't support writing incrementally.
        '''
        dataset = self.get_dataset(utilbills)
        file.write(dataset.csv)

    def get_dataset(self, utilbills):
        '''Return a tablib.Dataset containing the data that is supposed to be
        exported.
        :param utilbills: iterator of UtilBills to include data from.
        '''
        session = Session()
        dataset = Dataset(headers=[
            'customer_account_guid',
            'billing_customer_id',
            'utility_bill_guid',
            'utility_guid',
            'supplier_guid',
            'service_type',
            'utility_account_number',
            'billing_period_start_date',
            'billing_period_end_date',
            'next_estimated_meter_read_date',
            'total_usage',
            'total_supply_charge',
            'rate_class',
            'secondary_utility_account_number',
            'service_address_street',
            'service_address_city',
            'service_address_state',
            'service_address_postal_code',
            'create_date',
            'modified_date',
            'ordering_date',
<<<<<<< HEAD
            'meter_number'
=======
            'time_of_use'
>>>>>>> 3955b774
        ])
        def format_date(d):
            if d is None:
                return ''
            return d.strftime(ISO_8601_DATETIME)
        def format_possible_none(g):
            if g is None:
                return ''
            return g
        for ub in utilbills:
            append_row_as_dict(dataset, {
                'customer_account_guid': (
                    format_possible_none(
                        self._altitude_converter
                        .get_one_altitude_account_guid_for_utility_account(
                            ub.utility_account))),
                'billing_customer_id': ub.get_nextility_account_number(),
                'utility_bill_guid':
                    self._altitude_converter.get_or_create_guid_for_utilbill(
                        ub, self._uuid_func, session),
                'utility_guid': format_possible_none(
                    self._altitude_converter.get_guid_for_utility(
                        ub.get_utility())),
                'supplier_guid': format_possible_none(
                    self._altitude_converter.get_guid_for_supplier(
                        ub.get_supplier())),
                'service_type': format_possible_none(ub.get_service()),
                'utility_account_number': ub.get_utility_account_number(),
                'billing_period_start_date':  format_date(ub.period_start),
                'billing_period_end_date': format_date(ub.period_end),
                'next_estimated_meter_read_date': format_date(
                    ub.get_next_meter_read_date()),
                'total_usage': ub.get_total_energy_consumption(),
                'total_supply_charge': ub.get_supply_target_total(),
                'rate_class': format_possible_none(ub.get_rate_class_name()),
                'secondary_utility_account_number': format_possible_none(
                    ub.supply_choice_id),
                'service_address_street': ub.service_address.street,
                'service_address_city': ub.service_address.city,
                'service_address_state': ub.service_address.state,
                'service_address_postal_code': ub.service_address.postal_code,
                'create_date': format_date(ub.date_received),
                'modified_date': format_date(ub.date_modified),
                'ordering_date': format_date(ub.due_date),
<<<<<<< HEAD
                'meter_number': ub.get_total_meter_identifier()
=======
                'time_of_use': 'TRUE' if ub.tou else 'FALSE'
>>>>>>> 3955b774
            })
        session.commit()
        return dataset

# TODO maybe this is built into tablib already or should be added there.
def append_row_as_dict(dataset, row_dict):
    '''Append the values of 'row_dict' to 'dataset', using the keys to
    determine which column each value goes in.
    '''
    assert len(row_dict) == dataset.width
    row = [None] * dataset.width
    for i in xrange(dataset.width):
        row[i] = row_dict[dataset.headers[i]]
    dataset.append(row)
<|MERGE_RESOLUTION|>--- conflicted
+++ resolved
@@ -64,11 +64,8 @@
             'create_date',
             'modified_date',
             'ordering_date',
-<<<<<<< HEAD
-            'meter_number'
-=======
+            'meter_number',
             'time_of_use'
->>>>>>> 3955b774
         ])
         def format_date(d):
             if d is None:
@@ -113,11 +110,8 @@
                 'create_date': format_date(ub.date_received),
                 'modified_date': format_date(ub.date_modified),
                 'ordering_date': format_date(ub.due_date),
-<<<<<<< HEAD
-                'meter_number': ub.get_total_meter_identifier()
-=======
+                'meter_number': ub.get_total_meter_identifier(),
                 'time_of_use': 'TRUE' if ub.tou else 'FALSE'
->>>>>>> 3955b774
             })
         session.commit()
         return dataset
