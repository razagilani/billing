from cStringIO import StringIO
import email
from itertools import islice
import logging
import re
import traceback

from sqlalchemy.orm.exc import NoResultFound, MultipleResultsFound

from core.model import AltitudeSession, Session, Supplier
from exc import BillingError
from util.email_util import get_attachments
from brokerage.brokerage_model import Company

LOG_NAME = 'read_quotes'

class QuoteProcessingError(BillingError):
    pass

class EmailError(QuoteProcessingError):
    """Email was invalid.
    """

class UnknownSupplierError(QuoteProcessingError):
    """Could not match the an email to a supplier, or more than one supplier
    matched it.
    """

class NoFilesError(QuoteProcessingError):
    """There were no attachments or all were skipped."""

class NoQuotesError(QuoteProcessingError):
    """No quotes were read."""

class MultipleErrors(QuoteProcessingError):
    """Used to report a series of one or more error messages from processing
    multiple files.
    """
    def __init__(self, file_count, messages):
        """
        :param messages: list of (Exception, stack trace string) tuples
        """
        super(QuoteProcessingError, self).__init__()
        self.file_count = file_count
        self.messages = messages

    def __str__(self):
        return '%s files processed, %s errors:\n\n%s' % (
            self.file_count, len(self.messages), '\n'.join(self.messages))


class QuoteDAO(object):
    """Handles database access for QuoteEmailProcessor. Not sure if it's a
    good design to wrap the SQLAlchemy session object like this.
    """
    def __init__(self):
        self.altitude_session = AltitudeSession()

    def get_supplier_objects_for_message(self, to_addr):
        """Determine which supplier an email is from using the recipient's
        email address. This works because emails containing matrices are
        forwarded to a unique address for each supplier.

        Raise UnknownSupplierError if there was not exactly one supplier
        corresponding to the email in the main database, and another with the
        same name in the Altitude database.

        :param from_addr: regular expression string for email sender address
        :return: core.model.Supplier representing the supplier table int the
        main database, brokerage.brokerage_model.Company representing the
        same supplier in the Altitude database.
        """
        # the matching behavior is implemented by counting the number of
        # matching suppliers for each criterion, and then only filtering by that
        # criterion if the count > 0. i couldn't think of a way that avoids
        # doing multiple queries.
        s = Session()
        q = s.query(Supplier).filter_by(matrix_email_recipient=to_addr)
        count = q.count()
        try:
            supplier = q.one()
        except (NoResultFound, MultipleResultsFound):
            raise UnknownSupplierError(
                '%s suppliers matched recipient address %s' % (count, to_addr))

        # match supplier in Altitude database by name--this means names
        # for the same supplier must always be the same
        q = self.altitude_session.query(Company).filter_by(name=supplier.name)
        count = q.count()
        try:
            altitude_supplier = q.one()
        except (NoResultFound, MultipleResultsFound):
            raise UnknownSupplierError(
                '%s Altitude suppliers matched %s' % (count, supplier))

        return supplier, altitude_supplier

    def insert_quotes(self, quote_list):
        """
        Insert Quotes into the Altitude database, using the SQLAlchemy "bulk
        insert" feature for performance.
        :param quote_list: iterable of Quote objects
        """
        self.altitude_session.bulk_save_objects(quote_list)

    def begin(self):
        """Start transaction in Altitude database for one quote file.
        (Temporary replacement for begin_nested which works on Postgres but
        hasn't been working on SQL server.)
        """
        # there is nothing to do because a transaction always exists.
        pass

    def begin_nested(self):
        """Start nested transaction in Altitude database for one quote file.
        """
        self.altitude_session.begin_nested()

    def rollback(self):
        """Roll back Altitude database transaction to the last savepoint if
        an error happened while inserting quotes.
        """
        self.altitude_session.rollback()

    def commit(self):
        """Commit Altitude database transaction to permanently store inserted
        quotes.
        """
        self.altitude_session.commit()


class QuoteEmailProcessor(object):
    """Receives emails from suppliers containing matrix quote files as
    attachments, and extracts the quotes from the attachments.
    """
    # number of quotes to read and insert at once. larger is faster as long
    # as it doesn't use up too much memory. (1000 is the maximum number of
    # rows allowed per insert statement in pymssql.)
    BATCH_SIZE = 1000

    def __init__(self, classes_for_suppliers, quote_dao, email_counter,
                 quote_counter):
        """
        :param classes_for_suppliers: dictionary mapping the primary keys of
        each Supplier (Supplier.id) to the QuoteParser subclass that handles
        its file format.
        :param quote_dao: QuoteDAO object for handling database access.
        :param email_counter: statsd.Counter to track number of emails received.
        :param quote_counter: statsd.Counter to track number of quotes received.
        """
        self.logger = logging.getLogger(LOG_NAME)
        self.logger.setLevel(logging.DEBUG)
        self._clases_for_suppliers = classes_for_suppliers
        self._quote_dao = quote_dao

        # for submitting metrics to StatsD: number of emails received,
        # number of quotes received
        self._email_counter = email_counter
        self._quote_counter = quote_counter

    def _process_quote_file(self, supplier, altitude_supplier, file_name,
                            file_content):
        """Process quotes from a single quote file for the given supplier.
        :param supplier: core.model.Supplier instance
        :param altitude_supplier: brokerage.brokerage_model.Company instance
        corresponding to the Company table in the Altitude SQL Server database,
        representing a supplier. Not to be confused with the "supplier" table
        (core.model.Supplier) or core.altitude.AltitudeSupplier which is a
        mapping between these two. May be None if the supplier is unknown.
        :param file_name: name of quote file (can be used to get the date)
        :param file_content: content of a quote file as a string. (A file
        object would be better, but the Python 'email' module processes a
        whole file at a time so it all has to be in memory anyway.)
        """
        # copy string into a StringIO :(
        quote_file = StringIO(file_content)

        # pick a QuoteParser class for the given supplier, and load the file
        # into it, and validate the file
        quote_parser = self._clases_for_suppliers[supplier.id]()
        quote_parser.load_file(quote_file, file_name=file_name)
        quote_parser.validate()

        # read and insert quotes in groups of 'BATCH_SIZE'
        generator = quote_parser.extract_quotes()
        while True:
            quote_list = []
            for quote in islice(generator, self.BATCH_SIZE):
                if altitude_supplier is not None:
                    quote.supplier_id = altitude_supplier.company_id
                quote.validate()
                quote_list.append(quote)
            self._quote_dao.insert_quotes(quote_list)
            count = quote_parser.get_count()
            # TODO: probably not a good way to find out that the parser is done
            if quote_list == []:
                return count
            self.logger.debug('%s quotes so far' % count)

    def process_email(self, email_file):
        """Read an email from the given file, which should be an email from a
        supplier containing one or more matrix quote files as attachments.
        Determine which supplier the email is from, and process each
        attachment using a QuoteParser to extract quotes from the file and
        store them in the Altitude database.

        If there are no attachments, nothing happens.

        Quotes should be inserted with a savepoint after each file is
        completed, so an error in a later file won't affect earlier ones. But
        for now we are using one transaction per file.
        TODO: get savepoints working on SQL Server.

        Raise EmailError if something went wrong with the email.
        Raise UnknownSupplierError if there was not exactly one supplier
        corresponding to the email in the main database and another with the
        same name in the Altitude database.
        Raise ValidationError if there was a problem with a quote file
        itself or the quotes in it.

        :param email_file: text file with the full content of an email
        """
        self.logger.info('Starting to read email')
        self._email_counter += 1
        message = email.message_from_file(email_file)
        from_addr, to_addr = message['From'], message['Delivered-To']
        subject = message['Subject']
        if None in (from_addr, to_addr, subject):
            raise EmailError('Invalid email format')

        supplier, altitude_supplier = \
            self._quote_dao.get_supplier_objects_for_message(to_addr)

        # load quotes from the file into the database
        self.logger.info('Matched email with supplier: %s' % supplier.name)

        attachments = get_attachments(message)
        # TODO: should 0 attachments be considered an error?
        if len(attachments) == 0:
            self.logger.warn(
                'Email from %s has no attachments' % supplier.name)

        # since an exception when processing one file causes that file to be
        # skipped, but other files are still processed, error messages must
        # be stored so they can be reported after all files have been processed.
        # to avoid complexity this is done even if there was only one error.
        error_messages = []

        files_count, quotes_count = 0, 0
        for file_name, file_content in attachments:
            if (supplier.matrix_attachment_name is not None
                and not re.match(supplier.matrix_attachment_name, file_name)):
                self.logger.warn(
                    ('Skipped attachment from %s with unexpected '
                    'name: "%s"') % (supplier.name, file_name))
                continue

            self.logger.info('Processing attachment from %s: "%s"' % (
                supplier.name, file_name))
            self._quote_dao.begin()
            try:
                quotes_count = self._process_quote_file(
                    supplier, altitude_supplier, file_name, file_content)
            except Exception as e:
                self._quote_dao.rollback()
                message = 'Error when processing attachment "%s":\n%s' % (
                    file_name, traceback.format_exc())
                # TODO: is logging this here redundant?
                self.logger.error(message)
                error_messages.append(message)
                continue
            self._quote_dao.commit()
            self.logger.info('Read %s quotes for %s from "%s"' % (
<<<<<<< HEAD
                quotes_count, supplier.name, file_name))
            files_count += 1
=======
                count, supplier.name, file_name))
            self._quote_counter += count
>>>>>>> 5e5d7738

        if len(error_messages) > 0:
            raise MultipleErrors(len(attachments), error_messages)

        # if all files were skipped, or at least one file was read but 0
        # quotes were in them, it's considered an error
        if files_count == 0:
            raise NoFilesError('No files were read')
        elif quotes_count == 0:
            raise NoQuotesError('Files contained no quotes')

        self.logger.info('Finished email from %s' % supplier)
        AltitudeSession.remove()
<|MERGE_RESOLUTION|>--- conflicted
+++ resolved
@@ -271,13 +271,9 @@
                 continue
             self._quote_dao.commit()
             self.logger.info('Read %s quotes for %s from "%s"' % (
-<<<<<<< HEAD
                 quotes_count, supplier.name, file_name))
+            self._quote_counter += quotes_count
             files_count += 1
-=======
-                count, supplier.name, file_name))
-            self._quote_counter += count
->>>>>>> 5e5d7738
 
         if len(error_messages) > 0:
             raise MultipleErrors(len(attachments), error_messages)
