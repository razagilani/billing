--- conflicted
+++ resolved
@@ -127,7 +127,6 @@
         width: 100
     },{
         header: 'Next Meter Read',
-<<<<<<< HEAD
         dataIndex: 'next_meter_read_date',
         editor: {
             xtype: 'datefield',
@@ -138,9 +137,6 @@
         renderer: function(value) {
             return Ext.util.Format.date(value, 'Y-m-d');
         }
-=======
-        dataIndex: 'next_estimated_meter_read_date'
->>>>>>> b4923753
     }],
 
     dockedItems: [{
