Ext.define('ReeBill.view.utilitybills.UtilityBills', {
    extend: 'Ext.grid.Panel',
    alias: 'widget.utilityBills',
    store: 'UtilityBills',
    
    plugins: [
        Ext.create('Ext.grid.plugin.CellEditing', {
            clicksToEdit: 2,
            listeners: {
                beforeedit: function (e, editor) {
                    if (editor.record.get('processed'))
                        return false;
                }
            }
        })
    ],

    viewConfig: {
        trackOver: false,
        stripeRows: true,
        getRowClass: function(record) {
            if (!record.get('processed'))
                return 'utilbill-grid-unprocessed';
        }
    },
    
    columns: [{
        header: 'Total',
        dataIndex: 'target_total',
        editor: {
            xtype: 'numberfield',
            allowBlank: false
        },
        width: 100,
        renderer: Ext.util.Format.usMoney
    },{
        header: 'Start',
        dataIndex: 'period_start',
        editor: {
            xtype: 'datefield',
            allowBlank: false,
            format: 'Y-m-d'
        },
        width: 100,
        renderer: function(value) {
            return Ext.util.Format.date(value, 'Y-m-d');
        }
    },{
        header: 'End',
        dataIndex: 'period_end',
        editor: {
            xtype: 'datefield',
            allowBlank: false,
            format: 'Y-m-d'
        },
        width: 100,
        renderer: function(value) {
            return Ext.util.Format.date(value, 'Y-m-d');
        }
    },{
        header: 'Secondary Utility Account Number',
        dataIndex: 'supply_choice_id',
        editor: {
            xtype: 'textfield'
        },
        width: 125
    },{
        header: 'Energy',
        dataIndex: 'total_energy',
        editor: {
            xtype: 'numberfield',
            allowBlank: false
        },
        width: 100
    },{
        header: 'Next Meter Read',
        dataIndex: 'next_estimated_meter_read_date'
    },{
        header: 'Utility',
        dataIndex: 'utility',
        editor: {
            xtype: 'combo',
            store: 'Utilities',
            itemId: 'utility_combo',
            displayField: 'name',
            valueField: 'name',
            triggerAction: 'all',
            forceSelection: false,
            typeAhead: true,
            typeAheadDelay : 1,
            autoSelect: false,
            regex: /[a-zA-Z0-9]+/,
            minChars: 1
        },
        width: 100
    },{
        header: 'Rate Class',
        dataIndex: 'rate_class',
        emptyText: 'Unknown Rate Class',
        editor: {
            xtype: 'combo',
            store: 'RateClasses',
            itemId: 'rate_class_combo',
            displayField: 'name',
            valueField: 'name',
            triggerAction: 'all',
            forceSelection: false,
            typeAhead: true,
            typeAheadDelay: 1,
            autoSelect: false,
            regex: /[a-zA-Z0-9]+/,
            minChars: 1
        },
        width: 200
    },{
        header: 'Service',
        dataIndex: 'service',
        editor: {
            xtype: 'combo',
            name: 'service',
            itemId: 'service_combo',
            store: 'Services',
            triggerAction: 'all',
            valueField: 'name',
            displayField: 'value',
            queryMode: 'local',
            forceSelection: false,
            selectOnFocus: true
        },
        width: 100
<<<<<<< HEAD
    },{
        header: 'Next Meter Read',
        dataIndex: 'next_meter_read_date',
        editor: {
            xtype: 'datefield',
            allowBlank: false,
            format: 'Y-m-d'
        },
        width: 100,
        renderer: function(value) {
            return Ext.util.Format.date(value, 'Y-m-d');
        }
=======
>>>>>>> 13f4f307
    }],

    dockedItems: [{
        dock: 'top',
        xtype: 'toolbar',
        layout: {
            overflowHandler: 'Menu'
        },
        items: [{
                xtype: 'label',
                text: '',
                padding: 5,
                id: 'utilbillAccountLabel'
            },{
                xtype: 'button',
                action: 'utilbillPrevious',
                text: 'Previous',
                disabled: true
            },{
                xtype: 'button',
                action: 'utilbillNext',
                text: 'Next',
                disabled: false
            }
        ]
    }]
});<|MERGE_RESOLUTION|>--- conflicted
+++ resolved
@@ -128,7 +128,6 @@
             selectOnFocus: true
         },
         width: 100
-<<<<<<< HEAD
     },{
         header: 'Next Meter Read',
         dataIndex: 'next_meter_read_date',
@@ -141,8 +140,6 @@
         renderer: function(value) {
             return Ext.util.Format.date(value, 'Y-m-d');
         }
-=======
->>>>>>> 13f4f307
     }],
 
     dockedItems: [{
