from itertools import islice
import logging
import os
import traceback
from brokerage.brokerage_model import Company
from brokerage import quote_parsers
from core.model import AltitudeSession, Session, Supplier

LOG_NAME = 'read_quotes'

# TODO: this class has no test coverage
class QuoteFileProcessor(object):
    """Checks for files containing matrix quotes in a particular directory,
    transfers quotes from them into a database, and deletes them.
    """
    # maps each supplier id to the class for parsing its quote file
    CLASSES_FOR_SUPPLIERS = {
        14: quote_parsers.DirectEnergyMatrixParser,
        95: quote_parsers.AEPMatrixParser,
        199: quote_parsers.USGEMatrixParser,
<<<<<<< HEAD
        928: quote_parsers.ChampionMatrixParser,
=======
        125: quote_parsers.AmerigreenMatrixParser,
>>>>>>> 718a8591
    }

    # number of quotes to read and insert at once. larger is faster as long
    # as it doesn't use up too much memory. (1000 is the maximum number of
    # rows allowed per insert statement in pymssql.)
    BATCH_SIZE = 1000

    def __init__(self):
        from core import config
        self.logger = logging.getLogger(LOG_NAME)
        self.quote_directory_path = config.get('brokerage', 'quote_directory')
        self.altitude_session = AltitudeSession()

    def _read_file(self, quote_file, supplier, altitude_supplier):
        """Read and insert 'BATCH_SIZE' quotes fom the given file.
        :param quote_file: quote file to read from
        :param supplier: core.model.Supplier instance
        :param altitude_supplier: brokerage.brokerage_model.Company instance
        corresponding to the Company table in the Altitude SQL Server database,
        representing a supplier. Not to be confused with the "supplier" table
        (core.model.Supplier) or core.altitude.AltitudeSupplier which is a
        mapping between these two. May be None if the supplier is unknown.
        """
        quote_parser = self.CLASSES_FOR_SUPPLIERS[supplier.id]()
        quote_parser.load_file(quote_file)
        quote_parser.validate()

        generator = quote_parser.extract_quotes()
        while True:
            quote_list = []
            for quote in islice(generator, self.BATCH_SIZE):
                if altitude_supplier is not None:
                    quote.supplier_id = altitude_supplier.company_id
                quote.validate()
                quote_list.append(quote)
            self.altitude_session.bulk_save_objects(quote_list)
            # TODO: probably not a good way to find out that the parser is done
            if quote_list == []:
                break
            yield quote_parser.get_count()

    def run(self):
        """Open, process, and delete quote files for all suppliers.
        """
        for supplier in Session().query(Supplier).filter(
                        Supplier.matrix_file_name != None).order_by(
            Supplier.name):
            # check if the file for this supplier exists and is writable
            path = os.path.join(self.quote_directory_path,
                                supplier.matrix_file_name)
            if not os.access(path, os.W_OK):
                self.logger.info('Skipped "%s": not found' % path)
                continue

            # match supplier in Altitude database by name--this means names
            # for the same supplier must always be the same (will be None if
            # not found)
            altitude_supplier = self.altitude_session.query(Company).filter_by(
                name=supplier.name).first()

            # load quotes from the file into the database, then delete the file
            try:
                with open(path, 'rb') as quote_file:
                    self.logger.info('Starting to read from "%s"' % path)
                    for count in self._read_file(quote_file, supplier,
                                                 altitude_supplier):
                        self.logger.debug('%s quotes so far' % count)
                    self.altitude_session.commit()
                os.remove(path)
            except Exception as e:
                self.logger.error('Error when processing "%s":\n%s' % (
                    path, traceback.format_exc()))
                self.altitude_session.rollback()
            else:
                # total should be 106560 from Direct Energy spreadsheet
                self.logger.info('Read %s quotes from "%s"' % (count, path))
        Session.remove()
        AltitudeSession.remove()<|MERGE_RESOLUTION|>--- conflicted
+++ resolved
@@ -18,11 +18,8 @@
         14: quote_parsers.DirectEnergyMatrixParser,
         95: quote_parsers.AEPMatrixParser,
         199: quote_parsers.USGEMatrixParser,
-<<<<<<< HEAD
         928: quote_parsers.ChampionMatrixParser,
-=======
         125: quote_parsers.AmerigreenMatrixParser,
->>>>>>> 718a8591
     }
 
     # number of quotes to read and insert at once. larger is faster as long
