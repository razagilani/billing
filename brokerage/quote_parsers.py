"""Code for reading quote files. Could include both matrix quotes and custom
quotes.
"""
from abc import ABCMeta, abstractmethod
import re
from datetime import datetime, timedelta, date

from tablib import Databook, formats

from exc import ValidationError, BillingError
from util.dateutils import parse_date, parse_datetime, date_to_datetime
from util.monthmath import Month
from brokerage.brokerage_model import MatrixQuote


# TODO:
# - time zones are ignored but are needed because quote validity times,
# start dates, are specific to customers in a specific time zone
# - extract duplicate code for volume ranges across subclasses


def _assert_true(p):
    if not p:
        raise ValidationError('Assertion failed')


def _assert_equal(a, b):
    if a != b:
        raise ValidationError("Expected %s, found %s" % (a, b))


def _assert_match(regex, string):
    if not re.match(regex, string):
        raise ValidationError('No match for "%s" in "%s"' % (regex, string))


def excel_number_to_date(number):
    """Dates in some XLS spreadsheets will appear as numbers of days since
    (apparently) December 30, 1899.
    :param number: int or float
    :return: date
    """
    return date(1899, 12, 30) + timedelta(days=number)

def parse_number(string):
    """Convert number string into a number.
    :param string: number string formatted for American humans (with commas)
    :return: int (if the number is really an integer) or float
    """
    result = float(string.replace(',', ''))
    if result == round(result):
        return int(result)
    return result


def excel_number_to_datetime(number):
    """Dates in some XLS spreadsheets will appear as numbers of days since
    (apparently) December 30, 1899.
    :param number: int or float
    :return: datetime
    """
    return datetime(1899, 12, 30) + timedelta(days=number)


class SpreadsheetReader(object):
    """Wrapper for tablib.Databook with methods to easily get data from
    spreadsheets.
    """
    #the index of the she we are useing
    SHEET_NUMBER = 0

    @classmethod
    def get_databook_from_file(cls, quote_file, file_format):
        """
        :param quote_file: file object
        :return: tablib.Databook
        """
        # tablib's "xls" format takes the file contents as a string as its
        # argument, but "xlsx" and others take a file object
        result = Databook()
        if file_format in [formats.xlsx]:
            file_format.import_book(result, quote_file)
        elif file_format in [formats.xls]:
            file_format.import_book(result, quote_file.read())
        else:
            raise BillingError('Unknown format: %s' % format.__name__)
        return result

    def __init__(self):
        # Databook representing whole spreadsheet and relevant sheet
        # respectively
        self._databook = None

    def _get_sheet(self, sheet_number_or_title):
        """
        :param sheet_number_or_title: 0-based index (int) or title (string)
        of the sheet to use
        """
        if isinstance(sheet_number_or_title, int):
            return self._databook.sheets()[0]
        assert isinstance(sheet_number_or_title, basestring)
        try:
            return next(s for s in self._databook.sheets() if
                        s.title == sheet_number_or_title)
        except StopIteration:
            raise ValueError('No sheet named "%s"' % sheet_number_or_title)

    def load_file(self, quote_file, file_format):
        """Read from 'quote_file'. May be very slow and take a huge amount of
        memory.
        :param quote_file: file to read from.
        """
        self._databook = self.get_databook_from_file(quote_file, file_format)

    def get_height(self, sheet_number_or_title):
        """Return the number of rows in the given sheet.
        :param sheet_number_or_title: 0-based index (int) or title (string)
        of the sheet to use
        :return: int
        """
        return self._get_sheet(sheet_number_or_title).height

    def get(self, sheet_number_or_title, row, col, the_type):
        """Return a value extracted from the cell of the given sheet at (row,
        col), and expect the given type (e.g. int, float, basestring, datetime).
        Raise ValidationError if the cell does not exist or has the wrong type.
        :param sheet_number_or_title: 0-based index (int) or title (string)
        of the sheet to use
        :param row: row index (int)
        :param row: column index (int)
        :param the_type: expected type of the cell contents
        """
        sheet = self._get_sheet(sheet_number_or_title)
        try:
            if row == -1:
                # 1st row is the header, 2nd row is index "0"
                value = sheet.headers[col]
            else:
                value = sheet[row][col]
        except IndexError:
            raise ValidationError('No cell (%s, %s)' % (row, col))
        if not isinstance(value, the_type):
            raise ValidationError(
                'At (%s,%s), expected type %s, found "%s" with type %s' % (
                    row, col, the_type, value, type(value)))
        return value

    def get_matches(self, sheet_number_or_title, row, col, regex, types):
        """Get list of values extracted from the spreadsheet cell at
        (row, col) using groups (parentheses) in a regular expression. Values
        are converted from strings to the given types. Raise ValidationError
        if there are 0 matches or the wrong number of matches or any value
        could not be converted to the expected type.
        :param sheet_number_or_title: 0-based index (int) or title (string)
        of the sheet to use
        :param row: row index (int)
        :param col: column index (int)
        :param regex: regular expression string
        :param types: expected type of each match represented as a callable
        that converts a string to that type, or a list/tuple of them whose
        length corresponds to the number of matches.
        :return: resulting value or list of values
        Example:
        >>> self.get_matches(1, 2, '(\d+/\d+/\d+)', parse_date)
        >>> self.get_matches(3, 4, r'(\d+) ([A-Za-z])', (int, str))
        """
        if not isinstance(types, (list, tuple)):
            types = [types]
        text = self.get(sheet_number_or_title, row, col, basestring)
        _assert_match(regex, text)
        m = re.match(regex, text)
        if len(m.groups()) != len(types):
            raise ValidationError
        results = []
        for group, the_type in zip(m.groups(), types):
            try:
                value = the_type(group)
            except ValueError:
                raise ValidationError
            results.append(value)
        if len(results) == 1:
            return results[0]
        return results


class QuoteParser(object):
    """Superclass for classes representing particular spreadsheet formats.
    These should contain everything format-specific, but not general-purpose
    code for reading spreadsheets.
    """
    __metaclass__ = ABCMeta

    # tablib submodule that should be used to import data from the spreadsheet
    FILE_FORMAT = None

    # subclasses can set this to use sheet titles to validate the file
    EXPECTED_SHEET_TITLES = None

    # subclassses can fill this with (row, col, regex) tuples to assert
    # expected contents of certain cells
    EXPECTED_CELLS = []

    # optional (row, col, regex) for for the validity/expiration date of every
    # quote in this matrix: regex must have 1 parenthesized group that can be
    # parsed as a date
    DATE_CELL = None

    def __init__(self):
        self._reader = SpreadsheetReader()

        # whether validation has been done yet
        self._validated = False

        # optional validity date and expiration date of all quotes (matrix
        # quote spreadsheets tend have a date on them and are good for one day)
        self._date = None

        # number of quotes read so far
        self._count = 0

    def load_file(self, quote_file):
        """Read from 'quote_file'. May be very slow and take a huge amount of
        memory.
        :param quote_file: file to read from.
        """
        self._reader.load_file(quote_file, self.FILE_FORMAT)
        self._validated = False

    def validate(self):
        """Raise ValidationError if the file does not match expectations about
        its format. This is supposed to detect format changes or prevent
        reading the wrong file by accident, not to find all possible
        problems the contents in advance.
        """
        # TODO: fix use of private variable
        assert self._reader._databook is not None
        if self.EXPECTED_SHEET_TITLES is not None:
            _assert_equal(self.EXPECTED_SHEET_TITLES,
                          # TODO fix use of private variable
                          [s.title for s in self._reader._databook.sheets()])
        for sheet_number_or_title, row, col, regex in self.EXPECTED_CELLS:
            text = self._reader.get(sheet_number_or_title, row, col, basestring)
            _assert_match(regex, text)
        self._validate()
        self._validated = True

    def _validate(self):
        # subclasses can override this to do additional validation
        pass

    def extract_quotes(self):
        """Yield Quotes extracted from the file. Raise ValidationError if the
        quote file is malformed (no other exceptions should not be raised).
        The Quotes are not associated with a supplier, so this must be done
        by the caller.
        """
        if not self._validated:
            self.validate()

        # extract the date using DATE_CELL
<<<<<<< HEAD
        row, col, regex = self.DATE_CELL
        if regex is None:
            self._date = self._reader._get(row, col, datetime)
        else:
            self._date = self._reader._get_matches(row, col, regex,
                                                   parse_datetime)
=======
        sheet_number_or_title, row, col, regex = self.DATE_CELL
        self._date = self._reader.get_matches(sheet_number_or_title, row, col,
                                              regex, parse_datetime)
>>>>>>> 1ff5888e

        return self._extract_quotes()

    @abstractmethod
    def _extract_quotes(self):
        # subclasses do extraction here
        raise NotImplementedError

    def get_count(self):
        """
        :return: number of quotes read so far
        """
        return self._count


class DirectEnergyMatrixParser(QuoteParser):
    """Parser for Direct Energy spreadsheet.
    """
    FILE_FORMAT = formats.xls

    HEADER_ROW = 49
    VOLUME_RANGE_ROW = 49
    QUOTE_START_ROW = 50
    RATE_CLASS_COL = 4
    SPECIAL_OPTIONS_COL = 5
    TERM_COL = 7
    PRICE_START_COL = 8
    PRICE_END_COL = 13

    EXPECTED_SHEET_TITLES = [
        'Daily Matrix Price',
    ]
    EXPECTED_CELLS = [
        (0, -1, 0, 'Direct Energy HQ - Daily Matrix Price Report'),
        (0, HEADER_ROW, 0, 'Contract Start Month'),
        (0, HEADER_ROW, 1, 'State'),
        (0, HEADER_ROW, 2, 'Utility'),
        (0, HEADER_ROW, 3, 'Zone'),
        (0, HEADER_ROW, 4, r'Rate Code\(s\)'),
        (0, HEADER_ROW, 5, 'Product Special Options'),
        (0, HEADER_ROW, 6, 'Billing Method'),
        (0, HEADER_ROW, 7, 'Term'),
    ]
    DATE_CELL = (0, 1, 0, 'as of (\d+/\d+/\d+)')

    def _extract_volume_range(self, row, col):
        # these cells are strings like like "75-149" where "149" really
        # means < 150, so 1 is added to the 2nd number--unless it is the
        # highest volume range, in which case the 2nd number really means
        # what it says.
        regex = r'(\d+)\s*-\s*(\d+)'
        low, high = self._reader.get_matches(0, row, col, regex, (float, float))
        if col != self.PRICE_END_COL:
            high += 1
        return low, high

    def _extract_quotes(self):
        volume_ranges = [self._extract_volume_range(self.VOLUME_RANGE_ROW, col)
                         for col in xrange(self.PRICE_START_COL,
                                           self.PRICE_END_COL + 1)]
        # volume ranges should be contiguous
        for i, vr in enumerate(volume_ranges[:-1]):
            next_vr = volume_ranges[i + 1]
            _assert_equal(vr[1], next_vr[0])

        for row in xrange(self.QUOTE_START_ROW, self._reader.get_height(0)):
            # TODO use time zone here
            start_from = excel_number_to_datetime(
                self._reader.get(0, row, 0, (int, float)))
            start_until = date_to_datetime((Month(start_from) + 1).first)
            term_months = self._reader.get(0, row, self.TERM_COL, (int, float))

            # rate class names are separated by commas and optional whitespace
            rate_class_text = self._reader.get(0, row, self.RATE_CLASS_COL,
                                               basestring)
            rate_class_aliases = [s.strip() for s in rate_class_text.split(',')]

            special_options = self._reader.get(0, row, self.SPECIAL_OPTIONS_COL,
                                               basestring)
            _assert_true(special_options in ['', 'POR', 'UCB', 'RR'])

            for col in xrange(self.PRICE_START_COL, self.PRICE_END_COL + 1):
                min_vol, max_vol = volume_ranges[col - self.PRICE_START_COL]
                price = self._reader.get(0, row, col, (int, float)) / 100.
                for rate_class_alias in rate_class_aliases:
                    self._count += 1
                    yield MatrixQuote(
                        start_from=start_from, start_until=start_until,
                        term_months=term_months, valid_from=self._date,
                        valid_until=self._date + timedelta(days=1),
                        min_volume=min_vol, limit_volume=max_vol,
                        rate_class_alias=rate_class_alias,
                        purchase_of_receivables=(special_options == 'POR'),
                        price=price)


class USGEMatrixParser(QuoteParser):
    """Parser for USGE spreadsheet. This one has energy along the rows and
    time along the columns.
    """
    FILE_FORMAT = formats.xlsx

    HEADER_ROW = 3
    UTILITY_COL = 0
    VOLUME_RANGE_COL = 3
    RATE_START_ROW = 4
    RATE_END_ROW = 32
    SHEET_NUMBER = 5
    RATE_START_COL = 6
    RATE_END_COL = 11
    TERM_START_COL = 6
    TERM_END_COL = 28
    TERM_HEADER_ROW = 2

    EXPECTED_SHEET_TITLES = [
        'KY',
        'MD',
        'NJ',
        'NY',
        'OH',
        'PA',
        'CheatSheet',
    ]
    EXPECTED_CELLS = [
        (0, 2, 'Pricing Date'),
        (1, 2, 'Valid Thru'),
        (HEADER_ROW, 0, 'LDC'),
        (HEADER_ROW, 1, 'Customer Type'),
        (HEADER_ROW, 2, 'RateClass'),
        (HEADER_ROW, 3, 'Annual Usage Tier'),
        (HEADER_ROW, 4, 'UOM'),
    ]
<<<<<<< HEAD
    DATE_CELL = (0, 3, None)
=======
    DATE_CELL = ('PA', 0, 2, '(\d+/\d+/\d+)')
>>>>>>> 1ff5888e
    # TODO: include validity time like "4 PM EPT" in the date

    def _extract_volume_range(self, row, col):
        below_regex = r'Below ([\d,]+) ccf/therms'
        normal_regex = r'([\d,]+) to ([\d,]+) ccf/therms'
        try:
<<<<<<< HEAD
            low, high = self._reader._get_matches(row, col, normal_regex,
=======
            low, high = self.get_matches(row, col, normal_regex,
>>>>>>> 1ff5888e
                                          (parse_number, parse_number))
            if low > 0 :
                low -= 1
        except ValidationError:
<<<<<<< HEAD
            high = self._reader._get_matches(row, col, below_regex, parse_number)
=======
            high = self.get_matches(row, col, below_regex, parse_number)
>>>>>>> 1ff5888e
            low = 0
        return low, high


    def _extract_quotes(self):
        # TODO

        for row in xrange(self.RATE_START_ROW, self.RATE_END_ROW + 1):
            utility = self._reader._get(row, self.UTILITY_COL,
                                        (basestring, type(None)))
            if utility is None:
                continue

            rate_class = self._reader._get(row, 2,(basestring, type(None)))
            min_volume, limit_volume = self._extract_volume_range(
                row, self.VOLUME_RANGE_COL)


            for t in xrange(self.TERM_START_COL,self.TERM_END_COL):
                # skip blank column
                if self._reader._get(2, t, (basestring, type(None))) is None:
                    continue
                term = self._reader._get_matches(
                    2, t, '(\d+) Months Beginning in:', int)

                for i in xrange(t,t + 6):
                    start_from = self._reader._get(3,i,datetime)
                    start_until = date_to_datetime(
                        (Month(start_from) + 1).first)
                    price = self._reader._get(row, i,(float, type(None)))

                    yield MatrixQuote(
                        start_from=start_from, start_until=start_until,
                        term_months=term, valid_from=self._date,
                        valid_until=self._date + timedelta(days=1),
                        min_volume=min_volume, limit_volume=limit_volume,
                        purchase_of_receivables=False,
                        price=price)<|MERGE_RESOLUTION|>--- conflicted
+++ resolved
@@ -258,18 +258,9 @@
             self.validate()
 
         # extract the date using DATE_CELL
-<<<<<<< HEAD
-        row, col, regex = self.DATE_CELL
-        if regex is None:
-            self._date = self._reader._get(row, col, datetime)
-        else:
-            self._date = self._reader._get_matches(row, col, regex,
-                                                   parse_datetime)
-=======
         sheet_number_or_title, row, col, regex = self.DATE_CELL
         self._date = self._reader.get_matches(sheet_number_or_title, row, col,
                                               regex, parse_datetime)
->>>>>>> 1ff5888e
 
         return self._extract_quotes()
 
@@ -394,39 +385,27 @@
         'CheatSheet',
     ]
     EXPECTED_CELLS = [
-        (0, 2, 'Pricing Date'),
-        (1, 2, 'Valid Thru'),
-        (HEADER_ROW, 0, 'LDC'),
-        (HEADER_ROW, 1, 'Customer Type'),
-        (HEADER_ROW, 2, 'RateClass'),
-        (HEADER_ROW, 3, 'Annual Usage Tier'),
-        (HEADER_ROW, 4, 'UOM'),
+        ('PA', 0, 2, 'Pricing Date'),
+        ('PA', 1, 2, 'Valid Thru'),
+        ('PA', HEADER_ROW, 0, 'LDC'),
+        ('PA', HEADER_ROW, 1, 'Customer Type'),
+        ('PA', HEADER_ROW, 2, 'RateClass'),
+        ('PA', HEADER_ROW, 3, 'Annual Usage Tier'),
+        ('PA', HEADER_ROW, 4, 'UOM'),
     ]
-<<<<<<< HEAD
-    DATE_CELL = (0, 3, None)
-=======
-    DATE_CELL = ('PA', 0, 2, '(\d+/\d+/\d+)')
->>>>>>> 1ff5888e
+    DATE_CELL = ('PA', 0, 3, None)
     # TODO: include validity time like "4 PM EPT" in the date
 
     def _extract_volume_range(self, row, col):
         below_regex = r'Below ([\d,]+) ccf/therms'
         normal_regex = r'([\d,]+) to ([\d,]+) ccf/therms'
         try:
-<<<<<<< HEAD
             low, high = self._reader._get_matches(row, col, normal_regex,
-=======
-            low, high = self.get_matches(row, col, normal_regex,
->>>>>>> 1ff5888e
                                           (parse_number, parse_number))
             if low > 0 :
                 low -= 1
         except ValidationError:
-<<<<<<< HEAD
             high = self._reader._get_matches(row, col, below_regex, parse_number)
-=======
-            high = self.get_matches(row, col, below_regex, parse_number)
->>>>>>> 1ff5888e
             low = 0
         return low, high
 
