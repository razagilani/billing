--- conflicted
+++ resolved
@@ -881,12 +881,22 @@
                     0, self.HEADER_ROW, start_from_col, datetime)
                 start_until = date_to_datetime((Month(start_from) + 1).first)
 
-<<<<<<< HEAD
-
-
-
-
-
+                min_vol, max_vol = volume_ranges[col - self.PRICE_START_COL]
+                for rate_class_id in rate_class_ids:
+                    quote = MatrixQuote(
+                        start_from=start_from, start_until=start_until,
+                        term_months=term_months, valid_from=self._date,
+                        valid_until=self._date + timedelta(days=1),
+                        min_volume=min_vol, limit_volume=max_vol,
+                        rate_class_alias=rate_class_alias,
+                        purchase_of_receivables=False, price=price)
+                    # TODO: rate_class_id should be determined automatically
+                    # by setting rate_class
+                    if rate_class_id is not None:
+                        quote.rate_class_id = rate_class_id
+                    yield quote
+                    
+                    
 class MajorEnergyMatrixParser(QuoteParser):
     """Parser for Major Energy spreadsheet.
     """
@@ -902,15 +912,19 @@
     VOLUME_RANGE_START_COL = 'G'
     VOLUME_RANGE_END_COL = 'H'
 
-    EXPECTED_SHEET_TITLES = ['Matrix']
+    EXPECTED_SHEET_TITLES = [
+        'Map - Info', # hidden
+        'Matrix' # visible
+    ]
+    SHEET = 'Matrix'
     EXPECTED_CELLS = [
-        (0, 3, 'B', 'Effective:'),
-        (0, 5, 'B', 'Start'),
-        (0, 5, 'C', 'State'),
-        (0, 5, 'D', 'Utility'),
-        (0, 5, 'E', 'Zone'),
-        (0, 5, 'F', 'Usage'),
-        (0, 5, 'G', 'Agent Fee'),
+        (SHEET, 3, 'B', 'Effective:'),
+        (SHEET, 5, 'B', 'Start'),
+        (SHEET, 5, 'C', 'State'),
+        (SHEET, 5, 'D', 'Utility'),
+        (SHEET, 5, 'E', 'Zone'),
+        (SHEET, 5, 'F', 'Usage'),
+        (SHEET, 5, 'G', 'Agent Fee'),
     ]
     VALID_FROM_DATE_CELL = (3, 'C')
     VALID_UNTIL_DATE_CELL = (3, 'E') # TODO: inclusive or exclusive? look at "spec"
@@ -958,9 +972,6 @@
             for col in xrange(self.PRICE_START_COL, self.PRICE_END_COL + 1):
                 min_vol, max_vol = volume_ranges[col - self.PRICE_START_COL]
                 price = self._reader.get(0, row, col, (int, float)) / 1000.
-=======
-                min_vol, max_vol = volume_ranges[col - self.PRICE_START_COL]
->>>>>>> 076a5627
                 for rate_class_id in rate_class_ids:
                     quote = MatrixQuote(
                         start_from=start_from, start_until=start_until,
@@ -968,12 +979,8 @@
                         valid_until=self._date + timedelta(days=1),
                         min_volume=min_vol, limit_volume=max_vol,
                         rate_class_alias=rate_class_alias,
-<<<<<<< HEAD
                         purchase_of_receivables=(special_options == 'POR'),
                         price=price)
-=======
-                        purchase_of_receivables=False, price=price)
->>>>>>> 076a5627
                     # TODO: rate_class_id should be determined automatically
                     # by setting rate_class
                     if rate_class_id is not None:
