--- conflicted
+++ resolved
@@ -823,10 +823,7 @@
                             quote.rate_class_id = rate_class_id
                         yield quote
 
-class ConstellationMatrixParser(QuoteParser):
-    FILE_FORMAT = formats.xlsx
-
-<<<<<<< HEAD
+
 class AmerigreenMatrixParser(QuoteParser):
     """Parser for Amerigreen spreadsheet.
     """
@@ -917,7 +914,15 @@
                 if rate_class_id is not None:
                     quote.rate_class_id = rate_class_id
                 yield quote
-=======
+
+
+
+                        
+                        
+                        
+class ConstellationMatrixParser(QuoteParser):
+    FILE_FORMAT = formats.xlsx
+
     HEADER_ROW = 4
     VOLUME_RANGE_ROW = 5
     QUOTE_START_ROW = 6
@@ -973,9 +978,8 @@
                               self._reader.get(0, row, 0, basestring))
                 _assert_equal('Small Business Cost+ Pricing',
                               self._reader.get(0, row, 'I', basestring))
-                _assert_equal(self._date,
-                              self._reader.get(0, row + 1,
-                                               self.DATE_COL, datetime))
+                _assert_equal(self._valid_from, self._reader.get(
+                    0, row + 1, self.DATE_COL, datetime))
                 continue
             elif utility == 'Utility':
                 # repeat of the header row
@@ -1008,8 +1012,8 @@
                 for rate_class_id in rate_class_ids:
                     quote = MatrixQuote(
                         start_from=start_from, start_until=start_until,
-                        term_months=term_months, valid_from=self._date,
-                        valid_until=self._date + timedelta(days=1),
+                        term_months=term_months, valid_from=self._valid_from,
+                        valid_until=self._valid_until,
                         min_volume=min_vol, limit_volume=max_vol,
                         rate_class_alias=rate_class_alias,
                         purchase_of_receivables=False, price=price)
@@ -1108,5 +1112,4 @@
                     # by setting rate_class
                     if rate_class_id is not None:
                         quote.rate_class_id = rate_class_id
-                    yield quote
->>>>>>> f644f635
+                    yield quote