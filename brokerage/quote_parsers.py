--- conflicted
+++ resolved
@@ -66,7 +66,6 @@
     """Wrapper for tablib.Databook with methods to easily get data from
     spreadsheets.
     """
-<<<<<<< HEAD
     LETTERS = ''.join(chr(ord('A') + i) for i in xrange(26))
 
     @classmethod
@@ -90,10 +89,6 @@
         if number < 0:
             raise ValueError('Negative row number')
         return number - 2
-=======
-    #the index of the she we are useing
-    SHEET_NUMBER = 0
->>>>>>> 704e870a
 
     @classmethod
     def get_databook_from_file(cls, quote_file, file_format):
@@ -168,15 +163,17 @@
         :param the_type: expected type of the cell contents
         """
         sheet = self._get_sheet(sheet_number_or_title)
-        row = self._row_number_to_index(row)
+        y = self._row_number_to_index(row)
         if isinstance(col, basestring):
-            col = self._col_letter_to_index(col)
+            x = self._col_letter_to_index(col)
+        else:
+            x = col
         try:
-            if row == -1:
+            if y == -1:
                 # 1st row is the header, 2nd row is index "0"
-                value = sheet.headers[col]
+                value = sheet.headers[x]
             else:
-                value = sheet[row][col]
+                value = sheet[y][x]
         except IndexError:
             raise ValidationError('No cell (%s, %s)' % (row, col))
         if not isinstance(value, the_type):
@@ -404,17 +401,16 @@
     """
     FILE_FORMAT = formats.xlsx
 
-    HEADER_ROW = 3
+    TERM_HEADER_ROW = 4
+    HEADER_ROW = 5
+    RATE_START_ROW = 6
+    RATE_END_ROW = 34
     UTILITY_COL = 0
     VOLUME_RANGE_COL = 3
-    RATE_START_ROW = 4
-    RATE_END_ROW = 32
-    SHEET_NUMBER = 5
     RATE_START_COL = 6
     RATE_END_COL = 11
     TERM_START_COL = 6
     TERM_END_COL = 28
-    TERM_HEADER_ROW = 2
 
     EXPECTED_SHEET_TITLES = [
         'KY',
@@ -426,15 +422,15 @@
         'CheatSheet',
     ]
     EXPECTED_CELLS = [
-        ('PA', 0, 2, 'Pricing Date'),
-        ('PA', 1, 2, 'Valid Thru'),
+        ('PA', 2, 2, 'Pricing Date'),
+        ('PA', 3, 2, 'Valid Thru'),
         ('PA', HEADER_ROW, 0, 'LDC'),
         ('PA', HEADER_ROW, 1, 'Customer Type'),
         ('PA', HEADER_ROW, 2, 'RateClass'),
         ('PA', HEADER_ROW, 3, 'Annual Usage Tier'),
         ('PA', HEADER_ROW, 4, 'UOM'),
     ]
-    DATE_CELL = ('PA', 0, 3, None)
+    DATE_CELL = ('PA', 2, 3, None)
     # TODO: include validity time like "4 PM EPT" in the date
 
     def _extract_volume_range(self, sheet, row, col):
@@ -468,14 +464,15 @@
 
             for t in xrange(self.TERM_START_COL,self.TERM_END_COL):
                 # skip blank column
-                if self._reader.get(sheet, 2, t,
-                                    (basestring, type(None))) is None:
+                if self._reader.get(sheet, self.HEADER_ROW, t, object) is None:
                     continue
                 term = self._reader.get_matches(
-                    sheet, 2, t, '(\d+) Months Beginning in:', int)
+                    sheet, self.TERM_HEADER_ROW, t,
+                    '(\d+) Months Beginning in:', int)
 
                 for i in xrange(t,t + 6):
-                    start_from = self._reader.get(sheet, 3,i,datetime)
+                    start_from = self._reader.get(sheet, self.HEADER_ROW,
+                                                  i, datetime)
                     start_until = date_to_datetime(
                         (Month(start_from) + 1).first)
                     price = self._reader.get(sheet, row, i, (float, type(None)))
