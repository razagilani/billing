--- conflicted
+++ resolved
@@ -209,30 +209,8 @@
                 self.rate)
 
     def __eq__(self, other):
-<<<<<<< HEAD
         return all(getattr(self, name) == getattr(other, name) for name in
                 self._fields)
-=======
-        return (
-                   self.rsi_binding,
-                   self.description,
-                   self.quantity,
-                   self.quantity_units,
-                   self.rate,
-                   self.round_rule,
-                   self.group,
-                   self.has_charge,
-               ) == (
-                   other.rsi_binding,
-                   other.description,
-                   other.quantity,
-                   other.quantity_units,
-                   other.rate,
-                   other.round_rule,
-                   other.group,
-                   other.has_charge,
-               )
->>>>>>> 76ed8141
 
     def __hash__(self):
         return sum(hash(value) for value in self._fields.values())
