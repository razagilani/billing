--- conflicted
+++ resolved
@@ -9,8 +9,10 @@
 from mongoengine import Document, EmbeddedDocument
 from mongoengine import StringField, ListField, EmbeddedDocumentField
 from mongoengine import DateTimeField, BooleanField
+from billing.util.mongo_utils import bson_convert, python_convert, format_query
 from billing.processing.exceptions import FormulaError, FormulaSyntaxError, \
-    NoSuchBillException
+    NotUniqueException, NoSuchBillException
+from billing.processing.state import UtilBill
 
 # minimum normlized score for an RSI to get included in a probable UPRS
 # (between 0 and 1)
@@ -156,6 +158,9 @@
         and returns ( quantity  result, rate result). Raises FormulaSyntaxError
         if either of the formulas could not be parsed.
         '''
+        # from pprint import PrettyPrinter
+        # PrettyPrinter().pprint(register_quantities)
+
         # validate argument types to avoid more confusing errors below
         assert all(
             isinstance(k, basestring) and isinstance(v, dict)
@@ -193,26 +198,40 @@
         '''String representation of this RateStructureItem to send as JSON to
         the browser.
         '''
-        result = {name: getattr(self, name) for name in self._fields}
-        result['id'] = self.rsi_binding
-        return result
-
-    def update(self, **fields):
-        for name, value in fields.iteritems():
-            # only set attributes that are names of valid fields
-            if name not in self._fields:
-                raise ValueError('Unknown field "%s"' % name)
-            setattr(self, name, value)
+        return {
+            'id': self.rsi_binding,
+            'rsi_binding': self.rsi_binding,
+            'quantity': self.quantity,
+            'quantity_units': self.quantity_units,
+            'rate': self.rate,
+            #'rate_units': self.rate_units,
+            'round_rule': self.round_rule,
+            'description': self.description,
+            'shared': self.shared,
+            'has_charge': self.has_charge,
+            'group': self.group,
+        }
+
+    def update(self, rsi_binding=None, quantity=None, quantity_units=None,
+                    rate=None, round_rule=None, description=None):
+        if rsi_binding is not None:
+            self.rsi_binding = rsi_binding
+        if quantity is not None:
+            self.quantity = quantity
+        if quantity_units is not None:
+            self.quantity_units = quantity_units
+        if rate is not None:
+            self.rate = rate
+        if round_rule is not None:
+            self.roundrule = round_rule
+        if description is not None:
+            self.description = description
 
     def __repr__(self):
         return '<RSI %s: "%s", "%s">' % (self.rsi_binding, self.quantity,
-                self.rate)
+        self.rate)
 
     def __eq__(self, other):
-<<<<<<< HEAD
-        return all(getattr(self, name) == getattr(other, name) for name in
-                self._fields)
-=======
         return (
                    self.rsi_binding,
                    self.description,
@@ -232,10 +251,16 @@
                    other.group,
                    other.has_charge,
                )
->>>>>>> 76ed8141
 
     def __hash__(self):
-        return sum(hash(value) for value in self._fields.values())
+        return sum([
+            hash(self.rsi_binding),
+            hash(self.description),
+            hash(self.quantity),
+            hash(self.quantity_units),
+            hash(self.rate),
+            hash(self.round_rule),
+        ])
 
 
 class RateStructure(Document):
@@ -256,7 +281,8 @@
         '''
         combined_dict = uprs.rsis_dict()
         combined_dict.update(cprs.rsis_dict())
-        return RateStructure(type='UPRS', rates=combined_dict.values())
+        return RateStructure(type='UPRS',
+            rates=combined_dict.values())
 
     def rsis_dict(self):
         '''Returns a dictionary mapping RSI binding strings to
@@ -288,7 +314,7 @@
         and returns the new RateStructureItem object.
         '''
         # generate a number to go in a unique "rsi_binding" string
-        all_rsi_bindings = self.get_all_rsi_bindings()
+        all_rsi_bindings = set(rsi.rsi_binding for rsi in self.rates)
         n = 1
         while ('New RSI #%s' % n) in all_rsi_bindings:
             n += 1
@@ -303,6 +329,7 @@
             round_rule='',
         )
         self.rates.append(new_rsi)
+
         return new_rsi
 
     def get_rsi(self, rsi_binding):
@@ -312,8 +339,6 @@
         self.validate()
         return next(rsi for rsi in self.rates if rsi.rsi_binding ==
                                                  rsi_binding)
-    def get_all_rsi_bindings(self):
-        return set(rsi.rsi_binding for rsi in self.rates)
 
 class RateStructureDAO(object):
     '''Loads and saves RateStructure objects. Also responsible for generating
@@ -469,6 +494,20 @@
             return self._load_rs_by_id(utilbill.uprs_document_id)
         return self._load_rs_by_id(reebill.uprs_id_for_utilbill(utilbill))
 
+    def load_cprs_for_utilbill(self, utilbill, reebill=None):
+        '''Loads and returns a CPRS document for the given state.Utilbill.
+
+        If 'reebill' is None, this is the "current" document, i.e. the one
+        whose _id is in the utilbill table.
+
+        If a ReeBill is given, this is the CPRS document for the version of the
+        utility bill associated with the current reebill--either the same as
+        the "current" one if the reebill is unissued, or a frozen one (whose
+        _id is in the utilbill_reebill table) if the reebill is issued.'''
+        if reebill is None or reebill.document_id_for_utilbill(utilbill) \
+            is None:
+            return self._load_rs_by_id(utilbill.cprs_document_id)
+        return self._load_rs_by_id(reebill.cprs_id_for_utilbill(utilbill))
     def _load_rs_by_id(self, _id):
         '''Loads and returns a rate structure document by its _id (string).
         '''
