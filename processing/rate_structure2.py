--- conflicted
+++ resolved
@@ -39,267 +39,6 @@
     always nonnegative.'''
     return lambda x: max(a**(x * b), minimum)
 
-<<<<<<< HEAD
-=======
-class RateStructureItem(EmbeddedDocument):
-    '''A Rate Structure Item describes how a particular charge is computed, and
-    computes the charge according to a formula using various named values as
-    inputs (include register readings from a utility meter and other charges in
-    the same bill).
-    '''
-    # unique name that matches this RSI with a charge on a bill
-    # NOTE: "default" should not be necessary for a required field,
-    # but adding it prevents ValidationErrors when legacy (pre-MongoEngine
-    # schema) documents are loaded and then saved (see bug 62492152)
-    rsi_binding = StringField(required=True, min_length=1, default='')
-
-    # descriptive human-readable name
-    description = StringField(required=True, default='')
-
-    shared = BooleanField(required=True, default=True)
-    has_charge = BooleanField(required=True, default=True)
-
-    # the 'quantity' and 'rate' formulas provide the formula for computing the
-    # charge when multiplied together; the separation into 'quantity' and
-    # 'rate' is somewhat arbitrary
-    quantity = StringField(required=True, default='0')
-    quantity_units = StringField()
-    rate = StringField(required=True, default='0')
-    #rate_units = StringField()
-
-    # currently not used
-    round_rule = StringField()
-
-    group = StringField(required=True, default='')
-
-    @classmethod
-    def duplicate(cls, other):
-        return RateStructureItem(
-            rsi_binding=other.rsi_binding,
-            description=other.description,
-            shared=other.shared,
-            has_charge=other.has_charge,
-            quantity=other.quantity,
-            quantity_units=other.quantity_units,
-            rate=other.rate,
-            round_rule=other.round_rule,
-            group=other.group,
-        )
-
-    def __init__(self, *args, **kwargs):
-        super(RateStructureItem, self).__init__(*args, **kwargs)
-
-        # for handling old malformed documents in the database where
-        # quantity or rate formulas are empty strings: replace with 0
-        if self.quantity == '':
-            self.quantity = '0'
-        if self.rate == '':
-            self.rate = '0'
-
-    def validate(self, clean=True):
-        # a hack to deal with pre-MongoEngine malformed documents: some of
-        # these have numbers in their quantity/rate fields, which should be
-        # strings, so convert them before validating.
-        assert isinstance(self.quantity, (float, int, basestring))
-        assert isinstance(self.rate, (float, int, basestring))
-        if isinstance(self.quantity, (float, int)):
-            self.quantity = str(self.quantity)
-        if isinstance(self.rate, (float, int)):
-            self.rate = str(self.rate)
-        return super(RateStructureItem, self).validate(clean=clean)
-
-    def _parse_formulas(self):
-        '''Parses the 'quantity' and 'rate' formulas as Python code using the
-        'ast' module, and returns the tuple (quantity formula AST, rate formula
-        AST). Raises FormulaSyntaxError if either one couldn't be parsed.
-        '''
-        def parse_formula(name):
-            formula = getattr(self, name)
-            if formula == '':
-                raise FormulaSyntaxError("%s formula can't be empty" % name)
-            try:
-                return ast.parse(getattr(self, name))
-            except SyntaxError:
-                raise FormulaSyntaxError('Syntax error in %s formula' % name)
-        return parse_formula('quantity'), parse_formula('rate')
-
-    def get_identifiers(self):
-        '''Generates names of all identifiers occuring in this RSI's 'quantity'
-        and 'rate' formulas (excluding built-in functions). Raises
-        FormulaSyntaxError if the quantity or rate formula could not be parsed,
-        so this method also provides syntax checking.
-        '''
-        # This is a horrible way to find out if an ast node is a builtin
-        # function, but it seems to work, and I can't come up with a better
-        # way. (Note that the type 'builtin_function_or_method' is not  a
-        # variable in global scope, like 'int' or 'str', so you can't refer to
-        # it directly.)
-        def _is_built_in_function(node):
-            try:
-                return eval('type(%s)' % node.id).__name__ \
-                       == 'builtin_function_or_method'
-            except NameError:
-                return False
-
-        # parse the two formulas, and return nodes of the resulting parse tree
-        # whose type is ast.Name (and are not a built-in functions as
-        # determined by the function above)
-        quantity_tree, rate_tree = self._parse_formulas()
-        for node in chain.from_iterable((ast.walk(quantity_tree),
-        ast.walk(rate_tree))):
-            if isinstance(node, ast.Name) and not _is_built_in_function(node):
-                yield node.id
-
-    def compute_charge(self, register_quantities):
-        '''Evaluates this RSI's "quantity" and "rate" formulas, given the
-        readings of registers in 'register_quantities' (a dictionary mapping
-        register names to dictionaries containing keys "quantity" and "rate"),
-        and returns (quantity result, rate result, error). 'error' is an
-        Exception describing any error that occurred.
-
-        Raises FormulaSyntaxError if either of the formulas could not be parsed.
-        '''
-        # validate argument types to avoid more confusing errors below
-        assert all(
-            isinstance(k, basestring) and isinstance(v, dict)
-            and all(
-                isinstance(k2, basestring) and isinstance(v2, (float, int))
-                    for k2, v2 in v.iteritems())
-                for k, v in register_quantities.iteritems())
-
-        # check syntax
-        try:
-            self._parse_formulas()
-        except FormulaSyntaxError as e:
-            return None, None, e
-
-        # identifiers in RSI formulas end in ".quantity", ".rate", or ".total";
-        # the only way to evaluate these as Python code is to turn each of the
-        # key/value pairs in 'register_quantities' into an object with a
-        # "quantity" attribute
-        class RSIFormulaIdentifier(object):
-            def __init__(self, quantity=None, rate=None, total=None):
-                self.quantity = quantity
-                self.rate = rate
-                self.total = total
-        register_quantities = {reg_name: RSIFormulaIdentifier(**data) for
-            reg_name, data in register_quantities.iteritems()}
-
-        def compute(name):
-            formula = getattr(self, name)
-            assert isinstance(formula, basestring)
-            try:
-                return eval(formula, {}, register_quantities)
-            except Exception as e:
-                raise FormulaError(('Error in %s formula: %s') % (name, e))
-        try:
-            return compute('quantity'), compute('rate'), None
-        except FormulaError as e:
-            return None, None, e
-
-    def to_dict(self):
-        '''String representation of this RateStructureItem to send as JSON to
-        the browser.
-        '''
-        result = {name: getattr(self, name) for name in self._fields}
-        result['id'] = self.rsi_binding
-        return result
-
-    def update(self, **fields):
-        for name, value in fields.iteritems():
-            # only set attributes that are names of valid fields
-            if name not in self._fields:
-                raise ValueError('Unknown field "%s"' % name)
-            setattr(self, name, value)
-
-    def __repr__(self):
-        return '<RSI %s: "%s", "%s">' % (self.rsi_binding, self.quantity,
-                self.rate)
-
-    def __eq__(self, other):
-        return all(getattr(self, name) == getattr(other, name) for name in
-                self._fields)
-
-    def __hash__(self):
-        return sum(hash(value) for value in self._fields.values())
-
-
-class RateStructure(Document):
-    meta = {
-        'db_alias': 'ratestructure',
-        'collection': 'ratestructure',
-        'allow_inheritance': True
-    }
-
-    rates = ListField(field=EmbeddedDocumentField(RateStructureItem),
-            default=[])
-
-    @classmethod
-    def combine(cls, a, b):
-        '''Returns a RateStructure object not corresponding to any Mongo
-        document, containing RSIs from the two RateStructures 'a' and 'b'.
-        'b' overrides 'a'.
-        '''
-        combined_dict = a.rsis_dict()
-        combined_dict.update(b.rsis_dict())
-        return RateStructure(rates=combined_dict.values())
-
-    def rsis_dict(self):
-        '''Returns a dictionary mapping RSI binding strings to
-        RateStrutureItem objects for every RSI in this RateStructure.
-        '''
-        result = {}
-        for rsi in self.rates:
-            binding = rsi['rsi_binding']
-            if binding in result:
-                raise ValueError('Duplicate rsi_binding "%s"' % binding)
-            result[binding] = rsi
-        return result
-
-    def _check_rsi_uniqueness(self):
-        all_rsis = set(rsi.rsi_binding for rsi in self.rates)
-        if len(all_rsis) < len(self.rates):
-            raise ValueError("Duplicate rsi_bindings")
-
-    def validate(self, clean=True):
-        '''Document.validate() is overridden to make sure a RateStructure
-        without unique rsi_bindings can't be saved.'''
-        self._check_rsi_uniqueness()
-        return super(RateStructure, self).validate(clean=clean)
-
-    def add_rsi(self):
-        '''Adds a new rate structure item with a unique 'rsi_binding',
-        and returns the new RateStructureItem object.
-        '''
-        # generate a number to go in a unique "rsi_binding" string
-        all_rsi_bindings = self.get_all_rsi_bindings()
-        n = 1
-        while ('New RSI #%s' % n) in all_rsi_bindings:
-            n += 1
-
-        # create and add the new 'RateStructureItem'
-        new_rsi = RateStructureItem(
-            rsi_binding='New RSI #%s' % n,
-            description='Insert description here',
-            quantity='0',
-            quantity_units='',
-            rate='0',
-            round_rule='',
-        )
-        self.rates.append(new_rsi)
-        return new_rsi
-
-    def get_rsi(self, rsi_binding):
-        '''Returns the first RSI in this RateStructure having the
-        given 'rsi_binding'.
-        '''
-        self.validate()
-        return next(rsi for rsi in self.rates if rsi.rsi_binding ==
-                                                 rsi_binding)
-    def get_all_rsi_bindings(self):
-        return set(rsi.rsi_binding for rsi in self.rates)
-
->>>>>>> 52030a02
 class RateStructureDAO(object):
     '''Loads and saves RateStructure objects. Also responsible for generating
     predicted UPRSs based on existing ones.
@@ -371,6 +110,10 @@
                 # whether the binding was present or not, update total weight
                 total_weight[binding] += weight
 
+
+        # include in the result all charges whose normalized weight
+        # exceeds 'threshold', with the rate and quantity formulas it had in
+        # its closest occurrence.
         result = []
         if verbose:
             self.logger.info('Predicted RSIs for %s %s %s - %s' % (utility,
