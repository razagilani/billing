from __future__ import division
import ast
from itertools import chain
from datetime import datetime, date
from collections import defaultdict
import sys
from math import sqrt, log, exp
from bson import ObjectId
from mongoengine import Document, EmbeddedDocument
from mongoengine import StringField, ListField, EmbeddedDocumentField
from mongoengine import DateTimeField, BooleanField
from billing.processing.exceptions import FormulaError, FormulaSyntaxError, \
    NoSuchBillException

# minimum normlized score for an RSI to get included in a probable RS
# (between 0 and 1)
from billing.processing.state import Charge

RSI_PRESENCE_THRESHOLD = 0.5

def manhattan_distance(p1, p2):
    # note that 15-day offset is a 30-day distance, 30-day offset is a
    # 60-day difference
    delta_begin = abs(p1[0] - p2[0]).days
    delta_end = abs(p1[1] - p2[1]).days
    return delta_begin + delta_end

def gaussian(height, center, fwhm):
    def result(x):
        sigma =  fwhm / 2 * sqrt(2 * log(2))
        return height * exp(- (x - center)**2 / (2 * sigma**2))
    return result

def exp_weight(a, b):
    return lambda x: a**(x * b)

def exp_weight_with_min(a, b, minimum):
    '''Exponentially-decreasing weight function with a minimum value so it's
    always nonnegative.'''
    return lambda x: max(a**(x * b), minimum)

<<<<<<< HEAD
    def get_all_rsi_bindings(self):
        return set(rsi.rsi_binding for rsi in self.rates)
=======

>>>>>>> 2538f5e7
class RateStructureDAO(object):
    '''Loads and saves RateStructure objects. Also responsible for generating
    predicted UPRSs based on existing ones.
    '''
    def __init__(self, logger=None):
        ''''
        'logger': optional Logger object to record messages about rate
        structure prediction.
        '''
        # TODO instead of using None as logger, use a logger that does nothing,
        # to avoid checking if it's None
        self.logger = logger

    def _get_probable_shared_charges(self, utilbill_loader, utility, service,
            rate_class, period, distance_func=manhattan_distance,
            weight_func=exp_weight_with_min(0.5, 7, 0.000001),
            threshold=RSI_PRESENCE_THRESHOLD, ignore=lambda x: False,
            verbose=False):
        """Constructs and returns a list of :py:class:`processing.state.Charge`
        instances, each of which is unattached to any
        :py:class:`proessing.state.UtilBill`.

        The charges returned represent a guess as to which formulas should
        be present on the utilbill.

        :param threshold: the minimum score (between 0 and 1) for an RSI to be
        included.
        :param ignore: an optional function to exclude UPRSs from the input data
        """
        all_utilbills = [utilbill for utilbill in
                         utilbill_loader.load_real_utilbills(
                            service=service,
                            utility=utility,
                            rate_class=rate_class,
                            processed=True
                         ) if not ignore(utilbill)]

        bindings = set()
        for utilbill in all_utilbills:
            for charge in utilbill.charges:
                bindings.add(charge.rsi_binding)

        scores = defaultdict(lambda: 0)
        total_weight = defaultdict(lambda: 0)
        closest_occurrence = defaultdict(lambda: (sys.maxint, None))

        for binding in bindings:
            for utilbill in all_utilbills:
                distance = distance_func((utilbill.period_start,
                                          utilbill.period_end), period)
                weight = weight_func(distance)
                try:
                    charge = next(c for c in utilbill.charges
                                  if c.rsi_binding == binding)
                except StopIteration:
                    pass
                else:
                    if charge.shared:
                        # binding present in charge and shared: add 1 * weight
                        # to score
                        scores[binding] += weight
                        # if this distance is closer than the closest occurence
                        # seen so far, put charge object in closest_occurrence
                        if distance < closest_occurrence[binding][0]:
                            closest_occurrence[binding] = (distance, charge)
                    else:
                        # binding present in charge but un-shared
                        continue
                # whether the binding was present or not, update total weight
                total_weight[binding] += weight

        result = []
        if verbose:
            self.logger.info('Predicted RSIs for %s %s %s - %s' % (utility,
                    rate_class, period[0], period[1]))
            self.logger.info('%35s %s %s' % ('binding:', 'weight:',
                'normalized weight %:'))

        for binding, weight in scores.iteritems():
            normalized_weight = weight / total_weight[binding] if \
                    total_weight[binding] != 0 else 0
            if self.logger:
                self.logger.info('%35s %f %5d' % (binding, weight,
                        100 * normalized_weight))

            # note that total_weight[binding] will never be 0 because it must
            # have occurred somewhere in order to occur in 'scores'
            if normalized_weight >= threshold:
                charge = closest_occurrence[binding][1]
                result.append(Charge.formulas_from_other(charge))
        return result

    def get_predicted_charges(self, utilbill, utilbill_loader):
        """Constructs and returns a list of :py:class:`processing.state.Charge`
        instances, each of which is unattached to any
        :py:class:`proessing.state.UtilBill`.

        The charges returned represent a guess as to which formulas should
        be present on the utilbill.

        :utilbill: a :class:`processing.state.UtilBill` instance
        'utilbill_loader': an object that has a 'load_utilbills' method
        returning an iterable of state.UtilBills matching criteria given as
        keyword arguments (see state.UtilBillLoader). For testing, this can be
        replaced with a mock object.
        """
        result = self._get_probable_shared_charges(utilbill_loader,
                utilbill.utility, utilbill.service, utilbill.rate_class,
                (utilbill.period_start, utilbill.period_end),
                ignore=lambda ub:ub.id == utilbill.id)

        # add any charges from the predecessor that are not already there
        try:
            predecessor = utilbill_loader.get_last_real_utilbill(
                    utilbill.customer.account, utilbill.period_start,
                    service=utilbill.service, utility=utilbill.utility,
                    rate_class=utilbill.rate_class, processed=True)
        except NoSuchBillException:
            # if there's no predecessor, there are no charges to add
            pass
        else:
            for charge in predecessor.charges:
                if not (charge.shared or charge.rsi_binding in (c.rsi_binding for c in
                            result)):
                    result.append(Charge.formulas_from_other(charge))

        return result
<|MERGE_RESOLUTION|>--- conflicted
+++ resolved
@@ -39,12 +39,6 @@
     always nonnegative.'''
     return lambda x: max(a**(x * b), minimum)
 
-<<<<<<< HEAD
-    def get_all_rsi_bindings(self):
-        return set(rsi.rsi_binding for rsi in self.rates)
-=======
-
->>>>>>> 2538f5e7
 class RateStructureDAO(object):
     '''Loads and saves RateStructure objects. Also responsible for generating
     predicted UPRSs based on existing ones.
