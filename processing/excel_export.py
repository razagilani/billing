#!/usr/bin/env python2
import sys
from operator import itemgetter
import pymongo
import tablib
import traceback
from billing.processing import mongo
from billing.processing import state
from billing.util import dateutils
from billing.util.monthmath import approximate_month
from billing.processing.state import UtilBill, ReeBill, Customer
from billing.processing.exceptions import *

import pprint
pformat = pprint.PrettyPrinter().pformat

LOG_FILE_NAME = 'xls_export.log'
LOG_FORMAT = '%(asctime)s %(levelname)s %(message)s'


class Exporter(object):
    '''Exports a spreadsheet with data about utility bill charges.'''

    def __init__(self, state_db, reebill_dao, verbose=False):
        # objects for database access
        self.state_db = state_db
        self.reebill_dao = reebill_dao
        self.verbose = verbose

    def export_account_charges(self, statedb_session, output_file, account=None,
                               start_date=None, end_date=None):
        '''
        Writes an Excel spreadsheet to output_file containing utility bills for
        the given account. If 'account' is not given, writes one sheet for each
        account. If neither 'start_date' nor 'end_date' is given, all utility
        bills for the given account(s) are output. If only 'start_date' is
        given, all utility bills after that date are output. If only 'end_date'
        are given, all utility bills before that date are output.
        '''
        book = tablib.Databook()
        if account == None:
            for acc in sorted(self.state_db.listAccounts(statedb_session)):
                book.add_sheet(
                    self.get_account_charges_sheet(statedb_session, acc,
                                                   start_date=start_date,
                                                   end_date=end_date))
        else:
            book.add_sheet(
                self.get_account_charges_sheet(statedb_session, account,
                                               start_date=start_date,
                                               end_date=end_date))
        output_file.write(book.xls)

    def get_account_charges_sheet(self, session, account, start_date=None,
                                  end_date=None):
        '''
        Returns a tablib Dataset consisting of all actual and hypothetical
        charges for all utility bills belonging to 'account'. Format: account &
        sequence in first 2 columns, later columns are charge names (i.e. pairs
        of charge group + charge description) in pairs (hypothetical and
        actual) with values wherever charges having those names occur. Utility
        bills with errors are skipped and an error message is printed. If either
        'start_date' or 'end_date' are included, they restrict the set of data
        returned based on their comparison to the fetched ReeBills'
        'period_start' and 'period_end' properties.
        '''
        # each account gets its own sheet. 1st 2 columns are account, sequence
        dataset = tablib.Dataset(title=account)
        dataset.headers = ['Account', 'Sequence', 'Period Start', 'Period End',
                           'Billing Month', 'Estimated']

        for sequence in sorted(self.state_db.listSequences(session, account)):
            reebill = self.state_db.get_reebill(session, account, sequence)

            # load utilbill from mysql to find out if the bill was
            # (utility-)estimated
            if not len(reebill.utilbills) == 1:
                continue    # Skip old reebills that are based
                            # on two utility bills
            assert len(reebill.utilbills) == 1
            utilbill = reebill.utilbills[0]
            utilbill_doc = self.reebill_dao._load_utilbill_by_id(
                utilbill.document_id)
            estimated = utilbill.state == UtilBill.UtilityEstimated

            # new row. initially contains 6 columns: account, sequence, start,
            # end, fuzzy month, estimated?
            row = [
                account,
                sequence,
                utilbill.period_start.strftime(dateutils.ISO_8601_DATE),
                utilbill.period_end.strftime(dateutils.ISO_8601_DATE),
                # TODO rich hypothesizes that for utilities, the fuzzy "billing
                # month" is the month in which the billing period ends
                approximate_month(utilbill.period_start,
                                  utilbill.period_end).strftime('%Y-%m'),
                'Yes' if estimated else 'No'
            ]
            # pad row with blank cells to match dataset width
            row.extend([''] * (dataset.width - len(row)))

            # get all charges from this bill
            try:
                actual_charges = sorted(mongo.get_charges_json(utilbill_doc),
                                        key=itemgetter('description'))
            except KeyError as e:
                print >> sys.stderr, ('%s-%s ERROR %s: %s' % (account,
                        sequence, e.message, traceback.format_exc()))
                continue

            # write each actual and hypothetical charge in a separate column,
            # creating new columns when necessary
            for charge in actual_charges:
                column_name = '%s: %s' % (charge['group'],
                        charge.get('description', 'Error: No Description Found!'))
                total = charge.get('total', 0)

                if column_name in dataset.headers:
                    # Column already exists. Is there already something in the
                    # cell?
                    col_idx = dataset.headers.index(column_name)
                    if row[col_idx] == '':
                        row[col_idx] = ("%.2f" % total)
                    else:
                        row[col_idx] = ('ERROR: duplicate charge name'
                                                '"%s"') % column_name
                else:
                    # Add a new column 'column_name'
                    if dataset.height == 0:
                        dataset.headers.append(column_name)
                    else:
                        dataset.append_col([''] * dataset.height,
                                           header=column_name)
                    row.append(("%.2f" % total))
            dataset.append(row)
        return dataset

    def export_energy_usage(self, statedb_session, output_file, account=None):
        '''
        Writes an Excel spreadsheet to output_file containing utility bills for
        the given account. If 'account' is not given, writes one sheet for each
        account.
        ( period start, period end, total energy, rate class, and one column per
        charge) the given account. If 'account' is not given, writes one sheet
        for each account.
        '''
        book = tablib.Databook()
        if account == None:
            #Only export brokerage accounts (id>20000)
            for acc in [x for x in
                        sorted(self.state_db.listAccounts(statedb_session)) if
                        (int(x) >= 20000)]:
                book.add_sheet(
                    self.get_energy_usage_sheet(statedb_session, acc))
        else:
            book.add_sheet(
                self.get_energy_usage_sheet(statedb_session, account))
        output_file.write(book.xls)

    def get_energy_usage_sheet(self, statedb_session, account):
        '''
        Returns a tablib Dataset consisting of a period start,
        period end, total energy, rate class, and one column per
        charge for all utility bills belonging to 'account'.
        '''
        # Initital datasheet headers
        ds_headers = ['Account', 'Rate Class', 'Total Energy', 'Units',
                      'Period Start', 'Period End']
        # Initial datasheet rows
        ds_rows = []
        mongo_utilbills = self.reebill_dao.load_utilbills(account=account)
        for m_ub in mongo_utilbills:
            units = quantity = ''
            # Find the register whose binding is reg_total and get the quantity and units
            for register in mongo.get_all_actual_registers_json(m_ub):
                if register.get('binding', '').lower() == 'reg_total':
                    units = register.get('quantity_units', '')
                    quantity = register.get('quantity', '')
                # Create a row
            row = [account,
                   m_ub.get("rate_class", ''),
                   quantity, units,
                   m_ub.get("start", '').strftime(dateutils.ISO_8601_DATE),
                   m_ub.get("end", '').strftime(dateutils.ISO_8601_DATE)]
            # Find all actual chagres connected to this utility bill
            actual_charges = sorted(mongo.get_charges_json(m_ub),
                                    key=itemgetter('description'))
            # write each actual charge in a separate column,
            # creating new columns when necessary
            for charge in actual_charges:
                try:
                    if 'chargegroup' in charge:
                        name = '{chargegroup}: {description}'.format(**charge)
                    else:
                        # totals do not have a chargegroup
                        name = charge['description']
                    total = charge['total']
                except KeyError as key_error:
                    print >> sys.stderr, '%s KEY ERROR %s: %s' % (account,
                                                                  key_error,
                                                                  pformat(
                                                                      charge))
                else:
                    # pad row with empty values up to the length of the header
                    # if this charge header doesn't exists. Then append the total
                    row += [''] * (len(ds_headers) - len(row))
                    if name in ds_headers:
                        # get existing column whose header is the charge name
                        col_idx = ds_headers.index(name)
                        # write cell in existing column
                        try:
                            if row[col_idx] == '':
                                row[col_idx] = total
                            else:
                                row[col_idx] = ('ERROR: duplicate charge name'
                                                '"%s"') % name
                        except IndexError as index_error:
                            raise
                    else:
                        # header doesn't exists, append a new one
                        ds_headers.append(name)
                        row.append(total)
                # add row to dataset
            ds_rows.append(row)
            # Bring the dataset to uniform dimensions by padding
        # all rows up to the length of the final header
        for row in ds_rows:
            row.extend([''] * (len(ds_headers) - len(row)))
        dataset = tablib.Dataset(*ds_rows, headers=ds_headers, title=account)
        return dataset

    def export_reebill_details(self, session, output_file, begin_date=None,
                               end_date=None):
        '''
        Writes an Excel spreadsheet to output_file. This Spreadsheet is
        intended to give a general overview ove reebill. It contains details
        of all issued reebills and related payments for all accounts and
        calculates cumulative savings and RE&E energy
        '''

        dataset = self.get_export_reebill_details_dataset(session, begin_date,
                                                          end_date)
        workbook = tablib.Databook()
        workbook.add_sheet(dataset)
        output_file.write(workbook.xls)

    def get_export_reebill_details_dataset(self, session, begin_date, end_date):
        ''' Helper method for export_reebill_details_xls: extracts details
        data from issued  reebills and related payments for all accounts and
        calculates cumulative savings and RE&E energy.

        Columns containing data about reebills:

        Account - Needed because this is how customer information is looked up in Nexus
        Sequence - Because account and sequence are used to identify ReeBills
        Version - Because the amount of ReeBilling churn should be visible
        Billing Addressee - Needed to for account management/maintenance reasons
        Service Addressee - Needed to for account management/maintenance reasons
        Issue Date - Needed to determine how far along or not the bill processing cycle is
        Period Begin - Needed for a variety of reasons to determine when utility bills need to be downloaded.
        Period End - Needed for a variety of reasons to determine when utility bills need to be downloaded.
        Hypothesized Charges (total) - Needed to sanity check ReeBills and
        find  billing errors
        Actual Utility Charges (total)- Needed to sanity check ReeBills and
        find  billing errors
        RE&E Value - Needed for various dashboard/reporting purposes/requests
        Prior Balance - Accounting (All accounting needs related to QuickBooks)
        Payment Applied (in a particular reebill) - Accounting
        Adjustment - Accounting
        Balance Forward - Accounting
        RE&E Charges - Accounting
        Late Charges - Accounting
        Balance Due - Accounting
        Savings - Customer reporting/sales
        Cumulative Savings - Customer reporting/sales
        RE&E Energy - Needed to sanity check OLAP
        Average Rate per Unit RE&E during the billing period (Total RE/Energy
        Sold)- Needed to sanity check sales proposals

        Columns containing data about payments:
            Payment Date
            Payment Amount

        Since payment columns are not associated with reebills, ether the
        reebill columns or the payment columns of each row will be filled in,
        but not both. The relative ordering of reebill rows and payment
        rows is indeterminate (though it could be done by reebill Issue
        Date and Payment Date).
        '''

<<<<<<< HEAD
        accounts = self.state_db.listAccounts()
=======
        accounts = self.state_db.listAccounts(session)
>>>>>>> 2538f5e7
        ds_rows = []

        for account in accounts:
            payments = self.state_db.payments(account)
            cumulative_savings = 0

<<<<<<< HEAD
            reebills = self.state_db.listReebills(0, 10000,
                    account, u'sequence', u'ASC')[0]
=======
            reebills = self.state_db.listReebills(session, 0, 10000,
                                                  account, u'sequence',
                                                  u'ASC')[0]
>>>>>>> 2538f5e7
            for reebill in reebills:
                # Skip over unissued reebills
                if not reebill.issued==1:
                    continue

                # Reebills with > 1 utilitybills are no longer supported.
                # Skip them
                if len(reebill.utilbills) > 1:
                    continue

                period_start, period_end = reebill.get_period()

                # if the user has chosen a begin and/or end date *and* this
                # reebill falls outside of its bounds, skip to the next one
                reebill_in_period = False
                if begin_date:
                    if period_start >= begin_date:
                        reebill_in_period = True
                if end_date:
                    if period_end <= end_date:
                        reebill_in_period = True
                if (begin_date or end_date) and not reebill_in_period:
                    continue

                # iterate the payments and find the ones that apply.
                if period_start and period_end:
                    applicable_payments = filter(
                        lambda x: period_start <= x.date_applied < period_end,
                        payments)
                    # pop the ones that get applied from the payment list
                    # (there is a bug due to the reebill periods overlapping,
                    # where a payment may be applicable more than ones)
                    for applicable_payment in applicable_payments:
                        payments.remove(applicable_payment)

                savings = 0
                if reebill.ree_value and reebill.ree_charge:
                    savings = reebill.ree_value - reebill.ree_charge
                cumulative_savings += savings

                # The first payment applied to a bill is listed in the same row
                # All additional payments are seperate rows
                payment_date = None
                payment_amount = None
                if applicable_payments:
                    payment_date = applicable_payments[0].date_applied.isoformat()
                    payment_amount = applicable_payments[0].credit
                    applicable_payments.pop(0)

                average_rate_unit_ree=None
<<<<<<< HEAD
                actual_total = reebill.get_total_actual_charges()
                hypothetical_total = reebill.get_total_hypothetical_charges()

=======
                actual_total = reebill.total

                hypothetical_total = reebill.get_total_hypothetical_charges()

>>>>>>> 2538f5e7
                total_ree = reebill.get_total_renewable_energy()
                if total_ree != 0:
                    average_rate_unit_ree = ((hypothetical_total-actual_total)
                                             / total_ree)

                row = [account,
                       reebill.sequence,
                       reebill.version,
                       str(reebill.billing_address),
                       str(reebill.service_address),
                       reebill.issue_date.isoformat(),
                       period_start.isoformat(),
                       period_end.isoformat(),
                       hypothetical_total,
                       actual_total,
                       reebill.ree_value,
                       reebill.prior_balance,
                       reebill.payment_received,
                       payment_date,
                       payment_amount,
                       reebill.total_adjustment,
                       reebill.balance_forward,
                       reebill.ree_charge,
                       reebill.late_charge,
                       reebill.balance_due,
                       '', #spacer
                       savings,
                       cumulative_savings,
                       total_ree,
                       average_rate_unit_ree
                       ]

                # Formatting
                # The following columns are numbers with two decimals
                for i in (8, 9, 10, 11, 12, 14, 15, 16, 17, 19, 21, 22, 23, 24):
                    try:
                        row[i] = ("%.2f" % row[i])
                    except TypeError:
                        pass
                ds_rows.append(row)

                # For each additional payment include a row containing
                # only account, reebill and payment data
                for applicable_payment in applicable_payments:
                    # ok, there was more than one applicable payment
                    row = [account, reebill.sequence, reebill.version,
                           None, None, None, None, None,
                           None, None, None, None, None,
                           applicable_payment.date_applied.isoformat(),
                           applicable_payment.credit,
                           None, None, None, None, None,
                           None, None, None, None, None]
                    row[14] = ("%.2f" % row[14])
                    ds_rows.append(row)

        # We got all rows! Assemble the dataset
        ds_headers = ['Account', 'Sequence', 'Version',
                      'Billing Addressee', 'Service Addressee',
                      'Issue Date', 'Period Begin', 'Period End',
                      'Hypothesized Charges', 'Actual Utility Charges',
                      'RE&E Value',
                      'Prior Balance',
                      'Payment Applied',
                      'Payment Date',
                      'Payment Amount',
                      'Adjustment',
                      'Balance Forward',
                      'RE&E Charges',
                      'Late Charges',
                      'Balance Due',
                      '',  # spacer
                      'Savings',
                      'Cumulative Savings',
                      'RE&E Energy',
                      'Average Rate per Unit RE&E',
        ]
        dataset = tablib.Dataset(*ds_rows, headers=ds_headers,
                                 title='All REE Charges')
        return dataset


def main(export_func, filename, account=None):
    '''Run this file with the command line to test.
    Arguments:  Export type 'energy' or 'charges' (optional, uses 'energy' )
                Account number (optional, uses all accounts or standard range)
    Saves output in "spreadsheet.xls".'''

    billdb_config = {
        'database': 'skyline-dev',
        'host': 'localhost',
        'port': '27017'
    }
    statedb_config = {
        'host': 'localhost',
        'password': 'dev',
        'database': 'skyline_dev',
        'user': 'dev'
    }
    state_db = state.StateDB(**statedb_config)
    reebill_dao = mongo.ReebillDAO(state_db,
                         pymongo.Connection(billdb_config['host'],
                                            int(billdb_config['port']))[
                             billdb_config['database']])
    exporter = Exporter(
        state_db,
        reebill_dao
    )
    session = state_db.session()
    with open(filename, 'wb') as output_file:
        if export_func == 'energy':
            exporter.export_energy_usage(session, output_file, account=account)
        elif export_func == 'reebill_details':
            exporter.export_reebill_details(session, output_file)
        else:
            exporter.export_account_charges(session, output_file,
                                            account=account)

if __name__ == '__main__':
    filename = 'spreadsheet.xls'
    export_func = ''
    account = None
    if len(sys.argv) > 1:
        export_func = sys.argv[1]
    if len(sys.argv) > 2:
        account = sys.argv[2]
    main(export_func, filename, account)<|MERGE_RESOLUTION|>--- conflicted
+++ resolved
@@ -288,25 +288,17 @@
         Date and Payment Date).
         '''
 
-<<<<<<< HEAD
         accounts = self.state_db.listAccounts()
-=======
-        accounts = self.state_db.listAccounts(session)
->>>>>>> 2538f5e7
+
         ds_rows = []
 
         for account in accounts:
             payments = self.state_db.payments(account)
             cumulative_savings = 0
 
-<<<<<<< HEAD
             reebills = self.state_db.listReebills(0, 10000,
                     account, u'sequence', u'ASC')[0]
-=======
-            reebills = self.state_db.listReebills(session, 0, 10000,
-                                                  account, u'sequence',
-                                                  u'ASC')[0]
->>>>>>> 2538f5e7
+
             for reebill in reebills:
                 # Skip over unissued reebills
                 if not reebill.issued==1:
@@ -357,16 +349,10 @@
                     applicable_payments.pop(0)
 
                 average_rate_unit_ree=None
-<<<<<<< HEAD
                 actual_total = reebill.get_total_actual_charges()
                 hypothetical_total = reebill.get_total_hypothetical_charges()
 
-=======
-                actual_total = reebill.total
-
-                hypothetical_total = reebill.get_total_hypothetical_charges()
-
->>>>>>> 2538f5e7
+
                 total_ree = reebill.get_total_renewable_energy()
                 if total_ree != 0:
                     average_rate_unit_ree = ((hypothetical_total-actual_total)
