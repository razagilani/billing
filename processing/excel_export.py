--- conflicted
+++ resolved
@@ -337,8 +337,8 @@
         output_file.write(workbook.xls)
 
     def get_export_reebill_details_dataset(self, session, begin_date, end_date):
-        ''' Extracts details data from issued reebills
-        and related payments for all accounts and
+        ''' Helper method for export_reebill_details_xls: extracts details
+        data from issued  reebills and related payments for all accounts and
         calculates cumulative savings and RE&E energy '''
 
         # Method to format the Service address/Billin address in a Reebill
@@ -357,75 +357,9 @@
             )
             return addr_str
 
-<<<<<<< HEAD
-        # Create the dataset rows
-=======
-        report_rows = self._get_export_reebill_details_data(session,
-            begin_date, end_date)
-
-        ds_headers = ['Account', 'Sequence', 'Version',
-                    'Billing Addressee', 'Service Addressee',
-                    'Issue Date', 'Period Begin', 'Period End',
-                    'Hypothesized Charges', 'Actual Utility Charges',
-                    'RE&E Value',
-                    'Prior Balance',
-                    'Payment Applied',
-                    'Payment Date',
-                    'Payment Amount',
-                    'Adjustment',
-                    'Balance Forward',
-                    'RE&E Charges',
-                    'Late Charges',
-                    'Balance Due',
-                    '', # spacer
-                    'Savings',
-                    'Cumulative Savings',
-                    'RE&E Energy',
-                    'Average Rate per Unit RE&E',
-        ]
-        ds_rows = []
-        for row in report_rows:
-            ds_row = [row.get('account', None),
-                          row.get('sequence', None),
-                          row.get('version', None),
-                          format_addr(row.get('billing_address', {})),
-                          format_addr(row.get('service_address', {})),
-                          row.get('issue_date', None),
-                          row.get('period_begin', None),
-                          row.get('period_end', None),
-                          row.get('hypothetical_charges', None),
-                          row.get('actual_charges', None),
-                          row.get('ree_value', None),
-                          row.get('prior_balance', None),
-                          row.get('payment_applied', None),
-                          row.get('payment_date', None),
-                          row.get('payment_amount', None),
-                          row.get('total_adjustment', None),
-                          row.get('balance_forward', None),
-                          row.get('ree_charges', None),
-                          row.get('late_charges', None),
-                          row.get('balance_due', None),
-                          '', # spacer
-                          row.get('savings', None),
-                          row.get('cumulative_savings', None),
-                          row.get('total_ree', None),
-                          row.get('average_rate_unit_ree', None)]
-            ds_rows.append(ds_row)
-
-        workbook = tablib.Databook()
-        dataset = tablib.Dataset(*ds_rows, headers=ds_headers,
-                                 title='All REE Charges')
-        workbook.add_sheet(dataset)
-        output_file.write(workbook.xls)
-
-    def _get_export_reebill_details_data(self, session, begin_date, end_date):
-        ''' Helper method for export_reebill_details_xls: extracts details
-        data from issued  reebills and related payments for all accounts and
-        calculates cumulative savings and RE&E energy '''
-
->>>>>>> fc0a2eea
         accounts = self.state_db.listAccounts(session)
         ds_rows = []
+
         for account in accounts:
             payments = self.state_db.payments(session, account)
             cumulative_savings = 0
