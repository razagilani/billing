--- conflicted
+++ resolved
@@ -308,19 +308,11 @@
         documents in Mongo (by copying the ones originally attached to the
         reebill). compute_bill() should always be called immediately after this
         one so the bill is updated to its current state.'''
-<<<<<<< HEAD
-        
         # Allow rolling if the latest reebill has unissued corrections; we need to be able to generate a new reebill
         # to apply corrections, plus it makes sense since such a reebill has technically already been issued in some form
         if reebill.sequence > self.state_db.last_issued_sequence(session, reebill.account) and \
                 reebill.version == self.state_db.max_issued_version(session, reebill.account, reebill.sequence):
             raise Exception('Cannot roll period on an unissued reebill')
-=======
-        # obtain the last Reebill sequence from the state database
-        if reebill.sequence < self.state_db.last_sequence(session,
-                reebill.account):
-            raise ValueError("Not the last sequence")
->>>>>>> 05630cc6
 
         utilbills = self.state_db.choose_next_utilbills(session, reebill.account, reebill.services)
         
@@ -332,7 +324,7 @@
 
             # load current CPRS, save it with same account, next sequence, version 0
             cprs = self.rate_structure_dao.load_cprs(reebill.account, reebill.sequence,
-                reebill.version, utility_name, rate_structure_name)
+                    reebill.version, utility_name, rate_structure_name)
             if cprs is None:
                 raise NoRateStructureError("No current CPRS")
             self.rate_structure_dao.save_cprs(reebill.account, reebill.sequence + 1,
@@ -367,7 +359,7 @@
         # create reebill row in state database
         self.state_db.new_rebill(session, new_reebill.account, new_reebill.sequence)
         self.attach_utilbills(session, new_reebill)
-        self.state_db.attach_utilbills(session, new_reebill.account, new_reebill.sequence, utilbills, new_reebill.suspended_services)
+        self.state_db.new_rebill(session, new_reebill.account, new_reebill.sequence)
         
         return new_reebill
 
