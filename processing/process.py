#!/usr/bin/python
"""
File: process.py
Description: Various utility procedures to process bills
"""
import os
import traceback
import re
import errno
from datetime import datetime, timedelta

from sqlalchemy.sql import desc, functions
from sqlalchemy import not_, and_
from sqlalchemy import func
from sqlalchemy.orm.exc import MultipleResultsFound, NoResultFound
from processing.state import MYSQLDB_DATETIME_MIN

<<<<<<< HEAD
ACCOUNT_NAME_REGEX = '[0-9a-z]{5}'
from billing.processing import journal
=======
from billupload import ACCOUNT_NAME_REGEX
>>>>>>> 981861ee
from billing.processing.state import Customer, UtilBill, ReeBill, \
    UtilBillLoader, ReeBillCharge, Address, Charge, Register, Reading, Session, \
    Payment, Utility
from billing.util.monthmath import Month
from billing.exc import IssuedBillError, NotIssuable, \
    NoSuchBillException, NotUniqueException, ConfirmAdjustment, FormulaError


class Process(object):
    def __init__(self, state_db, rate_structure_dao, billupload,
            nexus_util, bill_mailer, renderer, ree_getter, journal_dao,
            splinter=None, logger=None):
        self.state_db = state_db
        self.rate_structure_dao = rate_structure_dao
        self.billupload = billupload
        self.nexus_util = nexus_util
        self.bill_mailer = bill_mailer
        self.ree_getter = ree_getter
        self.renderer = renderer
        self.splinter = splinter
        self.monguru = None if splinter is None else splinter.get_monguru()
        self.logger = logger
        self.journal_dao = journal_dao

    def get_utilbill_charges_json(self, utilbill_id):
        """Returns a list of dictionaries of charges for the utility bill given
        by  'utilbill_id' (MySQL id)."""
        session = Session()
        utilbill = session.query(UtilBill).filter_by(id=utilbill_id).one()
        return [charge.column_dict() for charge in utilbill.charges]

    def get_registers_json(self, utilbill_id):
        """Returns a dictionary of register information for the utility bill
        having the specified utilbill_id."""
        l = []
        session = Session()
        for r in session.query(Register).join(UtilBill,
            Register.utilbill_id == UtilBill.id).\
            filter(UtilBill.id == utilbill_id).all():
            l.append(r.column_dict())
        return l

    def new_register(self, utilbill_id, row):
        """Creates a new register for the utility bill having the specified id
        "row" argument is a dictionary but keys other than
        "meter_id" and "register_id" are ignored.
        """
        session = Session()
        utility_bill = session.query(UtilBill).filter_by(id=utilbill_id).one()
        r = Register(
            utility_bill,
            "Insert description",
            0,
            "therms",
            row.get('register_id', "Insert register ID here"),
            False,
            "total",
            "Insert register binding here",
            None,
            row.get('meter_id', ""))
        session.add(r)
        session.flush()
        return r

    def update_register(self, register_id, rows):
        """Updates fields in the register given by 'register_id'
        """
        self.logger.info("Running Process.update_register %s" % register_id)
        session = Session()

        #Register to be updated
        register = session.query(Register).filter(
            Register.id == register_id).one()

        for k in ['description', 'quantity', 'quantity_units',
                  'identifier', 'estimated', 'reg_type', 'register_binding',
                  'active_periods', 'meter_identifier']:
            val = rows.get(k, getattr(register, k))
            self.logger.debug("Setting attribute %s on register %s to %s" %
                              (k, register.id, val))
            setattr(register, k, val)
        self.logger.debug("Commiting changes to register %s" % register.id)
        self.compute_utility_bill(register.utilbill_id)
        return register

    def delete_register(self, register_id):
        self.logger.info("Running Process.delete_register %s" %
                         register_id)
        session = Session()
        register = session.query(Register).filter(
            Register.id == register_id).one()
        utilbill_id = register.utilbill_id
        session.delete(register)
        session.commit()
        self.compute_utility_bill(utilbill_id)

    def add_charge(self, utilbill_id):
        """Add a new charge to the given utility bill."""
        utilbill = self.state_db.get_utilbill_by_id(utilbill_id)
        charge = utilbill.add_charge()
        self.compute_utility_bill(utilbill_id)
        return charge

    def update_charge(self, fields, charge_id=None, utilbill_id=None,
                      rsi_binding=None):
        """Modify the charge given by charge_id
        by setting key-value pairs to match the dictionary 'fields'."""
        assert charge_id or utilbill_id and rsi_binding
        session = Session()
        charge = session.query(Charge).filter(Charge.id == charge_id).one() \
                    if charge_id else \
                session.query(Charge).\
                    filter(Charge.utilbill_id == utilbill_id).\
                    filter(Charge.rsi_binding == rsi_binding).one()

        for k, v in fields.iteritems():
            if k not in Charge.column_names():
                raise AttributeError("Charge has no attribute '%s'" % k)
            setattr(charge, k, v)
        session.flush()
        self.refresh_charges(charge.utilbill.id)
        self.compute_utility_bill(charge.utilbill.id)
        return charge

    def delete_charge(self, charge_id=None, utilbill_id=None, rsi_binding=None):
        """Delete the charge given by 'rsi_binding' in the given utility
        bill."""
        assert charge_id or utilbill_id and rsi_binding
        session = Session()
        charge = session.query(Charge).filter(Charge.id == charge_id).one() \
                    if charge_id else \
                session.query(Charge).\
                    filter(Charge.utilbill_id == utilbill_id).\
                    filter(Charge.rsi_binding == rsi_binding).one()
        session.delete(charge)
        self.compute_utility_bill(charge.utilbill_id)
        session.expire(charge.utilbill)

    def create_payment(self, account, date_applied, description,
            credit, date_received=None):
        '''Wrapper to create_payment method in state.py'''
        return self.state_db.create_payment(account, date_applied, description,
            credit, date_received)

    def update_payment(self, id, date_applied, description, credit):
        session = Session()
        payment = session.query(Payment).filter_by(id=id).one()
        payment.date_applied = date_applied
        payment.description = description
        payment.credit = credit

    def delete_payment(self, oid):
        '''Wrapper to delete_payment method in state.py'''
        self.state_db.delete_payment(oid)

    def get_hypothetical_matched_charges(self, reebill_id):
        """Gets all hypothetical charges from a reebill for a service and
        matches the actual charge to each hypotheitical charge
        TODO: This method has no test coverage!"""
        reebill = self.state_db.get_reebill_by_id(reebill_id)
        return [{
            'rsi_binding': reebill_charge.rsi_binding,
            'description': reebill_charge.description,
            'actual_quantity': reebill_charge.a_quantity,
            'quantity': reebill_charge.h_quantity,
            'quantity_units': reebill_charge.quantity_unit,
            'rate': reebill_charge.rate,
            'actual_total': reebill_charge.a_total,
            'total': reebill_charge.h_total,
        } for reebill_charge in reebill.charges]

    def update_utilbill_metadata(self, utilbill_id, period_start=None,
            period_end=None, service=None, target_total=None, utility=None,
            rate_class=None, processed=None):
        """Update various fields for the utility bill having the specified
        `utilbill_id`. Fields that are not None get updated to new
        values while other fields are unaffected.
        """
        utilbill = self.state_db.get_utilbill_by_id(utilbill_id)
        if target_total is not None:
            utilbill.target_total = target_total

        if service is not None:
            utilbill.service = service

        if utility is not None:
            utilbill.utility = self.state_db.get_create_utility(utility)

        if rate_class is not None:
            utilbill.rate_class = rate_class

        if processed is not None:
            utilbill.processed = processed

        period_start = period_start if period_start else utilbill.period_start
        period_end = period_end if period_end else utilbill.period_end

        UtilBill.validate_utilbill_period(period_start, period_end)
        utilbill.period_start = period_start
        utilbill.period_end = period_end

        self.compute_utility_bill(utilbill.id)
        return  utilbill

    def get_reebill_metadata_json(self, account):
        """Returns data describing all reebills for the given account, as list
        of JSON-ready dictionaries.
        """
        session = Session()

        # this subquery gets (customer_id, sequence, version) for all the
        # reebills whose version is the maximum in their (customer, sequence,
        # version) group.
        latest_versions_sq = session.query(ReeBill.customer_id,
                ReeBill.sequence,
                functions.max(ReeBill.version).label('max_version'))\
                .join(Customer)\
                .filter(Customer.account == account)\
                .order_by(ReeBill.customer_id, ReeBill.sequence).group_by(
                ReeBill.customer, ReeBill.sequence).subquery()

        # query ReeBill joined to the above subquery to get only
        # maximum-version bills, and also outer join to ReeBillCharge to get
        # sum of 0 or more charges associated with each reebill
        q = session.query(ReeBill).join(latest_versions_sq, and_(
                ReeBill.customer_id == latest_versions_sq.c.customer_id,
                ReeBill.sequence == latest_versions_sq.c.sequence,
                ReeBill.version == latest_versions_sq.c.max_version)
        ).outerjoin(ReeBillCharge)\
        .order_by(desc(ReeBill.sequence)).group_by(ReeBill.id)

        return [dict(rb.column_dict().items() +
                    [('total_error', self.get_total_error(account, rb.sequence))])
                for rb in q]

    def get_sequential_account_info(self, account, sequence):
        reebill = self.state_db.get_reebill(account, sequence)
        return {
            'billing_address': reebill.billing_address.column_dict(),
            'service_address': reebill.service_address.column_dict(),
            'discount_rate': reebill.discount_rate,
            'late_charge_rate': reebill.late_charge_rate,
        }

    def update_sequential_account_info(self, account, sequence,
            discount_rate=None, late_charge_rate=None, processed=None,
            ba_addressee=None, ba_street=None, ba_city=None, ba_state=None,
            ba_postal_code=None,
            sa_addressee=None, sa_street=None, sa_city=None, sa_state=None,
            sa_postal_code=None):
        """Update fields for the reebill given by account, sequence
        corresponding to the "sequential account information" form in the UI,
        """
        reebill = self.state_db.get_reebill(account, sequence)
        reebill.check_editable()

        if discount_rate is not None:
            reebill.discount_rate = discount_rate
        if late_charge_rate is not None:
            reebill.late_charge_rate = late_charge_rate
        if processed is not None:
            reebill.processed = processed
        if ba_addressee is not None:
            reebill.billing_address.addressee = ba_addressee
        if ba_state is not None:
            reebill.billing_address.state = ba_state
        if ba_street is not None:
            reebill.billing_address.street = ba_street
        if ba_city is not None:
            reebill.billing_address.city = ba_city
        if ba_postal_code is not None:
            reebill.billing_address.postal_code = ba_postal_code

        if sa_addressee is not None:
            reebill.service_address.addressee = sa_addressee
        if sa_state is not None:
            reebill.service_address.state = sa_state
        if sa_street is not None:
            reebill.service_address.street = sa_street
        if sa_city is not None:
            reebill.service_address.city = sa_city
        if sa_postal_code is not None:
            reebill.service_address.postal_code = sa_postal_code

        return reebill

    def upload_utility_bill(self, account, service, begin_date,
            end_date, bill_file, utility=None, rate_class=None,
            total=0, state=UtilBill.Complete):
        """Uploads `bill_file` with the name `file_name` as a utility bill for
        the given account, service, and dates. If this is the newest or
        oldest utility bill for the given account and service, "estimated"
        utility bills will be added to cover the gap between this bill's period
        and the previous newest or oldest one respectively. The total of all
        charges on the utility bill may be given.

        Returns the newly created UtilBill object.
        
        Currently 'utility' and 'rate_class' are ignored in favor of the
        predecessor's (or template's) values; see
        https://www.pivotaltracker.com/story/show/52495771
        """
        # validate arguments
        if end_date <= begin_date:
            raise ValueError("Start date %s must precede end date %s" %
                    (begin_date, end_date))
        if end_date - begin_date > timedelta(days=365):
            raise ValueError(("Utility bill period %s to %s is longer than "
                "1 year") % (begin_date, end_date))
        if bill_file is None and state in (UtilBill.UtilityEstimated,
                UtilBill.Complete):
            raise ValueError(("A file is required for a complete or "
                    "utility-estimated utility bill"))
        if bill_file is not None and state in (UtilBill.Hypothetical,
                UtilBill.Estimated):
            raise ValueError("Hypothetical or Estimated utility bills "
                    "can't have a file")

        session = Session()

        # find an existing utility bill that will provide rate class and
        # utility name for the new one, or get it from the template.
        # note that it doesn't matter if this is wrong because the user can
        # edit it after uploading.
        customer = self.state_db.get_customer(account)
        try:
            predecessor = self.state_db.get_last_real_utilbill(account,
                    begin_date, service=service)
            billing_address = predecessor.billing_address
            service_address = predecessor.service_address
        except NoSuchBillException as e:
            # If we don't have a predecessor utility bill (this is the first
            # utility bill we are creating for this customer) then we get the
            # closest one we can find by time difference, having the same rate
            # class and utility.

            q = session.query(UtilBill).\
                filter_by(rate_class=customer.fb_rate_class).\
                filter_by(utility=customer.fb_utility).\
                filter_by(processed=True).\
                filter(UtilBill.state != UtilBill.Hypothetical)

            next_ub = q.filter(UtilBill.period_start >= begin_date).\
                order_by(UtilBill.period_start).first()
            prev_ub = q.filter(UtilBill.period_start <= begin_date).\
                order_by(UtilBill.period_start.desc()).first()

            next_distance = (next_ub.period_start - begin_date).days if next_ub\
                else float('inf')
            prev_distance = (begin_date - prev_ub.period_start).days if prev_ub\
                else float('inf')

            predecessor = None if next_distance == prev_distance == float('inf')\
                else prev_ub if prev_distance < next_distance else next_ub

            billing_address = customer.fb_billing_address
            service_address = customer.fb_service_address

        utility = self.state_db.get_create_utility(utility) if utility else \
            getattr(predecessor, 'utility', None)
        rate_class = rate_class if rate_class else \
            getattr(predecessor, 'rate_class', "")

        # delete any existing bill with same service and period but less-final
        # state
        customer = self.state_db.get_customer(account)
        bill_to_replace = self._find_replaceable_utility_bill(
                customer, service, begin_date, end_date, state)
        if bill_to_replace is not None:
            session.delete(bill_to_replace)
        new_utilbill = UtilBill(customer, state, service, utility, rate_class,
                Address.from_other(billing_address),
                Address.from_other(service_address),
                period_start=begin_date, period_end=end_date,
                target_total=total, date_received=datetime.utcnow().date())
        session.add(new_utilbill)
        session.flush()

        if bill_file is not None:
            self.billupload.upload_utilbill_pdf_to_s3(new_utilbill, bill_file)
        if state < UtilBill.Hypothetical:
            new_utilbill.charges = self.rate_structure_dao.\
                get_predicted_charges(new_utilbill, UtilBillLoader(session))
            for register in predecessor.registers if predecessor else []:
                session.add(Register(new_utilbill, register.description,
                                     0, register.quantity_units,
                                     register.identifier, False,
                                     register.reg_type,
                                     register.register_binding,
                                     register.active_periods,
                                     register.meter_identifier))
        session.flush()
        if new_utilbill.state < UtilBill.Hypothetical:
            self.compute_utility_bill(new_utilbill.id)
        return new_utilbill

    def get_service_address(self, account):
        return self.state_db.get_last_real_utilbill(account,
                datetime.utcnow()).service_address.to_dict()

    def _find_replaceable_utility_bill(self, customer, service, start,
            end, state):
        '''Returns exactly one state.UtilBill that should be replaced by
        'new_utilbill' which is about to be uploaded (i.e. has the same
        customer, period, and service, but a less-final state). Returns None if
        there is no such bill. A NotUniqueException is raised if more than one
        utility bill matching these criteria is found.
        
        Note: customer, service, start, end are passed in instead of a new
        UtilBill because SQLAlchemy automatically adds any UtilBill that is
        instantiated to the session, which breaks the test for matching utility
        bills that already exist.'''
        # TODO 38385969: is this really a good idea?

        # get existing bills matching dates and service
        # (there should be at most one, but you never know)
        session = Session()
        existing_bills = session.query(UtilBill)\
                .filter_by(customer=customer)\
                .filter_by(service=service)\
                .filter_by(period_start=start)\
                .filter_by(period_end=end)
        try:
            existing_bill = existing_bills.one()
        except NoResultFound:
            return None
        except MultipleResultsFound:
            raise NotUniqueException(("Can't upload a bill for dates %s, %s "
                    "because there are already %s of them") % (start, end,
                    len(list(existing_bills))))

        # now there is one existing bill with the same dates. if state is
        # "more final" than an existing non-final bill that matches this
        # one, that bill should be replaced with the new one
        # (states can be compared with '<=' because they're ordered from
        # "most final" to least--see state.UtilBill)
        if existing_bill.state <= state:
            # TODO this error message is kind of obscure
            raise NotUniqueException(("Can't upload a utility bill for "
                "dates %s, %s because one already exists with a more final"
                " state than %s") % (start, end, state))

        return existing_bill

    def delete_utility_bill_by_id(self, utilbill_id):
        """Deletes the utility bill given by its MySQL id 'utilbill_id' (if

        it's not attached to a reebill) and returns the deleted state
        .UtilBill object and the path  where the file was moved (it never
        really gets deleted). This path will be None if there was no file or
        it could not be found. Raises a ValueError if the
        utility bill cannot be deleted.
        """
        session = Session()
        utility_bill = session.query(UtilBill).filter(
                UtilBill.id == utilbill_id).one()

        if utility_bill.is_attached():
            raise ValueError("Can't delete an attached utility bill.")

        self.billupload.delete_utilbill_pdf_from_s3(utility_bill)

        # TODO use cascade instead if possible
        for charge in utility_bill.charges:
            session.delete(charge)
        for register in utility_bill.registers:
            session.delete(register)
        session.delete(utility_bill)
        return utility_bill

    def regenerate_uprs(self, utilbill_id):
        '''Resets the UPRS of this utility bill to match the predicted one.
        '''
        session = Session()
        utilbill = self.state_db.get_utilbill_by_id(utilbill_id)
        for charge in utilbill.charges:
            session.delete(charge)
        utilbill.charges = []
        utilbill.charges = self.rate_structure_dao.\
            get_predicted_charges(utilbill, UtilBillLoader(session))
        return self.compute_utility_bill(utilbill_id)


    def refresh_charges(self, utilbill_id):
        '''Replaces charges in the utility bill document with newly-created
        ones based on its rate structures.
        '''
        self.state_db.get_utilbill_by_id(utilbill_id).compute_charges()

    def compute_utility_bill(self, utilbill_id):
        '''Updates all charges in the utility bill given by 'utilbill_id'.
        Also updates some keys in the document that are duplicates of columns
        in the MySQL table.
        '''
        utilbill = self.state_db.get_utilbill_by_id(utilbill_id)
        utilbill.compute_charges()
        return utilbill

    def compute_reebill(self, account, sequence, version='max'):
        '''Loads, computes, and saves the reebill
        '''
        reebill = self.state_db.get_reebill(account, sequence,
                version)
        reebill.check_editable()
        reebill.compute_charges()
        actual_total = reebill.get_total_actual_charges()

        reebill.utilbill.compute_charges()
        hypothetical_total = reebill.get_total_hypothetical_charges()
        reebill.ree_value = hypothetical_total - actual_total
        reebill.ree_charge = reebill.ree_value * (1 - reebill.discount_rate)
        reebill.ree_savings = reebill.ree_value * reebill.discount_rate

        # compute adjustment: this bill only gets an adjustment if it's the
        # earliest unissued version-0 bill, i.e. it meets 2 criteria:
        # (1) it's a version-0 bill, not a correction
        # (2) at least the 0th version of its predecessor has been issued (it
        #     may have an unissued correction; if so, that correction will
        #     contribute to the adjustment on this bill)
        if reebill.sequence == 1:
            reebill.total_adjustment = 0

            # include all payments since the beginning of time, in case there
            # happen to be any.
            # if any version of this bill has been issued, get payments up
            # until the issue date; otherwise get payments up until the
            # present.
            present_v0_issue_date = self.state_db.get_reebill(
                  account, sequence, version=0).issue_date
            if present_v0_issue_date is None:
                payments = self.state_db.get_total_payment_since(
                        account, MYSQLDB_DATETIME_MIN, payment_objects=True)
                self.compute_reebill_payments(payments, reebill)
            else:
                payments = self.state_db.get_total_payment_since(
                        account, MYSQLDB_DATETIME_MIN, end=present_v0_issue_date,
                        payment_objects=True)
                self.compute_reebill_payments(payments, reebill)
            # obviously balances are 0
            reebill.prior_balance = 0
            reebill.balance_forward = 0

            # NOTE 'calculate_statistics' is not called because statistics
            # section should already be zeroed out
        else:
            predecessor = self.state_db.get_reebill(account,
                    reebill.sequence - 1, version=0)
            if reebill.version == 0 and predecessor.issued:
                reebill.total_adjustment = self.get_total_adjustment(account)

            # get payment_received: all payments between issue date of
            # predecessor's version 0 and issue date of current reebill's version 0
            # (if current reebill is unissued, its version 0 has None as its
            # issue_date, meaning the payment period lasts up until the present)
            if predecessor.issued:
                # if predecessor's version 0 is issued, gather all payments from
                # its issue date until version 0 issue date of current bill, or
                # today if this bill has never been issued
                if self.state_db.is_issued(account, reebill.sequence,
                        version=0):
                    present_v0_issue_date = self.state_db.get_reebill(account,
                            reebill.sequence, version=0).issue_date
                    payments = self.state_db. \
                            get_total_payment_since(account,
                            predecessor.issue_date, end=present_v0_issue_date, payment_objects=True)
                    self.compute_reebill_payments(payments, reebill)
                else:
                    payments = self.state_db. \
                            get_total_payment_since(account,
                            predecessor.issue_date, payment_objects=True)
                    self.compute_reebill_payments(payments, reebill)
            else:
                # if predecessor is not issued, there's no way to tell what
                # payments will go in this bill instead of a previous bill, so
                # assume there are none (all payments since last issue date go in
                # the account's first unissued bill)
                reebill.payment_received = 0

            reebill.prior_balance = predecessor.balance_due
            reebill.balance_forward = predecessor.balance_due - \
                  reebill.payment_received + reebill.total_adjustment

        # include manually applied adjustment
        reebill.balance_forward += reebill.manual_adjustment

        # set late charge, if any (this will be None if the previous bill has
        # not been issued, 0 before the previous bill's due date, and non-0
        # after that)describe
        lc = self.get_late_charge(reebill)
        reebill.late_charge = lc or 0
        reebill.balance_due = reebill.balance_forward + reebill.ree_charge + \
                reebill.late_charge
        return reebill

    def compute_reebill_payments(self, payments, reebill):
        for payment in payments:
            payment.reebill_id = reebill.id
        reebill.payment_received = float(
                sum(payment.credit for payment in payments))

    def roll_reebill(self, account, start_date=None):
        """ Create first or roll the next reebill for given account.
        After the bill is rolled, this function also binds renewable energy data
        and computes the bill by default. This behavior can be modified by
        adjusting the appropriate parameters.
        'start_date': must be given for the first reebill.
        """
        session = Session()

        customer = self.state_db.get_customer(account)
        last_reebill_row = session.query(ReeBill)\
                .filter(ReeBill.customer == customer)\
                .order_by(desc(ReeBill.sequence), desc(ReeBill.version)).first()

        new_utilbills = []
        if last_reebill_row is None:
            # No Reebills are associated with this account: Create the first one
            assert start_date is not None
            utilbill = session.query(UtilBill)\
                    .filter(UtilBill.customer == customer)\
                    .filter(UtilBill.period_start >= start_date)\
                    .order_by(UtilBill.period_start).first()
            if utilbill is None:
                raise ValueError("No utility bill found starting on/after %s" %
                        start_date)
            new_utilbills.append(utilbill)
            new_sequence = 1
        else:
            # There are Reebills associated with this account: Create the next Reebill
            # First, find the successor to every utility bill belonging to the reebill
            # note that Hypothetical utility bills are excluded.
            for utilbill in last_reebill_row.utilbills:
                successor = session.query(UtilBill)\
                    .filter(UtilBill.customer == customer)\
                    .filter(not_(UtilBill._utilbill_reebills.any()))\
                    .filter(UtilBill.service == utilbill.service)\
                    .filter(UtilBill.utility_id == utilbill.utility_id)\
                    .filter(UtilBill.period_start >= utilbill.period_end)\
                    .order_by(UtilBill.period_end).first()
                if successor is None:
                    raise NoSuchBillException(("Couldn't find next "
                            "utility bill following %s") % utilbill)
                if successor.state == UtilBill.Hypothetical:
                    raise NoSuchBillException(('The next utility bill is '
                        '"hypothetical" so a reebill can\'t be based on it'))
                new_utilbills.append(successor)
            new_sequence = last_reebill_row.sequence + 1

        # currently only one service is supported
        assert len(new_utilbills) == 1

        # create reebill row in state database
        new_reebill = ReeBill(customer, new_sequence, 0,
                              utilbills=new_utilbills,
                              billing_address=Address.from_other(
                                new_utilbills[0].billing_address),
                              service_address=Address.from_other(
                                new_utilbills[0].service_address))

        # assign Reading objects to the ReeBill based on registers from the
        # utility bill document
        if last_reebill_row is None:
            new_reebill.replace_readings_from_utility_bill_registers(utilbill)
        else:
            new_reebill.update_readings_from_reebill(last_reebill_row.readings)
            new_reebill.copy_reading_conventional_quantities_from_utility_bill()
        session.add(new_reebill)
        session.add_all(new_reebill.readings)

        self.ree_getter.update_renewable_readings(
                self.nexus_util.olap_id(account), new_reebill, use_olap=True)

        try:
            self.compute_reebill(account, new_sequence)
        except FormulaError as e:
            self.logger.error("Error when computing reebill %s: %s" % (
                    new_reebill, e))
        return new_reebill

    def new_version(self, account, sequence):
        """Creates a new version of the given reebill: duplicates the Reebill,
        re-computes the it, saves it, and increments the max_version number in
        MySQL. Returns the the new reebill.
        """
        if sequence <= 0:
            raise ValueError('Only sequence >= 0 can have multiple versions.')
        if not self.state_db.is_issued(account, sequence):
            raise ValueError("Can't create new version of an un-issued bill.")

        max_version = self.state_db.max_version(account, sequence)
        reebill = self.state_db.increment_version(account, sequence)

        assert len(reebill.utilbills) == 1

        reebill.replace_readings_from_utility_bill_registers(reebill.utilbill)
        self.ree_getter.\
            update_renewable_readings(self.nexus_util.olap_id(account), reebill)
        try:
            self.compute_reebill(account, sequence, version=max_version+1)
        except Exception as e:
            # NOTE: catching Exception is awful and horrible and terrible and
            # you should never do it, except when you can't think of any other
            # way to accomplish the same thing. ignoring the error here allows
            # a new version of the bill to be created even when it can't be
            # computed (e.g. the rate structure is broken and the user wants to
            # edit it, but can't until the new version already exists).
            self.logger.error(("In Process.new_version, couldn't compute new "
                    "version %s of reebill %s-%s: %s\n%s") % (
                    reebill.version, reebill.customer.account,
                    reebill.sequence, e, traceback.format_exc()))

        return reebill

    def list_all_versions(self, account, sequence):
        ''' Returns all Reebills with sequence and account ordered by versions
            a list of dictionaries
        '''
        session = Session()
        q = session.query(ReeBill).join(Customer).with_lockmode('read')\
            .filter(Customer.account == account)\
            .filter(ReeBill.sequence == sequence)\
            .order_by(desc(ReeBill.version))

        return [rb.column_dict() for rb in q]

    def get_unissued_corrections(self, account):
        """Returns [(sequence, max_version, balance adjustment)] of all
        un-issued versions of reebills > 0 for the given account."""
        result = []
        for seq, max_version in self.state_db.get_unissued_corrections(account):
            # adjustment is difference between latest version's
            # charges and the previous version's
            assert max_version > 0
            latest_version = self.state_db.get_reebill(account, seq,
                    version=max_version)
            prev_version = self.state_db.get_reebill(account, seq,
                    version=max_version - 1)
            adjustment = latest_version.total - prev_version.total
            result.append((seq, max_version, adjustment))
        return result

    def issue_corrections(self, account, target_sequence):
        '''Applies adjustments from all unissued corrections for 'account' to
        the reebill given by 'target_sequence', and marks the corrections as
        issued.'''
        # corrections can only be applied to an un-issued reebill whose version
        # is 0
        target_max_version = self.state_db.max_version(account, target_sequence)
        if self.state_db.is_issued(account, target_sequence) \
                or target_max_version > 0:
            raise ValueError(("Can't apply corrections to %s-%s, "
                    "because the latter is an issued reebill or another "
                    "correction.") % (account, target_sequence))
        all_unissued_corrections = self.get_unissued_corrections(account)
        if len(all_unissued_corrections) == 0:
            raise ValueError('%s has no corrections to apply' % account)

        # recompute target reebill (this sets total adjustment) and save it
        reebill = self.state_db.get_reebill(account, target_sequence, target_max_version)
        if not reebill.processed:
            self.compute_reebill(account, target_sequence,
                version=target_max_version)

        # issue each correction
        for correction in all_unissued_corrections:
            correction_sequence, _, _ = correction
            self.issue(account, correction_sequence)

    def get_total_adjustment(self, account):
        '''Returns total adjustment that should be applied to the next issued
        reebill for 'account' (i.e. the earliest unissued version-0 reebill).
        This adjustment is the sum of differences in totals between each
        unissued correction and the previous version it corrects.'''
        return sum(adjustment for (sequence, version, adjustment) in
                self.get_unissued_corrections(account))

    def get_total_error(self, account, sequence):
        '''Returns the net difference between the total of the latest
        version (issued or not) and version 0 of the reebill given by account,
        sequence.'''
        earliest = self.state_db.get_reebill(account, sequence, version=0)
        latest = self.state_db.get_reebill(account, sequence, version='max')
        return latest.total - earliest.total

    def get_late_charge(self, reebill, day=None):
        '''Returns the late charge for the given reebill on 'day', which is the
        present by default. ('day' will only affect the result for a bill that
        hasn't been issued yet: there is a late fee applied to the balance of
        the previous bill when only when that previous bill's due date has
        passed.) Late fees only apply to bills whose predecessor has been
        issued; 0 is returned if the predecessor has not been issued. (The
        first bill and the sequence 0 template bill always have a late charge
        of 0.)'''
        session = Session()
        if day is None:
            day = datetime.utcnow().date()
        acc, seq = reebill.customer.account, reebill.sequence

        if reebill.sequence <= 1:
            return 0

        # unissued bill has no late charge
        if not self.state_db.is_issued(acc, seq - 1):
            return 0

        # late charge is 0 if version 0 of the previous bill is not overdue
        predecessor0 = self.state_db.get_reebill(acc, seq - 1,
                version=0)
        if day <= predecessor0.due_date:
            return 0

        # the balance on which a late charge is based is not necessarily the
        # current bill's balance_forward or the "outstanding balance": it's the
        # least balance_due of any issued version of the predecessor (as if it
        # had been charged on version 0's issue date, even if the version
        # chosen is not 0).
        customer = self.state_db.get_customer(acc)
        min_balance_due = session.query(func.min(ReeBill.balance_due))\
                .filter(ReeBill.customer == customer)\
                .filter(ReeBill.sequence == seq - 1).one()[0]
        source_balance = min_balance_due - \
                self.state_db.get_total_payment_since(acc,
                predecessor0.issue_date)
        #Late charges can only be positive
        return (reebill.late_charge_rate) * max(0, source_balance)

    def get_outstanding_balance(self, account, sequence=None):
        '''Returns the balance due of the reebill given by account and sequence
        (or the account's last issued reebill when 'sequence' is not given)
        minus the sum of all payments that have been made since that bill was
        issued. Returns 0 if total payments since the issue date exceed the
        balance due, or if no reebill has ever been issued for the customer.'''
        # get balance due of last reebill
        if sequence == None:
            sequence = self.state_db.last_issued_sequence(account)
        if sequence == 0:
            return 0
        reebill = self.state_db.get_reebill(sequence)

        if reebill.issue_date == None:
            return 0

        # result cannot be negative
        return max(0, reebill.balance_due -
                self.state_db.get_total_payment_since(account,
                        reebill.issue_date))

    def delete_reebill(self, account, sequence):
        '''Deletes the the given reebill and its utility bill associations.
        A reebill version has been issued can't be deleted. Returns the version
        of the reebill that was deleted.'''
        session = Session()
        reebill = self.state_db.get_reebill(account, sequence)
        reebill.check_editable()
        if reebill.version == 0 and reebill.sequence < \
                self.state_db.last_sequence(account):
            raise IssuedBillError("Only the last reebill can be deleted")
        version = reebill.version

        # NOTE session.delete() fails with an errror like "InvalidRequestError:
        # Instance '<ReeBill at 0x353cbd0>' is not persisted" if the object has
        # not been persisted (i.e. flushed from SQLAlchemy cache to database)
        # yet; the author says on Stack Overflow to use 'expunge' if the object
        # is in 'session.new' and 'delete' otherwise, but for some reason
        # 'reebill' does not get into 'session.new' when session.add() is
        # called. i have not solved this problem yet.
        session.delete(reebill)

        # Delete the PDF associated with a reebill if it was version 0
        # because we believe it is confusing to delete the pdf when
        # when a version still exists
        if version == 0:
            full_path = self.billupload.get_reebill_file_path(account, sequence)
            # If the file exists, delete it, otherwise don't worry.
            try:
                os.remove(full_path)
            except OSError as e:
                if e.errno != errno.ENOENT:
                    raise
        return version

    def create_new_account(self, account, name, service_type, discount_rate,
            late_charge_rate, billing_address, service_address,
            template_account):
        '''Creates a new account with utility bill template copied from the
        last utility bill of 'template_account' (which must have at least one
        utility bill).
        
        'billing_address' and 'service_address' are dictionaries containing the
        addresses for the utility bill. The address format should be the
        utility bill address format.

        Returns the new state.Customer.'''
        if self.state_db.account_exists(account):
            raise ValueError("Account %s already exists" % account)

        # validate parameters
        if not re.match(ACCOUNT_NAME_REGEX, account):
            raise ValueError('Invalid account number')
        if not 0 <= discount_rate <= 1:
            raise ValueError('Discount rate must be between 0 and 1 inclusive')
        if not 0 <= late_charge_rate <=1:
            raise ValueError(('Late charge rate must be between 0 and 1 '
                              'inclusive'))
        if service_type not in (None,) + Customer.SERVICE_TYPES:
            raise ValueError('Unknown service type "%s"' % service_type)

        session = Session()
        last_utility_bill = session.query(UtilBill)\
                .join(Customer).filter(Customer.account == template_account)\
                .order_by(desc(UtilBill.period_end)).first()
        if last_utility_bill is None:
            raise NoSuchBillException(
                    "Last utility bill not found for account %s" %
                    template_account)

        new_customer = Customer(name, account, discount_rate, late_charge_rate,
                'example@example.com',
                last_utility_bill.utility,      #fb_utility_name
                last_utility_bill.rate_class,   #fb_rate_class
                Address(billing_address['addressee'],
                        billing_address['street'],
                        billing_address['city'],
                        billing_address['state'],
                        billing_address['postal_code']),
                Address(service_address['addressee'],
                        service_address['street'],
                        service_address['city'],
                        service_address['state'],
                        service_address['postal_code']))

        new_customer.service = service_type

        session.add(new_customer)
        session.flush()
        return new_customer

    def issue(self, account, sequence, issue_date=None):
        '''Sets the issue date of the reebill given by account, sequence to
        'issue_date' (or today by default), and the due date to 30 days from
        the issue date. The reebill is marked as issued.'''
        # version 0 of predecessor must be issued before this bill can be
        # issued:
        if issue_date is None:
            issue_date = datetime.utcnow()
        if sequence > 1 and not self.state_db.is_issued(account,
                sequence - 1, version=0):
            raise NotIssuable(("Can't issue reebill %s-%s because its "
                    "predecessor has not been issued.") % (account, sequence))
        reebill = self.state_db.get_reebill(account, sequence)

        # compute the bill to make sure it's up to date before issuing
        if not reebill.processed:
            self.compute_reebill(reebill.customer.account, reebill.sequence,
                                 version=reebill.version)

        reebill.issue_date = issue_date
        reebill.due_date = (issue_date + timedelta(days=30)).date()

        # set late charge to its final value (payments after this have no
        # effect on late fee)
        # TODO: should this be replaced with a call to compute_reebill to
        # just make sure everything is up-to-date before issuing?
        # https://www.pivotaltracker.com/story/show/36197985
        reebill.late_charge = self.get_late_charge(reebill)

        assert len(reebill._utilbill_reebills) == 1

        # mark as issued in mysql
        self.state_db.issue(account, sequence, issue_date=issue_date)

        # store email recipient in the bill
        reebill.email_recipient = reebill.customer.bill_email_recipient

    def reebill_report_altitude(self):
        session = Session()
        rows = []
        total_count = 0
        customer_id = None
        for reebill in session.query(ReeBill).\
                filter(ReeBill.issue_date != None).\
                order_by(ReeBill.customer_id).all():
            total_count += 1
            savings = reebill.ree_value - reebill.ree_charge
            if reebill.customer_id != customer_id:
                cumulative_savings = 0
                customer_id = reebill.customer_id
            cumulative_savings += savings
            row = {}
            actual_total = reebill.utilbill.get_total_charges()
            hypothetical_total = reebill.get_total_hypothetical_charges()
            total_ree = reebill.get_total_renewable_energy()
            row['account'] = reebill.customer.account
            row['sequence'] = reebill.sequence
            row['billing_address'] = reebill.billing_address
            row['service_address'] = reebill.service_address
            row['issue_date'] = reebill.issue_date
            row['period_begin'] = reebill.utilbill.period_start
            row['period_end'] = reebill.utilbill.period_end
            row['actual_charges'] = actual_total
            row['hypothetical_charges'] = hypothetical_total
            row['total_ree'] = total_ree
            row['average_rate_unit_ree'] = 0 if total_ree == 0 else \
                (hypothetical_total - actual_total) / total_ree
            row['ree_value'] = reebill.ree_value
            row['prior_balance'] = reebill.prior_balance
            row['balance_forward'] = reebill.balance_forward
            row['total_adjustment'] = reebill.total_adjustment
            row['payment_applied'] = reebill.payment_received
            row['ree_charges'] = reebill.ree_charge
            row['late_charges'] = reebill.late_charge
            row['late_charges'] = reebill.late_charge
            row['balance_due'] = reebill.balance_due
            row['discount_rate'] = reebill.discount_rate
            row['savings'] = savings
            row['cumulative_savings'] = cumulative_savings
            rows.append(row)
        return rows, total_count

        session = Session()
    def sequences_in_month(self, account, year, month):
        '''Returns a list of sequences of all reebills whose periods contain
        ANY days within the given month. The list is empty if the month
        precedes the period of the account's first issued reebill, or if the
        account has no issued reebills at all. When 'sequence' exceeds the last
        sequence for the account, bill periods are assumed to correspond
        exactly to calendar months. This is NOT related to the approximate
        billing month.'''
        # get all reebills whose periods contain any days in this month, and
        # their sequences (there should be at most 3)
        session = Session()
        query_month = Month(year, month)
        sequences_for_month = session.query(ReeBill.sequence).join(UtilBill)\
                .filter(UtilBill.period_start >= query_month.first,
                UtilBill.period_end <= query_month.last).all()

        # get sequence of last reebill and the month in which its period ends,
        # which will be useful below
        last_sequence = self.state_db.last_sequence(account)

        # if there's at least one sequence, return the list of sequences. but
        # if query_month is the month in which the account's last reebill ends,
        # and that period does not perfectly align with the end of the month,
        # also include the sequence of an additional hypothetical reebill whose
        # period would cover the end of the month.
        if sequences_for_month != []:
            last_end = self.state_db.get_reebill(last_sequence
                    ).period_end
            if Month(last_end) == query_month and last_end \
                    < (Month(last_end) + 1).first:
                sequences_for_month.append(last_sequence + 1)
            return sequences_for_month

        # if there are no sequences in this month because the query_month
        # precedes the first reebill's start, or there were never any reebills
        # at all, return []
        if last_sequence == 0 or query_month.last < \
                self.state_db.get_reebill(account, 1).get_period()[0]:
            return []

        # now query_month must exceed the month in which the account's last
        # reebill ends. return the sequence determined by counting real months
        # after the approximate month of the last bill (there is only one
        # sequence in this case)
        last_reebill_end = self.state_db.get_reebill(account,
                last_sequence).get_period()[1]
        return [last_sequence + (query_month - Month(last_reebill_end))]

    def get_all_utilbills_json(self, account, start=None, limit=None):
        # result is a list of dictionaries of the form {account: account
        # number, name: full name, period_start: date, period_end: date,
        # sequence: reebill sequence number (if present)}
        utilbills, total_count = self.state_db.list_utilbills(account,
                start, limit)
        data = [ub.column_dict() for ub in utilbills]
        return data, total_count

    def update_reebill_readings(self, account, sequence):
        '''Replace the readings of the reebill given by account, sequence
        with a new set of readings that matches the reebill's utility bill.
        '''
        reebill = self.state_db.get_reebill(account, sequence)
        reebill.check_editable()
        reebill.replace_readings_from_utility_bill_registers(reebill.utilbill)
        return reebill

    def bind_renewable_energy(self, account, sequence):
        reebill = self.state_db.get_reebill(account, sequence)
        reebill.check_editable()
        self.ree_getter.update_renewable_readings(
                self.nexus_util.olap_id(account), reebill, use_olap=True)

    def mail_reebills(self, account, sequences, recipient_list):
        all_reebills = [self.state_db.get_reebill(account, sequence)
                for sequence in sequences]

        # render all the bills
        for reebill in all_reebills:
            the_path = self.billupload.get_reebill_file_path(account,
                                                        reebill.sequence)
            dirname, basename = os.path.split(the_path)
            self.renderer.render(reebill.customer.account,
                    reebill.sequence, dirname, basename, False)

        # "the last element" (???)
        most_recent_reebill = all_reebills[-1]
        bill_file_names = ["%.5d_%.4d.pdf" % (int(account), int(sequence)) for
                sequence in sequences]
        bill_dates = ', '.join(["%s" % (b.get_period()[0])
                for b in all_reebills])
        merge_fields = {
            'street': most_recent_reebill.service_address.street,
            'balance_due': round(most_recent_reebill.balance_due, 2),
            'bill_dates': bill_dates,
            'last_bill': bill_file_names[-1],
        }
        bill_file_paths = [self.billupload.get_reebill_file_path(account, s)
                           for s in sequences]
        self.bill_mailer.mail(recipient_list, merge_fields, bill_file_paths,
                bill_file_paths)

    def get_issuable_reebills_dict(self, processed=False):
        """ Returns a list of issuable reebill dictionaries
            of the earliest unissued version-0 reebill account. If
            proccessed == True, only processed Reebills are returned
            account can be used to get issuable bill for an account
        """
        session = Session()
        unissued_v0_reebills = session.query(ReeBill.sequence, ReeBill.customer_id)\
                .filter(ReeBill.issued == 0, ReeBill.version == 0)
        if processed is True:
            unissued_v0_reebills = unissued_v0_reebills.filter(
                ReeBill.processed == 1)
        unissued_v0_reebills = unissued_v0_reebills.subquery()
        min_sequence = session.query(
                unissued_v0_reebills.c.customer_id.label('customer_id'),
                func.min(unissued_v0_reebills.c.sequence).label('sequence'))\
                .group_by(unissued_v0_reebills.c.customer_id).subquery()
        reebills = session.query(ReeBill)\
                .filter(ReeBill.customer_id==min_sequence.c.customer_id)\
                .filter(ReeBill.sequence==min_sequence.c.sequence)

        issuable_reebills = [r.column_dict() for r in reebills.all()]
        return issuable_reebills

    def issue_and_mail(self, apply_corrections, account=None,
                       sequence=None, recipients=None,
                       processed=False):
        """If account, sequence, and recipients are given,
        this function issues a single reebill and sends out a confirmation
        email. If processed is given, this function  issues and mails all
        processed Reebills instead
        """
        if processed:
            assert sequence is None and account is None and recipients is None
            bills = self.get_issuable_reebills_dict(processed=True)
        else:
            assert not (
                sequence is None and account is None and recipients is None)
            bills = [{'account': account, 'sequence': sequence,
                      'mailto': recipients}]


        for bill in bills:
            # If there are unissued corrections and the user has not confirmed
            # to issue them, we will return a list of those corrections and the
            # sum of adjustments that have to be made so the client can create
            # a confirmation message

            unissued_corrections = self.get_unissued_corrections(bill['account'])
            if len(unissued_corrections) > 0 and not apply_corrections:
                # The user has confirmed to issue unissued corrections.
                return {
                    'success': False,
                    'unissued_corrections': [c[0] for c in
                                             unissued_corrections]}

            result = {'issued': []}
            # Let's issue
            if len(unissued_corrections) > 0:
                assert apply_corrections is True
                try:
                    self.issue_corrections(bill['account'], bill['sequence'])
                except Exception, e:
                    self.logger.error(('Error when issuing reebill %s-%s: %s' %(
                        bill['account'], bill['sequence'],
                        e.__class__.__name__),) + e.args)
                    raise
                for cor in unissued_corrections:
                    result['issued'].append((
                        bill['account'], cor[0],
                        self.state_db.max_version(bill['account'], cor[0])
                    ))

            try:
                if not processed:
                    self.compute_reebill(bill['account'], bill['sequence'])
                self.issue(bill['account'], bill['sequence'])
                result['issued'].append((
                    bill['account'], bill['sequence'], 0, bill['mailto']))
            except Exception, e:
                self.logger.error(('Error when issuing reebill %s-%s: %s' %(
                        bill['account'], bill['sequence'],
                        e.__class__.__name__),) + e.args)
                raise

            # Let's mail!
            # Recepients can be a comma seperated list of email addresses
            recipient_list = [rec.strip() for rec in bill['mailto'].split(',')]
            self.mail_reebills(bill['account'], [bill['sequence']],
                               recipient_list)
        return result

    def update_bill_email_recipient(self, account, sequence, recepients):
        """ Finds a particular reebill by account and sequence,
            finds the connected customer and updates the customer's default
            email recipient(s)
        """
        reebill = self.state_db.get_reebill(account, sequence)
        reebill.customer.bill_email_recipient = recepients

    def upload_interval_meter_csv(self, account, sequence, csv_file,
        timestamp_column, timestamp_format, energy_column, energy_unit,
        register_binding, **args):
        '''Takes an upload of an interval meter CSV file (cherrypy file upload
        object) and puts energy from it into the shadow registers of the
        reebill given by account, sequence. Returns reebill version number.
        '''
        reebill = self.state_db.get_reebill(account, sequence)

        # convert column letters into 0-based indices
        if not re.match('[A-Za-z]', timestamp_column):
            raise ValueError('Timestamp column must be a letter')
        if not re.match('[A-Za-z]', energy_column):
            raise ValueError('Energy column must be a letter')
        timestamp_column = ord(timestamp_column.lower()) - ord('a')
        energy_column = ord(energy_column.lower()) - ord('a')

        # extract data from the file (assuming the format of AtSite's
        # example files)
        self.ree_getter.fetch_interval_meter_data(reebill, csv_file.file,
                register_binding=register_binding,
                timestamp_column=timestamp_column,
                energy_column=energy_column,
                timestamp_format=timestamp_format, energy_unit=energy_unit)
        return reebill.version

    def list_account_status(self, account=None):
        """ Returns a list of dictonaries (containing Account, Nexus Codename,
          Casual name, Primus Name, Utility Service Address, Date of last
          issued bill, Days since then and the last event) and the length
          of the list for all accounts. If account is given, the only the
          accounts dictionary is returned """
        grid_data = self.state_db.get_accounts_grid_data(account)
        name_dicts = self.nexus_util.all_names_for_accounts(
                [row[0] for row in grid_data])

        rows_dict = {}
        for acc, _, _, issue_date, rate_class, service_address, periodend in \
                grid_data:
            rows_dict[acc] ={
                'account': acc,
                'codename': name_dicts[acc].get('codename', ''),
                'casualname': name_dicts[acc].get('casualname', ''),
                'primusname': name_dicts[acc].get('primus', ''),
                'lastperiodend': periodend,
                'provisionable': False,
                'lastissuedate': issue_date if issue_date else '',
                'lastrateclass': rate_class if rate_class else '',
                'utilityserviceaddress': str(service_address) if service_address else '',
                'lastevent': '',
            }

        if account is not None:
            events = [(account, self.journal_dao.last_event_summary(account))]
        else:
            events = self.journal_dao.get_all_last_events()
        for acc, last_event in events:
            # filter out events that belong to an unknown account (this could
            # not be done in JournalDAO.get_all_last_events() because it only
            # has access to Mongo)
            if acc in rows_dict:
                rows_dict[acc]['lastevent'] = last_event

        rows = list(rows_dict.itervalues())
        return len(rows), rows

    def toggle_reebill_processed(self, account, sequence,
                apply_corrections):
        '''Make the reebill given by account, sequence, processed if
        it is not processed or un-processed if it is processed. If there are
        un-issued corrections for the given account, 'apply_corrections' must
        be True or ConfirmAdjustment will be raised.
        '''
        session = Session()
        reebill = self.state_db.get_reebill(account, sequence)

        if reebill.issued:
            raise IssuedBillError("Can't modify an issued bill")

        issuable_reebill = session.query(ReeBill).join(Customer) \
                .filter(ReeBill.customer_id==Customer.id)\
                .filter(Customer.account==account)\
                .filter(ReeBill.version==0, ReeBill.issued==False)\
                .order_by(ReeBill.sequence).first()

        if reebill.processed:
            reebill.processed = False
        else:
            if reebill == issuable_reebill:
                unissued_corrections = self.get_unissued_corrections(account)

                # if there are corrections that are not already processed and
                # user has not confirmed applying
                # them, send back data for a confirmation message
                unprocessed_corrections = False
                for sequence, version, _ in unissued_corrections:
                    correction = self.state_db.get_reebill(account, sequence, version)
                    if not correction.processed:
                        unprocessed_corrections = True
                        break
                if len(unissued_corrections) > 0 and unprocessed_corrections and not apply_corrections:
                    sequences = [sequence for sequence, _, _
                            in unissued_corrections]
                    total_adjustment = sum(adjustment
                            for _, _, adjustment in unissued_corrections)
                    raise ConfirmAdjustment(sequences, total_adjustment)

                # otherwise, mark corrected bills as processed
                if unprocessed_corrections:
                    for sequence, version, _ in unissued_corrections:
                        unissued_reebill = self.state_db.get_reebill(account, sequence)
                        if not unissued_reebill.processed:
                            self.compute_reebill(account, sequence)
                            unissued_reebill.processed = True

            self.compute_reebill(account, reebill.sequence)
            reebill.processed = True
<|MERGE_RESOLUTION|>--- conflicted
+++ resolved
@@ -15,12 +15,7 @@
 from sqlalchemy.orm.exc import MultipleResultsFound, NoResultFound
 from processing.state import MYSQLDB_DATETIME_MIN
 
-<<<<<<< HEAD
 ACCOUNT_NAME_REGEX = '[0-9a-z]{5}'
-from billing.processing import journal
-=======
-from billupload import ACCOUNT_NAME_REGEX
->>>>>>> 981861ee
 from billing.processing.state import Customer, UtilBill, ReeBill, \
     UtilBillLoader, ReeBillCharge, Address, Charge, Register, Reading, Session, \
     Payment, Utility
@@ -1040,7 +1035,6 @@
             rows.append(row)
         return rows, total_count
 
-        session = Session()
     def sequences_in_month(self, account, year, month):
         '''Returns a list of sequences of all reebills whose periods contain
         ANY days within the given month. The list is empty if the month
