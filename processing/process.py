--- conflicted
+++ resolved
@@ -1,17 +1,5 @@
-<<<<<<< HEAD
-from processing.reebill_procesor import ReebillProcessor
-from processing.utilbill_procesor import UtilbillProcessor
-                sequences = [sequence for sequence, _, _
-                            in unissued_corrections]
-                total_adjustment = sum(adjustment
-                            for _, _, adjustment in unissued_corrections)
-                raise ConfirmAdjustment(sequences, total_adjustment)
-                except Exception, e:
-        return bills
-=======
 from processing.reebill_processor import ReebillProcessor
 from processing.utilbill_processor import UtilbillProcessor
->>>>>>> c3899f65
 
 class Process(UtilbillProcessor, ReebillProcessor):
     '''Deprecated wrapper around UtilbillProcessor and ReeBillProcessor.
