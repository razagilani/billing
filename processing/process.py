#!/usr/bin/python
"""
File: process.py
Description: Various utility procedures to process bills
"""

#
# runtime support
#
import sys
sys.stdout = sys.stderr
import os  
from optparse import OptionParser

import datetime

# for xml processing
from lxml import etree
import copy

from billing import bill

from billing.xml_utils import XMLUtils

# for testing
#import StringIO

# used for processing fixed point monetary decimal numbers
from decimal import *
from billing import bill

import pprint

import yaml
import rate_structure
from billing.processing.rate_structure import RateStructureDAO
from billing.processing import state
from billing.mongo import MongoReebill
from billing.mongo import ReebillDAO

class Process(object):
    """ Class with a variety of utility procedures for processing bills """

    config = None
    
    def __init__(self, config, state_db, reebill_dao, rate_structure_dao):
        self.config = config
        self.state_db = state_db
        self.reebill_dao = reebill_dao
        self.rate_structure_dao = rate_structure_dao

    #TODO better function name to reflect the return types of XPath - not just elements, but sums, etc...
    #TODO function to return a single element vs list - that will clean up lots of code
    #TODO refactor to external utility class
    def get_elem(self, tree, xpath):
        return tree.xpath(xpath, namespaces={"ub":"bill"})


    # compute the value, charges and savings of renewable energy
    def sum_bill(self, prior_reebill, present_reebill):

        # get discount rate
        discount_rate = Decimal(str(self.state_db.discount_rate(present_reebill.account)))

        # reset ree_charges, ree_value, ree_savings so we can accumulate across all services
        present_reebill.ree_value = Decimal("0")
        present_reebill.ree_charges = Decimal("0")
        present_reebill.ree_savings = Decimal("0")

        # reset hypothetical and actual totals so we can accumulate across all services
        present_reebill.hypothetical_total = Decimal("0")
        present_reebill.actual_total = Decimal("0")


        # sum up chargegroups into total per utility bill and accumulate reebill values
        for service in present_reebill.services:

            actual_total = Decimal("0")
            hypothetical_total = Decimal("0")

            for chargegroup, charges in present_reebill.actual_chargegroups_for_service(service).items():
                actual_subtotal = Decimal("0")
                for charge in charges:
                    actual_subtotal += charge["total"]
                    actual_total += charge["total"]
                #TODO: subtotals for chargegroups?

            for chargegroup, charges in present_reebill.hypothetical_chargegroups_for_service(service).items():
                hypothetical_subtotal = Decimal("0")
                for charge in charges:
                    hypothetical_subtotal += charge["total"]
                    hypothetical_total += charge["total"]
                #TODO: subtotals for chargegroups?

            # calculate utilbill level numbers
            present_reebill.set_actual_total_for_service(service, actual_total)
            present_reebill.set_hypothetical_total_for_service(service, hypothetical_total)

            ree_value = hypothetical_total - actual_total
            ree_charges = (Decimal("1") - discount_rate) * (hypothetical_total - actual_total)
            ree_savings = discount_rate * (hypothetical_total - actual_total)

            present_reebill.set_ree_value_for_service(service, ree_value.quantize(Decimal('.00')))
            present_reebill.set_ree_charges_for_service(service, Decimal(ree_charges).quantize(Decimal('.00'),rounding=ROUND_DOWN))
            present_reebill.set_ree_savings_for_service(service, Decimal(ree_savings).quantize(Decimal('.00'),rounding=ROUND_UP))


            # accumulate at the reebill level
            present_reebill.hypothetical_total = present_reebill.hypothetical_total + hypothetical_total
            present_reebill.actual_total = present_reebill.actual_total + actual_total

            present_reebill.ree_value = present_reebill.ree_value + ree_value
            present_reebill.ree_charges = present_reebill.ree_charges + ree_charges
            present_reebill.ree_savings = present_reebill.ree_savings + ree_savings

            # now grab the prior bill and pull values forward
            present_reebill.prior_balance = prior_reebill.balance_due
            present_reebill.balance_forward = present_reebill.prior_balance - present_reebill.payment_received
            present_reebill.balance_due = present_reebill.balance_forward + present_reebill.ree_charges

            # TODO total_adjustment


    def copy_actual_charges(self, reebill):

        for service in reebill.services:
            actual_chargegroups = reebill.actual_chargegroups_for_service(service)
            reebill.set_hypothetical_chargegroups_for_service(service, actual_chargegroups)

    def pay_bill(self, account, sequence):

        pay = bill.Bill("%s/%s/%s.xml" % (self.config.get("xmldb", "source_prefix"), account, sequence))

        pay_rebill = pay.rebill_summary

        # depend on first ub period to be the date range for which a payment is seeked.
        # this is a wrong design because there may be more than on ub period and
        # these periods come back in document order, which could change.
        ubperiod = pay.utilbill_summary_charges.itervalues().next()
        payments = self.state_db.find_payment(account, pay_rebill.begin, pay_rebill.end)
        pay_rebill.paymentreceived = sum([payment.credit for payment in payments])

        # set rebill back to bill
        pay.rebill_summary = pay_rebill

        XMLUtils().save_xml_file(pay.xml(), "%s/%s/%s.xml" % (self.config.get("xmldb", "destination_prefix"), account, sequence), self.config.get("xmldb", "user"), 
            self.config.get("xmldb", "password"))
        # save in mongo
        reebill = self.reebill_dao.load_reebill(account, sequence)
        self.reebill_dao.save_reebill(reebill)

    def roll_bill(self, account, sequence):
        """
        Create rebill for next period, based on prior bill.
        This is acheived by accessing xml document for prior bill, and resetting select values.
        """

        # obtain the last Rebill sequence
        last_sequence = self.state_db.last_sequence(account)

        if (int(sequence) < int(last_sequence)):
            raise Exception("Not the last sequence")

        next_sequence = int(last_sequence + 1)

        # duplicate the rate structure(s) so that it may be edited
        # first, we must get the bill and introspect it to determine what rate structures it is bound to
        the_bill = bill.Bill("%s/%s/%s.xml" % (self.config.get("xmldb", "source_prefix"), account, sequence))

        utilbills = the_bill.utilbill_summary_charges
        rsbindings = [utilbill.rsbinding for (s, utilbill) in utilbills.items()]

        rspath = self.config.get("billdb", "rspath")

        import shutil 
        for rsbinding in rsbindings:
            shutil.copyfile(os.path.join(rspath, rsbinding, account, sequence+".yaml"), os.path.join(rspath, rsbinding, account, str(next_sequence)+".yaml"))
            

        # increment sequence
        the_bill.id = next_sequence

        # get the rebill and zero it out
        r = the_bill.rebill_summary

        # process rebill

        r.begin = datetime.datetime.max
        r.begin = None
        r.end = None
        r.totaladjustment = Decimal("0.00")
        r.hypotheticalecharges = Decimal("0.00")
        r.actualecharges = Decimal("0.00")
        r.revalue = Decimal("0.00")
        r.recharges = Decimal("0.00")
        r.resavings = Decimal("0.00")
        r.duedate = None
        r.issued = None
        r.message = None

        # compute payments
        # moved to pay bill
        #r.priorbalance = r.totaldue
        r.totaldue = Decimal("0.00")
        #r.paymentreceived = Decimal(amountPaid)
        #r.balanceforward = r.priorbalance - r.paymentreceived

        # set rebill back to bill
        the_bill.rebill_summary = r

        # get utilbill summaries and zero them out
        ub_summary_charges = the_bill.utilbill_summary_charges
        for (service, charges) in ub_summary_charges.items():
            # utility billing periods are utility specific
            # TODO business logic specific dates are selected here
            charges.begin = charges.end
            charges.end = None

            charges.hypotheticalecharges = Decimal("0.00")
            charges.actualecharges = Decimal("0.00")
            charges.revalue = Decimal("0.00")
            charges.recharges = Decimal("0.00")
            charges.resavings = Decimal("0.00")

        # set the utilbill summaries back into bill
        the_bill.utilbill_summary_charges = ub_summary_charges

        # process /ub:bill/ub:details/

        # zero out details totals

        def zero_charges(details):

            for service, detail in details.items():

                detail.total = Decimal("0.00")

                for chargegroup in detail.chargegroups:
                    #TODO: zero out a chargegroup total when one exists

                    for charge in chargegroup.charges:
                        if hasattr(charge, "rate"): charge.rate = None 
                        if hasattr(charge, "quantity"): charge.quantity = None 
                        charge.total = Decimal("0.00")
            return details

        the_bill.actual_details = zero_charges(the_bill.actual_details)
        the_bill.hypothetical_details = zero_charges(the_bill.hypothetical_details)
       
        # reset measured usage
        measured_usage = the_bill.measured_usage

        for service, meters in measured_usage.items():
            for meter in meters:
                meter.priorreaddate = meter.presentreaddate
                meter.presentreaddate = None
                for register in meter.registers:
                    register.total = Decimal("0")
                    register.presentreading = Decimal("0")

        the_bill.measured_usage = measured_usage


        # zero out statistics section
        statistics = the_bill.statistics

        statistics.conventionalconsumed = None
        statistics.renewableconsumed = None
        statistics.renewableutilization = None
        statistics.conventionalutilization = None
        statistics.renewableproduced = None
        statistics.co2offset = None
        statistics.totalsavings = None
        statistics.totalrenewableconsumed = None
        statistics.totalrenewableproduced = None
        statistics.totaltrees = None
        statistics.totalco2offset = None

        the_bill.statistics = statistics

        # leave consumption trend alone since we want to carry it forward until it is based on the cubes
        # at which time we can just recreate the whole trend
                
        XMLUtils().save_xml_file(the_bill.xml(), "%s/%s/%s.xml" % (self.config.get("xmldb", "destination_prefix"),
            account, next_sequence), self.config.get("xmldb", "user"), self.config.get("xmldb", "password"))
        # save in mongo
        reebill = self.reebill_dao.load_reebill(account, sequence)
        self.reebill_dao.save_reebill(reebill)

        # create an initial rebill record to which the utilbills are later associated
        self.state_db.new_rebill(
            account,
            next_sequence
        )


    def commit_rebill(self, account, sequence):

            the_bill = bill.Bill("%s/%s/%s.xml" % (self.config.get("xmldb", "source_prefix"), account, sequence))
            begin = the_bill.rebill_summary.begin
            end = the_bill.rebill_summary.end

            self.state_db.commit_bill(
                account,
                sequence,
                begin,
                end
            )

    def load_rs(self, rsdb, rsbinding, account, sequence):
        rs = yaml.load(file(os.path.join(rsdb, rsbinding, account, sequence+".yaml")))
        return rate_structure.RateStructure(rs)


    def bind_rate_structure(self, reebill):

            # process the actual charges across all services
            self.bindrsnew(reebill, self.rate_structure_dao, False)
            #self.bindrs( "%s/%s/%s.xml" % (self.config.get("xmldb", "source_prefix"), account, sequence), 
            #    "%s/%s/%s.xml" % (self.config.get("xmldb", "destination_prefix"), account, sequence),
            #    self.config.get("billdb", "rspath"),
            #    False, 
            #    self.config.get("xmldb", "user"),
            #    self.config.get("xmldb", "password")
            #)

            # process the hypothetical charges across all services
            self.bindrsnew(reebill, ratestructure_dao, True)
            #self.bindrs(
            #    "%s/%s/%s.xml" % (self.config.get("xmldb", "source_prefix"), account, sequence), 
            #    "%s/%s/%s.xml" % (self.config.get("xmldb", "destination_prefix"), account, sequence),
            #    self.config.get("billdb", "rspath"),
            #    True, 
            #    self.config.get("xmldb", "user"),
            #    self.config.get("xmldb", "password")
            #)

<<<<<<< HEAD
            # actual
            self.bindrs(
                "%s/%s/%s.xml" % (self.config.get("xmldb", "source_prefix"), account, sequence), 
                "%s/%s/%s.xml" % (self.config.get("xmldb", "destination_prefix"), account, sequence),
                self.config.get("rsdb", "rspath"),
                False, 
                self.config.get("xmldb", "user"),
                self.config.get("xmldb", "password")
            )

            #hypothetical
            self.bindrs(
                "%s/%s/%s.xml" % (self.config.get("xmldb", "source_prefix"), account, sequence), 
                "%s/%s/%s.xml" % (self.config.get("xmldb", "destination_prefix"), account, sequence),
                self.config.get("rsdb", "rspath"),
                True, 
                self.config.get("xmldb", "user"),
                self.config.get("xmldb", "password")
            )
=======
            self.calculate_reperiod(account, sequence)

    def bindrsnew(self, reebill, ratestructure_db, do_hypothetical):
        """ This function binds a rate structure against the actual and hypothetical charges found """
        """ in a bill. If and RSI specifies information no in the bill, it is added to the bill.   """
        """ If the bill specifies information in a charge that is not in the RSI, the charge is """
        """ left untouched."""
>>>>>>> 26869458

        account = reebill.account
        sequence = reebill.sequence

        # process rate structures for all services
        for service in reebill.services:


            import pdb
            pdb.set_trace()
            # get a RateStructure
            rate_structure = self.rate_structure_dao.load_rate_structure(reebill, service)

            # find out what registers are needed to process this rate structure
            register_needs = rate_structure.register_needs()

            #
            # All registers for all meters in a given service are made available
            # to the rate structure for the given service.
            # Registers that are not to be used by the rate structure should
            # simply not have an rsi_binding.
            #
            # get metered energy from all meter registers in the reebill
            actual_register_readings = reebill.actual_registers(service)

            # apply the registers from the reebill to the probable rate structure
            rate_structure.bind_register_readings(actual_register_readings)

            # process actual charges with non-shadow meter register totals
            actual_chargegroups = reebill.actual_chargegroups_for_service(service)

            # iterate over the charge groups, binding the reebill charges to its associated RSI

            for chargegroup, charges in actual_chargegroups.items():
                rate_structure.bind_charges(charges)

            reebill.set_actual_chargegroups_for_service(service, actual_chargegroups)


            # process hypothetical charges with non-shadow + shadow meter register totals
            #shadow_register_readings = reebill.shadow_registers(service)

            # add the shadow register totals to the actual register, and re-process


            #hypothetical_chargegroups = reebill.hypothetical_chargegroups_for_service(service)


    def bindrs(self, inputbill, outputbill, rsdb, hypothetical, user=None, password=None):
        """ This function binds a rate structure against the actual and hypothetical charges found """
        """ in a bill. If and RSI specifies information no in the bill, it is added to the bill.   """
        """ If the bill specifies information in a charge that is not in the RSI, the charge is """
        """ left untouched."""
        """ """

        # given a bill that has its actual or shadow registers populated, apply a rate structure.

        # load XML bill
        tree = etree.parse(inputbill)

        # grab the account id so that ratestructures are customer dependent
        account = self.get_elem(tree, "/ub:bill/@account")[0]
        id = self.get_elem(tree, "/ub:bill/@id")[0]

        # TODO: much of the code below to be refactored when register definitions are 
        # placed in the rate structure

        # obtain utilbill groves to determine what services are present
        # identify the per service rate structures for each utilbill
        for utilbill in tree.findall("{bill}utilbill"):

            # get name of the utility
            rsbinding_utilbill = utilbill.get("rsbinding")

            # get service
            service = utilbill.get("service")

            rs = self.load_rs(rsdb, rsbinding_utilbill, account, id)

            # acquire actual meter registers for this service
            actual_registers = self.get_elem(utilbill, "/ub:bill/ub:measuredusage[@service='" + 
                service + "']/ub:meter/ub:register[@shadow='false']")

            # each service has a number of actual utility registers
            for actual_register in actual_registers:

                # each register has a binding to a register declared in the rate structure
                rsbinding_register = actual_register.get("rsbinding")

                # actual register quantity, with shadow register value optionally added
                register_quantity = 0.0

                # acquire shadow register and track its value
                register_quantity += float(actual_register.find("{bill}total").text)

                if (hypothetical):
                    # acquire shadow register and add its value to the actual register to sum re and ce
                    shadow_reg_total = self.get_elem(actual_register,"../ub:register[@shadow='true' and @rsbinding='"
                        +rsbinding_register+"']/ub:total")

                    # it is possible a shadow register does not exist, because we may be showing all meters for a
                    # given service and only one of those meters services hot water and is offset by renewable
                    if len(shadow_reg_total) > 0:
                        register_quantity += float(shadow_reg_total[0].text)

                # populate rate structure with meter quantities read from XML
                rs.__dict__[rsbinding_register].quantity = register_quantity

            # now that the rate structure is loaded, configured and populated with registers
            # bind to the charge items in the bill

            # if hypothetical, then treat the hypothetical charges. If not, process actual
            charges = None
            if (hypothetical):
                charges = self.get_elem(utilbill, "/ub:bill/ub:details[@service='"
                    + service+"']/ub:chargegroup/ub:charges[@type='hypothetical']/ub:charge")
                # TODO: create the hypothetical charges from the actual charges 
            else:
                charges = self.get_elem(utilbill, "/ub:bill/ub:details[@service='"
                    + service + "']/ub:chargegroup/ub:charges[@type='actual']/ub:charge")
            
            # process each individual charge and bind it to the rate structure
            for charge in charges:
                # a charge may not have a binding because it is not meant to be bound
                charge_binding = charge.get("rsbinding")
                if (charge_binding is None):
                    print "*** No rsbinding for " + etree.tostring(charge)
                    continue

                # obtain the rate structure item that is bound to this charge
                rsi = rs.__dict__[charge_binding]
                # flag the rsi so we can know which RSIs were not processed
                rsi.bound = True

                # if there is a description present in the rate structure, override the value in xml
                # if there is no description in the RSI, leave the one in XML
                if (rsi.description is not None):
                    description = charge.find("{bill}description")
                    if (description is None):
                        # description element missing, so insert one
                        description = etree.Element("{bill}description")
                        # description is always first child
                        charge.insert(0, description)
                        print "*** updated charge with description because it was absent in the bill and present in the RSI"
                    description.text = rsi.description

                # if the quantity is present in the rate structure, override value in XML
                if (rsi.quantity is not None):
                    quantity = charge.find("{bill}quantity")
                    if (quantity is None):
                        # quantity element is missing, so insert one
                        attribs = {}
                        if (rsi.quantityunits is not None):
                            attribs["units"] = rsi.quantityunits
                            
                        quantity = etree.Element("{bill}quantity", attribs)
                        # quantity is next sibling of description
                        if (charge.find("{bill}description") is not None):
                            charge.insert(1, quantity)
                        else:
                            charge.insert(0, quantity)
                        print "*** updated charge with quantity because it was absent in the bill and present in the RSI"
                    quantity.text = str(rsi.quantity)

                # if the rate is present in the rate structure, override value in XML
                if (rsi.rate is not None):
                    rate = charge.find("{bill}rate")
                    if (rate is None):
                        # rate element missing, so insert one
                        attribs = {}
                        if (rsi.rateunits is not None):
                            attribs["units"] = rsi.rateunits
                        rate = etree.Element("{bill}rate", attribs)
                        # insert as preceding sibling to the last element which is total
                        total = charge.find("{bill}total")
                        if (total is not None):
                            total.addprevious(rate)
                        else:
                            charge.append(rate)
                        print "*** updated charge with rate because it was absent in the bill and present in the RSI"
                    # wrap rsi.rate in a Decimal to avoid exponential formatting of very small rate values
                    rate.text = str(Decimal(str(rsi.rate)))

                total = charge.find("{bill}total")
                if (total is None):
                    # total element is missing, so create one
                    total = etree.Element("{bill}total")
                    # total is always last child
                    charge.append(total)
                    print "*** updated charge with total because it was absent in the bill and present in the RSI"

                total.text = str(rsi.total)

            for rsi in rs.rates:
                if (hasattr(rsi, 'bound') == False):
                    print "*** RSI was not bound " + str(rsi)


        XMLUtils().save_xml_file(etree.tostring(tree, pretty_print=True), outputbill, user, password)
        # save in mongo
        reebill = self.reebill_dao.load_reebill(account, id)
        self.reebill_dao.save_reebill(reebill)

    def calculate_statistics(self, account, sequence):
        """ Period Statistics for the input bill period are determined here from the total energy usage """
        """ contained in the registers. Cumulative statistics are determined by adding period statistics """
        """ to the past cumulative statistics """ 


        # the trailing bill where totals are obtained
        prev_bill = bill.Bill("%s/%s/%s.xml" % (self.config.get("xmldb", "source_prefix"), account, int(sequence)-1))

        # the current bill where accumulated values are stored
        next_bill = bill.Bill("%s/%s/%s.xml" % (self.config.get("xmldb", "destination_prefix"), account, sequence))

        # determine the renewable and conventional energy across all services by converting all registers to BTUs
        # TODO these conversions should be treated in a utility class
        def normalize(units, total):
            if (units.lower() == "kwh"):
                # 1 kWh = 3413 BTU
                return total * 3413 
            elif (units.lower() == "therms" or units.lower() == "ccf"):
                # 1 therm = 100000 BTUs
                return total * 100000
            else:
                raise Exception("Units '" + units + "' not supported")


        # total renewable energy
        re = 0
        # total conventional energy
        ce = 0

        # CO2 is fuel dependent
        co2 = 0
        # TODO these conversions should be treated in a utility class
        def calcco2(units, total):
            if (units.lower() == "kwh"):
                return total * Decimal("1.297")
            elif (units.lower() == "therms" or units.lower() == "ccf"):
                return total * Decimal("13.46")
            else:
                raise Exception("Units '" + units + "' not supported")

        # obtain all the registers, for all the services, that are of type 'total'
        #registers = self.get_elem(outputtree, "/ub:bill/ub:measuredusage/ub:meter/ub:register[@type=\"total\"]")
        #if not len(registers): print "Make sure total type registers exist!"

        for service, meters in next_bill.measured_usage.items():
            for meter in meters:
                for register in meter.registers:

                    units = register.units
                    total = register.total

                    if register.shadow is True:
                        re += normalize(units, total)
                        co2 += calcco2(units, total)
                    else:
                        ce += normalize(units, total)
                        
        next_stats = next_bill.statistics
        prev_stats = prev_bill.statistics

        # determine re to ce utilization ratio
        re_utilization = Decimal(str(re / (re + ce))).quantize(Decimal('.00'), rounding=ROUND_UP)
        ce_utilization = Decimal(str(ce / (re + ce))).quantize(Decimal('.00'), rounding=ROUND_DOWN)

        # update utilization stats
        next_stats.renewableutilization = re_utilization
        next_stats.conventionalutilization = ce_utilization

        # determine cumulative savings

        # update cumulative savings
        next_stats.totalsavings = prev_stats.totalsavings + next_bill.rebill_summary.resavings

        # set renewable consumed
        next_stats.renewableconsumed = re

        next_stats.totalrenewableconsumed = prev_stats.renewableconsumed + re

        # set conventional consumed
        next_stats.conventionalconsumed = ce

        next_stats.totalconventionalconsumed = prev_stats.conventionalconsumed + ce

        # set CO2 in XML
        next_stats.co2offset = co2

        # determine and set cumulative CO2
        next_stats.totalco2offset =  prev_stats.totalco2offset + co2

        # externalize this calculation to utilities
        next_stats.totaltrees = next_stats.totalco2offset/1300
        

        # determine re consumption trend
        # last day of re bill period is taken to be the month of consumption (This is ultimately utility dependent - 
        # especially when graphing ce from the utilty bill)
        billdate = next_bill.rebill_summary.end

        # determine current month (this needs to be quantized according to some logic)
        month = billdate.strftime("%b")

        for period in next_stats.consumptiontrend:
            if(period.month == month):
                period.quantity = re/100000

        next_bill.statistics = next_stats

        XMLUtils().save_xml_file(next_bill.xml(), "%s/%s/%s.xml" % (self.config.get("xmldb", "destination_prefix"), account, sequence), 
            self.config.get("xmldb", "user"), self.config.get("xmldb", "password"))
        # save in mongo
        reebill = self.reebill_dao.load_reebill(account, sequence)
        self.reebill_dao.save_reebill(reebill)


    def calculate_reperiod(self, account, sequence):
        """ Set the Renewable Energy bill Period """

        inputtree = etree.parse("%s/%s/%s.xml" % (self.config.get("xmldb", "source_prefix"), account, sequence))
        outputtree = etree.parse("%s/%s/%s.xml" % (self.config.get("xmldb", "destination_prefix"), account, sequence))

        # TODO: refactor out xml code to depend on bill.py
        utilbill_begin_periods = self.get_elem(inputtree, "/ub:bill/ub:utilbill/ub:billperiodbegin")
        utilbill_end_periods = self.get_elem(inputtree, "/ub:bill/ub:utilbill/ub:billperiodend")

        rebill_periodbegindate = datetime.datetime.max
        for period in utilbill_begin_periods:
            candidate_date = datetime.datetime.strptime(period.text, "%Y-%m-%d")
            # find minimum date
            if (candidate_date < rebill_periodbegindate):
                rebill_periodbegindate = candidate_date

        rebill_periodenddate = datetime.datetime.min 
        for period in utilbill_end_periods:
            # find maximum date
            candidate_date = datetime.datetime.strptime(period.text, "%Y-%m-%d")
            if (candidate_date > rebill_periodenddate):
                rebill_periodenddate = candidate_date

        rebillperiodbegin = self.get_elem(outputtree, "/ub:bill/ub:rebill/ub:billperiodbegin")[0].text = rebill_periodbegindate.strftime("%Y-%m-%d")
        rebillperiodend = self.get_elem(outputtree, "/ub:bill/ub:rebill/ub:billperiodend")[0].text = rebill_periodenddate.strftime("%Y-%m-%d")

        XMLUtils().save_xml_file(etree.tostring(outputtree, pretty_print=True), "%s/%s/%s.xml" % (self.config.get("xmldb", "destination_prefix"), account, sequence), 
            self.config.get("xmldb", "user"), self.config.get("xmldb", "password"))
        # save in mongo
        reebill = self.reebill_dao.load_reebill(account, sequence)
        self.reebill_dao.save_reebill(reebill)

    def issue(self, account, sequence, issuedate=None):
        """ Set the Renewable Energy bill Period """

        inputtree = etree.parse("%s/%s/%s.xml" % (self.config.get("xmldb", "source_prefix"), account, sequence))
        outputtree = etree.parse("%s/%s/%s.xml" % (self.config.get("xmldb", "destination_prefix"), account, sequence))

        if issuedate is None:
            issuedate = datetime.date.today()
        else:
            issuedate = datetime.datetime.strptime(issuedate, "%Y-%m-%d")
        # TODO: parameterize for dependence on customer 
        duedate = issuedate + datetime.timedelta(days=30)

        # TODO: refactor out xml code to depend on bill.py
        self.get_elem(outputtree, "/ub:bill/ub:rebill/ub:issued")[0].text = issuedate.strftime("%Y-%m-%d")
        self.get_elem(outputtree, "/ub:bill/ub:rebill/ub:duedate")[0].text = duedate.strftime("%Y-%m-%d")

        XMLUtils().save_xml_file(etree.tostring(outputtree, pretty_print=True), "%s/%s/%s.xml" % (self.config.get("xmldb", "destination_prefix"), account, sequence), 
            self.config.get("xmldb", "user"), self.config.get("xmldb", "password"))
        # save in mongo
        reebill = self.reebill_dao.load_reebill(account, sequence)
        self.reebill_dao.save_reebill(reebill)

    def issue_to_customer(self, account, sequence):

        # issue to customer
        self.state_db.issue(account, sequence)

if __name__ == '__main__':

    reebill_dao = ReebillDAO({
        "host":"localhost", 
        "port":27017, 
        "database":"skyline", 
        "collection":"reebills", 
        "destination_prefix":"http://localhost:8080/exist/rest/db/skyline/bills"
    })

    ratestructure_dao = RateStructureDAO({
        "database":"skyline",
        "rspath":"/db-dev/skyline/ratestructure/",
        "host":"localhost",
        "collection":"ratestructure",
        "port": 27017
    })

    reebill = reebill_dao.load_reebill("10002","12")
    Process(None, None, reebill_dao, ratestructure_dao).bind_rate_structure(reebill)
<|MERGE_RESOLUTION|>--- conflicted
+++ resolved
@@ -33,9 +33,10 @@
 
 import yaml
 import rate_structure
+from billing.processing import state
+from billing.mongo import MongoReebill
 from billing.processing.rate_structure import RateStructureDAO
 from billing.processing import state
-from billing.mongo import MongoReebill
 from billing.mongo import ReebillDAO
 
 class Process(object):
@@ -334,28 +335,6 @@
             #    self.config.get("xmldb", "user"),
             #    self.config.get("xmldb", "password")
             #)
-
-<<<<<<< HEAD
-            # actual
-            self.bindrs(
-                "%s/%s/%s.xml" % (self.config.get("xmldb", "source_prefix"), account, sequence), 
-                "%s/%s/%s.xml" % (self.config.get("xmldb", "destination_prefix"), account, sequence),
-                self.config.get("rsdb", "rspath"),
-                False, 
-                self.config.get("xmldb", "user"),
-                self.config.get("xmldb", "password")
-            )
-
-            #hypothetical
-            self.bindrs(
-                "%s/%s/%s.xml" % (self.config.get("xmldb", "source_prefix"), account, sequence), 
-                "%s/%s/%s.xml" % (self.config.get("xmldb", "destination_prefix"), account, sequence),
-                self.config.get("rsdb", "rspath"),
-                True, 
-                self.config.get("xmldb", "user"),
-                self.config.get("xmldb", "password")
-            )
-=======
             self.calculate_reperiod(account, sequence)
 
     def bindrsnew(self, reebill, ratestructure_db, do_hypothetical):
@@ -363,7 +342,6 @@
         """ in a bill. If and RSI specifies information no in the bill, it is added to the bill.   """
         """ If the bill specifies information in a charge that is not in the RSI, the charge is """
         """ left untouched."""
->>>>>>> 26869458
 
         account = reebill.account
         sequence = reebill.sequence
@@ -763,3 +741,4 @@
 
     reebill = reebill_dao.load_reebill("10002","12")
     Process(None, None, reebill_dao, ratestructure_dao).bind_rate_structure(reebill)
+
