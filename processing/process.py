--- conflicted
+++ resolved
@@ -24,22 +24,14 @@
 import skyliner
 from billing.processing import state
 from billing.processing import mongo
-<<<<<<< HEAD
-import bson
-=======
 from billing.processing import journal
 from billing.processing import fetch_bill_data as fbd
->>>>>>> 139a3cf1
 from billing.processing.mongo import MongoReebill
 from billing.processing import mongo
 from billing.processing.rate_structure2 import RateStructureDAO, RateStructure
 from billing.processing import state, fetch_bill_data
 from billing.processing.state import Payment, Customer, UtilBill, ReeBill, \
-<<<<<<< HEAD
-    UtilBillLoader, ReeBillCharge, Reading
-=======
-    UtilBillLoader, ReeBillCharge, Address
->>>>>>> 139a3cf1
+    UtilBillLoader, ReeBillCharge, Reading, Address
 from billing.processing.mongo import ReebillDAO
 from billing.processing.billupload import ACCOUNT_NAME_REGEX
 from billing.processing import fetch_bill_data, bill_mailer
@@ -792,6 +784,7 @@
         utilbill = self.state_db.get_utilbill_by_id(session, utilbill_id)
         document = self.reebill_dao.load_doc_for_utilbill(utilbill)
 
+
         # update Mongo document to match "metadata" columns in MySQL:
         document.update({
             'account': utilbill.customer.account,
@@ -958,7 +951,6 @@
         # set the quantity of each "hypothetical register" to the sum of
         # the corresponding "actual" and "shadow" registers.
         for h_register in hypothetical_registers:
-            # TODO start using "readings" for conventional energy quantity too
             a_register = next(r for r in actual_registers
                               if r['register_binding'] ==
                                  h_register['register_binding'])
@@ -1051,24 +1043,18 @@
                 customer.get_late_charge_rate(), new_utilbill_docs)
 
         # create reebill row in state database
-<<<<<<< HEAD
-        new_reebill = ReeBill(customer, new_sequence, 0,
-                              utilbills=new_utilbills)
-
-        # assign Reading objects to the ReeBill based on registers from the
-        # utility bill document
-        assert len(new_utilbill_docs) == 1
-        new_reebill.update_readings_from_document(new_utilbill_docs[0])
-
-=======
-        # create reebill row in state database
         new_reebill = ReeBill(customer, new_sequence, 0,
                 utilbills=new_utilbills,
                 billing_address=Address(**new_utilbill_docs[0]
                         ['billing_address']),
                 service_address=Address(**new_utilbill_docs[0]
                         ['service_address']))
->>>>>>> 139a3cf1
+
+        # assign Reading objects to the ReeBill based on registers from the
+        # utility bill document
+        assert len(new_utilbill_docs) == 1
+        new_reebill.update_readings_from_document(new_utilbill_docs[0])
+
         session.add(new_reebill)
         session.add_all(new_reebill.readings)
 
@@ -1808,7 +1794,7 @@
                 sequence in sequences]
         bill_dates = ', '.join(["%s" % (b.period_end) for b in all_documents])
         merge_fields = {
-            'street': most_recent_reebill.service_address,
+            'street': most_recent_document.service_address.get('street',''),
             'balance_due': round(most_recent_reebill.balance_due, 2),
             'bill_dates': bill_dates,
             'last_bill': bill_file_names[-1],
