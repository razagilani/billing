--- conflicted
+++ resolved
@@ -111,33 +111,6 @@
         """
         session = Session()
         utility_bill = session.query(UtilBill).filter_by(id=utilbill_id).one()
-<<<<<<< HEAD
-        session.add(Register(utility_bill,
-                             "Insert description",
-                             0,
-                             "therms",
-                             row.get('register_id', "Insert register ID here"),
-                             False,
-                             "total",
-                             "Insert register binding here",
-                             None,
-                             row.get('meter_id', "")))
-
-    def update_register(self, utilbill_id, orig_meter_id, orig_reg_id, rows):
-        """Updates fields in the register given by 'original_register_id' in
-        the meter given by 'original_meter_id', with the data contained by rows.
-        """
-        self.logger.info("Running Process.update_register %s %s %s" %
-                         (utilbill_id, orig_meter_id, orig_reg_id))
-        session = Session()
-        q = session.query(Register).join(UtilBill,
-                                         Register.utilbill_id == UtilBill.id).\
-            filter(UtilBill.id == utilbill_id)
-
-        #Register to be updated
-        register = q.filter(Register.meter_identifier == orig_meter_id).\
-            filter(Register.identifier == orig_reg_id).one()
-=======
         r = Register(
             utility_bill,
             "Insert description",
@@ -152,11 +125,11 @@
         session.add(r)
         return r
 
-    def update_register(self, session, register_id, rows):
+    def update_register(self, register_id, rows):
         """Updates fields in the register given by 'register_id'
         """
         self.logger.info("Running Process.update_register %s" % register_id)
->>>>>>> 32b745f1
+        session = Session()
 
         #Register to be updated
         register = session.query(Register).filter(
@@ -172,23 +145,11 @@
         self.logger.debug("Commiting changes to register %s" % register.id)
         return register
 
-<<<<<<< HEAD
-
-    def delete_register(self, utilbill_id, orig_meter_id, orig_reg_id):
-        self.logger.info("Running Process.delete_register %s %s %s" %
-                         (utilbill_id, orig_meter_id, orig_reg_id))
-        session = Session()
-        register = session.query(Register).join(UtilBill).\
-            filter(UtilBill.id == utilbill_id).\
-            filter(Register.meter_identifier == orig_meter_id).\
-            filter(Register.identifier == orig_reg_id).one()
-=======
     def delete_register(self, session, register_id):
         self.logger.info("Running Process.delete_register %s" %
                          register_id)
         register = session.query(Register).filter(
             Register.id == register_id).one()
->>>>>>> 32b745f1
         session.delete(register)
 
     @staticmethod
