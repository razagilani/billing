#!/usr/bin/python
"""
File: process.py
Description: Various utility procedures to process bills
"""
import sys
sys.stdout = sys.stderr
import os  
from optparse import OptionParser
import copy
import datetime
import calendar
import pprint
#
# uuid collides with locals so both the locals and package are renamed
import uuid as UUID

import yaml

# used for processing fixed point monetary decimal numbers
from decimal import *
from billing import bill

import skyliner
import rate_structure
from billing import bill
from billing.processing import state
from billing.mongo import MongoReebill
from billing.processing.rate_structure import RateStructureDAO
from billing.processing import state
from billing.mongo import ReebillDAO
from billing import nexus_util
from billing import dateutils

class Process(object):
    """ Class with a variety of utility procedures for processing bills.
        The idea here is that this class is instantiated with the data
        access objects it needs, and then ReeBills (why not just references
        to them?) are passed in and returned.  
    """

    config = None
    
    def __init__(self, config, state_db, reebill_dao, rate_structure_dao):
        self.config = config
        self.state_db = state_db
        self.rate_structure_dao = rate_structure_dao
        #TODO: why do we need a reebill_dao? Reebills get passed in to this helper class
        self.reebill_dao = reebill_dao

    # compute the value, charges and savings of renewable energy
    def sum_bill(self, session, prior_reebill, present_reebill):

        # get discount rate
        discount_rate = Decimal(str(self.state_db.discount_rate(session, present_reebill.account)))

        # reset ree_charges, ree_value, ree_savings so we can accumulate across all services
        present_reebill.ree_value = Decimal("0")
        present_reebill.ree_charges = Decimal("0")
        present_reebill.ree_savings = Decimal("0")

        # reset hypothetical and actual totals so we can accumulate across all services
        present_reebill.hypothetical_total = Decimal("0")
        present_reebill.actual_total = Decimal("0")


        # sum up chargegroups into total per utility bill and accumulate reebill values
        for service in present_reebill.services:

            actual_total = Decimal("0")
            hypothetical_total = Decimal("0")

            for chargegroup, charges in present_reebill.actual_chargegroups_for_service(service).items():
                actual_subtotal = Decimal("0")
                for charge in charges:
                    actual_subtotal += charge["total"]
                    actual_total += charge["total"]
                #TODO: subtotals for chargegroups?

            for chargegroup, charges in present_reebill.hypothetical_chargegroups_for_service(service).items():
                hypothetical_subtotal = Decimal("0")
                for charge in charges:
                    hypothetical_subtotal += charge["total"]
                    hypothetical_total += charge["total"]
                #TODO: subtotals for chargegroups?

            # calculate utilbill level numbers
            present_reebill.set_actual_total_for_service(service, actual_total)
            present_reebill.set_hypothetical_total_for_service(service, hypothetical_total)

            ree_value = hypothetical_total - actual_total
            ree_charges = (Decimal("1") - discount_rate) * (hypothetical_total - actual_total)
            ree_savings = discount_rate * (hypothetical_total - actual_total)

            present_reebill.set_ree_value_for_service(service, ree_value.quantize(Decimal('.00')))
            present_reebill.set_ree_charges_for_service(service, ree_charges)
            present_reebill.set_ree_savings_for_service(service, ree_savings)


        # accumulate at the reebill level
        present_reebill.hypothetical_total = present_reebill.hypothetical_total + hypothetical_total
        present_reebill.actual_total = present_reebill.actual_total + actual_total

        present_reebill.ree_value = Decimal(present_reebill.ree_value + ree_value).quantize(Decimal('.00'))
        present_reebill.ree_charges = Decimal(present_reebill.ree_charges + ree_charges).quantize(Decimal('.00'), rounding=ROUND_DOWN)
        present_reebill.ree_savings = Decimal(present_reebill.ree_savings + ree_savings).quantize(Decimal('.00'), rounding=ROUND_UP)

        # now grab the prior bill and pull values forward
        present_reebill.prior_balance = prior_reebill.balance_due
        present_reebill.balance_forward = present_reebill.prior_balance - present_reebill.payment_received
        present_reebill.balance_due = present_reebill.balance_forward + present_reebill.ree_charges

        # TODO total_adjustment


    def copy_actual_charges(self, reebill):

        for service in reebill.services:
            actual_chargegroups = reebill.actual_chargegroups_for_service(service)
            reebill.set_hypothetical_chargegroups_for_service(service, actual_chargegroups)

    def pay_bill(self, session, reebill):

        # depend on first ub period to be the date range for which a payment is seeked.
        # this is a wrong design because there may be more than one ub period
        # in the case of multiple services with staggered periods.
        # can't use reeperiod because it overlaps.
        # TODO: determine the date range for which a payment is applied
        # see bug 16622833 and feature 16622489

        # get a service from the bill
        for service in reebill.services:
            pass

        all_service_periods = reebill.utilbill_periods
        period = all_service_periods[service]
        payments = self.state_db.find_payment(session, reebill.account, period[0], period[1])
        # sum() of [] is int zero, so always wrap payments in a Decimal
        reebill.payment_received = Decimal(sum([payment.credit for payment in payments]))

    def roll_bill(self, session, reebill):
        """
        Create rebill for next period, based on prior bill.
        """

        # obtain the last Reebill sequence from the state database
        # TODO: database connection needs to be passed through here
        # such that transactions encompassing the http request can be done
        last_sequence = self.state_db.last_sequence(session, reebill.account)

        if (int(reebill.sequence) < int(last_sequence)):
            raise Exception("Not the last sequence")

        next_sequence = int(last_sequence + 1)

        # TODO: 22597151 refactor
        # for each service, duplicate the CPRS
        for service in reebill.services:

            utility_name = reebill.utility_name_for_service(service)
            rate_structure_name = reebill.rate_structure_name_for_service(service)

            # load current CPRS
            cprs = self.rate_structure_dao.load_cprs(reebill.account, reebill.sequence,
                reebill.branch, utility_name, rate_structure_name)

            if cprs is None: raise Exception("No current CPRS")

            # save the next CPRS
            self.rate_structure_dao.save_cprs(reebill.account, next_sequence,
                reebill.branch, utility_name, rate_structure_name, cprs)

        # increment reebill sequence
        reebill.sequence = next_sequence

        # pre-populate the utilbill period by taking the end period date
        # of the last bill, and make it the begin period of this reebill
        for service in reebill.services:

            # set utility period dates
            old_period = reebill.utilbill_period_for_service(service)
            # end is now begin
            # TODO: the end date might not be the begin date, so this could be
            # a utility specific business rule
            old_period = (old_period[1], None)
            reebill.set_utilbill_period_for_service(service, old_period)

        reebill.reset()


        # create an initial rebill record to which the utilbills are later associated
        self.state_db.new_rebill(session, reebill.account, reebill.sequence)

    def create_new_account(self, session, account, name, discount_rate, template_account):

        result = self.state_db.account_exists(session, account)

        if result is True:
            raise Exception("Account exists")

        template_last_sequence = self.state_db.last_sequence(session, template_account)

        #TODO 22598787 use the active branch of the template_account
        reebill = self.reebill_dao.load_reebill(template_account, template_last_sequence, 0)

        # reset this bill to the new account
        reebill.account = account
        reebill.sequence = 0
        reebill.branch = 0
        reebill.reset()

        reebill.billing_address = {}
        reebill.service_address = {}

        # create template reebill in mongo for this new account
        self.reebill_dao.save_reebill(reebill)


        # TODO: 22597151 refactor
        # for each service, duplicate the CPRS
        for service in reebill.services:

            utility_name = reebill.utility_name_for_service(service)
            rate_structure_name = reebill.rate_structure_name_for_service(service)

            # load current CPRS of the template account
            # TODO: 22598787
            cprs = self.rate_structure_dao.load_cprs(template_account, template_last_sequence,
                0, utility_name, rate_structure_name)

            if cprs is None: raise Exception("No current CPRS")

            # save the CPRS for the new reebill
            self.rate_structure_dao.save_cprs(reebill.account, reebill.sequence,
                reebill.branch, utility_name, rate_structure_name, cprs)

        # create new account in mysql
        customer = self.state_db.new_account(session, name, account, discount_rate)

        return customer


    # TODO 21052893: probably want to set up the next reebill here.  Automatically roll?
    def commit_reebill(self, session, account, sequence):
        reebill = self.reebill_dao.load_reebill(account, sequence)
        begin = reebill.period_begin
        end = reebill.period_end
        self.state_db.commit_bill(session, account, sequence, begin, end)

    def bind_rate_structure(self, reebill):

            # process the actual charges across all services
            self.bindrs(reebill, self.rate_structure_dao)

    def bindrs(self, reebill, ratestructure_db):
        """ This function binds a rate structure against the actual and hypothetical charges found """
        """ in a bill. If and RSI specifies information no in the bill, it is added to the bill.   """
        """ If the bill specifies information in a charge that is not in the RSI, the charge is """
        """ left untouched."""

        account = reebill.account
        sequence = reebill.sequence

        # process rate structures for all services
        for service in reebill.services:

            #
            # All registers for all meters in a given service are made available
            # to the rate structure for the given service.
            # Registers that are not to be used by the rate structure should
            # simply not have an rsi_binding.
            #

            # actual

            rate_structure = self.rate_structure_dao.load_rate_structure(reebill, service)

            # find out what registers are needed to process this rate structure
            #register_needs = rate_structure.register_needs()

            # get metered energy from all meter registers in the reebill
            actual_register_readings = reebill.actual_registers(service)

            # apply the registers from the reebill to the probable rate structure
            rate_structure.bind_register_readings(actual_register_readings)

            # process actual charges with non-shadow meter register totals
            actual_chargegroups = reebill.actual_chargegroups_for_service(service)

            # iterate over the charge groups, binding the reebill charges to its associated RSI
            for chargegroup, charges in actual_chargegroups.items():
                rate_structure.bind_charges(charges)
            reebill.set_actual_chargegroups_for_service(service, actual_chargegroups)

            # hypothetical charges

            # process hypothetical charges with non-shadow + shadow meter register totals
            rate_structure = self.rate_structure_dao.load_rate_structure(reebill, service)

            # find out what registers are needed to process this rate structure
            #register_needs = rate_structure.register_needs()

            actual_register_readings = reebill.actual_registers(service)
            shadow_register_readings = reebill.shadow_registers(service)

            # add the shadow register totals to the actual register, and re-process

            # TODO: 12205265 Big problem here.... if REG_TOTAL, for example, is used to calculate
            # a rate shown on the utility bill, it works - until REG_TOTAL has the shadow
            # renewable energy - then the rate is calculated incorrectly.  This is because
            # a seemingly innocent expression like SETF 2.22/REG_TOTAL.quantity calcs 
            # one way for actual charge computation and another way for hypothetical charge
            # computation.

            # TODO: probably a better way to do this
            registers_to_bind = copy.deepcopy(shadow_register_readings)
            for shadow_reading in registers_to_bind:
                for actual_reading in actual_register_readings:
                    if actual_reading['identifier'] == shadow_reading['identifier']:
                        shadow_reading['quantity'] += actual_reading['quantity']
                # TODO: throw exception when registers mismatch

            # apply the combined registers from the reebill to the probable rate structure
            rate_structure.bind_register_readings(registers_to_bind)


            # process actual charges with non-shadow meter register totals
            hypothetical_chargegroups = reebill.hypothetical_chargegroups_for_service(service)

            # iterate over the charge groups, binding the reebill charges to its associated RSI
            for chargegroup, charges in hypothetical_chargegroups.items():
                rate_structure.bind_charges(charges)
            reebill.set_actual_chargegroups_for_service(service, actual_chargegroups)

    def calculate_statistics(self, prior_reebill, reebill):
        """ Period Statistics for the input bill period are determined here from the total energy usage """
        """ contained in the registers. Cumulative statistics are determined by adding period statistics """
        """ to the past cumulative statistics """ 


        # the trailing bill where totals are obtained
        #prev_bill = self.reebill_dao.load_reebill(prior_reebill.account, int(prior_reebill.sequence)-1)
        prev_bill = prior_reebill

        # the current bill where accumulated values are stored
        #next_bill = self.reebill_dao.load_reebill(reebill.account, int(reebill.sequence))
        next_bill = reebill

        # determine the renewable and conventional energy across all services by converting all registers to BTUs
        # TODO these conversions should be treated in a utility class
        def normalize(units, total):
            if (units.lower() == "kwh"):
                # 1 kWh = 3413 BTU
                return total * Decimal("3413")
            elif (units.lower() == "therms" or units.lower() == "ccf"):
                # 1 therm = 100000 BTUs
                return total * Decimal("100000")
            else:
                raise Exception("Units '" + units + "' not supported")


        # total renewable energy
        re = Decimal("0.0")
        # total conventional energy
        ce = Decimal("0.0")

        # CO2 is fuel dependent
        co2 = Decimal("0.0")
        # TODO these conversions should be treated in a utility class
        def calcco2(units, total):
            if (units.lower() == "kwh"):
                return total * Decimal("1.297")
            elif (units.lower() == "therms" or units.lower() == "ccf"):
                return total * Decimal("13.46")
            else:
                raise Exception("Units '" + units + "' not supported")

        for meters in next_bill.meters.itervalues():                        
            for meter in meters:
                for register in meter['registers']:
                    units = register['quantity_units']
                    total = register['quantity']
                    if register['shadow'] == True:
                        re += normalize(units, total)
                        co2 += calcco2(units, total)
                    else:
                        ce += normalize(units, total)
        next_stats = next_bill.statistics
        prev_stats = prev_bill.statistics

        # determine re to ce utilization ratio
        re_utilization = Decimal(str(re / (re + ce))).quantize(Decimal('.00'), rounding=ROUND_UP)
        ce_utilization = Decimal(str(ce / (re + ce))).quantize(Decimal('.00'), rounding=ROUND_DOWN)

        # update utilization stats
        next_stats['renewable_utilization'] = re_utilization
        next_stats['conventional_utilization'] = ce_utilization

        # determine cumulative savings

        # update cumulative savings
        next_stats['total_savings'] = prev_stats['total_savings'] + next_bill.ree_savings

        # set renewable consumed
        next_stats['renewable_consumed'] = re

        next_stats['total_renewable_consumed'] = prev_stats['renewable_consumed'] + re

        # set conventional consumed
        next_stats['conventional_consumed'] = ce

        next_stats['total_conventional_consumed'] = prev_stats['conventional_consumed'] + ce

        # set CO2
        next_stats['co2_offset'] = co2

        # determine and set cumulative CO2
        next_stats['total_co2_offset'] =  prev_stats['total_co2_offset'] + co2

        # externalize this calculation to utilities
        next_stats['total_trees'] = next_stats['total_co2_offset']/Decimal("1300.0")
        
        # determine re consumption trend
        ## last day of re bill period is taken to be the month of consumption (This is ultimately utility dependent - 
        ## especially when graphing ce from the utilty bill)
        ##billdate = next_bill.rebill_summary.end
        #billdate = next_bill.period_end
        ## determine current month (this needs to be quantized according to some logic)
        #month = billdate.strftime("%b")

        #for period in next_stats['consumption_trend']:
            #if(period['month'] == month):
                #period['quantity'] = re/Decimal("100000.0")

        # objects for getting olap data
        olap_id = nexus_util.NexusUtil().olap_id(reebill.account)
        splinter = skyliner.splinter.Splinter('http://duino-drop.appspot.com/', "tyrell", "dev")
        install = splinter.get_install_obj_for(olap_id)
        monguru = skyliner.skymap.monguru.Monguru('tyrell', 'dev') # TODO don't hard-code this

        bill_year, bill_month = dateutils.estimate_month(
                next_bill.period_begin,
                next_bill.period_end)
        next_stats['consumption_trend'] = []

        first_month = install.install_completed.month
        for year, month in dateutils.months_of_past_year(bill_year, bill_month):
            #if datetime.date(year, month, 1) < datetime.date(year, first_month, 1):
                #continue

            # could also use DataHandler.get_single_chunk_for_range() but that
            # gets data from OLTP, which is slow; Monguru relies on monthly
            # OLAP documents
<<<<<<< HEAD
            renewable_energy_btus = monguru.get_data_for_month(install, year,
                    month).energy_sold
            therms = Decimal(renewable_energy_btus) / Decimal('100000.0')
=======
            try:
                renewable_energy_btus = monguru.get_data_for_month(install, year, month).energy_sold
            except:
                renewable_energy_btus = 0
            therms = Decimal(str(renewable_energy_btus)) / Decimal('100000.0')
>>>>>>> d4fae41f
            next_stats['consumption_trend'].append({
                'month': calendar.month_abbr[month],
                'quantity': therms
            })





    def calculate_reperiod(self, reebill):
        """ Set the Renewable Energy bill Period """
        #reebill = self.reebill_dao.load_reebill(account, sequence)
        
        utilbill_period_beginnings = []
        utilbill_period_ends = []
        for period in reebill.utilbill_periods.itervalues():
            utilbill_period_beginnings.append(period[0])
            utilbill_period_ends.append(period[1])

        rebill_periodbegindate = datetime.datetime.max
        for beginning in utilbill_period_beginnings:
            candidate_date = datetime.datetime(beginning.year, beginning.month, beginning.day, 0, 0, 0)
            # find minimum date
            if (candidate_date < rebill_periodbegindate):
                rebill_periodbegindate = candidate_date

        rebill_periodenddate = datetime.datetime.min 
        for end in utilbill_period_ends:
            # find maximum date
            candidate_date = datetime.datetime(end.year, end.month, end.day, 0, 0, 0)
            if (candidate_date > rebill_periodenddate):
                rebill_periodenddate = candidate_date

        reebill.period_begin = rebill_periodbegindate
        reebill.period_end = rebill_periodenddate

    def issue(self, account, sequence, issuedate=None):
        """ Set the Renewable Energy bill Period """

        reebill = self.reebill_dao.load_reebill(account, sequence)

        if issuedate is None:
            issuedate = datetime.date.today()
        else:
            issuedate = datetime.datetime.strptime(issuedate, "%Y-%m-%d")
        # TODO: parameterize for dependence on customer 
        duedate = issuedate + datetime.timedelta(days=30)

        reebill.issue_date = issuedate
        reebill.due_date = duedate

        # save in mongo
        self.reebill_dao.save_reebill(reebill)

    def issue_to_customer(self, session, account, sequence):

        # issue to customer
        self.state_db.issue(session, account, sequence)

    def all_ree_charges(self, session):

        accounts = self.state_db.listAccounts(session)

        rows = [] 
        totalCount = 0
        for account in accounts:
            for reebill in self.reebill_dao.load_reebills_for(account):
                totalCount += 1
                row = {}
                row['account'] = account
                row['sequence'] = reebill.sequence
                row['billing_address'] = reebill.billing_address
                row['service_address'] = reebill.service_address
                row['issue_date'] = reebill.issue_date
                row['period_begin'] = reebill.period_begin
                row['period_end'] = reebill.period_end
                row['ree_value'] = reebill.ree_value.quantize(Decimal(".00"), rounding=ROUND_HALF_EVEN)
                row['ree_charges'] = reebill.ree_charges.quantize(Decimal(".00"), rounding=ROUND_HALF_EVEN)
                row['actual_charges'] = reebill.actual_total.quantize(Decimal(".00"), rounding=ROUND_HALF_EVEN)
                row['hypothetical_charges'] = reebill.hypothetical_total.quantize(Decimal(".00"), rounding=ROUND_HALF_EVEN)
                total_energy_therms = self.total_ree_in_reebill(reebill).quantize(Decimal(".0"), rounding=ROUND_HALF_EVEN)
                row['total_energy'] = total_energy_therms
                if total_energy_therms != Decimal(0):
                    row['marginal_rate_therm'] = ((reebill.hypothetical_total - reebill.actual_total)/total_energy_therms).quantize(Decimal(".00"), rounding=ROUND_HALF_EVEN)
                else:
                    row['marginal_rate_therm'] = 0
                rows.append(row)

        return rows, totalCount

    def summary_ree_charges(self, session, accounts, full_names):

        rows = [] 
        for i, account in enumerate(accounts):
            row = {}
            reebills = self.reebill_dao.load_reebills_for(account)
            ree_charges = Decimal(sum([reebill.ree_charges for reebill in reebills]))
            actual_total = Decimal(sum([reebill.actual_total for reebill in reebills]))
            hypothetical_total = Decimal(sum([reebill.hypothetical_total for reebill in reebills]))
            total_energy = Decimal(0)
            marginal_rate_therm = Decimal(0)
            total_energy = self.total_ree_in_reebills(reebills)

            if total_energy != Decimal(0):
                marginal_rate_therm = (hypothetical_total - actual_total)/total_energy

            row['account'] = account
            row['fullname'] = full_names[i]
            row['ree_charges'] = ree_charges
            row['actual_charges'] = actual_total.quantize(Decimal(".00"), rounding=ROUND_HALF_EVEN)
            row['hypothetical_charges'] = hypothetical_total.quantize(Decimal(".00"), rounding=ROUND_HALF_EVEN)
            row['total_energy'] = total_energy.quantize(Decimal("0"))
            # per therm
            row['marginal_rate_therm'] = (marginal_rate_therm).quantize(Decimal(".00"), rounding=ROUND_HALF_EVEN)
            rows.append(row)

        return rows

    # TODO 20991629: maybe we should move this into ReeBill, because it should know how to report its data?
    def total_ree_in_reebill(self, reebill):
        """ Returns energy in Therms """

        total_energy = Decimal(0)

        services = reebill.services
        for service in services:
            registers = reebill.shadow_registers(service)
            # 20977305 - treat registers the same
            if service.lower() == 'gas':
                # add up all registers and normalize energy to BTU
                # gotta check units
                for register in registers:
                    if 'quantity' in register:
                        total_energy += register['quantity']
            elif service.lower() == 'electric':
                # add up only total register and normalize energy
                for register in registers:
                    if 'type' in register and register['type'] == 'total':
                        # 1kWh =  29.30722 Th
                        total_energy += (register['quantity'] / Decimal("29.30722"))

        return total_energy

    def total_ree_in_reebills(self, reebills):

        total_energy = Decimal(0)

        for reebill in reebills:
            total_energy += self.total_ree_in_reebill(reebill)

        return total_energy

        

if __name__ == '__main__':


    import pdb
    pdb.set_trace()

    from billing.processing.rate_structure import Register

    reg_data = {u'descriptor': u'REG_THERMS', u'description': u'Total therm register', u'quantityunits': u'therm', u'quantity': u'0'}
    my_reg = Register(reg_data)

    reebill_dao = ReebillDAO({
        "host":"localhost", 
        "port":27017, 
        "database":"skyline", 
        "collection":"reebills", 
        "destination_prefix":"http://localhost:8080/exist/rest/db/skyline/bills"
    })

    ratestructure_dao = RateStructureDAO({
        "database":"skyline",
        "rspath":"/db-dev/skyline/ratestructure/",
        "host":"localhost",
        "collection":"ratestructure",
        "port": 27017
    })

    reebill = reebill_dao.load_reebill("10002","17")
    Process(None, None, reebill_dao, ratestructure_dao).bind_rate_structure(reebill)

<|MERGE_RESOLUTION|>--- conflicted
+++ resolved
@@ -445,30 +445,19 @@
 
         first_month = install.install_completed.month
         for year, month in dateutils.months_of_past_year(bill_year, bill_month):
-            #if datetime.date(year, month, 1) < datetime.date(year, first_month, 1):
-                #continue
-
             # could also use DataHandler.get_single_chunk_for_range() but that
             # gets data from OLTP, which is slow; Monguru relies on monthly
             # OLAP documents
-<<<<<<< HEAD
-            renewable_energy_btus = monguru.get_data_for_month(install, year,
-                    month).energy_sold
-            therms = Decimal(renewable_energy_btus) / Decimal('100000.0')
-=======
             try:
                 renewable_energy_btus = monguru.get_data_for_month(install, year, month).energy_sold
             except:
                 renewable_energy_btus = 0
             therms = Decimal(str(renewable_energy_btus)) / Decimal('100000.0')
->>>>>>> d4fae41f
             next_stats['consumption_trend'].append({
                 'month': calendar.month_abbr[month],
                 'quantity': therms
             })
-
-
-
+             
 
 
     def calculate_reperiod(self, reebill):
