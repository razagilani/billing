#!/usr/bin/python
"""
File: process.py
Description: Various utility procedures to process bills
"""
import sys
import os  
import copy
import datetime
from datetime import date, datetime, timedelta
import calendar
from optparse import OptionParser
from decimal import * # BAD
from sqlalchemy.sql import desc
from sqlalchemy import not_
from sqlalchemy.orm.exc import MultipleResultsFound, NoResultFound
import operator
from bson import ObjectId
import traceback
#
# uuid collides with locals so both the locals and package are renamed
import uuid as UUID
import skyliner
from billing.processing import state
from billing.processing import mongo
from billing.processing.mongo import MongoReebill
from billing.processing.rate_structure2 import RateStructureDAO, RateStructure
from billing.processing import state, fetch_bill_data
from billing.processing.state import Payment, Customer, UtilBill, ReeBill
from billing.processing.mongo import ReebillDAO
from billing.processing.mongo import float_to_decimal
from billing.util import nexus_util
from billing.util import dateutils
from billing.util.dateutils import estimate_month, month_offset, month_difference, date_to_datetime
from billing.util.monthmath import Month, approximate_month
from billing.util.dictutils import deep_map
from billing.processing.exceptions import IssuedBillError, NotIssuable, NotAttachable, BillStateError, NoSuchBillException, NotUniqueException

import pprint
pp = pprint.PrettyPrinter(indent=1).pprint
sys.stdout = sys.stderr

# number of days allowed between two non-Hypothetical utility bills before
# Hypothetical utility bills will be added between them.
# this was added to make the behavior of "hypothetical" utility bills less
# irritating, but really, they should never exist or at least never be stored
# in the database as if they were actual bills.
# see https://www.pivotaltracker.com/story/show/30083239
MAX_GAP_DAYS = 10

class Process(object):
    """ Class with a variety of utility procedures for processing bills.
        The idea here is that this class is instantiated with the data
        access objects it needs, and then ReeBills (why not just references
        to them?) are passed in and returned.  
    """

    config = None
    
    def __init__(self, state_db, reebill_dao, rate_structure_dao, billupload,
            nexus_util, splinter=None, logger=None):
        '''If 'splinter' is not none, Skyline back-end should be used.'''
        self.state_db = state_db
        self.rate_structure_dao = rate_structure_dao
        self.reebill_dao = reebill_dao
        self.billupload = billupload
        self.nexus_util = nexus_util
        self.splinter = splinter
        self.monguru = None if splinter is None else splinter.get_monguru()
        self.logger = logger

    def get_utilbill_doc(self, session, utilbill_id, reebill_sequence=None,
            reebill_version=None):
        '''Loads and returns the Mongo document for the utility bill given by
        'utilbill_id' (MySQL id). If the sequence and version of an issued
        reebill are given, the document returned will be the frozen version for
        the issued reebill.
        '''
        # NOTE this method is in Process because it uses both databases; is
        # there a better place to put it?

        utilbill = self.state_db.get_utilbill_by_id(session, utilbill_id)

        if reebill_sequence is None:
            assert reebill_version is None
            # load editable utility bill document
            return self.reebill_dao.load_doc_for_utilbill(utilbill)

        # otherwise, load frozen utility bill document for the given reebill
        reebill = self.state_db.get_reebill(session, utilbill.customer.account,
                reebill_sequence, version=reebill_version)
        assert reebill.issued == True
        return self.reebill_dao.load_doc_for_utilbill(utilbill,
                reebill=reebill)

    def get_rs_doc(self, session, utilbill_id, rs_type, reebill_sequence=None,
            reebill_version=None):
        '''Loads and returns a rate structure document of type 'rs_type'
        ("uprs" or "cprs") for the utility bill given by 'utilbill_id' (MySQL
        id). If the sequence and version of an issued reebill are given, the
        document returned will be the frozen version for the issued reebill.
        '''
        # NOTE this method is in Process because it uses both databases; is
        # there a better place to put it?

        if rs_type == 'uprs':
            load_method = self.rate_structure_dao.load_uprs_for_utilbill
        elif rs_type == 'cprs':
            load_method = self.rate_structure_dao.load_cprs_for_utilbill
        else:
            raise ValueError(('Unknown "rs_type": expected "uprs" or "cprs", '
                'got "%s"') % rs_type)

        utilbill = self.state_db.get_utilbill_by_id(session, utilbill_id)

        if reebill_sequence is None:
            assert reebill_version is None
            # load editable utility bill document
            return load_method(utilbill)

        # otherwise, load frozen utility bill document for the given reebill
        reebill = self.state_db.get_reebill(session, utilbill.customer.account,
                reebill_sequence, version=reebill_version)
        assert reebill.issued == True
        return load_method(utilbill, reebill=reebill)


    def update_utilbill_metadata(self, session, utilbill_id, period_start=None,
            period_end=None, service=None, total_charges=None, utility=None,
            rate_structure=None):
        '''Update various fields in MySQL and Mongo for the utility bill whose
        MySQL id is 'utilbill_id'. Fields that are not None get updated to new
        values while other fields are unaffected.
        '''
        utilbill = self.state_db.get_utilbill_by_id(session, utilbill_id)

        # save period dates for use in moving the utility bill file at the end
        # of this method
        old_start, old_end = utilbill.period_start, utilbill.period_end

        # load Mongo document
        doc = self.reebill_dao.load_doc_for_utilbill(utilbill)
        
        # 'load_doc_for_utilbill' should load an editable document always, not
        # one attached to a reebill
        assert 'sequence' not in doc
        assert 'version' not in doc

        # for total charges, it doesn't matter whether a reebill exists
        if total_charges is not None:
            utilbill.total_charges = total_charges

        # for service and period dates, a reebill must be updated if it does
        # exist

        if service is not None:
            doc['service'] = service
            utilbill.service = service
            
        if period_start is not None:
            UtilBill.validate_utilbill_period(period_start, utilbill.period_end)
            utilbill.period_start = period_start
            doc['start'] = period_start

        if period_end is not None:
            UtilBill.validate_utilbill_period(utilbill.period_start, period_end)
            utilbill.period_end = period_end
            doc['end'] = period_end

        if utility is not None:
            utilbill.utility = utility
            doc['utility'] = utility

        if rate_structure is not None:
            utilbill.rate_class = rate_structure
            doc['rate_structure_binding'] = rate_structure

        # delete any Hypothetical utility bills that were created to cover gaps
        # that no longer exist
        self.state_db.trim_hypothetical_utilbills(session,
                utilbill.customer.account, utilbill.service)

        # finally, un-rollback-able operations: move the file, if there is one,
        # and save in Mongo. (only utility bills that are Complete (0) or
        # UtilityEstimated (1) have files; SkylineEstimated (2) and
        # Hypothetical (3) ones don't.)
        if utilbill.state < state.UtilBill.SkylineEstimated:
            self.billupload.move_utilbill_file(utilbill.customer.account,
                    # don't trust the client to say what the original dates were
                    # TODO don't pass dates into BillUpload as strings
                    # https://www.pivotaltracker.com/story/show/24869817
                    old_start, old_end,
                    # dates in destination file name are the new ones
                    period_start or utilbill.period_start,
                    period_end or utilbill.period_end)

        self.reebill_dao.save_utilbill(doc)


    def upload_utility_bill(self, session, account, service, utility,
            rate_class, begin_date, end_date, bill_file, file_name, total=0,
            state=UtilBill.Complete):
        '''Uploads 'bill_file' with the name 'file_name' as a utility bill for
        the given account, service, and dates. If the upload succeeds, a row is
        added to the utilbill table in MySQL and a document is added in Mongo
        (based on a previous bill or the template). If this is the newest or
        oldest utility bill for the given account and service, "estimated"
        utility bills will be added to cover the gap between this bill's period
        and the previous newest or oldest one respectively. The total of all
        charges on the utility bill may be given.'''
        # validate arguments
        if end_date <= begin_date:
            raise ValueError("Start date %s must precede end date %s" %
                    (begin_date, end_date))
        if end_date - begin_date > timedelta(days=365):
            raise ValueError(("Utility bill period %s to %s is longer than "
                "1 year") % (start, end))
        if bill_file is None and state in (UtilBill.UtilityEstimated,
                UtilBill.Complete):
            raise ValueError(("A file is required for a complete or "
                    "utility-estimated utility bill"))
        if bill_file is not None and state in (UtilBill.Hypothetical,
                UtilBill.SkylineEstimated):
            raise ValueError("Hypothetical or Skyline-estimated utility bills "
                    "can't have file")

        # NOTE 'total' does not yet go into the utility bill document in Mongo

        # get & save end date of last bill (before uploading a new bill which
        # may come later)
        original_last_end = self.state_db.last_utilbill_end_date(session,
                account)

        # find an existing utility bill that will provide rate class and
        # utility name for the new one, or get it from the template.
        # note that it doesn't matter if this is wrong because the user can
        # edit it after uploading.
        # TODO get utility name and rate class as arguments instead of from
        # template: see https://www.pivotaltracker.com/story/show/52495771
        # (don't try to improve this code because it will go away when these
        # parameters are passed in from the client)
        try:
            predecessor = self.state_db.get_last_real_utilbill(session,
                    account, begin_date, service=service)
            rate_class = predecessor.rate_class
            utility = predecessor.utility
        except NoSuchBillException:
            template = self.reebill_dao.load_utilbill_template(session, account)
            rate_class = template['rate_structure_binding']
            utility = template['utility']

        if bill_file is not None:
            # if there is a file, get the Python file object and name
            # string from CherryPy, and pass those to BillUpload to upload
            # the file (so BillUpload can stay independent of CherryPy)
            upload_result = self.billupload.upload(account, begin_date,
                    end_date, bill_file, file_name)
            if not upload_result:
                raise IOError('File upload failed: %s %s %s' % (file_name,
                        begin_date, end_date))

        # delete any existing bill with same service and period but less-final
        # state
        customer = self.state_db.get_customer(session, account)
        bill_to_replace = self._find_replaceable_utility_bill(session,
                customer, service, begin_date, end_date, state)
        if bill_to_replace is not None:
            session.delete(bill_to_replace)

        # create new UtilBill document (it does not have any mongo document
        # _ids yet but these are created below)
        # NOTE SQLAlchemy automatically adds this UtilBill to the session, so
        # calling session.add() is superfluous; see
        # https://www.pivotaltracker.com/story/show/26147819
        new_utilbill = UtilBill(customer, state, service, utility, rate_class,
                period_start=begin_date, period_end=end_date,
                total_charges=total, date_received=datetime.utcnow().date())

        # save 'new_utilbill' in MySQL with _ids from Mongo docs, and save the
        # 3 mongo docs in Mongo (unless it's a 'Hypothetical' utility bill,
        # which has no documents)
        session.add(new_utilbill)
        if state < UtilBill.Hypothetical:
            doc, uprs, cprs = self._generate_docs_for_new_utility_bill(session,
                    new_utilbill)
            new_utilbill.document_id = doc['_id']
            new_utilbill.uprs_document_id = uprs.id
            new_utilbill.cprs_document_id = cprs.id
            self.reebill_dao.save_utilbill(doc)
            uprs.save()
            cprs.save()

        # if begin_date does not match end date of latest existing bill, create
        # hypothetical bills to cover the gap
        # NOTE hypothetical bills are not created if the gap is small enough
        if original_last_end is not None and begin_date > original_last_end \
                and begin_date - original_last_end > \
                timedelta(days=MAX_GAP_DAYS):
            self.state_db.fill_in_hypothetical_utilbills(session, account,
                    service, utility, rate_class, original_last_end,
                    begin_date)

    def _find_replaceable_utility_bill(self, session, customer, service, start,
            end, state):
        '''Returns exactly one state.UtilBill that should be replaced by
        'new_utilbill' which is about to be uploaded (i.e. has the same
        customer, period, and service, but a less-final state). Returns None if
        there is no such bill. A NotUniqueException is raised if more than one
        utility bill matching these criteria is found.
        
        Note: customer, service, start, end are passed in instead of a new
        UtilBill because SQLAlchemy automatically adds any UtilBill that is
        instantiated to the session, which breaks the test for matching utility
        bills that already exist.'''
        # TODO 38385969: is this really a good idea?

        # get existing bills matching dates and service
        # (there should be at most one, but you never know)
        existing_bills = session.query(UtilBill)\
                .filter_by(customer=customer)\
                .filter_by(service=service)\
                .filter_by(period_start=start)\
                .filter_by(period_end=end)
        try:
            existing_bill = existing_bills.one()
        except NoResultFound:
            return None
        except MultipleResultsFound:
            raise NotUniqueException(("Can't upload a bill for dates %s, %s "
                    "because there are already %s of them") % (begin_date,
                    end_date, len(list(existing_bills))))

        # now there is one existing bill with the same dates. if state is
        # "more final" than an existing non-final bill that matches this
        # one, that bill should be replaced with the new one
        # (states can be compared with '<=' because they're ordered from
        # "most final" to least--see state.UtilBill)
        if existing_bill.state <= state:
            # TODO this error message is kind of obscure
            raise NotUniqueException(("Can't upload a utility bill for "
                "dates %s, %s because one already exists with a more final"
                " state than %s") % (start, end, state))

        return existing_bill


    def _generate_docs_for_new_utility_bill(self, session, utilbill):
        '''Returns utility bill doc, UPRS doc, CPRS doc for the given
        StateDB.UtilBill which is about to be added to the database, using the
        last utility bill with the same account, service, and rate class, or
        the account's template if no such bill exists. 'utilbill' must be at
        most 'SkylineEstimated', 'Hypothetical' because 'Hypothetical' utility
        bills have no documents. No database changes are made.'''
        assert utilbill.state < UtilBill.Hypothetical

        # look for the last utility bill with the same account, service, and
        # rate class, (i.e. the last-ending before 'end'), ignoring
        # Hypothetical ones. copy its mongo document and CPRS.
        # TODO pass this predecessor in from upload_utility_bill?
        # see https://www.pivotaltracker.com/story/show/51749487
        try:
            predecessor = self.state_db.get_last_real_utilbill(session,
                    utilbill.customer.account, utilbill.period_end,
                    service=utilbill.service, utility=utilbill.utility,
                    rate_class=utilbill.rate_class)
<<<<<<< HEAD
=======
            doc = self.reebill_dao.load_doc_for_utilbill(predecessor)
            cprs = self.rate_structure_dao.load_cprs_for_utilbill(predecessor)
            cprs.id = ObjectId()
>>>>>>> 163513ac
        except NoSuchBillException:
            # if this is the first bill ever for the account (or all the
            # existing ones are Hypothetical), use template for the utility
            # bill document, and create new empty CPRS
            doc = self.reebill_dao.load_utilbill_template(session,
                    utilbill.customer.account)
            # template document should have the same service/utility/rate class
            # as this one; multiple services are not supported since there
            # would need to be more than one template
            assert doc['service'] == utilbill.service
            assert doc['utility'] == utilbill.utility
            assert doc['rate_structure_binding'] == utilbill.rate_class
<<<<<<< HEAD
            cprs = {'_id': ObjectId(), 'type': 'CPRS', 'rates': []}
        else:
            # the preceding utility bill does exist, so duplicate its CPRS to
            # produce the CPRS for this bill
            doc = self.reebill_dao.load_doc_for_utilbill(predecessor)
            cprs = self.rate_structure_dao.load_cprs_for_utilbill(predecessor)
            cprs['_id'] = ObjectId()
=======
            cprs = RateStructure(id=ObjectId(), type='CPRS', rates=[])
>>>>>>> 163513ac
        doc.update({
            '_id': ObjectId(),
            'start': date_to_datetime(utilbill.period_start),
            'end': date_to_datetime(utilbill.period_end),
             # update the document's "account" field just in case it's wrong or
             # two accounts are sharing the same template document
            'account': utilbill.customer.account,
        })

        # generate predicted UPRS
        uprs = self.rate_structure_dao.get_probable_uprs(session,
                utilbill.utility, utilbill.service, utilbill.rate_class,
                utilbill.period_start, utilbill.period_end,
                ignore=lambda uprs: False)
        uprs.id = ObjectId()

        # remove charges that don't correspond to any RSI binding (because
        # their corresponding RSIs were not part of the predicted rate structure)
        valid_bindings = {rsi['rsi_binding']: False for rsi in uprs.rates +
                cprs.rates}
        for group, charges in doc['chargegroups'].iteritems():
            i = 0
            while i < len(charges):
                charge = charges[i]
                # if the charge matches a valid RSI binding, mark that
                # binding as matched; if not, delete the charge
                if charge['rsi_binding'] in valid_bindings:
                    valid_bindings[charge['rsi_binding']] = True
                    i += 1
                else:
                    charges.pop(i)
            # NOTE empty chargegroup is not removed because the user might
            # want to add charges to it again

        # TODO add a charge for every RSI that doesn't have a charge, i.e.
        # the ones whose value in 'valid_bindings' is False.
        # we can't do this yet because we don't know what group it goes in.
        # see https://www.pivotaltracker.com/story/show/43797365

        return doc, uprs, cprs


    def delete_utility_bill(self, session, utilbill):
        '''Deletes the utility bill given by its MySQL id 'utilbill_id' (if
        it's not attached to a reebill) and returns the path where the file was
        moved (it never really gets deleted). This path will be None if there
        was no file or it could not be found. Raises a ValueError if the
        utility bill cannot be deleted.'''
        if utilbill.is_attached():
            raise ValueError("Can't delete an attached utility bill.")

        # OK to delete now.
        # first try to delete the file on disk
        try:
            new_path = self.billupload.delete_utilbill_file(
                    utilbill.customer.account, utilbill.period_start,
                    utilbill.period_end)
        except IOError:
            # file never existed or could not be found
            new_path = None

        # delete from MySQL
        # TODO move to StateDB?
        session.delete(utilbill)

        # delete utility bill document from Mongo
        self.reebill_dao.delete_doc_for_statedb_utilbill(utilbill)

        # delete UPRS and CPRS documents from Mongo
        self.rate_structure_dao.delete_rs_docs_for_utilbill(utilbill)

        return new_path

    def compute_utility_bill(self, session, utilbill_id):
        '''Updates all charges in the document of the utility bill given by
        'utilbill_id' so they are correct according to its rate structure, and
        saves the document.
        '''
        utilbill = self.state_db.get_utilbill_by_id(session, utilbill_id)
        document = self.reebill_dao.load_doc_for_utilbill(utilbill)
        rate_structure = self.rate_structure_dao.load_rate_structure(utilbill)
        mongo.compute_all_charges(document, rate_structure)
        self.reebill_dao.save_utilbill(document)

    def compute_bill(self, session, present_reebill):
        '''Updates everything about the given reebill document that can be
        continually updated. This should be called whenever anything about a
        reebill or its utility bills has been changed, and should be
        idempotent.
        '''
        if present_reebill.sequence == 1:
            prior_reebill = None
        else:
            prior_reebill = self.reebill_dao.load_reebill(
                    present_reebill.account, present_reebill.sequence - 1,
                    version=0)
        acc = present_reebill.account

        # update "hypothetical charges" in reebill document to match actual
        # charges in utility bill document. note that hypothetical charges are
        # just replaced, so they will be wrong until computed below.
        for service in present_reebill.services:
            actual_chargegroups = present_reebill.\
                    actual_chargegroups_for_service(service)
            present_reebill.set_hypothetical_chargegroups_for_service(service,
                    actual_chargegroups)

        # replace "utilbills" sub-documents of reebill document with new ones
        # generated directly from the reebill's '_utilbills'. these will
        # contain hypothetical charges that matche the actual charges until
        # updated.
        present_reebill.update_utilbill_subdocs()

        ## "TODO: 22726549 hack to ensure the computations from bind_rs come back as decimal types"
        present_reebill.reebill_dict = deep_map(float_to_decimal, present_reebill.reebill_dict)
        present_reebill._utilbills = [deep_map(float_to_decimal, u) for u in
                present_reebill._utilbills]

        # get MySQL reebill row corresponding to the document 'present_reebill'
        # (would be better to pass in the state.ReeBill itself: see
        # https://www.pivotaltracker.com/story/show/51922065)
        customer = self.state_db.get_customer(session, present_reebill.account)
        reebill_row = session.query(ReeBill)\
                .filter(ReeBill.customer == customer)\
                .filter(ReeBill.sequence == present_reebill.sequence)\
                .filter(ReeBill.version == present_reebill.version).one()
        for utilbill in reebill_row.utilbills:
            rs = self.rate_structure_dao.load_rate_structure(utilbill)
            uprs = self.rate_structure_dao.load_uprs_for_utilbill(utilbill)
            cprs = self.rate_structure_dao.load_cprs_for_utilbill(utilbill)
            present_reebill.compute_charges(uprs, cprs)

        ## TODO: 22726549 hack to ensure the computations from bind_rs come back as decimal types
        present_reebill.reebill_dict = deep_map(float_to_decimal, present_reebill.reebill_dict)
        present_reebill._utilbills = [deep_map(float_to_decimal, u) for u in
                present_reebill._utilbills]

        # reset ree_charges, ree_value, ree_savings so we can accumulate across
        # all services
        present_reebill.ree_value = Decimal("0")
        present_reebill.ree_charges = Decimal("0")
        present_reebill.ree_savings = Decimal("0")

        # reset hypothetical and actual totals so we can accumulate across all
        # services
        present_reebill.hypothetical_total = Decimal("0")
        present_reebill.actual_total = Decimal("0")

        # sum up chargegroups into total per utility bill and accumulate
        # reebill values
        for service in present_reebill.services:
            actual_total = Decimal("0")
            hypothetical_total = Decimal("0")

            for chargegroup, charges in present_reebill.\
                    actual_chargegroups_for_service(service).items():
                actual_subtotal = Decimal("0")
                for charge in charges:
                    actual_subtotal += charge["total"]
                    actual_total += charge["total"]

            for chargegroup, charges in present_reebill.\
                    hypothetical_chargegroups_for_service(service).items():
                hypothetical_subtotal = Decimal("0")
                for charge in charges:
                    hypothetical_subtotal += charge["total"]
                    hypothetical_total += charge["total"]

            # calculate utilbill level numbers
            present_reebill.set_actual_total_for_service(service, actual_total)
            present_reebill.set_hypothetical_total_for_service(service,
                    hypothetical_total)

            ree_value = hypothetical_total - actual_total
            ree_charges = (Decimal("1") - present_reebill.discount_rate) * \
                    (hypothetical_total - actual_total)
            ree_savings = present_reebill.discount_rate * (hypothetical_total -
                    actual_total)

            present_reebill.set_ree_value_for_service(service, 
                    ree_value.quantize(Decimal('.00')))
            present_reebill.set_ree_charges_for_service(service, ree_charges)
            present_reebill.set_ree_savings_for_service(service, ree_savings)

        # accumulate at the reebill level
        present_reebill.hypothetical_total = present_reebill.hypothetical_total\
                + hypothetical_total
        present_reebill.actual_total = present_reebill.actual_total + actual_total

        present_reebill.ree_value = Decimal(present_reebill.ree_value + ree_value).quantize(Decimal('.00'))
        present_reebill.ree_charges = Decimal(present_reebill.ree_charges + ree_charges).quantize(Decimal('.00'), rounding=ROUND_DOWN)
        present_reebill.ree_savings = Decimal(present_reebill.ree_savings + ree_savings).quantize(Decimal('.00'), rounding=ROUND_UP)

        # set late charge, if any (this will be None if the previous bill has
        # not been issued, 0 before the previous bill's due date, and non-0
        # after that)

        # compute adjustment: this bill only gets an adjustment if it's the
        # earliest unissued version-0 bill, i.e. it meets 2 criteria:
        # (1) it's a version-0 bill, not a correction
        # (2) at least the 0th version of its predecessor has been issued (it
        #     may have an unissued correction; if so, that correction will
        #     contribute to the adjustment on this bill)
        if prior_reebill is not None and present_reebill.version == 0 \
                and self.state_db.is_issued(session, prior_reebill.account,
                prior_reebill.sequence, version=0, nonexistent=False):
            present_reebill.total_adjustment = self.get_total_adjustment(
                    session, present_reebill.account)
        else:
            present_reebill.total_adjustment = Decimal(0)

        if prior_reebill is None:
            # this is the first reebill
            assert present_reebill.sequence == 1

            # include all payments since the beginning of time, in case there
            # happen to be any.
            # if any version of this bill has been issued, get payments up
            # until the issue date; otherwise get payments up until the
            # present.
            present_v0_issue_date = self.reebill_dao.load_reebill(acc,
                    present_reebill.sequence, version=0).issue_date
            if present_v0_issue_date is None:
                present_reebill.payment_received = self.state_db.\
                        get_total_payment_since(session, acc,
                        state.MYSQLDB_DATETIME_MIN)
            else:
                present_reebill.payment_received = self.state_db.\
                        get_total_payment_since(session, acc,
                        state.MYSQLDB_DATETIME_MIN,
                        end=present_v0_issue_date)
            # obviously balances are 0
            present_reebill.prior_balance = Decimal(0)
            present_reebill.balance_forward = Decimal(0)

            # NOTE 'calculate_statistics' is not called because statistics
            # section should already be zeroed out
        else:
            # calculations that depend on 'prior_reebill' go here.
            assert present_reebill.sequence > 1

            # get payment_received: all payments between issue date of
            # predecessor's version 0 and issue date of current reebill's version 0
            # (if current reebill is unissued, its version 0 has None as its
            # issue_date, meaning the payment period lasts up until the present)
            if self.state_db.is_issued(session, acc,
                    prior_reebill.sequence, version=0, nonexistent=False):
                # if predecessor's version 0 is issued, gather all payments from
                # its issue date until version 0 issue date of current bill, or
                # today if this bill has never been issued
                if self.state_db.is_issued(session, acc, present_reebill.sequence,
                        version=0):
                    prior_v0_issue_date = self.reebill_dao.load_reebill(acc,
                            prior_reebill.sequence, version=0).issue_date
                    present_v0_issue_date = self.reebill_dao.load_reebill(acc,
                            present_reebill.sequence, version=0).issue_date
                    present_reebill.payment_received = self.state_db.\
                            get_total_payment_since(session, acc,
                            prior_v0_issue_date,
                            end=present_v0_issue_date)
                else:
                    present_reebill.payment_received = self.state_db.\
                            get_total_payment_since(session, acc,
                            prior_reebill.issue_date)
            else:
                # if predecessor is not issued, there's no way to tell what
                # payments will go in this bill instead of a previous bill, so
                # assume there are none (all payments since last issue date go in
                # the account's first unissued bill)
                present_reebill.payment_received = Decimal(0)

                present_reebill.prior_balance = prior_reebill.balance_due
                present_reebill.balance_forward = prior_reebill.balance_due - \
                        present_reebill.payment_received + \
                        present_reebill.total_adjustment

        # include manually applied adjustment
        present_reebill.balance_forward += present_reebill.manual_adjustment

        lc = self.get_late_charge(session, present_reebill)
        if lc is not None:
            # set late charge and include it in balance_due
            present_reebill.late_charges = lc
            present_reebill.balance_due = present_reebill.balance_forward + \
                    present_reebill.ree_charges + present_reebill.late_charges
        else:
            # ignore late charge
            present_reebill.balance_due = present_reebill.balance_forward + \
                    present_reebill.ree_charges

        ## TODO: 22726549  hack to ensure the computations from bind_rs come
        # back as decimal types
        present_reebill.reebill_dict = deep_map(float_to_decimal,
                present_reebill.reebill_dict)
        present_reebill._utilbills = [deep_map(float_to_decimal, u) for u in
                present_reebill._utilbills]
        

    def create_first_reebill(self, session, utilbill):
        '''Create and save the account's first reebill (in Mongo and MySQL),
        based on the given state.UtilBill.
        This is a separate method from create_next_reebill because a specific
        utility bill is provided indicating where billing should start.
        '''
        customer = utilbill.customer

        # make sure there are no reebills yet
        num_existing_reebills = session.query(ReeBill).join(Customer)\
                .filter(ReeBill.customer==customer).count()
        if num_existing_reebills > 0:
            raise ValueError("%s reebill(s) already exist for account %s" %
                    (num_existing_reebills, customer.account))
        
        # load document for the 'utilbill', use it to create the reebill
        # document, and save the reebill document
        utilbill_doc = self.reebill_dao.load_doc_for_utilbill(utilbill)
        reebill_doc = MongoReebill.get_reebill_doc_for_utilbills(
                utilbill.customer.account, 1, 0, customer.discountrate,
                utilbill.customer.latechargerate, [utilbill_doc])
        self.reebill_dao.save_reebill(reebill_doc)

        # add row in MySQL
        session.add(ReeBill(customer, 1, version=0, utilbills=[utilbill]))


    def create_next_reebill(self, session, account):
        '''Creates the successor to the highest-sequence state.ReeBill for the
        given account, or the first reebill if none exists yet, and its
        associated Mongo document.'''
        customer = session.query(Customer)\
                .filter(Customer.account == account).one()
        last_reebill_row = session.query(ReeBill)\
                .filter(ReeBill.customer == customer)\
                .order_by(desc(ReeBill.sequence), desc(ReeBill.version)).first()

        # now there is at least one reebill.
        # find successor to every utility bill belonging to the reebill, along
        # with its mongo document. note that Hypothetical utility bills are
        # excluded.
        # NOTE as far as i know, you can't filter SQLAlchemy objects by methods
        # or by properties that do not correspond to db columns. so, there is
        # no way to tell if a utility bill has reebills except by filtering
        # _utilbill_reebills.
        # see 
        new_utilbills, new_utilbill_docs = [], []
        for utilbill in last_reebill_row.utilbills:
            successor = session.query(UtilBill)\
                .filter(UtilBill.customer == customer)\
                .filter(not_(UtilBill._utilbill_reebills.any()))\
                .filter(UtilBill.service == utilbill.service)\
                .filter(UtilBill.utility == utilbill.utility)\
                .filter(UtilBill.period_start >= utilbill.period_end)\
                .order_by(UtilBill.period_end).first()
            if successor == None:
                raise NoSuchBillException(("Couldn't find an unattached "
                "successor to %s") % utilbill)
            if successor.state == UtilBill.Hypothetical:
                raise NoSuchBillException(('The next utility bill is '
                    '"hypothetical" so a reebill can\'t be based on it'))
            new_utilbills.append(successor)
            new_utilbill_docs.append(
                    self.reebill_dao.load_doc_for_utilbill(successor))

        # currently only one service is supported
        assert len(new_utilbills) == 1

        # create mongo document for the new reebill, based on the documents for
        # the utility bills. discount rate and late charge rate are set to the
        # "current" values for the customer in MySQL. the sequence is 1 greater
        # than the predecessor's and the version is always 0.
        new_mongo_reebill = MongoReebill.get_reebill_doc_for_utilbills(account,
                last_reebill_row.sequence + 1, 0, customer.discountrate,
                customer.latechargerate, new_utilbill_docs)

        # copy 'suspended_services' list from predecessor reebill's document
        last_reebill_doc = self.reebill_dao.load_reebill(account,
                last_reebill_row.sequence, last_reebill_row.version)
        assert all(new_mongo_reebill.suspend_service(s) for s in
                last_reebill_doc.suspended_services)

        # create reebill row in state database
        session.add(ReeBill(customer, new_mongo_reebill.sequence,
                new_mongo_reebill.version, utilbills=new_utilbills))

        # save reebill document in Mongo
        self.reebill_dao.save_reebill(new_mongo_reebill)


    def new_versions(self, session, account, sequence):
        '''Creates new versions of all reebills for 'account' starting at
        'sequence'. Any reebills that already have an unissued version are
        skipped. Returns a list of the new reebill objects.'''
        sequences = range(sequence, self.state_db.last_sequence(session,
                account) + 1)
        return [self.new_version(session, account, s) for s in sequences if 
                self.state_db.is_issued(session, account, s)]

    def new_version(self, session, account, sequence):
        '''Creates a new version of the given reebill: duplicates the Mongo
        document, re-computes the bill, saves it, and increments the
        max_version number in MySQL. Returns the new MongoReebill object.'''
        customer = session.query(Customer)\
                .filter(Customer.account==account).one()

        if sequence <= 0:
            raise ValueError('Only sequence >= 0 can have multiple versions.')
        if not self.state_db.is_issued(session, account, sequence):
            raise ValueError("Can't create new version of an un-issued bill.")

        # get current max version from MySQL, and load that version's document
        # from Mongo (even if higher version exists in Mongo, it doesn't count
        # unless MySQL knows about it)
        max_version = self.state_db.max_version(session, account, sequence)
        reebill_doc = self.reebill_dao.load_reebill(account, sequence,
                version=max_version)
        reebill_doc.version = max_version + 1

        # increment max version in mysql: this adds a new reebill row with an
        # incremented version number, the same assocation to utility bills but
        # null document_id, uprs_id, and cprs_id in the utilbill_reebill table,
        # meaning its utility bills are the current ones.
        reebill = self.state_db.increment_version(session, account, sequence)

        # replace utility bill documents with the "current" ones, and update
        # "hypothetical" utility bill data in the reebill document to match
        # (note that utility bill subdocuments in the reebill also get updated
        # in 'compute_bill' below, but 'fetch_oltp_data' won't work unless they
        # are updated)
        reebill_doc._utilbills = [self.reebill_dao.load_doc_for_utilbill(u)
                for u in reebill.utilbills]
        reebill_doc.update_utilbill_subdocs()

        # re-bind and compute
        # recompute, using sequence predecessor to compute balance forward and
        # prior balance. this is always version 0, because we want those values
        # to be the same as they were on version 0 of this bill--we don't care
        # about any corrections that might have been made to that bill later.
        fetch_bill_data.fetch_oltp_data(self.splinter,
                self.nexus_util.olap_id(account), reebill_doc)
        try:
            self.compute_bill(session, reebill_doc)
        except Exception as e:
            # NOTE: catching Exception is awful and horrible and terrible and
            # you should never do it, except when you can't think of any other
            # way to accomplish the same thing. ignoring the error here allows
            # a new version of the bill to be created even when it can't be
            # computed (e.g. the rate structure is broken and the user wants to
            # edit it, but can't until the new version already exists).
            self.logger.error(("In Process.new_version, couldn't compute new "
                    "version %s of reebill %s-%s: %s\n%s") % (
                    reebill_doc.version, reebill_doc.account,
                    reebill_doc.sequence, e, traceback.format_exc()))

        # save in mongo
        self.reebill_dao.save_reebill(reebill_doc)

        return reebill_doc

    def get_unissued_corrections(self, session, account):
        '''Returns [(sequence, max_version, balance adjustment)] of all
        un-issued versions of reebills > 0 for the given account.'''
        result = []
        for seq, max_version in self.state_db.get_unissued_corrections(session,
                account):
            # adjustment is difference between latest version's
            # charges and the previous version's
            latest_version = self.reebill_dao.load_reebill(account, seq,
                    version=max_version)
            prev_version = self.reebill_dao.load_reebill(account, seq,
                    max_version-1)
            adjustment = latest_version.total - prev_version.total
            result.append((seq, max_version, adjustment))
        return result

    def get_unissued_correction_sequences(self, session, account):
        return [c[0] for c in self.get_unissued_corrections(session, account)]

    def issue_corrections(self, session, account, target_sequence):
        '''Applies adjustments from all unissued corrections for 'account' to
        the reebill given by 'target_sequence', and marks the corrections as
        issued.'''
        # corrections can only be applied to an un-issued reebill whose version
        # is 0
        target_max_version = self.state_db.max_version(session, account,
                target_sequence)
        if self.state_db.is_issued(session, account, target_sequence) \
                or target_max_version > 0:
            raise ValueError(("Can't apply corrections to %s-%s, "
                    "because the latter is an issued reebill or another "
                    "correction.") % (account, target_sequence))
        all_unissued_corrections = self.get_unissued_corrections(session,
                account)
        if len(all_unissued_corrections) == 0:
            raise ValueError('%s has no corrections to apply' % account)
        
        # load target reebill from mongo
        target_reebill = self.reebill_dao.load_reebill(account,
                target_sequence, version=target_max_version)

        # recompute target reebill (this sets total adjustment) and save it
        self.compute_bill(session, target_reebill)
        self.reebill_dao.save_reebill(target_reebill)

        # issue each correction
        for correction in all_unissued_corrections:
            correction_sequence, _, _ = correction
            self.issue(session, account, correction_sequence)

    def get_total_adjustment(self, session, account):
        '''Returns total adjustment that should be applied to the next issued
        reebill for 'account' (i.e. the earliest unissued version-0 reebill).
        This adjustment is the sum of differences in totals between each
        unissued correction and the previous version it corrects.'''
        return Decimal(sum(adjustment for (sequence, version, adjustment) in
                self.get_unissued_corrections(session, account)))

    def get_total_error(self, session, account, sequence):
        '''Returns the net difference between the total of the latest
        version (issued or not) and version 0 of the reebill given by account,
        sequence.'''
        earliest = self.reebill_dao.load_reebill(account, sequence, version=0)
        latest = self.reebill_dao.load_reebill(account, sequence, 'max')
        return latest.total - earliest.total

    def get_late_charge(self, session, reebill,
            day=datetime.utcnow().date()):
        '''Returns the late charge for the given reebill on 'day', which is the
        present by default. ('day' will only affect the result for a bill that
        hasn't been issued yet: there is a late fee applied to the balance of
        the previous bill when only when that previous bill's due date has
        passed.) Late fees only apply to bills whose predecessor has been
        issued; None is returned if the predecessor has not been issued. (The
        first bill and the sequence 0 template bill always have a late charge
        of 0.)'''
        acc, seq = reebill.account, reebill.sequence

        if reebill.sequence <= 1:
            return Decimal(0)

        # ensure that a large charge rate exists in the reebill
        # if not, do not process a late_charge_rate (treat as zero)
        try: 
            reebill.late_charge_rate
        except KeyError:
            return None

        # unissued bill has no late charge
        if not self.state_db.is_issued(session, acc, seq - 1):
            return None

        # late charge is 0 if version 0 of the previous bill is not overdue
        predecessor0 = self.reebill_dao.load_reebill(acc, seq - 1, version=0)
        if day <= predecessor0.due_date:
            return Decimal(0)

        # the balance on which a late charge is based is not necessarily the
        # current bill's balance_forward or the "outstanding balance": it's the
        # least balance_due of any issued version of the predecessor (as if it
        # had been charged on version 0's issue date, even if the version
        # chosen is not 0).
        max_predecessor_version = self.state_db.max_version(session, acc,
                seq - 1)
        min_balance_due = min((self.reebill_dao.load_reebill(acc, seq - 1,
                version=v) for v in range(max_predecessor_version + 1)),
                key=operator.attrgetter('balance_due')).balance_due
        source_balance = min_balance_due - \
                self.state_db.get_total_payment_since(session, acc,
                predecessor0.issue_date)
        #Late charges can only be positive
        return (reebill.late_charge_rate) * max(0, source_balance)

    def get_outstanding_balance(self, session, account, sequence=None):
        '''Returns the balance due of the reebill given by account and sequence
        (or the account's last issued reebill when 'sequence' is not given)
        minus the sum of all payments that have been made since that bill was
        issued. Returns 0 if total payments since the issue date exceed the
        balance due, or if no reebill has ever been issued for the customer.'''
        # get balance due of last reebill
        if sequence == None:
            sequence = self.state_db.last_issued_sequence(session, account)
        if sequence == 0:
            return Decimal(0)
        reebill = self.reebill_dao.load_reebill(account, sequence)

        if reebill.issue_date == None:
            return Decimal(0)

        # result cannot be negative
        return max(Decimal(0), reebill.balance_due -
                self.state_db.get_total_payment_since(session, account,
                reebill.issue_date))

    def delete_reebill(self, session, reebill):
        '''Deletes the the given reebill: removes the ReeBill object/row and
        its utility bill associations from MySQL, and its document from Mongo.
        A reebill version has been issued can't be deleted. Returns the version
        of the reebill that was deleted.'''
        # don't delete an issued reebill
        if reebill.issued:
            raise IssuedBillError("Can't delete an issued reebill.")

        version = reebill.version

        # delete reebill state data from MySQL and dissociate utilbills from it
        # (save max version first because row may be deleted)
        session.delete(reebill)

        # delete highest-version reebill document from Mongo
        self.reebill_dao.delete_reebill(reebill)

        return version


    def create_new_account(self, session, account, name, discount_rate,
            late_charge_rate, billing_address, service_address,
            template_account):
        '''Creates a new account with utility bill template copied from the
        last utility bill of 'template_account' (which must have at least one
        utility bill).
        
        'billing_address' and 'service_address' are dictionaries containing the
        addresses for the utility bill. The address format should be the
        utility bill address format.

        Returns the new state.Customer.'''
        if self.state_db.account_exists(session, account):
            raise ValueError("Account %s already exists" % account)

        template_last_sequence = self.state_db.last_sequence(session,
                template_account)

        # load document of last utility bill from template account (or its own
        # template utility bill document if there are no real ones) to become
        # the template utility bill for this account; update its account and
        # _id
        template_account_last_utilbill = session.query(UtilBill)\
                .join(Customer).filter(Customer.account==template_account)\
                .order_by(desc(UtilBill.period_end)).first()
        if template_account_last_utilbill is None:
            utilbill_doc = self.reebill_dao.load_utilbill_template(session,
                    template_account)
        else:
            utilbill_doc = self.reebill_dao.load_doc_for_utilbill(
                    template_account_last_utilbill)

        # create row for new customer in MySQL, with new utilbill document
        # template _id
        new_id = ObjectId()
        new_customer = Customer(name, account, discount_rate, late_charge_rate,
                new_id)
        session.add(new_customer)

        # save utilbill document template in Mongo with new account, _id,
        # addresses, and "total"
        utilbill_doc.update({
            '_id': new_id, 'account': account,

            # TODO what is 'total' anyway? should it be removed?
            # see https://www.pivotaltracker.com/story/show/53093021
            'total': 0,

            # keys listed explicitly to document the schema and validate the
            # address dictionaries passed in by the caller
            'billing_address': {
                'addressee': billing_address['addressee'],
                'street': billing_address['street'],
                'city': billing_address['city'],
                'state': billing_address['state'],
                'postal_code': billing_address['postal_code'],
            },
            'service_address': {
                'addressee': service_address['addressee'],
                'street': service_address['street'],
                'city': service_address['city'],
                'state': service_address['state'],
                'postal_code': service_address['postal_code'],
            },
        })
        self.reebill_dao.save_utilbill(utilbill_doc)

        return new_customer


    def issue(self, session, account, sequence,
            issue_date=datetime.utcnow().date()):
        '''Sets the issue date of the reebill given by account, sequence to
        'issue_date' (or today by default), and the due date to 30 days from
        the issue date. The reebill's late charge is set to its permanent value
        in mongo, and the reebill is marked as issued in the state database.'''
        # version 0 of predecessor must be issued before this bill can be
        # issued:
        if sequence > 1 and not self.state_db.is_issued(session, account,
                sequence - 1, version=0):
            raise NotIssuable(("Can't issue reebill %s-%s because its "
                    "predecessor has not been issued.") % (account, sequence))

        # set issue date and due date in mongo
        reebill_document = self.reebill_dao.load_reebill(account, sequence)
        reebill_document.issue_date = issue_date
        reebill_document.due_date = issue_date + timedelta(days=30)

        # set late charge to its final value (payments after this have no
        # effect on late fee)
        # TODO: should this be replaced with a call to compute_bill() to just
        # make sure everything is up-to-date before issuing?
        # https://www.pivotaltracker.com/story/show/36197985
        lc = self.get_late_charge(session, reebill_document)
        if lc is not None:
            reebill_document.late_charges = lc

        # save in mongo, creating a new frozen utility bill document, and put
        # that document's _id in the utilbill_reebill table
        # NOTE this only works when the reebill has one utility bill
        reebill = self.state_db.get_reebill(session, account, sequence)
        assert len(reebill._utilbill_reebills) == 1
        frozen_utilbill_id = self.reebill_dao.save_reebill(reebill_document,
                freeze_utilbills=True)
        reebill._utilbill_reebills[0].document_id = frozen_utilbill_id

        # also duplicate UPRS and CPRS, storing the new _ids in MySQL
        # ('save_reebill' can't do it because ReeBillDAO deals only with bill
        # documents)
        frozen_uprs_id, frozen_cprs_id = ObjectId(), ObjectId()
        uprs = self.rate_structure_dao.load_uprs_for_utilbill(
                reebill.utilbills[0])
        cprs = self.rate_structure_dao.load_cprs_for_utilbill(
                reebill.utilbills[0])
        uprs.id, cprs.id = frozen_uprs_id, frozen_cprs_id
        uprs.save()
        cprs.save()
        reebill._utilbill_reebills[0].uprs_document_id = frozen_uprs_id
        reebill._utilbill_reebills[0].cprs_document_id = frozen_cprs_id

        # mark as issued in mysql
        self.state_db.issue(session, account, sequence)


    def reebill_report_altitude(self, session):
        accounts = self.state_db.listAccounts(session)
        rows = [] 
        totalCount = 0
        for account in accounts:
            payments = self.state_db.payments(session, account)
            cumulative_savings = 0
            for reebill in self.reebill_dao.load_reebills_for(account, 0):
                # Skip over unissued reebills
                if not reebill.issue_date:
                    continue

                row = {}

                row['account'] = account
                row['sequence'] = reebill.sequence
                row['billing_address'] = reebill.billing_address
                row['service_address'] = reebill.service_address
                row['issue_date'] = reebill.issue_date
                row['period_begin'] = reebill.period_begin
                row['period_end'] = reebill.period_end
                row['actual_charges'] = reebill.actual_total.quantize(
                        Decimal(".00"), rounding=ROUND_HALF_EVEN)
                row['hypothetical_charges'] = reebill.hypothetical_total.quantize(
                        Decimal(".00"), rounding=ROUND_HALF_EVEN)
                total_ree = reebill.total_renewable_energy()\
                        .quantize(Decimal(".0"), rounding=ROUND_HALF_EVEN)
                row['total_ree'] = total_ree
                if total_ree != Decimal(0):
                    row['average_rate_unit_ree'] = ((reebill.hypothetical_total -
                            reebill.actual_total)/total_ree)\
                            .quantize(Decimal(".00"),
                            rounding=ROUND_HALF_EVEN)
                else:
                    row['average_rate_unit_ree'] = 0
                row['ree_value'] = reebill.ree_value.quantize(
                        Decimal(".00"), rounding=ROUND_HALF_EVEN)
                row['prior_balance'] = reebill.prior_balance.quantize(
                        Decimal(".00"), rounding=ROUND_HALF_EVEN)
                row['balance_forward'] = reebill.balance_forward.quantize(
                        Decimal(".00"), rounding=ROUND_HALF_EVEN)
                try:
                    row['total_adjustment'] = reebill.total_adjustment.quantize(
                            Decimal(".00"), rounding=ROUND_HALF_EVEN)
                except:
                    row['total_adjustment'] = None
                row['payment_applied'] = reebill.payment_received.quantize(
                        Decimal(".00"), rounding=ROUND_HALF_EVEN)

                row['ree_charges'] = reebill.ree_charges.quantize(
                        Decimal(".00"), rounding=ROUND_HALF_EVEN)
                try:
                    row['late_charges'] = reebill.late_charges.quantize(
                        Decimal(".00"), rounding=ROUND_HALF_EVEN)
                except KeyError:
                    row['late_charges'] = None

                row['balance_due'] = reebill.balance_due.quantize(
                        Decimal(".00"), rounding=ROUND_HALF_EVEN)

                row['discount_rate'] = reebill.discount_rate

                savings = reebill.ree_value - reebill.ree_charges
                cumulative_savings += savings
                row['savings'] = savings.quantize(
                        Decimal(".00"), rounding=ROUND_HALF_EVEN)
                row['cumulative_savings'] = cumulative_savings.quantize(
                        Decimal(".00"), rounding=ROUND_HALF_EVEN)

                rows.append(row)
                totalCount += 1

        return rows, totalCount

    def reebill_report(self, session, begin_date=None, end_date=None):
        accounts = self.state_db.listAccounts(session)
        rows = [] 
        totalCount = 0
        for account in accounts:
            payments = self.state_db.payments(session, account)
            cumulative_savings = 0
            for reebill in self.reebill_dao.load_reebills_for(account, 0):
                # Skip over unissued reebills
                if not reebill.issue_date:
                    continue
                # if the user has chosen a begin and/or end date *and* this
                # reebill falls outside of its bounds, skip to the next one
                have_period_dates = begin_date or end_date
                reebill_begins_in_this_period = begin_date and reebill.period_begin >= begin_date
                reebill_ends_in_this_period = end_date and reebill.period_end <= end_date
                reebill_in_this_period = reebill_begins_in_this_period or reebill_ends_in_this_period
                if have_period_dates and not reebill_in_this_period:
                    continue

                row = {}
                # iterate the payments and find the ones that apply. 
                if (reebill.period_begin is not None and reebill.period_end is not None):
                    applicable_payments = filter(lambda x: x.date_applied >
                            reebill.period_begin and x.date_applied <
                            reebill.period_end, payments)
                    # pop the ones that get applied from the payment list
                    # (there is a bug due to the reebill periods overlapping,
                    # where a payment may be applicable more than ones)
                    for applicable_payment in applicable_payments:
                        payments.remove(applicable_payment)

                row['account'] = account
                row['sequence'] = reebill.sequence
                row['version'] = reebill.version
                row['billing_address'] = reebill.billing_address
                row['service_address'] = reebill.service_address
                row['issue_date'] = reebill.issue_date
                row['period_begin'] = reebill.period_begin
                row['period_end'] = reebill.period_end
                row['actual_charges'] = reebill.actual_total.quantize(
                        Decimal(".00"), rounding=ROUND_HALF_EVEN)
                row['hypothetical_charges'] = reebill.hypothetical_total.quantize(
                        Decimal(".00"), rounding=ROUND_HALF_EVEN)
                total_ree = reebill.total_renewable_energy()\
                        .quantize(Decimal(".0"), rounding=ROUND_HALF_EVEN)
                row['total_ree'] = total_ree
                if total_ree != Decimal(0):
                    row['average_rate_unit_ree'] = ((reebill.hypothetical_total -
                            reebill.actual_total)/total_ree)\
                            .quantize(Decimal(".00"),
                            rounding=ROUND_HALF_EVEN)
                else:
                    row['average_rate_unit_ree'] = 0
                row['ree_value'] = reebill.ree_value.quantize(
                        Decimal(".00"), rounding=ROUND_HALF_EVEN)
                row['prior_balance'] = reebill.prior_balance.quantize(
                        Decimal(".00"), rounding=ROUND_HALF_EVEN)
                row['balance_forward'] = reebill.balance_forward.quantize(
                        Decimal(".00"), rounding=ROUND_HALF_EVEN)
                try:
                    row['total_adjustment'] = reebill.total_adjustment.quantize(
                            Decimal(".00"), rounding=ROUND_HALF_EVEN)
                except:
                    row['total_adjustment'] = None
                row['payment_applied'] = reebill.payment_received.quantize(
                        Decimal(".00"), rounding=ROUND_HALF_EVEN)

                row['ree_charges'] = reebill.ree_charges.quantize(
                        Decimal(".00"), rounding=ROUND_HALF_EVEN)
                try:
                    row['late_charges'] = reebill.late_charges.quantize(
                        Decimal(".00"), rounding=ROUND_HALF_EVEN)
                except KeyError:
                    row['late_charges'] = None

                row['balance_due'] = reebill.balance_due.quantize(
                        Decimal(".00"), rounding=ROUND_HALF_EVEN)

                savings = reebill.ree_value - reebill.ree_charges
                cumulative_savings += savings
                row['savings'] = savings.quantize(
                        Decimal(".00"), rounding=ROUND_HALF_EVEN)
                row['cumulative_savings'] = cumulative_savings.quantize(
                        Decimal(".00"), rounding=ROUND_HALF_EVEN)

                # normally, only one payment.  Multiple payments their own new rows...
                if applicable_payments:
                    row['payment_date'] = applicable_payments[0].date_applied
                    row['payment_amount'] = applicable_payments[0].credit
                    rows.append(row)
                    totalCount += 1
                    applicable_payments.pop(0)
                    for applicable_payment in applicable_payments:
                        row = {}
                        # ok, there was more than one applicable payment
                        row['account'] = account
                        row['sequence'] = reebill.sequence
                        row['version'] = reebill.version
                        row['billing_address'] = {}
                        row['service_address'] = {}
                        row['issue_date'] = None
                        row['period_begin'] = None
                        row['period_end'] = None
                        row['actual_charges'] = None
                        row['hypothetical_charges'] = None
                        row['total_ree'] = None
                        row['average_rate_unit_ree'] = None 
                        row['ree_value'] = None
                        row['prior_balance'] = None
                        row['balance_forward'] = None
                        row['total_adjustment'] = None
                        row['payment_applied'] = None
                        row['ree_charges'] = None
                        row['late_charges'] = None
                        row['balance_due'] = None
                        row['payment_date'] = applicable_payment.date_applied
                        row['payment_amount'] = applicable_payment.credit
                        row['savings'] = None
                        row['cumulative_savings'] = None
                        rows.append(row)
                        totalCount += 1
                else:
                    row['payment_date'] = None
                    row['payment_amount'] = None
                    rows.append(row)
                    totalCount += 1

            # TODO: why is this here? it seems that what it's doing is ensuring
            # there is alwas at least one row present in 'rows', but why isn't
            # it inside of an 'if/else' block to ensure that the empty row is
            # only present when no other results are returned?
            row = {}
            row['account'] = None
            row['sequence'] = None
            row['version'] = None
            row['billing_address'] = {}
            row['service_address'] = {}
            row['issue_date'] = None
            row['period_begin'] = None
            row['period_end'] = None
            row['actual_charges'] = None
            row['hypothetical_charges'] = None
            row['total_ree'] = None
            row['average_rate_unit_ree'] = None 
            row['ree_value'] = None
            row['prior_balance'] = None
            row['balance_forward'] = None
            row['total_adjustment'] = None
            row['payment_applied'] = None
            row['ree_charges'] = None
            row['late_charges'] = None
            row['balance_due'] = None
            row['payment_date'] = None
            row['payment_amount'] = None
            row['savings'] = None
            row['cumulative_savings'] = None
            rows.append(row)
            totalCount += 1

        return rows, totalCount

    def summary_ree_charges(self, session, accounts, all_names):
        def total_ree_in_reebills(self, reebills):
            total_energy = Decimal(0)
            for reebill in reebills:
                total_energy += reebill.total_renewable_energy()
            return total_energy
        
        rows = [] 
        for i, account in enumerate(accounts):
            row = {}
            reebills = self.reebill_dao.load_reebills_for(account)
            ree_charges = Decimal(sum([reebill.ree_charges for reebill in reebills]))
            actual_total = Decimal(sum([reebill.actual_total for reebill in reebills]))
            hypothetical_total = Decimal(sum([reebill.hypothetical_total for reebill in reebills]))
            total_energy = Decimal(0)
            average_ree_rate = Decimal(0)
            total_energy = total_ree_in_reebills(reebills)

            if total_energy != Decimal(0):
                average_ree_rate = (hypothetical_total - actual_total)/total_energy

            row['account'] = account
            row['olap_id'] = all_names[i][1].get('codename', '')
            row['casual_name'] = all_names[i][1].get('casualname', '')
            row['primus_name'] = all_names[i][1].get('primus', '')
            row['ree_charges'] = ree_charges
            row['actual_charges'] = actual_total.quantize(Decimal(".00"), rounding=ROUND_HALF_EVEN)
            row['hypothetical_charges'] = hypothetical_total.quantize(Decimal(".00"), rounding=ROUND_HALF_EVEN)
            row['total_energy'] = total_energy.quantize(Decimal("0"))
            # per therm
            row['average_ree_rate'] = (average_ree_rate).quantize(Decimal(".00"), rounding=ROUND_HALF_EVEN)
            rows.append(row)

        return rows

    def sequences_for_approximate_month(self, session, account, year, month):
        '''Returns a list of sequences of all reebills whose approximate month
        (as determined by dateutils.estimate_month()) is 'month' of 'year', or
        None if the month precedes the approximate month of the first reebill.
        When 'sequence' exceeds the last sequence for the account, bill periods
        are assumed to correspond exactly to calendar months.
        
        This should be the inverse of the mapping from bill periods to months
        provided by estimate_month() when its domain is restricted to months
        that actually have bills.'''
        # get all reebills whose periods contain any days in this month (there
        # should be at most 3)
        next_month_year, next_month = month_offset(year, month, 1)
        reebills = self.reebill_dao.load_reebills_in_period(account,
                start_date=date(year, month, 1),
                end_date=date(next_month_year, next_month, 1))

        # sequences for this month are those of the bills whose approximate
        # month is this month
        sequences_for_month = [r.sequence for r in reebills if
                estimate_month(r.period_begin, r.period_end) == (year, month)]
        
        # if there's at least one sequence, return the list of sequences
        if sequences_for_month != []:
            return sequences_for_month

        # get approximate month of last reebill (return [] if there were never
        # any reebills)
        last_sequence = self.state_db.last_sequence(session, account)
        if last_sequence == 0:
            return []
        last_reebill = self.reebill_dao.load_reebill(account, last_sequence)
        last_reebill_year, last_reebill_month = estimate_month(
                last_reebill.period_begin, last_reebill.period_end)

        # if this month isn't after the last bill month, there are no bill
        # sequences
        if (year, month) <= (last_reebill_year, last_reebill_month):
            return []

        # if (year, month) is after the last bill month, return the sequence
        # determined by counting real months after the approximate month of the
        # last bill (there is only one sequence in this case)
        sequence_offset = month_difference(last_reebill_year,
                last_reebill_month, year, month)
        return [last_sequence + sequence_offset]

    def sequences_in_month(self, session, account, year, month):
        '''Returns a list of sequences of all reebills whose periods contain
        ANY days within the given month. The list is empty if the month
        precedes the period of the account's first issued reebill, or if the
        account has no issued reebills at all. When 'sequence' exceeds the last
        sequence for the account (including un-issued bills in mongo), bill
        periods are assumed to correspond exactly to calendar months. This is
        NOT related to the approximate billing month.'''
        # get all reebills whose periods contain any days in this month, and
        # their sequences (there should be at most 3)
        query_month = Month(year, month)
        sequences_for_month = [r.sequence for r in
                self.reebill_dao.load_reebills_in_period(account,
                start_date=query_month.first, end_date=query_month.last)]
        
        # get sequence of last reebill and the month in which its period ends,
        # which will be useful below
        last_sequence = self.state_db.last_sequence(session, account)

        # if there's at least one sequence, return the list of sequences. but
        # if query_month is the month in which the account's last reebill ends,
        # and that period does not perfectly align with the end of the month,
        # also include the sequence of an additional hypothetical reebill whose
        # period would cover the end of the month.
        if sequences_for_month != []:
            last_end = self.reebill_dao.load_reebill(account,
                    last_sequence).period_end
            if Month(last_end) == query_month and last_end \
                    < (Month(last_end) + 1).first:
                sequences_for_month.append(last_sequence + 1)
            return sequences_for_month

        # if there are no sequences in this month because the query_month
        # precedes the first reebill's start, or there were never any reebills
        # at all, return []
        if last_sequence == 0 or query_month.last < \
                self.reebill_dao.load_reebill(account, 1).period_begin:
            return []

        # now query_month must exceed the month in which the account's last
        # reebill ends. return the sequence determined by counting real months
        # after the approximate month of the last bill (there is only one
        # sequence in this case)
        last_reebill_end = self.reebill_dao.load_reebill(account,
                last_sequence).period_end
        return [last_sequence + (query_month - Month(last_reebill_end))]
<|MERGE_RESOLUTION|>--- conflicted
+++ resolved
@@ -363,12 +363,6 @@
                     utilbill.customer.account, utilbill.period_end,
                     service=utilbill.service, utility=utilbill.utility,
                     rate_class=utilbill.rate_class)
-<<<<<<< HEAD
-=======
-            doc = self.reebill_dao.load_doc_for_utilbill(predecessor)
-            cprs = self.rate_structure_dao.load_cprs_for_utilbill(predecessor)
-            cprs.id = ObjectId()
->>>>>>> 163513ac
         except NoSuchBillException:
             # if this is the first bill ever for the account (or all the
             # existing ones are Hypothetical), use template for the utility
@@ -381,17 +375,13 @@
             assert doc['service'] == utilbill.service
             assert doc['utility'] == utilbill.utility
             assert doc['rate_structure_binding'] == utilbill.rate_class
-<<<<<<< HEAD
-            cprs = {'_id': ObjectId(), 'type': 'CPRS', 'rates': []}
+            cprs = RateStructure(id=ObjectId(), type='CPRS', rates=[])
         else:
             # the preceding utility bill does exist, so duplicate its CPRS to
             # produce the CPRS for this bill
             doc = self.reebill_dao.load_doc_for_utilbill(predecessor)
             cprs = self.rate_structure_dao.load_cprs_for_utilbill(predecessor)
-            cprs['_id'] = ObjectId()
-=======
-            cprs = RateStructure(id=ObjectId(), type='CPRS', rates=[])
->>>>>>> 163513ac
+            cprs.id = ObjectId()
         doc.update({
             '_id': ObjectId(),
             'start': date_to_datetime(utilbill.period_start),
