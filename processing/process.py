--- conflicted
+++ resolved
@@ -579,11 +579,7 @@
         # reebill constructor clears out fields in the dictionary it is given
         reebill = MongoReebill(reebill.reebill_dict)
 
-<<<<<<< HEAD
-        # reset this bill to the new account
-=======
         # fields that need to be set explicitly
->>>>>>> 25f71120
         reebill.account = account
         reebill.sequence = 0
         reebill.version = 0
