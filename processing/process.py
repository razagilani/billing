--- conflicted
+++ resolved
@@ -15,7 +15,6 @@
 from sqlalchemy.sql.functions import max as sql_max
 from sqlalchemy import func
 from sqlalchemy.orm.exc import MultipleResultsFound, NoResultFound
-from operator import attrgetter, itemgetter
 import operator
 from bson import ObjectId
 import traceback
@@ -178,7 +177,6 @@
         utilbill_doc = reebill._get_utilbill_for_service(service)
         actual_charges = mongo.get_charges_json(utilbill_doc)
         actual_charge_dict = {c['rsi_binding']:c for c in actual_charges}
-<<<<<<< HEAD
         hypothetical_charges = reebill.hypothetical_chargegroups_flattened(service)
         try:
             for hypothetical_charge_dict in hypothetical_charges:
@@ -189,15 +187,6 @@
         except KeyError:
             raise NoSuchRSIError('RSI found on Rate Structure, but not on the'
                                  'selected Reebill. Please recompute the bill.')
-=======
-        hypothetical_charges = reebill.reebill_dict['utilbills'][0]\
-                ['hypothetical_charges']
-        for hypothetical_charge_dict in hypothetical_charges:
-            matching = actual_charge_dict[hypothetical_charge_dict['rsi_binding']]
-            hypothetical_charge_dict['actual_rate'] = matching['rate']
-            hypothetical_charge_dict['actual_quantity'] = matching['quantity']
-            hypothetical_charge_dict['actual_total'] = matching['total']
->>>>>>> 4cf82698
         return hypothetical_charges
 
     def update_utilbill_metadata(self, session, utilbill_id, period_start=None,
@@ -1085,6 +1074,13 @@
                 new_sequence, 0, customer.get_discount_rate(),
                 customer.get_late_charge_rate(), new_utilbill_docs)
 
+        # copy 'suspended_services' list from predecessor reebill's document
+        last_reebill_doc = self.reebill_dao.load_reebill(account,
+                last_reebill_row.sequence, last_reebill_row.version)
+        assert all(new_mongo_reebill.suspend_service(s) for s in
+                last_reebill_doc.suspended_services)
+
+        # create reebill row in state database
         # create reebill row in state database
         new_reebill = ReeBill(customer, new_sequence, 0, utilbills=new_utilbills)
         session.add(new_reebill)
