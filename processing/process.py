#!/usr/bin/python
"""
File: process.py
Description: Various utility procedures to process bills
"""
import sys

import os
import copy
from datetime import date, datetime, timedelta
from operator import itemgetter
import traceback
from itertools import chain
from sqlalchemy.sql import desc, functions
from sqlalchemy import not_, and_
from sqlalchemy import func
from sqlalchemy.orm.exc import MultipleResultsFound, NoResultFound
from bson import ObjectId

from billupload import ACCOUNT_NAME_REGEX

#
# uuid collides with locals so both the locals and package are renamed
import re
import errno
import bson
from billing.processing import journal
from billing.processing import state
from billing.processing.state import Customer, UtilBill, ReeBill, \
    UtilBillLoader, ReeBillCharge, Address, Charge, Register, Reading, Session
from billing.util.dateutils import estimate_month, month_offset, month_difference, date_to_datetime
from billing.util.monthmath import Month
from billing.util.dictutils import subdict
from billing.processing.exceptions import IssuedBillError, NotIssuable, \
    NoSuchBillException, NotUniqueException

import pprint
from processing.state import UtilbillReebill

pp = pprint.PrettyPrinter(indent=1).pprint
sys.stdout = sys.stderr

# number of days allowed between two non-Hypothetical utility bills before
# Hypothetical utility bills will be added between them.
# this was added to make the behavior of "hypothetical" utility bills less
# irritating, but really, they should never exist or at least never be stored
# in the database as if they were actual bills.
# see https://www.pivotaltracker.com/story/show/30083239
MAX_GAP_DAYS = 10

class Process(object):
    """ Class with a variety of utility procedures for processing bills.
        The idea here is that this class is instantiated with the data
        access objects it needs, and then ReeBills (why not just references
        to them?) are passed in and returned.  
    """

    config = None

    def __init__(self, state_db, reebill_dao, rate_structure_dao, billupload,
            nexus_util, bill_mailer, renderer, ree_getter,
            splinter=None, logger=None):
        '''If 'splinter' is not none, Skyline back-end should be used.'''
        self.state_db = state_db
        self.rate_structure_dao = rate_structure_dao
        self.reebill_dao = reebill_dao
        self.billupload = billupload
        self.nexus_util = nexus_util
        self.bill_mailer = bill_mailer
        self.ree_getter = ree_getter
        self.renderer = renderer
        self.splinter = splinter
        self.monguru = None if splinter is None else splinter.get_monguru()
        self.logger = logger
        self.journal_dao = journal.JournalDAO()

    def get_utilbill_doc(self, utilbill_id, reebill_sequence=None,
            reebill_version=None):
        raise DeprecationWarning

    def get_rs_doc(self, utilbill_id, rs_type, reebill_sequence=None,
            reebill_version=None):
        raise DeprecationWarning

    def get_utilbill_charges_json(self, session, utilbill_id):
        """Returns a list of dictionaries of charges for the utility bill given
        by  'utilbill_id' (MySQL id)."""
        utilbill = session.query(UtilBill).filter_by(id=utilbill_id).one()
        columns = ['id', 'description', 'group', 'quantity', 'quantity_units',
                   'rate', 'rsi_binding', 'total']
        return [dict([(col, getattr(charge, col)) for col in columns
                     if hasattr(charge, col)] + [('id', charge.rsi_binding)])
                for charge in utilbill.charges]

    def get_registers_json(self, session, utilbill_id):
        """Returns a dictionary of register information for the utility bill
        having the specified utilbill_id."""
        l = []
        for r in session.query(Register).join(UtilBill,
            Register.utilbill_id == UtilBill.id).\
            filter(UtilBill.id == utilbill_id).all():
            l.append(r.to_dict())
        return l

    def new_register(self, session, utilbill_id, row):
        """Creates a new register for the utility bill having the specified id
        "row" argument is a dictionary but keys other than
        "meter_id" and "register_id" are ignored.
        """
        utility_bill = session.query(UtilBill).filter_by(id=utilbill_id).one()
        r = Register(
            utility_bill,
            "Insert description",
            0,
            "therms",
            row.get('register_id', "Insert register ID here"),
            False,
            "total",
            "Insert register binding here",
            None,
            row.get('meter_id', ""))
        session.add(r)
        return r

    def update_register(self, session, register_id, rows):
        """Updates fields in the register given by 'register_id'
        """
        self.logger.info("Running Process.update_register %s" % register_id)

<<<<<<< HEAD
    def get_utilbill_charges_json(self, utilbill_id,
                    reebill_sequence=None, reebill_version=None):
        """Returns a list of dictionaries of charges for the utility bill given
        by  'utilbill_id' (MySQL id). If the sequence and version of an issued
        reebill are given, the document returned will be the frozen version for
        the issued reebill."""
        session = Session()
        utilbill_doc = self.get_utilbill_doc(utilbill_id,
                reebill_sequence=reebill_sequence,
                reebill_version=reebill_version)
        utilbill = session.query(UtilBill).\
                filter_by(document_id=utilbill_doc['_id']).one()
        return [dict([(col, getattr(charge, col)) for col in
                     set(charge.column_names()) - set(['utilbill_id'])
                     if hasattr(charge, col)] + [('id', charge.rsi_binding)])
                for charge in utilbill.charges]

        #Check if a register with target register_id/meter_id already exists
        target_register_id = rows.get('register_id', orig_reg_id)
        target_meter_id = rows.get('meter_id', orig_meter_id)
        target = q.filter(Register.meter_identifier == target_meter_id).\
            filter(Register.identifier == target_register_id).first()
        if target and target != register:
            raise ValueError("There is already a register with id %s and meter"
                             " id %s" % (target_register_id, target_meter_id))
=======
        #Register to be updated
        register = session.query(Register).filter(
            Register.id == register_id).one()
>>>>>>> 2538f5e7

        for k in ['description', 'quantity', 'quantity_units',
                  'identifier', 'estimated', 'reg_type', 'register_binding',
                  'active_periods', 'meter_identifier']:
            val = rows.get(k, getattr(register, k))
            self.logger.debug("Setting attribute %s on register %s to %s" %
                              (k, register.id, val))
            setattr(register, k, val)
        self.logger.debug("Commiting changes to register %s" % register.id)
        return register

    def delete_register(self, session, register_id):
        self.logger.info("Running Process.delete_register %s" %
                         register_id)
        register = session.query(Register).filter(
            Register.id == register_id).one()
        session.delete(register)

    def add_charge(self, session, utilbill_id, group_name):
        """Add a new charge to the given utility bill with charge group
        "group_name" and default values for all its fields."""
        ub = session.query(UtilBill).filter_by(id=utilbill_id).one()
        ub.charges.append(Charge(ub, "", group_name, 0, "", 0, "", 0))
        mongo.new_register(utilbill_doc, row.get('meter_id', None),
                            row.get('register_id', None))


    def update_register(self, utilbill_id, orig_meter_id, orig_reg_id,
                fields, reebill_sequence=None, reebill_version=None):
        utilbill_doc = self.get_utilbill_doc(utilbill_id,
                reebill_sequence=reebill_sequence,
                reebill_version=reebill_version)
        new_meter_id, new_reg_id = mongo.update_register(utilbill_doc,
                orig_meter_id, orig_reg_id, **fields)
        self.reebill_dao.save_utilbill(utilbill_doc)
        return new_meter_id, new_reg_id

    def delete_register(self, utilbill_id, orig_meter_id, orig_reg_id,
                    reebill_sequence=None,
                    reebill_version=None):
        utilbill_doc = self.get_utilbill_doc(utilbill_id,
                reebill_sequence=reebill_sequence,
                reebill_version=reebill_version)
        mongo.delete_register(utilbill_doc, orig_meter_id, orig_reg_id)
        self.reebill_dao.save_utilbill(utilbill_doc)

    @staticmethod
    def add_charge(utilbill_id, group_name):
        """Add a new charge to the given utility bill with charge group
        "group_name" and default values for all its fields."""
        session = Session()
        utilbill = session.query(UtilBill).filter_by(id=utilbill_id).one()
        utilbill.charges.append(Charge(utilbill, "", group_name, 0, "", 0, "", 0))

    @staticmethod
    def update_charge(utilbill_id, rsi_binding, fields):
        """Modify the charge given by 'rsi_binding' in the given utility
        bill by setting key-value pairs to match the dictionary 'fields'."""
        session = Session()
        charge = session.query(Charge).join(UtilBill).\
            filter(UtilBill.id == utilbill_id).\
            filter(Charge.rsi_binding == rsi_binding).one()
        for k, v in fields.iteritems():
            setattr(charge, k, v)

    @staticmethod
    def delete_charge(utilbill_id, rsi_binding):
        """Delete the charge given by 'rsi_binding' in the given utility
        bill."""
        session = Session()
        charge = session.query(Charge).join(UtilBill).\
            filter(UtilBill.id == utilbill_id).\
            filter(Charge.rsi_binding == rsi_binding).one()
        session.delete(charge)

    def get_rsis_json(self, utilbill_id):
        utilbill = self.state_db.get_utilbill_by_id(utilbill_id)
        rs_doc = self.rate_structure_dao.load_uprs_for_utilbill(utilbill)
        return [rsi.to_dict() for rsi in rs_doc.rates]

    def add_rsi(self, utilbill_id):
        utilbill = self.state_db.get_utilbill_by_id(utilbill_id)
        rs_doc = self.rate_structure_dao.load_uprs_for_utilbill(utilbill)
        new_rsi = rs_doc.add_rsi()
        rs_doc.save()
        return new_rsi

    def update_rsi(self, utilbill_id, rsi_binding, fields):
        utilbill = self.state_db.get_utilbill_by_id(utilbill_id)
        rs_doc = self.rate_structure_dao.load_uprs_for_utilbill(utilbill)
        rsi = rs_doc.get_rsi(rsi_binding)
        rsi.update(**fields)
        rs_doc.save()
        return rsi.rsi_binding

    def delete_rsi(self, utilbill_id, rsi_binding):
        utilbill = self.state_db.get_utilbill_by_id(utilbill_id)
        rs_doc = self.rate_structure_dao.load_uprs_for_utilbill(utilbill)
        rsi = rs_doc.get_rsi(rsi_binding)
        rs_doc.rates.remove(rsi)
        assert rsi not in rs_doc.rates
        rs_doc.save()

    def get_rsis_json(self, session, utilbill_id):
        return [{'rsi_binding': c.rsi_binding,
                 'quantity_formula': c.quantity_formula,
                 'rate_formula': c.rate_formula,
                 'has_charge': c.has_charge,
                 'shared': c.shared,
                 'roundrule': c.roundrule} for c in utilbill.charges]

    def add_rsi(self, session, utilbill_id):
        utilbill = self.state_db.get_utilbill_by_id(session, utilbill_id)
        all_rsi_bindings = set([c.rsi_binding for c in utilbill.charges])
        n = 1
        while ('New RSI #%s' % n) in all_rsi_bindings:
            n += 1
        session.add(Charge(utilbill = utilbill,
                            description = "Insert description here",
                            group = "",
                            quantity = 0.0,
                            quantity_units = "",
                            rate = 0.0,
                            rsi_binding = "New RSI #%s" % n,
                            total = 0.0))


    def update_rsi(self, session, utilbill_id, rsi_binding, fields):
        """Modify the charge given by `rsi_binding` in the given utility
        bill by setting attributes to match the dictionary `fields`.
        """
        charge = session.query(Charge).join(UtilBill).\
            filter(UtilBill.id == utilbill_id).\
            filter(Charge.rsi_binding == rsi_binding).one()

        for k, v in fields.iteritems():
            if k in ['quantity', 'rate']:
                k = '%s_formula' % k  # we renamed these
            setattr(charge, k, v)

    def delete_rsi(self, session, utilbill_id, rsi_binding):
        charge = session.query(Charge).join(UtilBill).\
            filter(UtilBill.id == utilbill_id).\
            filter(Charge.rsi_binding == rsi_binding).one()
        session.delete(charge)
        session.commit()
        #test_rs_prediction fails without this commit; I believe the commit
        #should be moved to inside test_rs_prediction

    def create_payment(self, session, account, date_applied, description,
            credit, date_received=None):
        '''Wrapper to create_payment method in state.py'''
        return self.state_db.create_payment(session, account, date_applied,
            description, credit, date_received)

    def update_payment(self, session, oid, date_applied, description, credit):
        '''Wrapper to update_payment method in state.py'''
        self.state_db.update_payment(session, oid, date_applied, description,
            credit)

    def delete_payment(self, session, oid):
        '''Wrapper to delete_payment method in state.py'''
        self.state_db.delete_payment(session, oid)

    def create_payment(self, account, date_applied, description,
            credit, date_received=None):
        '''Wrapper to create_payment method in state.py'''
        return self.state_db.create_payment(account, date_applied, description,
            credit, date_received)

    def update_payment(self, oid, date_applied, description, credit):
        '''Wrapper to update_payment method in state.py'''
        self.state_db.update_payment(oid, date_applied, description, credit)

    def delete_payment(self, oid):
        '''Wrapper to delete_payment method in state.py'''
        self.state_db.delete_payment(oid)

    def get_hypothetical_matched_charges(self, account, sequence):
        """Gets all hypothetical charges from a reebill for a service and
        matches the actual charge to each hypotheitical charge
        TODO: This method has no test coverage!"""
        reebill = self.state_db.get_reebill(account, sequence)
        return [{
            'rsi_binding': reebill_charge.rsi_binding,
            'description': reebill_charge.description,
            'actual_quantity': reebill_charge.a_quantity,
            'actual_rate': reebill_charge.a_rate,
            'actual_total': reebill_charge.a_total,
            'quantity_units': reebill_charge.quantity_unit,
            'quantity': reebill_charge.h_quantity,
            'rate': reebill_charge.h_rate,
            'total': reebill_charge.h_total,
        } for reebill_charge in reebill.charges]

    def update_utilbill_metadata(self, utilbill_id, period_start=None,
            period_end=None, service=None, total_charges=None, utility=None,
            rate_class=None, processed=None):
        """Update various fields for the utility bill having the specified
        `utilbill_id`. Fields that are not None get updated to new
        values while other fields are unaffected.
        """
        utilbill = self.state_db.get_utilbill_by_id(utilbill_id)
        if total_charges is not None:
            utilbill.total_charges = total_charges

        if service is not None:
            utilbill.service = service

        if utility is not None:
            utilbill.utility = utility

        if rate_class is not None:
            utilbill.rate_class = rate_class

        if processed is not None:
            utilbill.processed = processed

        period_start = period_start if period_start else utilbill.period_start
        period_end = period_end if period_end else utilbill.period_end

        UtilBill.validate_utilbill_period(period_start, period_end)
        utilbill.period_start = period_start
        utilbill.period_end = period_end

        self.state_db.trim_hypothetical_utilbills(utilbill.customer.account,
                utilbill.service)

    def get_reebill_metadata_json(self, account):
        """Returns data describing all reebills for the given account, as list
        of JSON-ready dictionaries.
        """
        session = Session()
        result = []

        # this subquery gets (customer_id, sequence, version) for all the
        # reebills whose version is the maximum in their (customer, sequence,
        # version) group.
        latest_versions_sq = session.query(ReeBill.customer_id,
                ReeBill.sequence,
                functions.max(ReeBill.version).label('max_version'))\
                .join(Customer)\
                .filter(Customer.account == account)\
                .order_by(ReeBill.customer_id, ReeBill.sequence).group_by(
                ReeBill.customer, ReeBill.sequence).subquery()

        # query ReeBill joined to the above subquery to get only
        # maximum-version bills, and also outer join to ReeBillCharge to get
        # sum of 0 or more charges associated with each reebill
        q = session.query(ReeBill,
                # NOTE functions.sum(Reading.renewable_quantity) can't be used
                # here to get total energy, because of unit conversion. instead
                # the method ReeBill.get_total_renewable_energy must be used to
                # calculate it.
                functions.sum(ReeBillCharge.h_total).label('total_charge')
                ).join(latest_versions_sq, and_(
                ReeBill.customer_id == latest_versions_sq.c.customer_id,
                ReeBill.sequence == latest_versions_sq.c.sequence,
                ReeBill.version == latest_versions_sq.c.max_version)
        ).outerjoin(ReeBillCharge)\
        .order_by(desc(ReeBill.sequence)).group_by(ReeBill.id)

        for reebill, total_charge in q:

            the_dict = {
                'id': reebill.id,
                'sequence': reebill.sequence,
                'issue_date': reebill.issue_date,
                'period_start': reebill.utilbill.period_start,
                'period_end': reebill.utilbill.period_end,
                'max_version': reebill.version,
                'issued': bool(reebill.issued),
                # NOTE SQL sum() over no rows returns NULL, must substitute 0
                'hypothetical_total': total_charge or 0,
                'actual_total': reebill.utilbill.total_charge(),
                'ree_value': reebill.ree_value,
                'ree_charges': reebill.ree_charge,
                # invisible columns
                'prior_balance': reebill.prior_balance,
                'total_error': self.get_total_error(account, reebill.sequence),
                'balance_due': reebill.balance_due,
                'processed': reebill.processed,
                'payment_received': reebill.payment_received,
                'total_adjustment': reebill.total_adjustment,
                'balance_forward': reebill.balance_forward,
                # TODO: is this used at all? does it need to be populated?
                'services': [],
            }
            if reebill.version > 0:
                if reebill.issued:
                    the_dict['corrections'] = str(reebill.version)
                else:
                    the_dict['corrections'] = '#%s not issued' % reebill.version
            else:
                the_dict['corrections'] = '-' if reebill.issued else '(never ' \
                                                                     'issued)'

            # wrong energy unit can make this method fail causing the reebill
            # grid to not load; see
            # https://www.pivotaltracker.com/story/show/59594888
            try:
                the_dict['ree_quantity'] = reebill.get_total_renewable_energy()
            except (ValueError, StopIteration) as e:
                self.logger.error("Error when getting renewable energy "
                        "quantity for reebill %s-%s-%s:\n%s" % (
                        account, reebill.sequence, reebill.version,
                        traceback.format_exc()))
                the_dict['ree_quantity'] = 'ERROR: %s' % e.message

            result.append(the_dict)
        return result

    def get_sequential_account_info(self, account, sequence):
        reebill = self.state_db.get_reebill(account, sequence)
        return {
            'billing_address': reebill.billing_address.to_dict(),
            'service_address': reebill.service_address.to_dict(),
            'discount_rate': reebill.discount_rate,
            'late_charge_rate': reebill.late_charge_rate,
        }

    def update_sequential_account_info(self, account, sequence,
            discount_rate=None, late_charge_rate=None, processed=None,
            ba_addressee=None, ba_street=None, ba_city=None, ba_state=None,
            ba_postal_code=None,
            sa_addressee=None, sa_street=None, sa_city=None, sa_state=None,
            sa_postal_code=None):
        """Update fields for the reebill given by account, sequence
        corresponding to the "sequential account information" form in the UI,
        """
        reebill = self.state_db.get_reebill(account, sequence)
        if reebill.issued:
            raise IssuedBillError("Can't modify an issued reebill")

        if discount_rate is not None:
            reebill.discount_rate = discount_rate
        if late_charge_rate is not None:
            reebill.late_charge_rate = late_charge_rate
        if processed is not None:
            reebill.processed = processed

        if ba_addressee is not None:
            reebill.billing_address.addressee = ba_addressee
        if ba_street is not None:
            reebill.billing_address.street = ba_street
        if ba_street is not None:
            reebill.billing_address.street = ba_street
        if ba_city is not None:
            reebill.billing_address.city = ba_city
        if ba_postal_code is not None:
            reebill.billing_address.postal_code = ba_postal_code

        if sa_addressee is not None:
            reebill.service_address.addressee = sa_addressee
        if sa_street is not None:
            reebill.service_address.street = sa_street
        if sa_street is not None:
            reebill.service_address.street = sa_street
        if sa_city is not None:
            reebill.service_address.city = sa_city
        if sa_postal_code is not None:
            reebill.service_address.postal_code = sa_postal_code

    def upload_utility_bill(self, account, service, begin_date,
            end_date, bill_file, file_name, utility=None, rate_class=None,
            total=0, state=UtilBill.Complete):
        """Uploads `bill_file` with the name `file_name` as a utility bill for
        the given account, service, and dates. If this is the newest or
        oldest utility bill for the given account and service, "estimated"
        utility bills will be added to cover the gap between this bill's period
        and the previous newest or oldest one respectively. The total of all
        charges on the utility bill may be given.

        Returns the newly created UtilBill object.
        
        Currently 'utility' and 'rate_class' are ignored in favor of the
        predecessor's (or template's) values; see
        https://www.pivotaltracker.com/story/show/52495771
        """
        # validate arguments
        if end_date <= begin_date:
            raise ValueError("Start date %s must precede end date %s" %
                    (begin_date, end_date))
        if end_date - begin_date > timedelta(days=365):
            raise ValueError(("Utility bill period %s to %s is longer than "
                "1 year") % (begin_date, end_date))
        if bill_file is None and state in (UtilBill.UtilityEstimated,
                UtilBill.Complete):
            raise ValueError(("A file is required for a complete or "
                    "utility-estimated utility bill"))
        if bill_file is not None and state in (UtilBill.Hypothetical,
                UtilBill.SkylineEstimated):
            raise ValueError("Hypothetical or Skyline-estimated utility bills "
                    "can't have file")

        session = Session()


        # get & save end date of last bill (before uploading a new bill which
        # may come later)
        original_last_end = self.state_db.last_utilbill_end_date(account)

        # find an existing utility bill that will provide rate class and
        # utility name for the new one, or get it from the template.
        # note that it doesn't matter if this is wrong because the user can
        # edit it after uploading.
        customer = self.state_db.get_customer(session, account)
        try:
            predecessor = self.state_db.get_last_real_utilbill(account,
                    begin_date, service=service)
            billing_address = predecessor.billing_address
            service_address = predecessor.service_address
        except NoSuchBillException as e:
            # If we don't have a predecessor utility bill (this is the first
            # utility bill we are creating for this customer) then we get the
            # closest one we can find by time difference, having the same rate
            # class and utility.

            q = session.query(UtilBill).\
                filter_by(rate_class=customer.fb_rate_class).\
                filter_by(utility=customer.fb_utility_name).\
                filter_by(processed=True).\
                filter(UtilBill.state != UtilBill.Hypothetical)

            next_ub = q.filter(UtilBill.period_start >= begin_date).\
                order_by(UtilBill.period_start).first()
            prev_ub = q.filter(UtilBill.period_start <= begin_date).\
                order_by(UtilBill.period_start.desc()).first()

            next_distance = (next_ub.period_start - begin_date).days if next_ub\
                else float('inf')
            prev_distance = (begin_date - prev_ub.period_start).days if prev_ub\
                else float('inf')

            predecessor = None if next_distance == prev_distance == float('inf')\
                else prev_ub if prev_distance < next_distance else next_ub

            billing_address = customer.fb_billing_address
            service_address = customer.fb_service_address

        utility = utility if utility else getattr(predecessor, 'utility', "")

        rate_class = rate_class if rate_class else \
            getattr(predecessor, 'rate_class', "")

        # delete any existing bill with same service and period but less-final
        # state
        customer = self.state_db.get_customer(account)
        bill_to_replace = self._find_replaceable_utility_bill(
                customer, service, begin_date, end_date, state)
        if bill_to_replace is not None:
            session.delete(bill_to_replace)
        new_utilbill = UtilBill(customer, state, service, utility, rate_class,
                Address.from_other(billing_address),
                Address.from_other(service_address),
                period_start=begin_date, period_end=end_date,
                total_charges=total, date_received=datetime.utcnow().date())
        session.add(new_utilbill)
        session.flush()

        if bill_file is not None:
            # if there is a file, get the Python file object and name
            # string from CherryPy, and pass those to BillUpload to upload
            # the file (so BillUpload can stay independent of CherryPy)
            upload_result = self.billupload.upload(new_utilbill, account,
                                                   bill_file, file_name)
            if not upload_result:
                raise IOError('File upload failed: %s %s %s' % (account,
                    new_utilbill.id, file_name))


        if state < UtilBill.Hypothetical:
            new_utilbill.charges = self.rate_structure_dao.\
                get_predicted_charges(new_utilbill, UtilBillLoader(session))

            for register in predecessor.registers if predecessor else []:
                session.add(Register(new_utilbill, register.description,
                                     0, register.quantity_units,
                                     register.identifier, False,
                                     register.reg_type,
                                     register.register_binding,
                                     register.active_periods,
                                     register.meter_identifier))

        # if begin_date does not match end date of latest existing bill, create
        # hypothetical bills to cover the gap
        # NOTE hypothetical bills are not created if the gap is small enough
        if original_last_end is not None and begin_date > original_last_end \
                and begin_date - original_last_end > \
                timedelta(days=MAX_GAP_DAYS):
            self.state_db.fill_in_hypothetical_utilbills(account,
                    service, utility, rate_class, original_last_end,
                    begin_date)
        # utility bill should be computed, but any error that happens when
        # computing it should be ignored to prevent apparent failure to upload
        # the bill. TODO: see Pivotal 72645700
        try:
            self.compute_utility_bill(new_utilbill.id)
        except Exception as e:
            self.logger.error("Error when computing utility bill %s: %s\n%s" % (
                    new_utilbill.id, e, traceback.format_exc()))

        return new_utilbill

    def get_service_address(self, account):
        '''Finds the last state.Utilbill and extracts the service address'''
        utilbill = self.state_db.get_last_real_utilbill(account,
                datetime.utcnow())
        return utilbill.service_address.column_dict()

    def _find_replaceable_utility_bill(self, customer, service, start,
            end, state):
        '''Returns exactly one state.UtilBill that should be replaced by
        'new_utilbill' which is about to be uploaded (i.e. has the same
        customer, period, and service, but a less-final state). Returns None if
        there is no such bill. A NotUniqueException is raised if more than one
        utility bill matching these criteria is found.
        
        Note: customer, service, start, end are passed in instead of a new
        UtilBill because SQLAlchemy automatically adds any UtilBill that is
        instantiated to the session, which breaks the test for matching utility
        bills that already exist.'''
        # TODO 38385969: is this really a good idea?

        # get existing bills matching dates and service
        # (there should be at most one, but you never know)
        session = Session()
        existing_bills = session.query(UtilBill)\
                .filter_by(customer=customer)\
                .filter_by(service=service)\
                .filter_by(period_start=start)\
                .filter_by(period_end=end)
        try:
            existing_bill = existing_bills.one()
        except NoResultFound:
            return None
        except MultipleResultsFound:
            raise NotUniqueException(("Can't upload a bill for dates %s, %s "
                    "because there are already %s of them") % (start,
                    end, len(list(existing_bills))))

        # now there is one existing bill with the same dates. if state is
        # "more final" than an existing non-final bill that matches this
        # one, that bill should be replaced with the new one
        # (states can be compared with '<=' because they're ordered from
        # "most final" to least--see state.UtilBill)
        if existing_bill.state <= state:
            # TODO this error message is kind of obscure
            raise NotUniqueException(("Can't upload a utility bill for "
                "dates %s, %s because one already exists with a more final"
                " state than %s") % (start, end, state))

        return existing_bill

    def delete_utility_bill_by_id(self, utilbill_id):
        """Deletes the utility bill given by its MySQL id 'utilbill_id' (if
        it's not attached to a reebill) and returns the deleted state
        .UtilBill object and the path  where the file was moved (it never
        really gets deleted). This path will be None if there was no file or
        it could not be found. Raises a ValueError if the
        utility bill cannot be deleted.
        """
        session = Session()
        utility_bill = session.query(state.UtilBill).\
            filter(state.UtilBill.id == utilbill_id).one()

        if utility_bill.is_attached():
            raise ValueError("Can't delete an attached utility bill.")

        try:
            path = self.billupload.delete_utilbill_file(utility_bill)
        except IOError:
            # file never existed or could not be found
            path = None

        for charge in utility_bill.charges:
            session.delete(charge)
        for register in utility_bill.registers:
            session.delete(register)
        self.state_db.trim_hypothetical_utilbills(utilbill.customer.account,
                utilbill.service)
        session.delete(utility_bill)

        return utility_bill, path

    def regenerate_uprs(self, utilbill_id):
        '''Resets the UPRS of this utility bill to match the predicted one.
        '''
        session = Session()
        for charge in utilbill.charges:
            session.delete(charge)
        utilbill.charges = []
        utilbill.charges = self.rate_structure_dao.\
            get_predicted_charges(utilbill, UtilBillLoader(session))

    def has_utilbill_predecessor(self, utilbill_id):
        try:
            utilbill = self.state_db.get_utilbill_by_id(utilbill_id)
            predecessor = self.state_db.get_last_real_utilbill(
                    utilbill.customer.account, utilbill.period_start,
                    utility=utilbill.utility, service=utilbill.service)
            return True
        except NoSuchBillException:
            return False

    def refresh_charges(self, utilbill_id):
        '''Replaces charges in the utility bill document with newly-created
        ones based on its rate structures. A charge is created for every Rate
        Structure Item in the UPRS. The charges are computed according to the
        rate structure.
        '''
        self.state_db.get_utilbill_by_id(utilbill_id).compute_charges()

    def compute_utility_bill(self, utilbill_id):
        '''Updates all charges in the document of the utility bill given by
        'utilbill_id' so they are correct according to its rate structure, and
        saves the document.
        '''
        utilbill = self.state_db.get_utilbill_by_id(utilbill_id)
        utilbill.compute_charges()

        # also try to compute documents of any unissued reebills associated
        # with this utility bill
        for reebill in (ur.reebill for ur in utilbill._utilbill_reebills if not
                ur.reebill.issued):
            try:
                self.compute_reebill(reebill.customer.account,
                    reebill.sequence, version=reebill.version)
            except Exception as e:
                self.logger.error("Error when computing reebill %s: %s" % (
                        reebill, e))


    def compute_reebill(self, account, sequence, version='max'):
        '''Loads, computes, and saves the reebill
        '''
        reebill = self.state_db.get_reebill(account, sequence,
                version)
        reebill.copy_reading_conventional_quantities_from_utility_bill()
        reebill.compute_charges()

        actual_total = reebill.utilbill.total_charge()
        hypothetical_total = reebill.get_total_hypothetical_charges()
        reebill.ree_value = hypothetical_total - actual_total
        reebill.ree_charge = reebill.ree_value * (1 - reebill.discount_rate)
        reebill.ree_savings = reebill.ree_value * reebill.discount_rate

        # compute adjustment: this bill only gets an adjustment if it's the
        # earliest unissued version-0 bill, i.e. it meets 2 criteria:
        # (1) it's a version-0 bill, not a correction
        # (2) at least the 0th version of its predecessor has been issued (it
        #     may have an unissued correction; if so, that correction will
        #     contribute to the adjustment on this bill)
        if reebill.sequence == 1:
            reebill.total_adjustment = 0

            # include all payments since the beginning of time, in case there
            # happen to be any.
            # if any version of this bill has been issued, get payments up
            # until the issue date; otherwise get payments up until the
            # present.
            present_v0_issue_date = self.state_db.get_reebill(
                  account, sequence, version=0).issue_date
            if present_v0_issue_date is None:
                reebill.payment_received = self.state_db. \
                    get_total_payment_since(account,
                                            state.MYSQLDB_DATETIME_MIN)
            else:
                reebill.payment_received = self.state_db. \
                    get_total_payment_since(account,
                                            state.MYSQLDB_DATETIME_MIN,
                                            end=present_v0_issue_date)
            # obviously balances are 0
            reebill.prior_balance = 0
            reebill.balance_forward = 0

            # NOTE 'calculate_statistics' is not called because statistics
            # section should already be zeroed out
        else:
            predecessor = self.state_db.get_reebill(account,
                    reebill.sequence - 1, version=0)
            if reebill.version == 0 and predecessor.issued:
                reebill.total_adjustment = self.get_total_adjustment(account)

            # get payment_received: all payments between issue date of
            # predecessor's version 0 and issue date of current reebill's version 0
            # (if current reebill is unissued, its version 0 has None as its
            # issue_date, meaning the payment period lasts up until the present)
            if predecessor.issued:
                # if predecessor's version 0 is issued, gather all payments from
                # its issue date until version 0 issue date of current bill, or
                # today if this bill has never been issued
                if self.state_db.is_issued(account, reebill.sequence,
                        version=0):
                    present_v0_issue_date = self.state_db.get_reebill(account,
                            reebill.sequence, version=0).issue_date
                    reebill.payment_received = self.state_db. \
                            get_total_payment_since(account,
                            predecessor.issue_date,
                            end=present_v0_issue_date)
                else:
                    reebill.payment_received = self.state_db. \
                            get_total_payment_since(account,
                            predecessor.issue_date)
            else:
                # if predecessor is not issued, there's no way to tell what
                # payments will go in this bill instead of a previous bill, so
                # assume there are none (all payments since last issue date go in
                # the account's first unissued bill)
                reebill.payment_received = 0

            reebill.prior_balance = predecessor.balance_due
            reebill.balance_forward = predecessor.balance_due - \
                  reebill.payment_received + reebill.total_adjustment

        # include manually applied adjustment
        reebill.balance_forward += reebill.manual_adjustment

        # set late charge, if any (this will be None if the previous bill has
        # not been issued, 0 before the previous bill's due date, and non-0
        # after that)
        lc = self.get_late_charge(reebill)
        reebill.late_charge = lc or 0
        reebill.balance_due = reebill.balance_forward + reebill.ree_charge + \
                reebill.late_charge

    def roll_reebill(self, account, start_date=None):
        """ Create first or roll the next reebill for given account.
        After the bill is rolled, this function also binds renewable energy data
        and computes the bill by default. This behavior can be modified by
        adjusting the appropriate parameters.
        'start_date': must be given for the first reebill.
        'integrate_skyline_backend': this must be True to get renewable energy
                                     data.
        'skip_compute': for tests that want to check for correct default
                        values before the bill was computed"""
        session = Session()

        customer = self.state_db.get_customer(account)
        last_reebill_row = session.query(ReeBill)\
                .filter(ReeBill.customer == customer)\
                .order_by(desc(ReeBill.sequence), desc(ReeBill.version)).first()

        new_utilbills = []
        if last_reebill_row is None:
            # No Reebills are associated with this account: Create the first one
            assert start_date is not None
            utilbill = session.query(UtilBill)\
                    .filter(UtilBill.customer == customer)\
                    .filter(UtilBill.period_start >= start_date)\
                    .order_by(UtilBill.period_start).first()
            if utilbill is None:
                raise ValueError("No utility bill found starting on/after %s" %
                        start_date)
            new_utilbills.append(utilbill)
            new_sequence = 1
        else:
            # There are Reebills associated with this account: Create the next Reebill
            # First, find the successor to every utility bill belonging to the reebill
            # note that Hypothetical utility bills are excluded.
            for utilbill in last_reebill_row.utilbills:
                successor = session.query(UtilBill)\
                    .filter(UtilBill.customer == customer)\
                    .filter(not_(UtilBill._utilbill_reebills.any()))\
                    .filter(UtilBill.service == utilbill.service)\
                    .filter(UtilBill.utility == utilbill.utility)\
                    .filter(UtilBill.period_start >= utilbill.period_end)\
                    .order_by(UtilBill.period_end).first()
                if successor is None:
                    raise NoSuchBillException(("Couldn't find next "
                            "utility bill following %s") % utilbill)
                if successor.state == UtilBill.Hypothetical:
                    raise NoSuchBillException(('The next utility bill is '
                        '"hypothetical" so a reebill can\'t be based on it'))
                new_utilbills.append(successor)
            new_sequence = last_reebill_row.sequence + 1

        # currently only one service is supported
        assert len(new_utilbills) == 1

        # create reebill row in state database
        new_reebill = ReeBill(customer, new_sequence, 0,
                utilbills=new_utilbills,
                billing_address=Address.from_other(utilbill.billing_address),
                service_address=Address.from_other(utilbill.service_address))

        # assign Reading objects to the ReeBill based on registers from the
        # utility bill document

        if last_reebill_row is None:
            new_reebill.replace_readings_from_utility_bill_registers(utilbill)
        else:
            new_reebill.update_readings_from_reebill(last_reebill_row.readings)

        session.add(new_reebill)
        session.add_all(new_reebill.readings)

        self.ree_getter.update_renewable_readings(
                self.nexus_util.olap_id(account), new_reebill, use_olap=True)

        try:
            self.compute_reebill(account, new_sequence)
        except Exception as e:
            self.logger.error("Error when computing reebill %s: %s" % (
                    new_reebill, e))
        return new_reebill

    def new_versions(self, account, sequence):
        '''Creates new versions of all reebills for 'account' starting at
        'sequence'. Any reebills that already have an unissued version are
        skipped. Returns a list of the new reebill objects.'''
        sequences = range(sequence, self.state_db.last_sequence(account) + 1)
        return [self.new_version(account, s) for s in sequences if
                self.state_db.is_issued(account, s)]

    def new_version(self, account, sequence):
        """Creates a new version of the given reebill: duplicates the Reebill,
        re-computes the it, saves it, and increments the max_version number in
        MySQL. Returns the version number of the new reebill.
        """
        if sequence <= 0:
            raise ValueError('Only sequence >= 0 can have multiple versions.')
        if not self.state_db.is_issued(account, sequence):
            raise ValueError("Can't create new version of an un-issued bill.")

        max_version = self.state_db.max_version(account, sequence)
        reebill = self.state_db.increment_version(account, sequence)

        assert len(reebill.utilbills) == 1

        reebill.replace_readings_from_utility_bill_registers(reebill.utilbill)
        self.ree_getter.\
            update_renewable_readings(self.nexus_util.olap_id(account), reebill)
        try:
            self.compute_reebill(account, sequence, version=max_version+1)
        except Exception as e:
            # NOTE: catching Exception is awful and horrible and terrible and
            # you should never do it, except when you can't think of any other
            # way to accomplish the same thing. ignoring the error here allows
            # a new version of the bill to be created even when it can't be
            # computed (e.g. the rate structure is broken and the user wants to
            # edit it, but can't until the new version already exists).
            self.logger.error(("In Process.new_version, couldn't compute new "
                    "version %s of reebill %s-%s: %s\n%s") % (
                    reebill.version, reebill.customer.account,
                    reebill.sequence, e, traceback.format_exc()))

        return reebill.version

    def get_unissued_corrections(self, account):
        """Returns [(sequence, max_version, balance adjustment)] of all
        un-issued versions of reebills > 0 for the given account."""
        result = []
        for seq, max_version in self.state_db.get_unissued_corrections(account):
            # adjustment is difference between latest version's
            # charges and the previous version's
            assert max_version > 0
            latest_version = self.state_db.get_reebill(account, seq,
                    version=max_version)
            prev_version = self.state_db.get_reebill(account, seq,
                    version=max_version - 1)
            adjustment = latest_version.total - prev_version.total
            result.append((seq, max_version, adjustment))
        return result

    def get_unissued_correction_sequences(self, account):
        return [c[0] for c in self.get_unissued_corrections(account)]

    def issue_corrections(self, account, target_sequence):
        '''Applies adjustments from all unissued corrections for 'account' to
        the reebill given by 'target_sequence', and marks the corrections as
        issued.'''
        # corrections can only be applied to an un-issued reebill whose version
        # is 0
        target_max_version = self.state_db.max_version(account, target_sequence)
        if self.state_db.is_issued(account, target_sequence) \
                or target_max_version > 0:
            raise ValueError(("Can't apply corrections to %s-%s, "
                    "because the latter is an issued reebill or another "
                    "correction.") % (account, target_sequence))
        all_unissued_corrections = self.get_unissued_corrections(account)
        if len(all_unissued_corrections) == 0:
            raise ValueError('%s has no corrections to apply' % account)

        # recompute target reebill (this sets total adjustment) and save it
        self.compute_reebill(account, target_sequence,
                version=target_max_version)

        # issue each correction
        for correction in all_unissued_corrections:
            correction_sequence, _, _ = correction
            self.issue(account, correction_sequence)

    def get_total_adjustment(self, account):
        '''Returns total adjustment that should be applied to the next issued
        reebill for 'account' (i.e. the earliest unissued version-0 reebill).
        This adjustment is the sum of differences in totals between each
        unissued correction and the previous version it corrects.'''
        return sum(adjustment for (sequence, version, adjustment) in
                self.get_unissued_corrections(account))

    def get_total_error(self, account, sequence):
        '''Returns the net difference between the total of the latest
        version (issued or not) and version 0 of the reebill given by account,
        sequence.'''
        earliest = self.state_db.get_reebill(account, sequence, version=0)
        latest = self.state_db.get_reebill(account, sequence, version='max')
        return latest.total - earliest.total

    def get_late_charge(self, reebill, day=datetime.utcnow().date()):
        '''Returns the late charge for the given reebill on 'day', which is the
        present by default. ('day' will only affect the result for a bill that
        hasn't been issued yet: there is a late fee applied to the balance of
        the previous bill when only when that previous bill's due date has
        passed.) Late fees only apply to bills whose predecessor has been
        issued; None is returned if the predecessor has not been issued. (The
        first bill and the sequence 0 template bill always have a late charge
        of 0.)'''
        session = Session()
        acc, seq = reebill.customer.account, reebill.sequence

        if reebill.sequence <= 1:
            return 0

        # unissued bill has no late charge
        if not self.state_db.is_issued(acc, seq - 1):
            return None

        # late charge is 0 if version 0 of the previous bill is not overdue
        predecessor0 = self.state_db.get_reebill(acc, seq - 1,
                version=0)
        if day <= predecessor0.due_date:
            return 0

        # the balance on which a late charge is based is not necessarily the
        # current bill's balance_forward or the "outstanding balance": it's the
        # least balance_due of any issued version of the predecessor (as if it
        # had been charged on version 0's issue date, even if the version
        # chosen is not 0).
        customer = self.state_db.get_customer(acc)
        min_balance_due = session.query(func.min(ReeBill.balance_due))\
                .filter(ReeBill.customer == customer)\
                .filter(ReeBill.sequence == seq - 1).one()[0]
        source_balance = min_balance_due - \
                self.state_db.get_total_payment_since(acc,
                predecessor0.issue_date)
        #Late charges can only be positive
        return (reebill.late_charge_rate) * max(0, source_balance)

    def get_outstanding_balance(self, account, sequence=None):
        '''Returns the balance due of the reebill given by account and sequence
        (or the account's last issued reebill when 'sequence' is not given)
        minus the sum of all payments that have been made since that bill was
        issued. Returns 0 if total payments since the issue date exceed the
        balance due, or if no reebill has ever been issued for the customer.'''
        # get balance due of last reebill
        if sequence == None:
            sequence = self.state_db.last_issued_sequence(account)
        if sequence == 0:
            return 0
        reebill = self.state_db.get_reebill(sequence)

        if reebill.issue_date == None:
            return 0

        # result cannot be negative
        return max(0, reebill.balance_due -
                self.state_db.get_total_payment_since(account,
                        reebill.issue_date))

    def delete_reebill(self, account, sequence):
        '''Deletes the the given reebill and its utility bill associations.
        A reebill version has been issued can't be deleted. Returns the version
        of the reebill that was deleted.'''
        session = Session()
        reebill = self.state_db.get_reebill(account, sequence)
        if reebill.issued:
            raise IssuedBillError("Can't delete an issued reebill.")
        if reebill.version == 0 and reebill.sequence < \
                self.state_db.last_sequence(account):
            raise IssuedBillError("Only the last reebill can be deleted")
        version = reebill.version

        # NOTE session.delete() fails with an errror like "InvalidRequestError:
        # Instance '<ReeBill at 0x353cbd0>' is not persisted" if the object has
        # not been persisted (i.e. flushed from SQLAlchemy cache to database)
        # yet; the author says on Stack Overflow to use 'expunge' if the object
        # is in 'session.new' and 'delete' otherwise, but for some reason
        # 'reebill' does not get into 'session.new' when session.add() is
        # called. i have not solved this problem yet.
        session.delete(reebill)

        # Delete the PDF associated with a reebill if it was version 0
        # because we believe it is confusing to delete the pdf when
        # when a version still exists
        if version == 0:
            full_path = self.billupload.get_reebill_file_path(account,
                    sequence)
            # If the file exists, delete it, otherwise don't worry.
            try:
                os.remove(full_path)
            except OSError as e:
                if e.errno != errno.ENOENT:
                    raise
        return version

    def create_new_account(self, account, name, discount_rate,
            late_charge_rate, billing_address, service_address,
            template_account):
        '''Creates a new account with utility bill template copied from the
        last utility bill of 'template_account' (which must have at least one
        utility bill).
        
        'billing_address' and 'service_address' are dictionaries containing the
        addresses for the utility bill. The address format should be the
        utility bill address format.

        Returns the new state.Customer.'''
        if self.state_db.account_exists(account):
            raise ValueError("Account %s already exists" % account)

        # validate parameters
        if not re.match(ACCOUNT_NAME_REGEX, account):
            raise ValueError('Invalid account number')
        if not 0 <= discount_rate <= 1:
            raise ValueError('Discount rate must be between 0 and 1 inclusive')
        if not 0 <= late_charge_rate <=1:
            raise ValueError(('Late charge rate must be between 0 and 1 '
                              'inclusive'))
        session = Session()
        
        last_utility_bill = session.query(UtilBill)\
            .join(Customer).filter(Customer.account == template_account)\
            .order_by(desc(UtilBill.period_end)).first()

        if last_utility_bill is None:
            raise NoSuchBillException("Last utility bill not found for account %s" % \
                                      template_account)

        new_customer = Customer(name, account, discount_rate, late_charge_rate,
                'example@example.com',
                last_utility_bill.utility,      #fb_utility_name
                last_utility_bill.rate_class,   #fb_rate_class
                Address(billing_address['addressee'],
                        billing_address['street'],
                        billing_address['city'],
                        billing_address['state'],
                        billing_address['postal_code']),
                Address(service_address['addressee'],
                        service_address['street'],
                        service_address['city'],
                        service_address['state'],
                        service_address['postal_code']))
        session.add(new_customer)
        return new_customer

    def issue(self, account, sequence,
            issue_date=datetime.utcnow().date()):
        '''Sets the issue date of the reebill given by account, sequence to
        'issue_date' (or today by default), and the due date to 30 days from
        the issue date. The reebill is marked as issued.'''
        # version 0 of predecessor must be issued before this bill can be
        # issued:
        if sequence > 1 and not self.state_db.is_issued(account,
                sequence - 1, version=0):
            raise NotIssuable(("Can't issue reebill %s-%s because its "
                    "predecessor has not been issued.") % (account, sequence))
        reebill = self.state_db.get_reebill(account, sequence)

        # compute the bill to make sure it's up to date before issuing
        self.compute_reebill(reebill.customer.account,
                reebill .sequence, version=reebill.version)

        reebill.issue_date = issue_date
        reebill.due_date = issue_date + timedelta(days=30)

        # set late charge to its final value (payments after this have no
        # effect on late fee)
        # TODO: should this be replaced with a call to compute_reebill to
        # just make sure everything is up-to-date before issuing?
        # https://www.pivotaltracker.com/story/show/36197985
        reebill.late_charge = self.get_late_charge(reebill)

        assert len(reebill._utilbill_reebills) == 1

        # mark as issued in mysql
        self.state_db.issue(account, sequence, issue_date=issue_date)

        # store email recipient in the bill
        reebill.email_recipient = reebill.customer.bill_email_recipient

    def reebill_report_altitude(self, session):
        rows = []
        total_count = 0
        customer_id = None
        for reebill in session.query(ReeBill).\
                filter(ReeBill.issue_date != None).\
                order_by(ReeBill.customer_id).all():

            total_count += 1

            savings = reebill.ree_value - reebill.ree_charge

            if reebill.customer_id != customer_id:
        accounts = self.state_db.listAccounts()
                cumulative_savings = 0
                customer_id = reebill.customer_id

            cumulative_savings += savings

            row = {}

            actual_total = reebill.utilbill.total_charge()
            hypothetical_total = reebill.get_total_hypothetical_charges()
            total_ree = reebill.get_total_renewable_energy()

            row['account'] = reebill.customer.account
            row['sequence'] = reebill.sequence
            row['billing_address'] = reebill.billing_address
            row['service_address'] = reebill.service_address
            row['issue_date'] = reebill.issue_date
            row['period_begin'] = reebill.utilbill.period_start
            row['period_end'] = reebill.utilbill.period_end
            row['actual_charges'] = actual_total
            row['hypothetical_charges'] = hypothetical_total
            row['total_ree'] = total_ree
            row['average_rate_unit_ree'] = 0 if total_ree == 0 else \
                (hypothetical_total - actual_total) / total_ree
            row['ree_value'] = reebill.ree_value
            row['prior_balance'] = reebill.prior_balance
            row['balance_forward'] = reebill.balance_forward
            row['total_adjustment'] = reebill.total_adjustment
            row['payment_applied'] = reebill.payment_received
            row['ree_charges'] = reebill.ree_charge
            row['late_charges'] = reebill.late_charge
            row['late_charges'] = reebill.late_charge
            row['balance_due'] = reebill.balance_due
            row['discount_rate'] = reebill.discount_rate
            row['savings'] = savings
            row['cumulative_savings'] = cumulative_savings
            rows.append(row)
        return rows, total_count

    def sequences_for_approximate_month(self, account, year, month):
        '''Returns a list of sequences of all reebills whose approximate month
        (as determined by dateutils.estimate_month()) is 'month' of 'year', or
        None if the month precedes the approximate month of the first reebill.
        When 'sequence' exceeds the last sequence for the account, bill periods
        are assumed to correspond exactly to calendar months.
        
        This should be the inverse of the mapping from bill periods to months
        provided by estimate_month() when its domain is restricted to months
        that actually have bills.'''
        # get all reebills whose periods contain any days in this month (there
        # should be at most 3)
        next_month_year, next_month = month_offset(year, month, 1)
        reebills = session.query(ReeBill).join(UtilBill).filter(
                UtilBill.period_start >= date(year, month, 1),
                UtilBill.period_end <= date(next_month_year, next_month, 1)
                ).all()

        # sequences for this month are those of the bills whose approximate
        # month is this month
        sequences_for_month = [r.sequence for r in reebills if
                estimate_month(r.period_begin, r.period_end) == (year, month)]

        # if there's at least one sequence, return the list of sequences
        if sequences_for_month != []:
            return sequences_for_month

        # get approximate month of last reebill (return [] if there were never
        # any reebills)
        last_sequence = self.state_db.last_sequence(account)
        if last_sequence == 0:
            return []
        last_reebill = self.state_db.get_reebill(account, last_sequence)
        last_reebill_year, last_reebill_month = estimate_month(
                *last_reebill.get_period())

        # if this month isn't after the last bill month, there are no bill
        # sequences
        if (year, month) <= (last_reebill_year, last_reebill_month):
            return []

        # if (year, month) is after the last bill month, return the sequence
        # determined by counting real months after the approximate month of the
        # last bill (there is only one sequence in this case)
        sequence_offset = month_difference(last_reebill_year,
                last_reebill_month, year, month)
        return [last_sequence + sequence_offset]

    def sequences_in_month(self, account, year, month):
        '''Returns a list of sequences of all reebills whose periods contain
        ANY days within the given month. The list is empty if the month
        precedes the period of the account's first issued reebill, or if the
        account has no issued reebills at all. When 'sequence' exceeds the last
        sequence for the account, bill periods are assumed to correspond
        exactly to calendar months. This is NOT related to the approximate
        billing month.'''
        # get all reebills whose periods contain any days in this month, and
        # their sequences (there should be at most 3)
        query_month = Month(year, month)
        sequences_for_month = session.query(ReeBill.sequence).join(UtilBill)\
                .filter(UtilBill.period_start >= query_month.first,
                UtilBill.period_end <= query_month.last).all()

        # get sequence of last reebill and the month in which its period ends,
        # which will be useful below
        last_sequence = self.state_db.last_sequence(account)

        # if there's at least one sequence, return the list of sequences. but
        # if query_month is the month in which the account's last reebill ends,
        # and that period does not perfectly align with the end of the month,
        # also include the sequence of an additional hypothetical reebill whose
        # period would cover the end of the month.
        if sequences_for_month != []:
            last_end = self.state_db.get_reebill(last_sequence
                    ).period_end
            if Month(last_end) == query_month and last_end \
                    < (Month(last_end) + 1).first:
                sequences_for_month.append(last_sequence + 1)
            return sequences_for_month

        # if there are no sequences in this month because the query_month
        # precedes the first reebill's start, or there were never any reebills
        # at all, return []
        if last_sequence == 0 or query_month.last < \
                self.state_db.get_reebill(account, 1).get_period()[0]:
            return []

        # now query_month must exceed the month in which the account's last
        # reebill ends. return the sequence determined by counting real months
        # after the approximate month of the last bill (there is only one
        # sequence in this case)
        last_reebill_end = self.state_db.get_reebill(account,
                last_sequence).get_period()[1]
        return [last_sequence + (query_month - Month(last_reebill_end))]


    def all_names_of_accounts(self, accounts):
        # get list of customer name dictionaries sorted by their billing account
        all_accounts_all_names = self.nexus_util.all_names_for_accounts(accounts)
        name_dicts = sorted(all_accounts_all_names.iteritems())
        return name_dicts

    def full_names_of_accounts(self, accounts):
        '''Given a list of account numbers (as strings), returns a list
        containing the "full name" of each account, each of which is of the
        form "accountnumber - codename - casualname - primus" (sorted by
        account). Names that do not exist for a given account are skipped.'''
        # get list of customer name dictionaries sorted by their billing account
        name_dicts = self.all_names_of_accounts(accounts)
        result = []
        for account, all_names in name_dicts:
            res = account + ' - '
            # Only include the names that exist in Nexus
            names = [all_names[name] for name in
                ('codename', 'casualname', 'primus')
                if all_names.get(name)]
            res += '/'.join(names)
            if len(names) > 0:
                res += ' - '
            #Append utility and rate_class from the last utilbill for the
            #account if one exists as per
            #https://www.pivotaltracker.com/story/show/58027082
            try:
                last_utilbill = self.state_db.get_last_utilbill(account)
            except NoSuchBillException:
                #No utilbill found, just don't append utility info
                pass
            else:
                res += "%s: %s" %(last_utilbill.utility,
                last_utilbill.rate_class)
            result.append(res)
        return result

    def get_all_utilbills_json(self, account, start, limit):
        # result is a list of dictionaries of the form {account: account
        # number, name: full name, period_start: date, period_end: date,
        # sequence: reebill sequence number (if present)}
        utilbills, total_count = self.state_db.list_utilbills(account,
                start, limit)

        # this "name" is really not the name in nexus, but Stiles' creative
        # way to get utilities and rate structures shown in the "Create New
        # Account" form. luckily it's ignored by all other consumers of this
        # data.
        full_names = self.full_names_of_accounts([account])
        full_name = full_names[0] if full_names else account

        data = [{
            'id': ub.id,
            'account': ub.customer.account,
            'name': full_name,
            'utility': ub.utility,
            'rate_class': ub.rate_class,
            # capitalize service name
            'service': 'Unknown' if ub.service is None else
                    ub.service[0].upper() + ub.service[1:],
            'period_start': ub.period_start,
            'period_end': ub.period_end,
            'total_charges': ub.total_charges,
            # NOTE a type-based conditional is a bad pattern; this will
            # have to go away
            'computed_total': ub.total_charge() if \
                ub.state < UtilBill.Hypothetical else None,
            # NOTE the value of 'issue_date' in this JSON object is
            # used by the client to determine whether a frozen utility
            # bill version exists (when issue date == null, the reebill
            # is unissued, so there is no frozen version of the utility
            # bill corresponding to it).
            'reebills': ub.sequence_version_json(),
            'state': ub.state_name(),
            # utility bill rows are always editable (since editing them
            # should not affect utility bill data in issued reebills)
            'processed': ub.processed,
            'editable': True,
        } for ub in utilbills]

        return data, total_count

    def bind_renewable_energy(self, account, sequence):
        reebill = self.state_db.get_reebill(account, sequence)
        self.ree_getter.update_renewable_readings(self.nexus_util.olap_id(account),
                                        reebill, use_olap=True)

    def mail_reebills(self, account, sequences, recipient_list):
        all_reebills = [self.state_db.get_reebill(account, sequence)
                for sequence in sequences]

        # render all the bills
        for reebill in all_reebills:
            the_path = self.billupload.get_reebill_file_path(account,
                    reebill.sequence)
            dirname, basename = os.path.split(the_path)
            self.renderer.render_max_version(reebill.customer.account,
                    reebill.sequence,
                    # self.config.get("billdb", "billpath")+ "%s" % reebill.account,
                    # "%.5d_%.4d.pdf" % (int(account), int(reebill.sequence)),
                    dirname, basename, True)

        # "the last element" (???)
        most_recent_reebill = all_reebills[-1]
        bill_file_names = ["%.5d_%.4d.pdf" % (int(account), int(sequence)) for
                sequence in sequences]
        bill_dates = ', '.join(["%s" % (b.get_period()[0])
                for b in all_reebills])
        merge_fields = {
            'street': most_recent_reebill.service_address.street,
            'balance_due': round(most_recent_reebill.balance_due, 2),
            'bill_dates': bill_dates,
            'last_bill': bill_file_names[-1],
        }
        bill_file_paths = [self.billupload.get_reebill_file_path(account,
                    s) for s in sequences]
        self.bill_mailer.mail(recipient_list, merge_fields, bill_file_paths,
                bill_file_paths)

    def get_issuable_reebills_dict(self):
        """ Returns a list of issuable reebill dictionaries containing
            the account, sequence, total utility bill charges, total reebill
            charges and the associated customer email address
            of the earliest unissued version-0 reebill account
        """
        session = Session()
        unissued_v0_reebills = session.query(ReeBill.sequence, ReeBill.customer_id)\
                .filter(ReeBill.issued == 0, ReeBill.version == 0).subquery()
        min_sequence = session.query(
                unissued_v0_reebills.c.customer_id.label('customer_id'),
                func.min(unissued_v0_reebills.c.sequence).label('sequence'))\
                .group_by(unissued_v0_reebills.c.customer_id).subquery()
        reebills = session.query(ReeBill)\
                .filter(ReeBill.customer_id==min_sequence.c.customer_id)\
                .filter(ReeBill.sequence==min_sequence.c.sequence)

        issuable_reebills = sorted([{
<<<<<<< HEAD
=======
            'id': r.id,
>>>>>>> 2538f5e7
            'account': r.customer.account,
            'sequence':r.sequence,
            'util_total': sum(u.total_charges for u in r.utilbills),
            'mailto':r.customer.bill_email_recipient,
<<<<<<< HEAD
                         'reebill_total': sum(u.total_charges for u in r.utilbills)
                         } for r in reebills.all()], key=itemgetter('account'))
=======
            'reebill_total': sum(u.total_charges for u in r.utilbills)
            } for r in reebills.all()], key=itemgetter('account'))
>>>>>>> 2538f5e7

        return issuable_reebills

    def issue_and_mail(self, user, account, sequence, recipients, apply_corrections):
        '''issues a reebill and sends out a confirmation email'''
        # If there are unissued corrections and the user has not confirmed
        # to issue them, we will return a list of those corrections and the
        # sum of adjustments that have to be made so the client can create
        # a confirmation message
        unissued_corrections = self.get_unissued_corrections(account)
        if len(unissued_corrections) > 0 and not apply_corrections:
                return {'success': False,
                    'corrections': [c[0] for c in unissued_corrections],
                    'adjustment': sum(c[2] for c in unissued_corrections)}

        # The user has confirmed to issue unissued corrections.
        # Let's issue
        if len(unissued_corrections) > 0:
            assert apply_corrections is True
            try:
                self.issue_corrections(account, sequence)
            except Exception, e:
                e.args = ('Error when issuing reebill %s-%s: %s' %(
                            account, sequence, e.__class__.__name__),) + e.args
                raise
            for cor in unissued_corrections:
                journal.ReeBillIssuedEvent.save_instance(
                    session['user'],account, sequence,
                    self.state_db.max_version(account, cor),
                    applied_sequence=cor[0])
        try:
            self.compute_reebill(account, sequence)
            #mark issued bills as processed
            self.update_sequential_account_info(account, sequence,
                processed=True)
            self.issue(account, sequence)
        except Exception, e:
            e.args = ('Error when issuing reebill %s-%s: %s' %(
                            account, sequence, e.__class__.__name__),) + e.args
            raise
        journal.ReeBillIssuedEvent.save_instance(user,
                                                 account, sequence, 0)
        # Let's mail!
        # Recepients can be a comma seperated list of email addresses
        recipient_list = [rec.strip() for rec in recipients.split(',')]
        self.mail_reebills(account, [sequence], recipient_list)
        journal.ReeBillMailedEvent.save_instance(user, account, sequence,
            recipients)

    def issue_processed_and_mail(self, user, apply_corrections):
        ''' issues all reebills that are marked as processeed and sends confirmation emails
        for each one of the issued reebills
        '''

        unissued_processed = self.get_issuable_processed_reebills_dict(session)
        for bill in unissued_processed:
            # If there are unissued corrections and the user has not confirmed
            # to issue them, we will return a list of those corrections and the
            # sum of adjustments that have to be made so the client can create
            # a confirmation message

            unissued_corrections = self.get_unissued_corrections(bill['account'])
            if len(unissued_corrections) > 0 and not apply_corrections:
                return {'success': False,
                    'corrections': [c[0] for c in unissued_corrections],
                    'adjustment': sum(c[2] for c in unissued_corrections)}

            # The user has confirmed to issue unissued corrections.
            # Let's issue
            if len(unissued_corrections) > 0:
                assert apply_corrections is True
                try:
                    self.issue_corrections(bill['account'], bill['sequence'])
                except Exception, e:
                    e.args = ('Error when issuing reebill %s-%s: %s' %(
                            bill['account'], bill['sequence'],
                            e.__class__.__name__),) + e.args
                    raise
                for cor in unissued_corrections:
                    journal.ReeBillIssuedEvent.save_instance(
                        user, bill['account'], bill['sequence'],
                        self.state_db.max_version(bill['account'], cor),
                        applied_sequence=cor[0])
            try:
                self.compute_reebill(bill['account'], bill['sequence'])
                self.issue(bill['account'], bill['sequence'])
            except Exception, e:
                e.args = ('Error when issuing reebill %s-%s: %s' %(
                        bill['account'], bill['sequence'], e.__class__.__name__),) + e.args
                raise
            journal.ReeBillIssuedEvent.save_instance(user, bill['account'], bill['sequence'], 0)
        # Let's mail!
        # Recepients can be a comma seperated list of email addresses
            recipient_list = [rec.strip() for rec in bill['mailto'].split(',')]
            self.mail_reebills(bill['account'], [bill['sequence']],
                                   recipient_list)
            journal.ReeBillMailedEvent.save_instance(user, bill['account'],
                                                bill['sequence'], bill['mailto'])

    def get_issuable_processed_reebills_dict(self):
        """ Returns a list of issuable reebill dictionaries containing
            the account, sequence, total utility bill charges, total reebill
            charges and the associated customer email address
            of the earliest unissued version-0 reebill account
        """
        unissued_v0_reebills = session.query(ReeBill.sequence, ReeBill.customer_id)\
                .filter(ReeBill.issued == 0, ReeBill.version == 0, ReeBill.processed==1).subquery()
        min_sequence = session.query(
                unissued_v0_reebills.c.customer_id.label('customer_id'),
                func.min(unissued_v0_reebills.c.sequence).label('sequence'))\
                .group_by(unissued_v0_reebills.c.customer_id).subquery()
        reebills = session.query(ReeBill)\
                .filter(ReeBill.customer_id==min_sequence.c.customer_id)\
                .filter(ReeBill.sequence==min_sequence.c.sequence)

        issuable_processed_reebills = sorted([{
            'account': r.customer.account,
            'sequence':r.sequence,
            'util_total': sum(u.total_charges for u in r.utilbills),
            'mailto':r.customer.bill_email_recipient,
            'reebill_total': sum(mongo.total_of_all_charges(ub_doc)
                    for ub_doc in(self.reebill_dao._load_utilbill_by_id(ub_id)
                    for ub_id in(u.document_id for u in r.utilbills))),
            'processed': r.processed,
        } for r in reebills.all()], key=itemgetter('account'))

        return issuable_processed_reebills

    def update_bill_email_recipient(self, account, sequence, recepients):
        """ Finds a particular reebill by account and sequence,
            finds the connected customer and updates the customer's default
            email recipient(s)
        """
        reebill = self.state_db.get_reebill(account, sequence)
        reebill.customer.bill_email_recipient = recepients

    def upload_interval_meter_csv(self, account, sequence, csv_file,
        timestamp_column, timestamp_format, energy_column, energy_unit,
        register_identifier, **args):
        '''Takes an upload of an interval meter CSV file (cherrypy file upload
        object) and puts energy from it into the shadow registers of the
        reebill given by account, sequence. Returns reebill version number.
        '''
        reebill = self.state_db.get_reebill(sequence)

        # convert column letters into 0-based indices
        if not re.match('[A-Za-z]', timestamp_column):
            raise ValueError('Timestamp column must be a letter')
        if not re.match('[A-Za-z]', energy_column):
            raise ValueError('Energy column must be a letter')
        timestamp_column = ord(timestamp_column.lower()) - ord('a')
        energy_column = ord(energy_column.lower()) - ord('a')

        # extract data from the file (assuming the format of AtSite's
        # example files)
        self.ree_getter.fetch_interval_meter_data(reebill, csv_file.file,
                meter_identifier=register_identifier,
                timestamp_column=timestamp_column,
                energy_column=energy_column,
                timestamp_format=timestamp_format, energy_unit=energy_unit)
        return reebill.version

    def get_utilbill_image_path(self, utilbill_id, resolution):
        utilbill= self.state_db.get_utilbill_by_id(utilbill_id)
        return self.billupload.getUtilBillImagePath(utilbill,resolution)

    def list_account_status(self, start, limit, filtername, sortcol,
                            sort_reverse):
        """ Returns a list of dictonaries (containing Account, Nexus Codename,
          Casual name, Primus Name, Utility Service Address, Date of last
          issued bill, Days since then and the last event) and the length
          of the list """
        #Various filter functions used below to filter the resulting rows
        def filter_reebillcustomers(row):
            return int(row['account'])<20000
        def filter_brokeragecustomers(row):
            return int(row['account'])>=20000
        # Function to format the "Utility Service Address" grid column
        def format_service_address(service_address, account):
            try:
                return '%(street)s, %(city)s, %(state)s' % service_address
            except KeyError as e:
                self.logger.error(('Utility bill service address for %s '
                        'lacks key "%s": %s') % (
                                account, e.message, service_address))
                return '?'

        statuses = self.state_db.retrieve_status_days_since(sortcol,
                sort_reverse)
        name_dicts = self.nexus_util.all_names_for_accounts(
                [s.account for s in statuses])

        rows = []
        # To make this for loop faster we only include nexus data, status data
        # and data for the column that is sorted. After that we filter and limit
        # the rows for pagination and only after that we add all missing fields
        for status in statuses:
            new_record = {
                'account': status.account,
                'codename': name_dicts[status.account]['codename'] if
                       'codename' in name_dicts[status.account] else '',
                'casualname': name_dicts[status.account]['casualname'] if
                       'casualname' in name_dicts[status.account] else '',
                'primusname': name_dicts[status.account]['primus'] if
                'primus' in name_dicts[status.account] else '',
                'dayssince': status.dayssince,
                'provisionable': False
            }
            if sortcol=='utilityserviceaddress':
                try:
                    service_address = self.get_service_address(status.account)
                    service_address=format_service_address(service_address,
                                                            status.account)
                except NoSuchBillException:
                    service_address = ''
                new_record['utilityserviceaddress']=service_address
            elif sortcol=='lastissuedate':
                last_reebill = self.state_db.get_last_reebill(status.account,
                        issued_only=True)
                new_record['lastissuedate'] = last_reebill.issue_date if last_reebill else ''
            rows.append(new_record)

        #Apply filters
        if filtername=="reebillcustomers":
            rows=filter(filter_reebillcustomers, rows)
        elif filtername=="brokeragecustomers":
            rows=filter(filter_brokeragecustomers, rows)
        rows.sort(key=itemgetter(sortcol), reverse=sort_reverse)
        total_length=len(rows)
        rows = rows[start:start+limit]

        # Add all missing fields
        for row in rows:
            row['lastevent']=self.journal_dao.last_event_summary(row['account'])
            if sortcol != 'utilityserviceaddress':
                try:
                    service_address = self.get_service_address(row['account'])
                    service_address=format_service_address(service_address,
                                                            row['account'])
                except NoSuchBillException:
                    service_address = ''
                row['utilityserviceaddress']=service_address
            elif sortcol != 'lastissuedate':
                last_reebill = self.state_db.get_last_reebill(
                     row['account'], issued_only=True)
                row['lastissuedate'] = last_reebill.issue_date if last_reebill else ''

        return total_length, rows<|MERGE_RESOLUTION|>--- conflicted
+++ resolved
@@ -82,9 +82,10 @@
             reebill_version=None):
         raise DeprecationWarning
 
-    def get_utilbill_charges_json(self, session, utilbill_id):
+    def get_utilbill_charges_json(self, utilbill_id):
         """Returns a list of dictionaries of charges for the utility bill given
         by  'utilbill_id' (MySQL id)."""
+        session = Session()
         utilbill = session.query(UtilBill).filter_by(id=utilbill_id).one()
         columns = ['id', 'description', 'group', 'quantity', 'quantity_units',
                    'rate', 'rsi_binding', 'total']
@@ -127,37 +128,9 @@
         """
         self.logger.info("Running Process.update_register %s" % register_id)
 
-<<<<<<< HEAD
-    def get_utilbill_charges_json(self, utilbill_id,
-                    reebill_sequence=None, reebill_version=None):
-        """Returns a list of dictionaries of charges for the utility bill given
-        by  'utilbill_id' (MySQL id). If the sequence and version of an issued
-        reebill are given, the document returned will be the frozen version for
-        the issued reebill."""
-        session = Session()
-        utilbill_doc = self.get_utilbill_doc(utilbill_id,
-                reebill_sequence=reebill_sequence,
-                reebill_version=reebill_version)
-        utilbill = session.query(UtilBill).\
-                filter_by(document_id=utilbill_doc['_id']).one()
-        return [dict([(col, getattr(charge, col)) for col in
-                     set(charge.column_names()) - set(['utilbill_id'])
-                     if hasattr(charge, col)] + [('id', charge.rsi_binding)])
-                for charge in utilbill.charges]
-
-        #Check if a register with target register_id/meter_id already exists
-        target_register_id = rows.get('register_id', orig_reg_id)
-        target_meter_id = rows.get('meter_id', orig_meter_id)
-        target = q.filter(Register.meter_identifier == target_meter_id).\
-            filter(Register.identifier == target_register_id).first()
-        if target and target != register:
-            raise ValueError("There is already a register with id %s and meter"
-                             " id %s" % (target_register_id, target_meter_id))
-=======
         #Register to be updated
         register = session.query(Register).filter(
             Register.id == register_id).one()
->>>>>>> 2538f5e7
 
         for k in ['description', 'quantity', 'quantity_units',
                   'identifier', 'estimated', 'reg_type', 'register_binding',
@@ -1249,7 +1222,8 @@
         # store email recipient in the bill
         reebill.email_recipient = reebill.customer.bill_email_recipient
 
-    def reebill_report_altitude(self, session):
+    def reebill_report_altitude(self):
+        session = Session()
         rows = []
         total_count = 0
         customer_id = None
@@ -1262,7 +1236,6 @@
             savings = reebill.ree_value - reebill.ree_charge
 
             if reebill.customer_id != customer_id:
-        accounts = self.state_db.listAccounts()
                 cumulative_savings = 0
                 customer_id = reebill.customer_id
 
@@ -1534,22 +1507,13 @@
                 .filter(ReeBill.sequence==min_sequence.c.sequence)
 
         issuable_reebills = sorted([{
-<<<<<<< HEAD
-=======
             'id': r.id,
->>>>>>> 2538f5e7
             'account': r.customer.account,
             'sequence':r.sequence,
             'util_total': sum(u.total_charges for u in r.utilbills),
             'mailto':r.customer.bill_email_recipient,
-<<<<<<< HEAD
-                         'reebill_total': sum(u.total_charges for u in r.utilbills)
-                         } for r in reebills.all()], key=itemgetter('account'))
-=======
             'reebill_total': sum(u.total_charges for u in r.utilbills)
             } for r in reebills.all()], key=itemgetter('account'))
->>>>>>> 2538f5e7
-
         return issuable_reebills
 
     def issue_and_mail(self, user, account, sequence, recipients, apply_corrections):
