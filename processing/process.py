--- conflicted
+++ resolved
@@ -13,31 +13,13 @@
 from sqlalchemy import not_, and_
 from sqlalchemy import func
 from sqlalchemy.orm.exc import MultipleResultsFound, NoResultFound
-<<<<<<< HEAD
-
-from billupload import ACCOUNT_NAME_REGEX
-=======
-from bson import ObjectId
 from billing.processing.billupload import BillUpload
 
 ACCOUNT_NAME_REGEX = '[0-9a-z]{5}'
-
-#
-# uuid collides with locals so both the locals and package are renamed
-import re
-import errno
-import bson
->>>>>>> b4762e9f
 from billing.processing import journal
 from billing.processing.state import Customer, UtilBill, ReeBill, \
-<<<<<<< HEAD
-    UtilBillLoader, ReeBillCharge, Address, Charge, Register, Session, \
-    Payment, MYSQLDB_DATETIME_MIN
-=======
     UtilBillLoader, ReeBillCharge, Address, Charge, Register, Reading, Session, \
     Payment, Utility
-from billing.util.dateutils import estimate_month, month_offset, month_difference, date_to_datetime
->>>>>>> b4762e9f
 from billing.util.monthmath import Month
 from billing.exc import IssuedBillError, NotIssuable, \
     NoSuchBillException, NotUniqueException
@@ -1073,58 +1055,7 @@
             rows.append(row)
         return rows, total_count
 
-<<<<<<< HEAD
-=======
-    def sequences_for_approximate_month(self, account, year, month):
-        '''Returns a list of sequences of all reebills whose approximate month
-        (as determined by dateutils.estimate_month()) is 'month' of 'year', or
-        None if the month precedes the approximate month of the first reebill.
-        When 'sequence' exceeds the last sequence for the account, bill periods
-        are assumed to correspond exactly to calendar months.
-        
-        This should be the inverse of the mapping from bill periods to months
-        provided by estimate_month() when its domain is restricted to months
-        that actually have bills.'''
-        # get all reebills whose periods contain any days in this month (there
-        # should be at most 3)
-        session = Session()
-        next_month_year, next_month = month_offset(year, month, 1)
-        reebills = session.query(ReeBill).join(UtilBill).filter(
-                UtilBill.period_start >= date(year, month, 1),
-                UtilBill.period_end <= date(next_month_year, next_month, 1)
-                ).all()
-
-        # sequences for this month are those of the bills whose approximate
-        # month is this month
-        sequences_for_month = [r.sequence for r in reebills if
-                estimate_month(r.period_begin, r.period_end) == (year, month)]
-
-        # if there's at least one sequence, return the list of sequences
-        if sequences_for_month != []:
-            return sequences_for_month
-
-        # get approximate month of last reebill (return [] if there were never
-        # any reebills)
-        last_sequence = self.state_db.last_sequence(account)
-        if last_sequence == 0:
-            return []
-        last_reebill = self.state_db.get_reebill(account, last_sequence)
-        last_reebill_year, last_reebill_month = estimate_month(
-                *last_reebill.get_period())
-
-        # if this month isn't after the last bill month, there are no bill
-        # sequences
-        if (year, month) <= (last_reebill_year, last_reebill_month):
-            return []
-
-        # if (year, month) is after the last bill month, return the sequence
-        # determined by counting real months after the approximate month of the
-        # last bill (there is only one sequence in this case)
-        sequence_offset = month_difference(last_reebill_year,
-                last_reebill_month, year, month)
-        return [last_sequence + sequence_offset]
-
->>>>>>> b4762e9f
+        session = Session()
     def sequences_in_month(self, account, year, month):
         '''Returns a list of sequences of all reebills whose periods contain
         ANY days within the given month. The list is empty if the month
