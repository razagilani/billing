--- conflicted
+++ resolved
@@ -916,43 +916,7 @@
                     'quantity': therms
                 })
              
-<<<<<<< HEAD
-    def issue(self, session, account, sequence, recipients=None,
-=======
-
-
-    def set_reebill_period(self, reebill):
-        '''Sets the period dates of 'reebill' to the earliest utility bill
-        start date and latest utility bill end date.'''
-        #reebill = self.reebill_dao.load_reebill(account, sequence)
-        
-        utilbill_period_beginnings = []
-        utilbill_period_ends = []
-        for period in reebill.utilbill_periods.itervalues():
-            utilbill_period_beginnings.append(period[0])
-            utilbill_period_ends.append(period[1])
-
-        rebill_periodbegindate = datetime.max
-        for beginning in utilbill_period_beginnings:
-            candidate_date = datetime(beginning.year, beginning.month,
-                    beginning.day, 0, 0, 0)
-            # find minimum date
-            if (candidate_date < rebill_periodbegindate):
-                rebill_periodbegindate = candidate_date
-
-        rebill_periodenddate = datetime.min 
-        for end in utilbill_period_ends:
-            # find maximum date
-            candidate_date = datetime(end.year, end.month, end.day, 0,
-                    0, 0)
-            if (candidate_date > rebill_periodenddate):
-                rebill_periodenddate = candidate_date
-
-        reebill.period_begin = rebill_periodbegindate
-        reebill.period_end = rebill_periodenddate
-
-    def issue(self, session, account, sequence, 
->>>>>>> 90beb08b
+    def issue(self, session, account, sequence,
             issue_date=datetime.utcnow().date()):
         '''Sets the issue date of the reebill given by account, sequence to
         'issue_date' (or today by default),
