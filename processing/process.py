--- conflicted
+++ resolved
@@ -197,7 +197,6 @@
         # not been issued, 0 before the previous bill's due date, and non-0
         # after that)
 
-
         # now grab the prior bill and pull values forward
         present_reebill.prior_balance = prior_reebill.balance_due
         present_reebill.balance_forward = present_reebill.prior_balance - present_reebill.payment_received
@@ -688,13 +687,8 @@
                         renewable_energy_btus = self.monguru.get_data_for_month(
                                 install, year, month).energy_sold
                     except Exception as e:
-<<<<<<< HEAD
-                        # TODO 28319257 use a logger for this
-                        print "warning monguru error: %s:" % e
-=======
                         print >> sys.stderr, 'Missing olap document for %s, %s-%s: skipped, but the graph will be wrong'
                         renewable_energy_btus = 0
->>>>>>> 12af9e58
 
                 therms = Decimal(str(renewable_energy_btus)) / Decimal('100000.0')
                 next_stats['consumption_trend'].append({
