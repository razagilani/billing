--- conflicted
+++ resolved
@@ -10,7 +10,7 @@
 from operator import itemgetter
 import traceback
 from itertools import chain
-
+:
 from sqlalchemy.sql import desc, functions
 from sqlalchemy import not_, and_
 from sqlalchemy import func
@@ -29,13 +29,8 @@
 from billing.processing import mongo
 from billing.processing.rate_structure2 import RateStructure
 from billing.processing import state
-<<<<<<< HEAD
 from billing.processing.state import Customer, UtilBill, ReeBill, \
-    UtilBillLoader, ReeBillCharge, Address, Reading
-=======
-from billing.processing.state import Payment, Customer, UtilBill, ReeBill, \
     UtilBillLoader, ReeBillCharge, Address, Charge, Reading
->>>>>>> 99e2e1e4
 from billing.util.dateutils import estimate_month, month_offset, month_difference, date_to_datetime
 from billing.util.monthmath import Month
 from billing.util.dictutils import subdict
