#!/usr/bin/python
"""
File: process.py
Description: Various utility procedures to process bills
"""
import sys

import os
import copy
from datetime import date, datetime, timedelta
from operator import itemgetter
import traceback
from itertools import chain
from sqlalchemy.sql import desc, functions
from sqlalchemy import not_, and_
from sqlalchemy import func
from sqlalchemy.orm.exc import MultipleResultsFound, NoResultFound
from bson import ObjectId

from billupload import ACCOUNT_NAME_REGEX

#
# uuid collides with locals so both the locals and package are renamed
import re
import errno
import bson
from billing.processing import journal
from billing.processing.mongo import MongoReebill
from billing.processing import mongo
from billing.processing.rate_structure2 import RateStructure
from billing.processing import state
from billing.processing.state import Customer, UtilBill, ReeBill, \
    UtilBillLoader, ReeBillCharge, Address, Charge, Reading, Session
from billing.util.dateutils import estimate_month, month_offset, month_difference, date_to_datetime
from billing.util.monthmath import Month
from billing.util.dictutils import subdict
from billing.processing.exceptions import IssuedBillError, NotIssuable, \
    NoSuchBillException, NotUniqueException

import pprint
pp = pprint.PrettyPrinter(indent=1).pprint
sys.stdout = sys.stderr

# number of days allowed between two non-Hypothetical utility bills before
# Hypothetical utility bills will be added between them.
# this was added to make the behavior of "hypothetical" utility bills less
# irritating, but really, they should never exist or at least never be stored
# in the database as if they were actual bills.
# see https://www.pivotaltracker.com/story/show/30083239
MAX_GAP_DAYS = 10

class Process(object):
    """ Class with a variety of utility procedures for processing bills.
        The idea here is that this class is instantiated with the data
        access objects it needs, and then ReeBills (why not just references
        to them?) are passed in and returned.  
    """

    config = None

    def __init__(self, state_db, reebill_dao, rate_structure_dao, billupload,
            nexus_util, bill_mailer, renderer, ree_getter,
            splinter=None, logger=None):
        '''If 'splinter' is not none, Skyline back-end should be used.'''
        self.state_db = state_db
        self.rate_structure_dao = rate_structure_dao
        self.reebill_dao = reebill_dao
        self.billupload = billupload
        self.nexus_util = nexus_util
        self.bill_mailer = bill_mailer
        self.ree_getter = ree_getter
        self.renderer = renderer
        self.splinter = splinter
        self.monguru = None if splinter is None else splinter.get_monguru()
        self.logger = logger
        self.journal_dao = journal.JournalDAO()

    def get_utilbill_doc(self, utilbill_id, reebill_sequence=None,
            reebill_version=None):
        '''Loads and returns the Mongo document for the utility bill given by
        'utilbill_id' (MySQL id). If the sequence and version of an issued
        reebill are given, the document returned will be the frozen version for
        the issued reebill.
        '''
        # NOTE this method is in Process because it uses both databases; is
        # there a better place to put it?

        utilbill = self.state_db.get_utilbill_by_id(utilbill_id)

        if reebill_sequence is None:
            assert reebill_version is None
            # load editable utility bill document
            return self.reebill_dao.load_doc_for_utilbill(utilbill)

        # otherwise, load frozen utility bill document for the given reebill
        reebill = self.state_db.get_reebill(utilbill.customer.account,
                reebill_sequence, version=reebill_version)
        assert reebill.issued == True
        return self.reebill_dao.load_doc_for_utilbill(utilbill,
                reebill=reebill)

    def get_rs_doc(self, utilbill_id, rs_type, reebill_sequence=None,
            reebill_version=None):
        '''Loads and returns a rate structure document of type 'rs_type'
        ("uprs" only) for the utility bill given by 'utilbill_id' (MySQL
        id). If the sequence and version of an issued reebill are given, the
        document returned will be the frozen version for the issued reebill.
        '''
        # NOTE this method is in Process because it uses both databases; is
        # there a better place to put it?

        if rs_type == 'uprs':
            load_method = self.rate_structure_dao.load_uprs_for_utilbill
        else:
            raise ValueError(('Unknown "rs_type": expected "uprs", '
                    'got "%s"') % rs_type)

        utilbill = self.state_db.get_utilbill_by_id(utilbill_id)

        if reebill_sequence is None:
            assert reebill_version is None
            # load editable utility bill document
            return load_method(utilbill)

        # otherwise, load frozen utility bill document for the given reebill
        reebill = self.state_db.get_reebill(utilbill.customer.account,
                reebill_sequence, version=reebill_version)
        assert reebill.issued == True
        return load_method(utilbill, reebill=reebill)

    def get_utilbill_charges_json(self, utilbill_id,
                    reebill_sequence=None, reebill_version=None):
        """Returns a list of dictionaries of charges for the utility bill given
        by  'utilbill_id' (MySQL id). If the sequence and version of an issued
        reebill are given, the document returned will be the frozen version for
        the issued reebill."""
        session = Session()
        utilbill_doc = self.get_utilbill_doc(utilbill_id,
                reebill_sequence=reebill_sequence,
                reebill_version=reebill_version)
        utilbill = session.query(UtilBill).\
                filter_by(document_id=utilbill_doc['_id']).one()
        return [dict([(col, getattr(charge, col)) for col in
                     set(charge.column_names()) - set(['utilbill_id'])
                     if hasattr(charge, col)] + [('id', charge.rsi_binding)])
                for charge in utilbill.charges]

    def get_registers_json(self, utilbill_id,
                    reebill_sequence=None, reebill_version=None):
        utilbill_doc = self.get_utilbill_doc(utilbill_id,
                reebill_sequence=reebill_sequence,
                reebill_version=reebill_version)
        return mongo.get_all_actual_registers_json(utilbill_doc)

    def new_register(self, utilbill_id, row,
                    reebill_sequence=None, reebill_version=None):
        '''"row" argument is a dictionary but keys other than
        "meter_id" and "register_id" are ignored.
        '''
        utilbill_doc = self.get_utilbill_doc(utilbill_id,
                reebill_sequence=reebill_sequence,
                reebill_version=reebill_version)
        mongo.new_register(utilbill_doc, row.get('meter_id', None),
                            row.get('register_id', None))
        self.reebill_dao.save_utilbill(utilbill_doc)


    def update_register(self, utilbill_id, orig_meter_id, orig_reg_id,
                fields, reebill_sequence=None, reebill_version=None):
        utilbill_doc = self.get_utilbill_doc(utilbill_id,
                reebill_sequence=reebill_sequence,
                reebill_version=reebill_version)
        new_meter_id, new_reg_id = mongo.update_register(utilbill_doc,
                orig_meter_id, orig_reg_id, **fields)
        self.reebill_dao.save_utilbill(utilbill_doc)
        return new_meter_id, new_reg_id

    def delete_register(self, utilbill_id, orig_meter_id, orig_reg_id,
                    reebill_sequence=None,
                    reebill_version=None):
        utilbill_doc = self.get_utilbill_doc(utilbill_id,
                reebill_sequence=reebill_sequence,
                reebill_version=reebill_version)
        mongo.delete_register(utilbill_doc, orig_meter_id, orig_reg_id)
        self.reebill_dao.save_utilbill(utilbill_doc)

    @staticmethod
    def add_charge(utilbill_id, group_name):
        """Add a new charge to the given utility bill with charge group
        "group_name" and default values for all its fields."""
        session = Session()
        utilbill = session.query(UtilBill).filter_by(id=utilbill_id).one()
        utilbill.charges.append(Charge(utilbill, "", group_name, 0, "", 0, "", 0))

    @staticmethod
    def update_charge(utilbill_id, rsi_binding, fields):
        """Modify the charge given by 'rsi_binding' in the given utility
        bill by setting key-value pairs to match the dictionary 'fields'."""
        session = Session()
        charge = session.query(Charge).join(UtilBill).\
            filter(UtilBill.id == utilbill_id).\
            filter(Charge.rsi_binding == rsi_binding).one()
        for k, v in fields.iteritems():
            setattr(charge, k, v)

    @staticmethod
    def delete_charge(utilbill_id, rsi_binding):
        """Delete the charge given by 'rsi_binding' in the given utility
        bill."""
        session = Session()
        charge = session.query(Charge).join(UtilBill).\
            filter(UtilBill.id == utilbill_id).\
            filter(Charge.rsi_binding == rsi_binding).one()
        session.delete(charge)

    def get_rsis_json(self, utilbill_id):
        utilbill = self.state_db.get_utilbill_by_id(utilbill_id)
        rs_doc = self.rate_structure_dao.load_uprs_for_utilbill(utilbill)
        return [rsi.to_dict() for rsi in rs_doc.rates]

    def add_rsi(self, utilbill_id):
        utilbill = self.state_db.get_utilbill_by_id(utilbill_id)
        rs_doc = self.rate_structure_dao.load_uprs_for_utilbill(utilbill)
        new_rsi = rs_doc.add_rsi()
        rs_doc.save()
        return new_rsi

    def update_rsi(self, utilbill_id, rsi_binding, fields):
        '''Modify the charge given by 'rsi_binding' in the given utility
        bill by setting key-value pairs to match the dictionary 'fields'.
        '''
        utilbill = self.state_db.get_utilbill_by_id(utilbill_id)
        rs_doc = self.rate_structure_dao.load_uprs_for_utilbill(utilbill)
        rsi = rs_doc.get_rsi(rsi_binding)
        rsi.update(**fields)
        rs_doc.save()
        return rsi.rsi_binding

    def delete_rsi(self, utilbill_id, rsi_binding):
        utilbill = self.state_db.get_utilbill_by_id(utilbill_id)
        rs_doc = self.rate_structure_dao.load_uprs_for_utilbill(utilbill)
        rsi = rs_doc.get_rsi(rsi_binding)
        rs_doc.rates.remove(rsi)
        assert rsi not in rs_doc.rates
        rs_doc.save()

    def create_payment(self, account, date_applied, description,
            credit, date_received=None):
        '''Wrapper to create_payment method in state.py'''
        return self.state_db.create_payment(account, date_applied, description,
            credit, date_received)

    def update_payment(self, oid, date_applied, description, credit):
        '''Wrapper to update_payment method in state.py'''
        self.state_db.update_payment(oid, date_applied, description, credit)

    def delete_payment(self, oid):
        '''Wrapper to delete_payment method in state.py'''
        self.state_db.delete_payment(oid)

    def get_hypothetical_matched_charges(self, account, sequence):
        """Gets all hypothetical charges from a reebill for a service and
        matches the actual charge to each hypotheitical charge
        TODO: This method has no test coverage!"""
        reebill = self.state_db.get_reebill(account, sequence)
        return [{
            'rsi_binding': reebill_charge.rsi_binding,
            'description': reebill_charge.description,
            'actual_quantity': reebill_charge.a_quantity,
            'actual_rate': reebill_charge.a_rate,
            'actual_total': reebill_charge.a_total,
            'quantity_units': reebill_charge.quantity_unit,
            'quantity': reebill_charge.h_quantity,
            'rate': reebill_charge.h_rate,
            'total': reebill_charge.h_total,
        } for reebill_charge in reebill.charges]

    def update_utilbill_metadata(self, utilbill_id, period_start=None,
            period_end=None, service=None, total_charges=None, utility=None,
            rate_class=None, processed=None):
        '''Update various fields in MySQL and Mongo for the utility bill whose
        MySQL id is 'utilbill_id'. Fields that are not None get updated to new
        values while other fields are unaffected.
        '''
        utilbill = self.state_db.get_utilbill_by_id(utilbill_id)

        # save period dates for use in moving the utility bill file at the end
        # of this method
        old_start, old_end = utilbill.period_start, utilbill.period_end

        # load Mongo document

        # 'load_doc_for_utilbill' should load an editable document always, not
        # one attached to a reebill
        doc = self.reebill_dao.load_doc_for_utilbill(utilbill)
        assert 'sequence' not in doc
        assert 'version' not in doc

        # for total charges, it doesn't matter whether a reebill exists
        if total_charges is not None:
            utilbill.total_charges = total_charges

        # for service and period dates, a reebill must be updated if it does
        # exist

        if service is not None:
            doc['service'] = service
            utilbill.service = service

        if utility is not None:
            utilbill.utility = utility
            doc['utility'] = utility

        if rate_class is not None:
            utilbill.rate_class = rate_class
            doc['rate_class'] = rate_class
            
        if processed is not None:
            utilbill.processed=processed

        if period_start is not None:
            UtilBill.validate_utilbill_period(period_start, utilbill.period_end)
            utilbill.period_start = period_start
            doc['start'] = period_start
            for meter in doc['meters']:
                meter['prior_read_date'] = period_start

        if period_end is not None:
            UtilBill.validate_utilbill_period(utilbill.period_start, period_end)
            utilbill.period_end = period_end
            doc['end'] = period_end
            for meter in doc['meters']:
                meter['present_read_date'] = period_end

        # delete any Hypothetical utility bills that were created to cover gaps
        # that no longer exist
        self.state_db.trim_hypothetical_utilbills(utilbill.customer.account,
                utilbill.service)

        # save in Mongo last because it can't be rolled back
        self.reebill_dao.save_utilbill(doc)

    def get_reebill_metadata_json(self, account):
        '''Returns data from both MySQL and Mongo describing all reebills for
        the given account, as list of JSON-ready dictionaries.
        '''
        session = Session()
        result = []

        # this subquery gets (customer_id, sequence, version) for all the
        # reebills whose version is the maximum in their (customer, sequence,
        # version) group.
        latest_versions_sq = session.query(ReeBill.customer_id,
                ReeBill.sequence,
                functions.max(ReeBill.version).label('max_version'))\
                .join(Customer)\
                .filter(Customer.account==account)\
                .order_by(ReeBill.customer_id, ReeBill.sequence).group_by(
                ReeBill.customer, ReeBill.sequence).subquery()

        # query ReeBill joined to the above subquery to get only
        # maximum-version bills, and also outer join to ReeBillCharge to get
        # sum of 0 or more charges associated with each reebill
        q = session.query(ReeBill,
                # NOTE functions.sum(Reading.renewable_quantity) can't be used
                # here to get total energy, because of unit conversion. instead
                # the method ReeBill.get_total_renewable_energy must be used to
                # calculate it.
                functions.sum(ReeBillCharge.h_total).label('total_charge')
                ).join(latest_versions_sq, and_(
                ReeBill.customer_id == latest_versions_sq.c.customer_id,
                ReeBill.sequence == latest_versions_sq.c.sequence,
                ReeBill.version == latest_versions_sq.c.max_version)
        ).outerjoin(ReeBillCharge)\
        .order_by(desc(ReeBill.sequence)).group_by(ReeBill.id)

        for reebill, total_charge in q:
            # load utility bill document for this reebill:
            # use "frozen" document's id in utilbill_reebill table if present,
            # otherwise "current" id in utility bill table
            # TODO loading utility bill document from Mongo should be
            # unnecessary when "actual" versions of each reebill charge are
            # moved to MySQL
            frozen_doc_id = reebill._utilbill_reebills[0].document_id
            current_doc_id = reebill.utilbills[0].document_id
            if frozen_doc_id is None:
                utilbill_doc = self.reebill_dao._load_utilbill_by_id(current_doc_id)
            else:
                utilbill_doc = self.reebill_dao._load_utilbill_by_id(frozen_doc_id)

            the_dict = {
                'id': reebill.sequence,
                'sequence': reebill.sequence,
                'issue_date': reebill.issue_date,
                'period_start': reebill.utilbills[0].period_start,
                'period_end': reebill.utilbills[0].period_end,
                'max_version': reebill.version,
                'issued': bool(reebill.issued),
                # NOTE SQL sum() over no rows returns NULL, must substitute 0
                'hypothetical_total': total_charge or 0,
                'actual_total': mongo.total_of_all_charges(utilbill_doc),
                'ree_value': reebill.ree_value,
                'ree_charges': reebill.ree_charge,
                # invisible columns
                'prior_balance': reebill.prior_balance,
                'total_error': self.get_total_error(account, reebill.sequence),
                'balance_due': reebill.balance_due,
                'processed': reebill.processed,
                'payment_received': reebill.payment_received,
                'total_adjustment': reebill.total_adjustment,
                'balance_forward': reebill.balance_forward,
                # TODO: is this used at all? does it need to be populated?
                'services': [],
            }
            if reebill.version > 0:
                if reebill.issued:
                    the_dict['corrections'] = str(reebill.version)
                else:
                    the_dict['corrections'] = '#%s not issued' % reebill.version
            else:
                the_dict['corrections'] = '-' if reebill.issued else '(never ' \
                                                                     'issued)'

            # wrong energy unit can make this method fail causing the reebill
            # grid to not load; see
            # https://www.pivotaltracker.com/story/show/59594888
            try:
                the_dict['ree_quantity'] = reebill.get_total_renewable_energy()
            except (ValueError, StopIteration) as e:
                self.logger.error("Error when getting renewable energy "
                        "quantity for reebill %s-%s-%s:\n%s" % (
                        account, reebill.sequence, reebill.version,
                        traceback.format_exc()))
                the_dict['ree_quantity'] = 'ERROR: %s' % e.message

            result.append(the_dict)
        return result

    def get_sequential_account_info(self, account, sequence):
        reebill = self.state_db.get_reebill(account, sequence)
        return {
            'billing_address': reebill.billing_address.to_dict(),
            'service_address': reebill.service_address.to_dict(),
            'discount_rate': reebill.discount_rate,
            'late_charge_rate': reebill.late_charge_rate,
        }

    def update_sequential_account_info(self, account, sequence,
            discount_rate=None, late_charge_rate=None, processed=None,
            ba_addressee=None, ba_street=None, ba_city=None, ba_state=None,
            ba_postal_code=None,
            sa_addressee=None, sa_street=None, sa_city=None, sa_state=None,
            sa_postal_code=None):
        '''Update fields for the reebill given by account, sequence
        corresponding to the "sequential account information" form in the UI,
        '''
        reebill = self.state_db.get_reebill(account, sequence)
        if reebill.issued:
            raise IssuedBillError("Can't modify an issued reebill")

        if discount_rate is not None:
            reebill.discount_rate = discount_rate
        if late_charge_rate is not None:
            reebill.late_charge_rate = late_charge_rate
        if processed is not None:
            reebill.processed = processed

        if ba_addressee is not None:
            reebill.billing_address.addressee = ba_addressee
        if ba_street is not None:
            reebill.billing_address.street = ba_street
        if ba_street is not None:
            reebill.billing_address.street = ba_street
        if ba_city is not None:
            reebill.billing_address.city = ba_city
        if ba_postal_code is not None:
            reebill.billing_address.postal_code = ba_postal_code

        if sa_addressee is not None:
            reebill.service_address.addressee = sa_addressee
        if sa_street is not None:
            reebill.service_address.street = sa_street
        if sa_street is not None:
            reebill.service_address.street = sa_street
        if sa_city is not None:
            reebill.service_address.city = sa_city
        if sa_postal_code is not None:
            reebill.service_address.postal_code = sa_postal_code

    def upload_utility_bill(self, account, service, begin_date,
            end_date, bill_file, file_name, utility=None, rate_class=None,
            total=0, state=UtilBill.Complete):
        '''Uploads 'bill_file' with the name 'file_name' as a utility bill for
        the given account, service, and dates. If the upload succeeds, a row is
        added to the utilbill table in MySQL and a document is added in Mongo
        (based on a previous bill or the template). If this is the newest or
        oldest utility bill for the given account and service, "estimated"
        utility bills will be added to cover the gap between this bill's period
        and the previous newest or oldest one respectively. The total of all
        charges on the utility bill may be given.

        Returns the newly created UtilBill object.
        
        Currently 'utility' and 'rate_class' are ignored in favor of the
        predecessor's (or template's) values; see
        https://www.pivotaltracker.com/story/show/52495771
        '''
        # validate arguments
        if end_date <= begin_date:
            raise ValueError("Start date %s must precede end date %s" %
                    (begin_date, end_date))
        if end_date - begin_date > timedelta(days=365):
            raise ValueError(("Utility bill period %s to %s is longer than "
                "1 year") % (begin_date, end_date))
        if bill_file is None and state in (UtilBill.UtilityEstimated,
                UtilBill.Complete):
            raise ValueError(("A file is required for a complete or "
                    "utility-estimated utility bill"))
        if bill_file is not None and state in (UtilBill.Hypothetical,
                UtilBill.SkylineEstimated):
            raise ValueError("Hypothetical or Skyline-estimated utility bills "
                    "can't have file")

        session = Session()

        # NOTE 'total' does not yet go into the utility bill document in Mongo

        # get & save end date of last bill (before uploading a new bill which
        # may come later)
        original_last_end = self.state_db.last_utilbill_end_date(account)

        # find an existing utility bill that will provide rate class and
        # utility name for the new one, or get it from the template.
        # note that it doesn't matter if this is wrong because the user can
        # edit it after uploading.
        predecessor = None
        try:
            predecessor = self.state_db.get_last_real_utilbill(account,
                    begin_date, service=service)
            if utility is None:
                utility = predecessor.utility
            if rate_class is None:
                rate_class = predecessor.rate_class

        except NoSuchBillException:
            template = self.reebill_dao.load_utilbill_template(session, account)
            # NOTE template document may not have the same utility and
            # rate_class as this one
            if utility is None:
                utility = template['utility']
            if rate_class is None:
                rate_class = template['rate_class']

        # delete any existing bill with same service and period but less-final
        # state
        customer = self.state_db.get_customer(account)
        bill_to_replace = self._find_replaceable_utility_bill(
                customer, service, begin_date, end_date, state)
        if bill_to_replace is not None:
            session.delete(bill_to_replace)

        # create new UtilBill document (it does not have any mongo document
        # _ids yet but these are created below)
        # NOTE SQLAlchemy automatically adds this UtilBill to the session, so
        # calling session.add() is superfluous; see
        # https://www.pivotaltracker.com/story/show/26147819
        new_utilbill = UtilBill(customer, state, service, utility, rate_class,
                period_start=begin_date, period_end=end_date,
                total_charges=total, date_received=datetime.utcnow().date())
        session.add(new_utilbill)
        session.flush()

        if bill_file is not None:
            # if there is a file, get the Python file object and name
            # string from CherryPy, and pass those to BillUpload to upload
            # the file (so BillUpload can stay independent of CherryPy)
            upload_result = self.billupload.upload(new_utilbill, account,
                                                   bill_file, file_name)
            if not upload_result:
                raise IOError('File upload failed: %s %s %s' % (account,
                    new_utilbill.id, file_name))

        # save 'new_utilbill' in MySQL with _ids from Mongo docs, and save the
        # 3 mongo docs in Mongo (unless it's a 'Hypothetical' utility bill,
        # which has no documents)

        if state < UtilBill.Hypothetical:
            doc, uprs = self._generate_docs_for_new_utility_bill(new_utilbill)
            new_utilbill.document_id = str(doc['_id'])
            new_utilbill.uprs_document_id = str(uprs.id)
            self.reebill_dao.save_utilbill(doc)
            uprs.save()

            if predecessor:
                valid_bindings = set([rsi['rsi_binding'] for rsi in uprs.rates])
                new_utilbill.charges = []
                for charge in predecessor.charges:
                    if charge.rsi_binding not in valid_bindings:
                        continue
                    new_utilbill.charges.append(Charge(new_utilbill,
                                                       charge.description,
                                                       charge.group,
                                                       charge.quantity,
                                                       charge.quantity_units,
                                                       charge.rate,
                                                       charge.rsi_binding,
                                                       charge.total))

        # if begin_date does not match end date of latest existing bill, create
        # hypothetical bills to cover the gap
        # NOTE hypothetical bills are not created if the gap is small enough
        if original_last_end is not None and begin_date > original_last_end \
                and begin_date - original_last_end > \
                timedelta(days=MAX_GAP_DAYS):
            self.state_db.fill_in_hypothetical_utilbills(account,
                    service, utility, rate_class, original_last_end,
                    begin_date)

        # utility bill should be computed, but any error that happens when
        # computing it should be ignored to prevent apparent failure to upload
        # the bill. TODO: see Pivotal 72645700
        try:
            self.compute_utility_bill(new_utilbill.id)
        except Exception as e:
            self.logger.error("Error when computing utility bill %s: %s\n%s" % (
                    new_utilbill.id, e, traceback.format_exc()))

        return new_utilbill

    def get_service_address(self, account):
        '''Finds the last state.Utilbill, loads the mongo document for it,
        and extracts the service address from it '''
        utilbill = self.state_db.get_last_real_utilbill(account,
                datetime.utcnow())
        utilbill_doc=self.reebill_dao.load_doc_for_utilbill(utilbill)
        address= mongo.get_service_address(utilbill_doc)
        return address

    def _find_replaceable_utility_bill(self, customer, service, start,
            end, state):
        '''Returns exactly one state.UtilBill that should be replaced by
        'new_utilbill' which is about to be uploaded (i.e. has the same
        customer, period, and service, but a less-final state). Returns None if
        there is no such bill. A NotUniqueException is raised if more than one
        utility bill matching these criteria is found.
        
        Note: customer, service, start, end are passed in instead of a new
        UtilBill because SQLAlchemy automatically adds any UtilBill that is
        instantiated to the session, which breaks the test for matching utility
        bills that already exist.'''
        # TODO 38385969: is this really a good idea?

        # get existing bills matching dates and service
        # (there should be at most one, but you never know)
        session = Session()
        existing_bills = session.query(UtilBill)\
                .filter_by(customer=customer)\
                .filter_by(service=service)\
                .filter_by(period_start=start)\
                .filter_by(period_end=end)
        try:
            existing_bill = existing_bills.one()
        except NoResultFound:
            return None
        except MultipleResultsFound:
            raise NotUniqueException(("Can't upload a bill for dates %s, %s "
                    "because there are already %s of them") % (begin_date,
                    end_date, len(list(existing_bills))))

        # now there is one existing bill with the same dates. if state is
        # "more final" than an existing non-final bill that matches this
        # one, that bill should be replaced with the new one
        # (states can be compared with '<=' because they're ordered from
        # "most final" to least--see state.UtilBill)
        if existing_bill.state <= state:
            # TODO this error message is kind of obscure
            raise NotUniqueException(("Can't upload a utility bill for "
                "dates %s, %s because one already exists with a more final"
                " state than %s") % (start, end, state))

        return existing_bill


    def _generate_docs_for_new_utility_bill(self, utilbill):
        '''Returns utility bill doc, UPRS doc for the given
        StateDB.UtilBill which is about to be added to the database, using the
        last utility bill with the same account, service, and rate class, or
        the account's template if no such bill exists. 'utilbill' must be at
        most 'SkylineEstimated', 'Hypothetical' because 'Hypothetical' utility
        bills have no documents. No database changes are made.'''
        assert utilbill.state < UtilBill.Hypothetical

        session = Session()

        # look for the last utility bill with the same account, service, and
        # rate class, (i.e. the last-ending before 'end'), ignoring
        # Hypothetical ones. copy its mongo document.
        # TODO pass this predecessor in from upload_utility_bill?
        # see https://www.pivotaltracker.com/story/show/51749487
        try:
            predecessor = self.state_db.get_last_real_utilbill(
                    utilbill.customer.account, utilbill.period_start,
                    service=utilbill.service, utility=utilbill.utility,
                    rate_class=utilbill.rate_class, processed=True)
        except NoSuchBillException:
            # if this is the first bill ever for the account (or all the
            # existing ones are Hypothetical), use template for the utility
            # bill document
            doc = self.reebill_dao.load_utilbill_template(session,
                    utilbill.customer.account)

            # NOTE template document does not necessarily have the same
            # service/utility/rate class as this one. if you chose the wrong
            # template account, many things will probably be wrong, but you
            # should be allowed to do it. so just update the new document with
            # the chosen service/utility/rate class values.
            doc.update({
                # new _id will be created below
                'service': utilbill.service,
                'utility': utilbill.utility,
                'rate_class': utilbill.rate_class,
            })
            predecessor_uprs = RateStructure(rates=[])
            predecessor_uprs.validate()
        else:
            # the preceding utility bill does exist, so get its UPRS
            doc = self.reebill_dao.load_doc_for_utilbill(predecessor)
            # NOTE this is a temporary workaround for a bug in MongoEngine
            # 0.8.4 described here:
            # https://www.pivotaltracker.com/story/show/57593308

            predecessor_uprs = self.rate_structure_dao.load_uprs_for_utilbill(
                    predecessor)
            predecessor_uprs.validate()
        doc.update({
            '_id': ObjectId(),
            'start': date_to_datetime(utilbill.period_start),
            'end': date_to_datetime(utilbill.period_end),
             # update the document's "account" field just in case it's wrong or
             # two accounts are sharing the same template document
            'account': utilbill.customer.account,
        })

        # "meters" subdocument of new utility bill document is a copy of the
        # template, but with the dates changed to match the utility bill period
        # and the quantities of all registers set to 0.
        doc['meters'] = [subdict(m, ['prior_read_date',
                'present_read_date', 'registers', 'identifier'])
                for m in copy.deepcopy(doc['meters'])]
        for meter in doc['meters']:
            meter['prior_read_date'] = utilbill.period_start
            meter['present_read_date'] = utilbill.period_end
            for register in meter['registers']:
                register['quantity'] = 0

        # generate predicted UPRS
        uprs = self.rate_structure_dao.get_predicted_rate_structure(utilbill,
                UtilBillLoader(session))
        uprs.id = ObjectId()

        # add any RSIs from the predecessor's UPRS that are not already there
        for rsi in predecessor_uprs.rates:
            if not (rsi.shared or rsi.rsi_binding in (r.rsi_binding for r in
                    uprs.rates)):
                uprs.rates.append(rsi)

        # remove charges that don't correspond to any RSI binding (because
        # their corresponding RSIs were not part of the predicted rate structure)
        valid_bindings = {rsi['rsi_binding']: False for rsi in uprs.rates}
        i = 0
        while i < len(doc['charges']):
            charge = doc['charges'][i]
            # if the charge matches a valid RSI binding, mark that
            # binding as matched; if not, delete the charge
            if charge['rsi_binding'] in valid_bindings:
                valid_bindings[charge['rsi_binding']] = True
                i += 1
            else:
                doc['charges'].pop(i)

        # TODO add a charge for every RSI that doesn't have a charge, i.e.
        # the ones whose value in 'valid_bindings' is False.
        # we can't do this yet because we don't know what group it goes in.
        # see https://www.pivotaltracker.com/story/show/43797365

        return doc, uprs


    def delete_utility_bill_by_id(self, utilbill_id):
        '''Deletes the utility bill given by its MySQL id 'utilbill_id' (if
        it's not attached to a reebill) and returns the deleted state
        .UtilBill object and the path  where the file was moved (it never
        really gets deleted). This path will be None if there was no file or
        it could not be found. Raises a ValueError if the
        utility bill cannot be deleted.
        '''
        session = Session()
        # load utilbill to get its dates and service
        utilbill = session.query(state.UtilBill) \
                .filter(state.UtilBill.id == utilbill_id).one()
        # delete it & get new path (will be None if there was never
        # a utility bill file or the file could not be found)
        _, deleted_path = self.delete_utility_bill(utilbill)
        return utilbill, deleted_path

    # TODO merge with delete_utility_bill_by_id
    def delete_utility_bill(self, utilbill):
        '''Deletes the utility bill given by its MySQL id 'utilbill_id' (if
        it's not attached to a reebill) and returns the path where the file was
        moved (it never really gets deleted). This path will be None if there
        was no file or it could not be found. Raises a ValueError if the
        utility bill cannot be deleted.'''
        session = Session()
        if utilbill.is_attached():
            raise ValueError("Can't delete an attached utility bill.")

        # OK to delete now.
        # first try to delete the file on disk
        try:
            new_path = self.billupload.delete_utilbill_file(utilbill)
        except IOError:
            # file never existed or could not be found
            new_path = None

        # delete from MySQL
        # TODO move to StateDB?
        session.delete(utilbill)

        self.state_db.trim_hypothetical_utilbills(utilbill.customer.account,
                utilbill.service)

        # delete utility bill, UPRS documents from Mongo (which should
        # exist iff the utility bill is not "Hypothetical")
        if utilbill.state < UtilBill.Hypothetical:
            self.reebill_dao.delete_doc_for_statedb_utilbill(utilbill)
            self.rate_structure_dao.delete_rs_docs_for_utilbill(utilbill)
        else:
            assert utilbill.state == UtilBill.Hypothetical
            assert utilbill.document_id is None
            assert utilbill.uprs_document_id is None

        # delete any estimated utility bills that were created to
        # cover gaps that no longer exist
        self.state_db.trim_hypothetical_utilbills(utilbill.customer.account,
                utilbill.service)

        return utilbill, new_path

    def regenerate_uprs(self, utilbill_id):
        '''Resets the UPRS of this utility bill to match the predicted one.
        '''
        session = Session()
        utilbill = self.state_db.get_utilbill_by_id(utilbill_id)
        existing_uprs = self.rate_structure_dao.load_uprs_for_utilbill(
                utilbill)
        new_rs = self.rate_structure_dao.get_predicted_rate_structure(utilbill,
                UtilBillLoader(session))
        existing_uprs.rates = new_rs.rates
        existing_uprs.save()

    def has_utilbill_predecessor(self, utilbill_id):
        try:
            utilbill = self.state_db.get_utilbill_by_id(utilbill_id)
            predecessor = self.state_db.get_last_real_utilbill(
                    utilbill.customer.account, utilbill.period_start,
                    utility=utilbill.utility, service=utilbill.service)
            return True
        except NoSuchBillException:
            return False

    def refresh_charges(self, utilbill_id):
        '''Replaces charges in the utility bill document with newly-created
        ones based on its rate structures. A charge is created for every Rate
        Structure Item in the UPRS. The charges are computed according to the
        rate structure.
        '''
<<<<<<< HEAD
=======
        session = Session()
>>>>>>> 2b8463d3
        utilbill = self.state_db.get_utilbill_by_id(utilbill_id)
        document = self.reebill_dao.load_doc_for_utilbill(utilbill)
        uprs = self.rate_structure_dao.load_uprs_for_utilbill(utilbill)
        utilbill.refresh_charges(uprs.rates)
<<<<<<< HEAD

        # NOTE this will fail if there's an error when computing the charges
        utilbill.compute_charges(uprs, document)
=======
        try:
            utilbill.compute_charges(uprs, document) #document for meter info
        except Exception as e:
            session.commit()
            raise
>>>>>>> 2b8463d3

    def compute_utility_bill(self, utilbill_id):
        '''Updates all charges in the document of the utility bill given by
        'utilbill_id' so they are correct according to its rate structure, and
        saves the document.
        '''
        utilbill = self.state_db.get_utilbill_by_id(utilbill_id)
        document = self.reebill_dao.load_doc_for_utilbill(utilbill)

        # update Mongo document to match "metadata" columns in MySQL:
        document.update({
            'account': utilbill.customer.account,
            'start': utilbill.period_start,
            'end': utilbill.period_end,
            'service': utilbill.service,
            'utility': utilbill.utility,
            'rate_class': utilbill.rate_class,
        })

        uprs = self.rate_structure_dao.load_uprs_for_utilbill(utilbill)

        utilbill.compute_charges(uprs, document)

        # also try to compute documents of any unissued reebills associated
        # with this utility bill
        for reebill in (ur.reebill for ur in utilbill._utilbill_reebills if not
                ur.reebill.issued):
            try:
                self.compute_reebill(reebill.customer.account,
                    reebill.sequence, version=reebill.version)
            except Exception as e:
                self.logger.error("Error when computing reebill %s: %s" % (
                        reebill, e))

        self.reebill_dao.save_utilbill(document)

    def compute_reebill(self, account, sequence, version='max'):
        '''Loads, computes, and saves the reebill from MySQL and the reebill
        document in Mongo.
        '''
        reebill = self.state_db.get_reebill(account, sequence,
                version)
        utilbill_document = self.reebill_dao.load_doc_for_utilbill(
                reebill.utilbill)

        # NOTE: reebill.update_readings_from_document should not be called
        # here. only the "conventional_quantity" of each reading should be
        # updated, but the "renewable_quantity" should not be modified,
        # nor should the set of readings themselves (because a specific
        # subset of the utility's registers are being used for renewable energy
        # billing).
        # TODO: this could be moved to a method of ReeBill
        utilbill_registers = chain.from_iterable(r for r in
                (m['registers'] for m in utilbill_document['meters']))
        for register in utilbill_registers:
            reading = reebill.get_reading_by_register_binding(
                    register['register_binding'])
            reading.conventional_quantity = register['quantity']

        uprs = self.rate_structure_dao.load_uprs_for_utilbill(reebill.utilbill)
        reebill.compute_charges(uprs, self.reebill_dao)
        actual_total = reebill.utilbill.total_charge()

        hypothetical_total = reebill.get_total_hypothetical_charges()
        reebill.ree_value = hypothetical_total - actual_total
        reebill.ree_charge = reebill.ree_value * (1 - reebill.discount_rate)
        reebill.ree_savings = reebill.ree_value * reebill.discount_rate

        # compute adjustment: this bill only gets an adjustment if it's the
        # earliest unissued version-0 bill, i.e. it meets 2 criteria:
        # (1) it's a version-0 bill, not a correction
        # (2) at least the 0th version of its predecessor has been issued (it
        #     may have an unissued correction; if so, that correction will
        #     contribute to the adjustment on this bill)
        if reebill.sequence == 1:
            reebill.total_adjustment = 0

            # include all payments since the beginning of time, in case there
            # happen to be any.
            # if any version of this bill has been issued, get payments up
            # until the issue date; otherwise get payments up until the
            # present.
            present_v0_issue_date = self.state_db.get_reebill(
                  account, sequence, version=0).issue_date
            if present_v0_issue_date is None:
                reebill.payment_received = self.state_db. \
                    get_total_payment_since(account,
                                            state.MYSQLDB_DATETIME_MIN)
            else:
                reebill.payment_received = self.state_db. \
                    get_total_payment_since(account,
                                            state.MYSQLDB_DATETIME_MIN,
                                            end=present_v0_issue_date)
            # obviously balances are 0
            reebill.prior_balance = 0
            reebill.balance_forward = 0

            # NOTE 'calculate_statistics' is not called because statistics
            # section should already be zeroed out
        else:
            predecessor = self.state_db.get_reebill(account,
                    reebill.sequence - 1, version=0)
            if reebill.version == 0 and predecessor.issued:
                reebill.total_adjustment = self.get_total_adjustment(account)

            # get payment_received: all payments between issue date of
            # predecessor's version 0 and issue date of current reebill's version 0
            # (if current reebill is unissued, its version 0 has None as its
            # issue_date, meaning the payment period lasts up until the present)
            if predecessor.issued:
                # if predecessor's version 0 is issued, gather all payments from
                # its issue date until version 0 issue date of current bill, or
                # today if this bill has never been issued
                if self.state_db.is_issued(account, reebill.sequence,
                        version=0):
                    present_v0_issue_date = self.state_db.get_reebill(account,
                            reebill.sequence, version=0).issue_date
                    reebill.payment_received = self.state_db. \
                            get_total_payment_since(account,
                            predecessor.issue_date,
                            end=present_v0_issue_date)
                else:
                    reebill.payment_received = self.state_db. \
                            get_total_payment_since(account,
                            predecessor.issue_date)
            else:
                # if predecessor is not issued, there's no way to tell what
                # payments will go in this bill instead of a previous bill, so
                # assume there are none (all payments since last issue date go in
                # the account's first unissued bill)
                reebill.payment_received = 0

            reebill.prior_balance = predecessor.balance_due
            reebill.balance_forward = predecessor.balance_due - \
                  reebill.payment_received + reebill.total_adjustment

        # include manually applied adjustment
        reebill.balance_forward += reebill.manual_adjustment

        # set late charge, if any (this will be None if the previous bill has
        # not been issued, 0 before the previous bill's due date, and non-0
        # after that)
        lc = self.get_late_charge(reebill)
        reebill.late_charge = lc or 0
        reebill.balance_due = reebill.balance_forward + reebill.ree_charge + \
                reebill.late_charge

    def roll_reebill(self, account, start_date=None):
        """ Create first or roll the next reebill for given account.
        After the bill is rolled, this function also binds renewable energy data
        and computes the bill by default. This behavior can be modified by
        adjusting the appropriate parameters.
        'start_date': must be given for the first reebill.
        'integrate_skyline_backend': this must be True to get renewable energy
                                     data.
        'skip_compute': for tests that want to check for correct default
                        values before the bill was computed"""
        session = Session()

        customer = self.state_db.get_customer(account)
        last_reebill_row = session.query(ReeBill)\
                .filter(ReeBill.customer == customer)\
                .order_by(desc(ReeBill.sequence), desc(ReeBill.version)).first()

        new_utilbills, new_utilbill_docs = [], []
        if last_reebill_row is None:
            # No Reebills are associated with this account: Create the first one
            assert start_date is not None
            utilbill = session.query(UtilBill)\
                    .filter(UtilBill.customer == customer)\
                    .filter(UtilBill.period_start >= start_date)\
                    .order_by(UtilBill.period_start).first()
            if utilbill is None:
                raise ValueError("No utility bill found starting on/after %s" %
                        start_date)
            new_utilbills.append(utilbill)
            new_utilbill_docs.append(
                        self.reebill_dao.load_doc_for_utilbill(utilbill))

            new_sequence = 1
        else:
            # There are Reebills associated with this account: Create the next Reebill
            # First, find the successor to every utility bill belonging to the reebill, along
            # with its mongo document. note that Hypothetical utility bills are
            # excluded.
            for utilbill in last_reebill_row.utilbills:
                successor = session.query(UtilBill)\
                    .filter(UtilBill.customer == customer)\
                    .filter(not_(UtilBill._utilbill_reebills.any()))\
                    .filter(UtilBill.service == utilbill.service)\
                    .filter(UtilBill.utility == utilbill.utility)\
                    .filter(UtilBill.period_start >= utilbill.period_end)\
                    .order_by(UtilBill.period_end).first()
                if successor is None:
                    raise NoSuchBillException(("Couldn't find next "
                            "utility bill following %s") % utilbill)
                if successor.state == UtilBill.Hypothetical:
                    raise NoSuchBillException(('The next utility bill is '
                        '"hypothetical" so a reebill can\'t be based on it'))
                new_utilbills.append(successor)
                new_utilbill_docs.append(
                        self.reebill_dao.load_doc_for_utilbill(successor))

            new_sequence = last_reebill_row.sequence + 1

        # currently only one service is supported
        assert len(new_utilbills) == 1

        # create mongo document for the new reebill, based on the documents for
        # the utility bills. discount rate and late charge rate are set to the
        # "current" values for the customer in MySQL.
        new_mongo_reebill = MongoReebill.get_reebill_doc_for_utilbills(account,
                new_sequence, 0, customer.get_discount_rate(),
                customer.get_late_charge_rate(), new_utilbill_docs)

        # create reebill row in state database
        new_reebill = ReeBill(customer, new_sequence, 0,
                utilbills=new_utilbills,
                billing_address=Address(**new_utilbill_docs[0]
                        ['billing_address']),
                service_address=Address(**new_utilbill_docs[0]
                        ['service_address']))

        # assign Reading objects to the ReeBill based on registers from the
        # utility bill document
        assert len(new_utilbill_docs) == 1
        if last_reebill_row is None:
            new_reebill.update_readings_from_document(new_utilbill_docs[0])
        else:
            readings = session.query(Reading)\
                    .filter(Reading.reebill_id == last_reebill_row.id)\
                    .all()
            new_reebill.update_readings_from_reebill(readings,
                                                     new_utilbill_docs[0])

        session.add(new_reebill)
        session.add_all(new_reebill.readings)

        # save reebill document in Mongo
        self.reebill_dao.save_reebill(new_mongo_reebill)

        # 2nd transaction: bind and compute. if one of these fails, don't undo
        # the changes to MySQL above, leaving a Mongo reebill document without
        # a corresponding MySQL row; only undo the changes related to binding
        # and computing (currently there are none).
        self.ree_getter.update_renewable_readings(
                self.nexus_util.olap_id(account), new_reebill, use_olap=True)
        self.reebill_dao.save_reebill(new_mongo_reebill)

        try:
            self.compute_reebill(account, new_sequence)
        except Exception as e:
            self.logger.error("Error when computing reebill %s: %s" % (
                    new_reebill, e))
        return new_reebill

    def new_versions(self, account, sequence):
        '''Creates new versions of all reebills for 'account' starting at
        'sequence'. Any reebills that already have an unissued version are
        skipped. Returns a list of the new reebill objects.'''
        sequences = range(sequence, self.state_db.last_sequence(account) + 1)
        return [self.new_version(account, s) for s in sequences if
                self.state_db.is_issued(account, s)]

    def new_version(self, account, sequence):
        '''Creates a new version of the given reebill: duplicates the Mongo
        document, re-computes the bill, saves it, and increments the
        max_version number in MySQL. Returns the new MongoReebill object.
        Returns version of the new reebill.
        '''

        if sequence <= 0:
            raise ValueError('Only sequence >= 0 can have multiple versions.')
        if not self.state_db.is_issued(account, sequence):
            raise ValueError("Can't create new version of an un-issued bill.")

        # get current max version from MySQL, and load that version's document
        # from Mongo (even if higher version exists in Mongo, it doesn't count
        # unless MySQL knows about it)
        max_version = self.state_db.max_version(account, sequence)
        reebill_doc = self.reebill_dao.load_reebill(account, sequence,
                version=max_version)
        reebill_doc.version = max_version + 1

        # increment max version in mysql: this adds a new reebill row with an
        # incremented version number, the same assocation to utility bills but
        # null document_id, uprs_id in the utilbill_reebill table, meaning
        # its utility bills are the current ones.
        reebill = self.state_db.increment_version(account, sequence)

        # replace utility bill documents with the "current" ones, and update
        # "hypothetical" utility bill data in the reebill document to match
        # (note that utility bill subdocuments in the reebill also get updated
        # in 'compute_reebill' below, but 'update_renewable_readings' won't work unless
        # they are updated)
        assert len(reebill.utilbills) == 1
        utilbill_doc = self.reebill_dao.load_doc_for_utilbill(
                reebill.utilbills[0])

        # document must be saved before update_renewable_readings is called.
        # unfortunately, this can't be undone if an exception happens.
        self.reebill_dao.save_reebill(reebill_doc)

        # update readings to match utility bill document
        reebill.update_readings_from_document(utilbill_doc)

        # re-bind and compute
        # recompute, using sequence predecessor to compute balance forward and
        # prior balance. this is always version 0, because we want those values
        # to be the same as they were on version 0 of this bill--we don't care
        # about any corrections that might have been made to that bill later.
        self.ree_getter.update_renewable_readings(self.nexus_util.olap_id(account),
                                        reebill)

        reebill_doc = self.reebill_dao.load_reebill(reebill.customer.account,
                reebill.sequence, version=reebill.version)
        try:
            # TODO replace with compute_reebill; this is hard because the
            # document has to be saved first and it can't be saved again
            # because it has "sequence" and "version" keys
            self.compute_reebill(account, sequence, version=max_version+1)
        except Exception as e:
            # NOTE: catching Exception is awful and horrible and terrible and
            # you should never do it, except when you can't think of any other
            # way to accomplish the same thing. ignoring the error here allows
            # a new version of the bill to be created even when it can't be
            # computed (e.g. the rate structure is broken and the user wants to
            # edit it, but can't until the new version already exists).
            self.logger.error(("In Process.new_version, couldn't compute new "
                    "version %s of reebill %s-%s: %s\n%s") % (
                    reebill_doc.version, reebill_doc.account,
                    reebill_doc.sequence, e, traceback.format_exc()))

        self.reebill_dao.save_reebill(reebill_doc)
        return reebill.version

    def get_unissued_corrections(self, account):
        '''Returns [(sequence, max_version, balance adjustment)] of all
        un-issued versions of reebills > 0 for the given account.'''
        result = []
        for seq, max_version in self.state_db.get_unissued_corrections(account):
            # adjustment is difference between latest version's
            # charges and the previous version's
            assert max_version > 0
            latest_version = self.state_db.get_reebill(account, seq,
                    version=max_version)
            prev_version = self.state_db.get_reebill(account, seq,
                    version=max_version - 1)
            adjustment = latest_version.total - prev_version.total
            result.append((seq, max_version, adjustment))
        return result

    def get_unissued_correction_sequences(self, account):
        return [c[0] for c in self.get_unissued_corrections(account)]

    def issue_corrections(self, account, target_sequence):
        '''Applies adjustments from all unissued corrections for 'account' to
        the reebill given by 'target_sequence', and marks the corrections as
        issued.'''
        # corrections can only be applied to an un-issued reebill whose version
        # is 0
        target_max_version = self.state_db.max_version(account, target_sequence)
        if self.state_db.is_issued(account, target_sequence) \
                or target_max_version > 0:
            raise ValueError(("Can't apply corrections to %s-%s, "
                    "because the latter is an issued reebill or another "
                    "correction.") % (account, target_sequence))
        all_unissued_corrections = self.get_unissued_corrections(account)
        if len(all_unissued_corrections) == 0:
            raise ValueError('%s has no corrections to apply' % account)

        # recompute target reebill (this sets total adjustment) and save it
        self.compute_reebill(account, target_sequence,
                version=target_max_version)

        # issue each correction
        for correction in all_unissued_corrections:
            correction_sequence, _, _ = correction
            self.issue(account, correction_sequence)

    def get_total_adjustment(self, account):
        '''Returns total adjustment that should be applied to the next issued
        reebill for 'account' (i.e. the earliest unissued version-0 reebill).
        This adjustment is the sum of differences in totals between each
        unissued correction and the previous version it corrects.'''
        return sum(adjustment for (sequence, version, adjustment) in
                self.get_unissued_corrections(account))

    def get_total_error(self, account, sequence):
        '''Returns the net difference between the total of the latest
        version (issued or not) and version 0 of the reebill given by account,
        sequence.'''
        earliest = self.state_db.get_reebill(account, sequence, version=0)
        latest = self.state_db.get_reebill(account, sequence, version='max')
        return latest.total - earliest.total

    def get_late_charge(self, reebill, day=datetime.utcnow().date()):
        '''Returns the late charge for the given reebill on 'day', which is the
        present by default. ('day' will only affect the result for a bill that
        hasn't been issued yet: there is a late fee applied to the balance of
        the previous bill when only when that previous bill's due date has
        passed.) Late fees only apply to bills whose predecessor has been
        issued; None is returned if the predecessor has not been issued. (The
        first bill and the sequence 0 template bill always have a late charge
        of 0.)'''
        session = Session()
        acc, seq = reebill.customer.account, reebill.sequence

        if reebill.sequence <= 1:
            return 0

        # unissued bill has no late charge
        if not self.state_db.is_issued(acc, seq - 1):
            return None

        # late charge is 0 if version 0 of the previous bill is not overdue
        predecessor0 = self.state_db.get_reebill(acc, seq - 1,
                version=0)
        if day <= predecessor0.due_date:
            return 0

        # the balance on which a late charge is based is not necessarily the
        # current bill's balance_forward or the "outstanding balance": it's the
        # least balance_due of any issued version of the predecessor (as if it
        # had been charged on version 0's issue date, even if the version
        # chosen is not 0).
        customer = self.state_db.get_customer(acc)
        min_balance_due = session.query(func.min(ReeBill.balance_due))\
                .filter(ReeBill.customer == customer)\
                .filter(ReeBill.sequence == seq - 1).one()[0]
        source_balance = min_balance_due - \
                self.state_db.get_total_payment_since(acc,
                predecessor0.issue_date)
        #Late charges can only be positive
        return (reebill.late_charge_rate) * max(0, source_balance)

    def get_outstanding_balance(self, account, sequence=None):
        '''Returns the balance due of the reebill given by account and sequence
        (or the account's last issued reebill when 'sequence' is not given)
        minus the sum of all payments that have been made since that bill was
        issued. Returns 0 if total payments since the issue date exceed the
        balance due, or if no reebill has ever been issued for the customer.'''
        # get balance due of last reebill
        if sequence == None:
            sequence = self.state_db.last_issued_sequence(account)
        if sequence == 0:
            return 0
        reebill = self.state_db.get_reebill(sequence)

        if reebill.issue_date == None:
            return 0

        # result cannot be negative
        return max(0, reebill.balance_due -
                self.state_db.get_total_payment_since(account,
                        reebill.issue_date))

    def delete_reebill(self, account, sequence):
        '''Deletes the the given reebill: removes the ReeBill object/row and
        its utility bill associations from MySQL, and its document from Mongo.
        A reebill version has been issued can't be deleted. Returns the version
        of the reebill that was deleted.'''
        session = Session()
        reebill = self.state_db.get_reebill(account, sequence)
        if reebill.issued:
            raise IssuedBillError("Can't delete an issued reebill.")
        if reebill.version == 0 and reebill.sequence < \
                self.state_db.last_sequence(account):
            raise IssuedBillError("Only the last reebill can be deleted")

        version = reebill.version

        # NOTE session.delete() fails with an errror like "InvalidRequestError:
        # Instance '<ReeBill at 0x353cbd0>' is not persisted" if the object has
        # not been persisted (i.e. flushed from SQLAlchemy cache to database)
        # yet; the author says on Stack Overflow to use 'expunge' if the object
        # is in 'session.new' and 'delete' otherwise, but for some reason
        # 'reebill' does not get into 'session.new' when session.add() is
        # called. i have not solved this problem yet.
        session.delete(reebill)

        # delete highest-version reebill document from Mongo
        self.reebill_dao.delete_reebill(reebill)

        # Delete the PDF associated with a reebill if it was version 0
        # because we believe it is confusing to delete the pdf when
        # when a version still exists
        if version == 0:
            full_path = self.billupload.get_reebill_file_path(account,
                    sequence)
            # If the file exists, delete it, otherwise don't worry.
            try:
                os.remove(full_path)
            except OSError as e:
                if e.errno != errno.ENOENT:
                    raise
        return version

    def create_new_account(self, account, name, discount_rate,
            late_charge_rate, billing_address, service_address,
            template_account):
        '''Creates a new account with utility bill template copied from the
        last utility bill of 'template_account' (which must have at least one
        utility bill).
        
        'billing_address' and 'service_address' are dictionaries containing the
        addresses for the utility bill. The address format should be the
        utility bill address format.

        Returns the new state.Customer.'''
        if self.state_db.account_exists(account):
            raise ValueError("Account %s already exists" % account)

        # validate parameters
        if not re.match(ACCOUNT_NAME_REGEX, account):
            raise ValueError('Invalid account number')
        if not 0 <= discount_rate <= 1:
            raise ValueError('Discount rate must be between 0 and 1 inclusive')
        if not 0 <= late_charge_rate <=1:
            raise ValueError(('Late charge rate must be between 0 and 1 '
                              'inclusive'))

        # load document of last utility bill from template account (or its own
        # template utility bill document if there are no real ones) to become
        # the template utility bill for this account; update its account and
        # _id
        session = Session()
        template_account_last_utilbill = session.query(UtilBill)\
                .join(Customer).filter(Customer.account==template_account)\
                .order_by(desc(UtilBill.period_end)).first()
        if template_account_last_utilbill is None:
            utilbill_doc = self.reebill_dao.load_utilbill_template(session,
                    template_account)
        else:
            utilbill_doc = self.reebill_dao.load_doc_for_utilbill(
                    template_account_last_utilbill)

        # create row for new customer in MySQL, with new utilbill document
        # template _id
        new_id = ObjectId()
        new_customer = Customer(name, account, discount_rate, late_charge_rate,
                new_id, 'example@example.com')
        session.add(new_customer)

        # save utilbill document template in Mongo with new account, _id,
        # addresses, and "total"
        utilbill_doc.update({
            '_id': new_id, 'account': account,

            # TODO what is 'total' anyway? should it be removed?
            # see https://www.pivotaltracker.com/story/show/53093021
            'total': 0,

            # keys listed explicitly to document the schema and validate the
            # address dictionaries passed in by the caller
            'billing_address': {
                'addressee': billing_address['addressee'],
                'street': billing_address['street'],
                'city': billing_address['city'],
                'state': billing_address['state'],
                'postal_code': billing_address['postal_code'],
            },
            'service_address': {
                'addressee': service_address['addressee'],
                'street': service_address['street'],
                'city': service_address['city'],
                'state': service_address['state'],
                'postal_code': service_address['postal_code'],
            },
        })
        self.reebill_dao.save_utilbill(utilbill_doc)

        return new_customer


# keys above for which null values should be allowed in corresponding MySQL #
# column
    def issue(self, account, sequence,
            issue_date=datetime.utcnow().date()):
        '''Sets the issue date of the reebill given by account, sequence to
        'issue_date' (or today by default), and the due date to 30 days from
        the issue date. The reebill's late charge is set to its permanent value
        in mongo, and the reebill is marked as issued in the state database.'''
        # version 0 of predecessor must be issued before this bill can be
        # issued:
        if sequence > 1 and not self.state_db.is_issued(account,
                sequence - 1, version=0):
            raise NotIssuable(("Can't issue reebill %s-%s because its "
                    "predecessor has not been issued.") % (account, sequence))


        reebill = self.state_db.get_reebill(account, sequence)

        # compute the bill to make sure it's up to date before issuing
        self.compute_reebill(reebill.customer.account,
                reebill .sequence, version=reebill.version)

        # set issue date in MySQL and due date in mongo
        reebill.issue_date = issue_date
        reebill.due_date = issue_date + timedelta(days=30)

        # set late charge to its final value (payments after this have no
        # effect on late fee)
        # TODO: should this be replaced with a call to compute_reebill to
        # just make sure everything is up-to-date before issuing?
        # https://www.pivotaltracker.com/story/show/36197985
        reebill.late_charge = self.get_late_charge(reebill)

        # save in mongo, creating a new frozen utility bill document, and put
        # that document's _id in the utilbill_reebill table
        # NOTE this only works when the reebill has one utility bill
        assert len(reebill._utilbill_reebills) == 1
        try:
            self._freeze_utilbill_document(reebill)
        except IssuedBillError:
            # this happens when a correction was already issued in the call to
            # 'issue_corrections' preceding the call to 'issue' for the target
            # bill. if a "frozen utility bill document" is not created it
            # it should not cause any problems.
            pass

        # also duplicate UPRS, storing the new _ids in MySQL
        uprs = self.rate_structure_dao.load_uprs_for_utilbill(
                reebill.utilbills[0])
        uprs.id = ObjectId()
        # NOTE this is a temporary workaround for a bug in MongoEngine
        # 0.8.4 described here:
        # https://www.pivotaltracker.com/story/show/57593308
        uprs._created = True;

        uprs.save()
        reebill._utilbill_reebills[0].uprs_document_id = str(uprs.id)

        # mark as issued in mysql
        self.state_db.issue(account, sequence, issue_date=issue_date)

        # store email recipient in the bill
        reebill.email_recipient = reebill.customer.bill_email_recipient

    def _freeze_utilbill_document(self, reebill, force=False):
        '''
        Create and save a utility bill document representing the utility bill
        of the given state.ReeBill, which is about to be issued. This document
        is immutable and provides a permanent record of the utility bill
        utility bill document as it was at the time of issuing. Its _id becomes
        the "document_id" of the corresponding row in the  "utilbill_reebill"
        table in MySQL.

        Replacing an already-issued reebill (as determined by StateDB) or its
        utility bills is forbidden unless 'force' is True (this should only be
        used for testing).

        Nore: this saves changes to the reebill document in Mongo, so that
        document should be re-loaded if data are read from it after calling
        this method.
        '''
        if reebill.issued:
            raise IssuedBillError("Can't modify an issued reebill.")

        # NOTE returning the _id of the new frozen utility bill can only work
        # if there is only one utility bill; otherwise some system is needed to
        # specify which _id goes with which utility bill in MySQL
        if len(reebill.utilbills) > 1:
            raise NotImplementedError('Multiple services not yet supported')

        utilbill_doc = self.reebill_dao.load_doc_for_utilbill(
                reebill.utilbills[0])

        # convert the utility bills into frozen copies by putting
        # "sequence" and "version" keys in the utility bill, and
        # changing its _id to a new one
        new_id = bson.objectid.ObjectId()

        # copy utility bill doc so changes to it do not persist if
        # saving fails below
        utilbill_doc = copy.deepcopy(utilbill_doc)
        utilbill_doc['_id'] = new_id
        self.reebill_dao.save_utilbill(utilbill_doc, force=force,
                           sequence_and_version=(reebill.sequence,
                                                 reebill.version))
        # saving succeeded: set handle id to match the saved
        # utility bill and replace the old utility bill document with the new one
        reebill_doc = self.reebill_dao.load_reebill(reebill.customer.account,
                reebill.sequence, version=reebill.version)
        reebill_doc.reebill_dict['utilbills'][0]['id'] = new_id
        reebill._utilbill_reebills[0].document_id = new_id
        self.reebill_dao.save_reebill(reebill_doc)


    def reebill_report_altitude(self):
        session = Session()
        accounts = self.state_db.listAccounts()
        rows = []
        totalCount = 0
        for account in accounts:
            payments = self.state_db.payments(account)
            cumulative_savings = 0
            for reebill_doc in self.reebill_dao.load_reebills_for(account, 0):
                # TODO using the document to load the SQLAlchemy object is
                # backwards. but ultimately the document should not be used
                # at all.
                reebill = self.reebill_dao.load_reebill(reebill_doc.account,
                        reebill_doc.sequence, reebill_doc.version)
                # Skip over unissued reebills
                if not reebill_doc.issue_date:
                    continue

                row = {}
                row['account'] = account
                row['sequence'] = reebill_doc.sequence
                row['billing_address'] = reebill_doc.billing_address
                row['service_address'] = reebill_doc.service_address
                row['issue_date'] = reebill_doc.issue_date
                row['period_begin'] = reebill_doc.period_begin
                row['period_end'] = reebill_doc.period_end
                row['actual_charges'] = reebill_doc.actual_total
                row['hypothetical_charges'] = reebill_doc.hypothetical_total
                total_ree = reebill.get_total_renewable_energy()
                row['total_ree'] = total_ree
                if total_ree != 0:
                    row['average_rate_unit_ree'] = (reebill_doc.hypothetical_total -
                            reebill_doc.actual_total)/total_ree
                else:
                    row['average_rate_unit_ree'] = 0
                row['ree_value'] = reebill_doc.ree_value
                row['prior_balance'] = reebill_doc.prior_balance
                row['balance_forward'] = reebill_doc.balance_forward
                try:
                    row['total_adjustment'] = reebill_doc.total_adjustment
                except:
                    row['total_adjustment'] = None
                row['payment_applied'] = reebill_doc.payment_received
                row['ree_charges'] = reebill_doc.ree_charges
                try:
                    row['late_charges'] = reebill_doc.late_charges
                except KeyError:
                    row['late_charges'] = None

                row['balance_due'] = reebill_doc.balance_due
                row['discount_rate'] = reebill_doc.discount_rate

                savings = reebill_doc.ree_value - reebill_doc.ree_charges
                cumulative_savings += savings
                row['savings'] = savings
                row['cumulative_savings'] = cumulative_savings

                rows.append(row)
                totalCount += 1
        return rows, totalCount

    def sequences_for_approximate_month(self, account, year, month):
        '''Returns a list of sequences of all reebills whose approximate month
        (as determined by dateutils.estimate_month()) is 'month' of 'year', or
        None if the month precedes the approximate month of the first reebill.
        When 'sequence' exceeds the last sequence for the account, bill periods
        are assumed to correspond exactly to calendar months.
        
        This should be the inverse of the mapping from bill periods to months
        provided by estimate_month() when its domain is restricted to months
        that actually have bills.'''
        # get all reebills whose periods contain any days in this month (there
        # should be at most 3)
        next_month_year, next_month = month_offset(year, month, 1)
        reebills = session.query(ReeBill).join(UtilBill).filter(
                UtilBill.period_start >= date(year, month, 1),
                UtilBill.period_end <= date(next_month_year, next_month, 1)
                ).all()

        # sequences for this month are those of the bills whose approximate
        # month is this month
        sequences_for_month = [r.sequence for r in reebills if
                estimate_month(r.period_begin, r.period_end) == (year, month)]

        # if there's at least one sequence, return the list of sequences
        if sequences_for_month != []:
            return sequences_for_month

        # get approximate month of last reebill (return [] if there were never
        # any reebills)
        last_sequence = self.state_db.last_sequence(account)
        if last_sequence == 0:
            return []
        last_reebill = self.state_db.get_reebill(account, last_sequence)
        last_reebill_year, last_reebill_month = estimate_month(
                *last_reebill.get_period())

        # if this month isn't after the last bill month, there are no bill
        # sequences
        if (year, month) <= (last_reebill_year, last_reebill_month):
            return []

        # if (year, month) is after the last bill month, return the sequence
        # determined by counting real months after the approximate month of the
        # last bill (there is only one sequence in this case)
        sequence_offset = month_difference(last_reebill_year,
                last_reebill_month, year, month)
        return [last_sequence + sequence_offset]

    def sequences_in_month(self, account, year, month):
        '''Returns a list of sequences of all reebills whose periods contain
        ANY days within the given month. The list is empty if the month
        precedes the period of the account's first issued reebill, or if the
        account has no issued reebills at all. When 'sequence' exceeds the last
        sequence for the account (including un-issued bills in mongo), bill
        periods are assumed to correspond exactly to calendar months. This is
        NOT related to the approximate billing month.'''
        # get all reebills whose periods contain any days in this month, and
        # their sequences (there should be at most 3)
        query_month = Month(year, month)
        sequences_for_month = session.query(ReeBill.sequence).join(UtilBill)\
                .filter(UtilBill.period_start >= query_month.first,
                UtilBill.period_end <= query_month.last).all()

        # get sequence of last reebill and the month in which its period ends,
        # which will be useful below
        last_sequence = self.state_db.last_sequence(account)

        # if there's at least one sequence, return the list of sequences. but
        # if query_month is the month in which the account's last reebill ends,
        # and that period does not perfectly align with the end of the month,
        # also include the sequence of an additional hypothetical reebill whose
        # period would cover the end of the month.
        if sequences_for_month != []:
            last_end = self.state_db.get_reebill(last_sequence
                    ).period_end
            if Month(last_end) == query_month and last_end \
                    < (Month(last_end) + 1).first:
                sequences_for_month.append(last_sequence + 1)
            return sequences_for_month

        # if there are no sequences in this month because the query_month
        # precedes the first reebill's start, or there were never any reebills
        # at all, return []
        if last_sequence == 0 or query_month.last < \
                self.state_db.get_reebill(account, 1).get_period()[0]:
            return []

        # now query_month must exceed the month in which the account's last
        # reebill ends. return the sequence determined by counting real months
        # after the approximate month of the last bill (there is only one
        # sequence in this case)
        last_reebill_end = self.state_db.get_reebill(account,
                last_sequence).get_period()[1]
        return [last_sequence + (query_month - Month(last_reebill_end))]


    def all_names_of_accounts(self, accounts):
        # get list of customer name dictionaries sorted by their billing account
        all_accounts_all_names = self.nexus_util.all_names_for_accounts(accounts)
        name_dicts = sorted(all_accounts_all_names.iteritems())

        return name_dicts

    def full_names_of_accounts(self, accounts):
        '''Given a list of account numbers (as strings), returns a list
        containing the "full name" of each account, each of which is of the
        form "accountnumber - codename - casualname - primus" (sorted by
        account). Names that do not exist for a given account are skipped.'''
        # get list of customer name dictionaries sorted by their billing account
        name_dicts = self.all_names_of_accounts(accounts)

        result = []
        for account, all_names in name_dicts:
            res = account + ' - '
            # Only include the names that exist in Nexus
            names = [all_names[name] for name in
                ('codename', 'casualname', 'primus')
                if all_names.get(name)]
            res += '/'.join(names)
            if len(names) > 0:
                res += ' - '
            #Append utility and rate_class from the last utilbill for the
            #account if one exists as per
            #https://www.pivotaltracker.com/story/show/58027082
            try:
                last_utilbill = self.state_db.get_last_utilbill(account)
            except NoSuchBillException:
                #No utilbill found, just don't append utility info
                pass
            else:
                res += "%s: %s" %(last_utilbill.utility,
                last_utilbill.rate_class)
            result.append(res)
        return result

    def get_all_utilbills_json(self, account, start, limit):
        # result is a list of dictionaries of the form {account: account
        # number, name: full name, period_start: date, period_end: date,
        # sequence: reebill sequence number (if present)}
        utilbills, total_count = self.state_db.list_utilbills(account,
                start, limit)

        # this "name" is really not the name in nexus, but Stiles' creative
        # way to get utilities and rate structures shown in the "Create New
        # Account" form. luckily it's ignored by all other consumers of this
        # data.
        full_names = self.full_names_of_accounts([account])
        full_name = full_names[0] if full_names else account

        data = [{
            'id': ub.id,
            'account': ub.customer.account,
            'name': full_name,
            'utility': ub.utility,
            'rate_class': ub.rate_class,
            # capitalize service name
            'service': 'Unknown' if ub.service is None else
                    ub.service[0].upper() + ub.service[1:],
            'period_start': ub.period_start,
            'period_end': ub.period_end,
            'total_charges': ub.total_charges,
            # NOTE a type-based conditional is a bad pattern; this will
            # have to go away
            'computed_total': mongo.total_of_all_charges(
                    self.reebill_dao.load_doc_for_utilbill(ub))
                    if ub.state < UtilBill.Hypothetical else None,
            # NOTE the value of 'issue_date' in this JSON object is
            # used by the client to determine whether a frozen utility
            # bill version exists (when issue date == null, the reebill
            # is unissued, so there is no frozen version of the utility
            # bill corresponding to it).
            'reebills': ub.sequence_version_json(),
            'state': ub.state_name(),
            # utility bill rows are always editable (since editing them
            # should not affect utility bill data in issued reebills)
            'processed': ub.processed,
            'editable': True,
        } for ub in utilbills]

        return data, total_count

    def update_reebill_readings(self, account, sequence):
        '''Replace the readings of the reebill given by account, sequence
        with a new set of readings that matches the reebill's utility bill.
        '''
        reebill = self.state_db.get_reebill(account, sequence)
        if reebill.issued:
            raise IssuedBillError("Can't modify an issued reebill")
        utilbill_doc = self.reebill_dao.load_doc_for_utilbill(
                reebill.utilbills[0])
        reebill.update_readings_from_document(utilbill_doc)

    def bind_renewable_energy(self, account, sequence):
        reebill = self.state_db.get_reebill(account, sequence)
        self.ree_getter.update_renewable_readings(self.nexus_util.olap_id(account),
                                        reebill, use_olap=True)

    def mail_reebills(self, account, sequences, recipient_list):
        all_reebills = [self.state_db.get_reebill(account, sequence)
                for sequence in sequences]

        # render all the bills
        for reebill in all_reebills:
            the_path = self.billupload.get_reebill_file_path(account,
                    reebill.sequence)
            dirname, basename = os.path.split(the_path)
            self.renderer.render_max_version(reebill.customer.account,
                    reebill.sequence,
                    # self.config.get("billdb", "billpath")+ "%s" % reebill.account,
                    # "%.5d_%.4d.pdf" % (int(account), int(reebill.sequence)),
                    dirname, basename, True)

        # "the last element" (???)
        most_recent_reebill = all_reebills[-1]
        bill_file_names = ["%.5d_%.4d.pdf" % (int(account), int(sequence)) for
                sequence in sequences]
        bill_dates = ', '.join(["%s" % (b.get_period()[0])
                for b in all_reebills])
        merge_fields = {
            'street': most_recent_reebill.service_address.street,
            'balance_due': round(most_recent_reebill.balance_due, 2),
            'bill_dates': bill_dates,
            'last_bill': bill_file_names[-1],
        }
        bill_file_paths = [self.billupload.get_reebill_file_path(account,
                    s) for s in sequences]
        self.bill_mailer.mail(recipient_list, merge_fields, bill_file_paths,
                bill_file_paths)

    def get_issuable_reebills_dict(self):
        """ Returns a list of issuable reebill dictionaries containing
            the account, sequence, total utility bill charges, total reebill
            charges and the associated customer email address
            of the earliest unissued version-0 reebill account
        """
        session = Session()
        unissued_v0_reebills = session.query(ReeBill.sequence, ReeBill.customer_id)\
                .filter(ReeBill.issued == 0, ReeBill.version == 0).subquery()
        min_sequence = session.query(
                unissued_v0_reebills.c.customer_id.label('customer_id'),
                func.min(unissued_v0_reebills.c.sequence).label('sequence'))\
                .group_by(unissued_v0_reebills.c.customer_id).subquery()
        reebills = session.query(ReeBill)\
                .filter(ReeBill.customer_id==min_sequence.c.customer_id)\
                .filter(ReeBill.sequence==min_sequence.c.sequence)

        issuable_reebills = sorted([{
            'account': r.customer.account,
            'sequence':r.sequence,
            'util_total': sum(u.total_charges for u in r.utilbills),
            'mailto':r.customer.bill_email_recipient,
            'reebill_total': sum(mongo.total_of_all_charges(ub_doc)
                    for ub_doc in(self.reebill_dao._load_utilbill_by_id(ub_id)
                    for ub_id in(u.document_id for u in r.utilbills))),
            'processed': r.processed,
         } for r in reebills.all()], key=itemgetter('account'))

        return issuable_reebills

    def issue_and_mail(self, user, account, sequence, recipients, apply_corrections):
        '''issues a reebill and sends out a confirmation email'''
        # If there are unissued corrections and the user has not confirmed
        # to issue them, we will return a list of those corrections and the
        # sum of adjustments that have to be made so the client can create
        # a confirmation message
        unissued_corrections = self.get_unissued_corrections(account)
        if len(unissued_corrections) > 0 and not apply_corrections:
                return {'success': False,
                    'corrections': [c[0] for c in unissued_corrections],
                    'adjustment': sum(c[2] for c in unissued_corrections)}

        # The user has confirmed to issue unissued corrections.
        # Let's issue
        if len(unissued_corrections) > 0:
            assert apply_corrections is True
            try:
                self.issue_corrections(account, sequence)
            except Exception, e:
                e.args = ('Error when issuing reebill %s-%s: %s' %(
                            account, sequence, e.__class__.__name__),) + e.args
                raise
            for cor in unissued_corrections:
                journal.ReeBillIssuedEvent.save_instance(
                    session['user'],account, sequence,
                    self.state_db.max_version(account, cor),
                    applied_sequence=cor[0])
        try:
            self.compute_reebill(account, sequence)
            #mark issued bills as processed
            self.update_sequential_account_info(account, sequence,
                processed=True)
            self.issue(account, sequence)
        except Exception, e:
            e.args = ('Error when issuing reebill %s-%s: %s' %(
                            account, sequence, e.__class__.__name__),) + e.args
            raise
        journal.ReeBillIssuedEvent.save_instance(user,
                                                 account, sequence, 0)
        # Let's mail!
        # Recepients can be a comma seperated list of email addresses
        recipient_list = [rec.strip() for rec in recipients.split(',')]
        self.mail_reebills(account, [sequence], recipient_list)
        journal.ReeBillMailedEvent.save_instance(user, account, sequence,
            recipients)

    def issue_processed_and_mail(self, user, apply_corrections):
        ''' issues all reebills that are marked as processeed and sends confirmation emails
        for each one of the issued reebills
        '''

        unissued_processed = self.get_issuable_processed_reebills_dict(session)
        for bill in unissued_processed:
            # If there are unissued corrections and the user has not confirmed
            # to issue them, we will return a list of those corrections and the
            # sum of adjustments that have to be made so the client can create
            # a confirmation message

            unissued_corrections = self.get_unissued_corrections(bill['account'])
            if len(unissued_corrections) > 0 and not apply_corrections:
                return {'success': False,
                    'corrections': [c[0] for c in unissued_corrections],
                    'adjustment': sum(c[2] for c in unissued_corrections)}

            # The user has confirmed to issue unissued corrections.
            # Let's issue
            if len(unissued_corrections) > 0:
                assert apply_corrections is True
                try:
                    self.issue_corrections(bill['account'], bill['sequence'])
                except Exception, e:
                    e.args = ('Error when issuing reebill %s-%s: %s' %(
                            bill['account'], bill['sequence'],
                            e.__class__.__name__),) + e.args
                    raise
                for cor in unissued_corrections:
                    journal.ReeBillIssuedEvent.save_instance(
                        user, bill['account'], bill['sequence'],
                        self.state_db.max_version(bill['account'], cor),
                        applied_sequence=cor[0])
            try:
                self.compute_reebill(bill['account'], bill['sequence'])
                self.issue(bill['account'], bill['sequence'])
            except Exception, e:
                e.args = ('Error when issuing reebill %s-%s: %s' %(
                        bill['account'], bill['sequence'], e.__class__.__name__),) + e.args
                raise
            journal.ReeBillIssuedEvent.save_instance(user, bill['account'], bill['sequence'], 0)
        # Let's mail!
        # Recepients can be a comma seperated list of email addresses
            recipient_list = [rec.strip() for rec in bill['mailto'].split(',')]
            self.mail_reebills(bill['account'], [bill['sequence']],
                                   recipient_list)
            journal.ReeBillMailedEvent.save_instance(user, bill['account'],
                                                bill['sequence'], bill['mailto'])

    def get_issuable_processed_reebills_dict(self):
        """ Returns a list of issuable reebill dictionaries containing
            the account, sequence, total utility bill charges, total reebill
            charges and the associated customer email address
            of the earliest unissued version-0 reebill account
        """
        unissued_v0_reebills = session.query(ReeBill.sequence, ReeBill.customer_id)\
                .filter(ReeBill.issued == 0, ReeBill.version == 0, ReeBill.processed==1).subquery()
        min_sequence = session.query(
                unissued_v0_reebills.c.customer_id.label('customer_id'),
                func.min(unissued_v0_reebills.c.sequence).label('sequence'))\
                .group_by(unissued_v0_reebills.c.customer_id).subquery()
        reebills = session.query(ReeBill)\
                .filter(ReeBill.customer_id==min_sequence.c.customer_id)\
                .filter(ReeBill.sequence==min_sequence.c.sequence)

        issuable_processed_reebills = sorted([{
            'account': r.customer.account,
            'sequence':r.sequence,
            'util_total': sum(u.total_charges for u in r.utilbills),
            'mailto':r.customer.bill_email_recipient,
            'reebill_total': sum(mongo.total_of_all_charges(ub_doc)
                    for ub_doc in(self.reebill_dao._load_utilbill_by_id(ub_id)
                    for ub_id in(u.document_id for u in r.utilbills))),
            'processed': r.processed,
        } for r in reebills.all()], key=itemgetter('account'))

        return issuable_processed_reebills

    def update_bill_email_recipient(self, account, sequence, recepients):
        """ Finds a particular reebill by account and sequence,
            finds the connected customer and updates the customer's default
            email recipient(s)
        """
        reebill = self.state_db.get_reebill(account, sequence)
        reebill.customer.bill_email_recipient = recepients

    def upload_interval_meter_csv(self, account, sequence, csv_file,
        timestamp_column, timestamp_format, energy_column, energy_unit,
        register_identifier, **args):
        '''Takes an upload of an interval meter CSV file (cherrypy file upload
        object) and puts energy from it into the shadow registers of the
        reebill given by account, sequence. Returns reebill version number.
        '''
        reebill = self.state_db.get_reebill(sequence)

        # convert column letters into 0-based indices
        if not re.match('[A-Za-z]', timestamp_column):
            raise ValueError('Timestamp column must be a letter')
        if not re.match('[A-Za-z]', energy_column):
            raise ValueError('Energy column must be a letter')
        timestamp_column = ord(timestamp_column.lower()) - ord('a')
        energy_column = ord(energy_column.lower()) - ord('a')

        # extract data from the file (assuming the format of AtSite's
        # example files)
        self.ree_getter.fetch_interval_meter_data(reebill, csv_file.file,
                meter_identifier=register_identifier,
                timestamp_column=timestamp_column,
                energy_column=energy_column,
                timestamp_format=timestamp_format, energy_unit=energy_unit)
        return reebill.version

    def get_utilbill_image_path(self, utilbill_id, resolution):
        utilbill= self.state_db.get_utilbill_by_id(utilbill_id)
        return self.billupload.getUtilBillImagePath(utilbill,resolution)

    def list_account_status(self, start, limit, filtername, sortcol,
                            sort_reverse):
        """ Returns a list of dictonaries (containing Account, Nexus Codename,
          Casual name, Primus Name, Utility Service Address, Date of last
          issued bill, Days since then and the last event) and the length
          of the list """
        #Various filter functions used below to filter the resulting rows
        def filter_reebillcustomers(row):
            return int(row['account'])<20000
        def filter_brokeragecustomers(row):
            return int(row['account'])>=20000
        # Function to format the "Utility Service Address" grid column
        def format_service_address(service_address, account):
            try:
                return '%(street)s, %(city)s, %(state)s' % service_address
            except KeyError as e:
                self.logger.error(('Utility bill service address for %s '
                        'lacks key "%s": %s') % (
                                account, e.message, service_address))
                return '?'

        statuses = self.state_db.retrieve_status_days_since(sortcol,
                sort_reverse)
        name_dicts = self.nexus_util.all_names_for_accounts(
                [s.account for s in statuses])

        rows = []
        # To make this for loop faster we only include nexus data, status data
        # and data for the column that is sorted. After that we filter and limit
        # the rows for pagination and only after that we add all missing fields
        for status in statuses:
            new_record = {
                'account': status.account,
                'codename': name_dicts[status.account]['codename'] if
                       'codename' in name_dicts[status.account] else '',
                'casualname': name_dicts[status.account]['casualname'] if
                       'casualname' in name_dicts[status.account] else '',
                'primusname': name_dicts[status.account]['primus'] if
                'primus' in name_dicts[status.account] else '',
                'dayssince': status.dayssince,
                'provisionable': False
            }
            if sortcol=='utilityserviceaddress':
                try:
                    service_address = self.get_service_address(status.account)
                    service_address=format_service_address(service_address,
                                                            status.account)
                except NoSuchBillException:
                    service_address = ''
                new_record['utilityserviceaddress']=service_address
            elif sortcol=='lastissuedate':
                last_reebill = self.state_db.get_last_reebill(status.account,
                        issued_only=True)
                new_record['lastissuedate'] = last_reebill.issue_date if last_reebill else ''
            rows.append(new_record)

        #Apply filters
        if filtername=="reebillcustomers":
            rows=filter(filter_reebillcustomers, rows)
        elif filtername=="brokeragecustomers":
            rows=filter(filter_brokeragecustomers, rows)
        rows.sort(key=itemgetter(sortcol), reverse=sort_reverse)
        total_length=len(rows)
        rows = rows[start:start+limit]

        # Add all missing fields
        for row in rows:
            row['lastevent']=self.journal_dao.last_event_summary(row['account'])
            if sortcol != 'utilityserviceaddress':
                try:
                    service_address = self.get_service_address(row['account'])
                    service_address=format_service_address(service_address,
                                                            row['account'])
                except NoSuchBillException:
                    service_address = ''
                row['utilityserviceaddress']=service_address
            elif sortcol != 'lastissuedate':
                last_reebill = self.state_db.get_last_reebill(
                     row['account'], issued_only=True)
                row['lastissuedate'] = last_reebill.issue_date if last_reebill else ''

        return total_length, rows<|MERGE_RESOLUTION|>--- conflicted
+++ resolved
@@ -874,25 +874,13 @@
         Structure Item in the UPRS. The charges are computed according to the
         rate structure.
         '''
-<<<<<<< HEAD
-=======
         session = Session()
->>>>>>> 2b8463d3
         utilbill = self.state_db.get_utilbill_by_id(utilbill_id)
         document = self.reebill_dao.load_doc_for_utilbill(utilbill)
         uprs = self.rate_structure_dao.load_uprs_for_utilbill(utilbill)
         utilbill.refresh_charges(uprs.rates)
-<<<<<<< HEAD
-
         # NOTE this will fail if there's an error when computing the charges
         utilbill.compute_charges(uprs, document)
-=======
-        try:
-            utilbill.compute_charges(uprs, document) #document for meter info
-        except Exception as e:
-            session.commit()
-            raise
->>>>>>> 2b8463d3
 
     def compute_utility_bill(self, utilbill_id):
         '''Updates all charges in the document of the utility bill given by
