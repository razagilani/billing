--- conflicted
+++ resolved
@@ -1026,44 +1026,7 @@
         reebill.balance_due = reebill.balance_forward + reebill.ree_charge + \
                 reebill.late_charge
 
-<<<<<<< HEAD
-    def roll_reebill(self, session, account, integrate_skyline_backend=True,
-                     start_date=None, skip_compute=False):
-=======
-    def _compute_reebill_charges(self, session, reebill, uprs):
-        '''Recomputes hypothetical versions of all charges based on the
-        associated utility bill. This should be moved to state.ReeBill when
-        utility bill documents are gone.
-        '''
-        assert len(reebill.utilbills) == 1
-        utilbill = reebill.utilbills[0]
-        utilbill_doc = self.reebill_dao.load_doc_for_utilbill(utilbill)
-        mongo.compute_all_charges(utilbill_doc, uprs)
-        self.reebill_dao.save_utilbill(utilbill_doc)
-
-        # TODO temporary hack: duplicate the utility bill, set its register
-        # quantities to the hypothetical values, recompute it, and then
-        # copy all the charges back into the reebill
-        hypothetical_utilbill = copy.deepcopy(utilbill_doc)
-
-        # set register quantity in 'hypothetical_utilbill' to hypothetical
-        # quantity (conventional + renewable) in each reebill reading
-        hypothetical_registers = chain.from_iterable(m['registers'] for m
-                 in hypothetical_utilbill['meters'])
-        for reading in reebill.readings:
-            h_register = next(r for r in hypothetical_registers if r[
-                    'register_binding'] == reading.register_binding)
-            h_register['quantity'] = reading.hypothetical_quantity
-
-        # compute the charges of the hypothetical utility bill
-        mongo.compute_all_charges(hypothetical_utilbill, uprs)
-
-        # copy the charges from there into the reebill
-        reebill.update_charges_from_utilbill_doc(session,
-                utilbill_doc, hypothetical_utilbill)
-
     def roll_reebill(self, session, account, start_date=None):
->>>>>>> 27db769c
         """ Create first or roll the next reebill for given account.
         After the bill is rolled, this function also binds renewable energy data
         and computes the bill by default. This behavior can be modified by
