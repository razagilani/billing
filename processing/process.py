#!/usr/bin/python
"""
File: process.py
Description: Various utility procedures to process bills
"""
import sys
import os  
import copy
import datetime
from datetime import date, datetime, timedelta
import calendar
from optparse import OptionParser
from decimal import *
import operator
#
# uuid collides with locals so both the locals and package are renamed
import uuid as UUID
import skyliner
from billing.processing import state
from billing.mongo import MongoReebill
from billing.processing.rate_structure import RateStructureDAO
from billing.processing import state, fetch_bill_data
from billing.processing.db_objects import Payment, Customer, UtilBill, ReeBill
from billing.mongo import ReebillDAO
from billing import nexus_util
from billing import dateutils
from billing.dateutils import estimate_month, month_offset, month_difference
from billing.monthmath import Month, approximate_month
from billing.dictutils import deep_map
from billing.mongo import float_to_decimal
from billing.exceptions import IssuedBillError

import pprint
pp = pprint.PrettyPrinter(indent=1)
sys.stdout = sys.stderr

sys.stdout = sys.stderr
class Process(object):
    """ Class with a variety of utility procedures for processing bills.
        The idea here is that this class is instantiated with the data
        access objects it needs, and then ReeBills (why not just references
        to them?) are passed in and returned.  
    """

    config = None
    
    def __init__(self, state_db, reebill_dao, rate_structure_dao, billupload,
            nexus_util, splinter=None):
        '''If 'splinter' is not none, Skyline back-end should be used.'''
        self.state_db = state_db
        self.rate_structure_dao = rate_structure_dao
        self.reebill_dao = reebill_dao
        self.billupload = billupload
        self.nexus_util = nexus_util
        self.splinter = splinter
        self.monguru = None if splinter is None else splinter.get_monguru()

    def new_account(self, session, name, account, discount_rate, late_charge_rate):
        new_customer = Customer(name, account, discount_rate, late_charge_rate)
        session.add(new_customer)
        return new_customer

    def upload_utility_bill(self, session, account, service, begin_date,
            end_date, bill_file, file_name):
        '''Uploads 'bill_file' with the name 'file_name' as a utility bill for
        the given account, service, and dates. If the upload succeeds, a row is
        added to the utilbill table. If this is the newest or oldest utility
        bill for the given account and service, "hypothetical" utility bills
        will be added to cover the gap between this bill's period and the
        previous newest or oldest one respectively.'''

        # get & save end date of last bill (before uploading a new bill which
        # may come later)
        original_last_end = self.state_db.last_utilbill_end_date(session,
                account)

        if bill_file is None:
            # if there's no file, this is a "skyline estimated bill":
            # record it in the database with that state, but don't upload
            # anything
            self.state_db.record_utilbill_in_database(session, account,
                    service, begin_date, end_date, datetime.utcnow(),
                    state=UtilBill.SkylineEstimated)
        else:
            # if there is a file, get the Python file object and name
            # string from CherryPy, and pass those to BillUpload to upload
            # the file (so BillUpload can stay independent of CherryPy)
            upload_result = self.billupload.upload(account, begin_date,
                    end_date, bill_file, file_name)
            if upload_result is True:
                self.state_db.record_utilbill_in_database(session, account,
                        service, begin_date, end_date,
                        datetime.utcnow())
            else:
                raise IOError('File upload failed: %s %s %s' % (file_name,
                    begin_date, end_date))

        # if begin_date does not match end date of latest existing bill, create
        # hypothetical bills to cover the gap
        if original_last_end is not None and begin_date > original_last_end:
            self.state_db.fill_in_hypothetical_utilbills(session, account,
                    service, original_last_end, begin_date)

    def delete_utility_bill(self, session, utilbill_id):
        '''Deletes the utility bill given by utilbill_id (if it's not
        associated or attached to a reebill) and returns the path where the
        file was moved (it never really gets deleted). This path will be None
        if there was no file or it could not be found. Raises a ValueError if
        the utility bill cannot be deleted.'''
        utilbill = session.query(UtilBill)\
                .filter(UtilBill.id==utilbill_id).one()
        if utilbill.has_reebill:
            raise ValueError("Can't delete an attached utility bill.")

        # find out if any version of any reebill in mongo has this utilbill
        # associated with it. if so, it can't be deleted.
        possible_reebills = self.reebill_dao.load_reebills_in_period(
                utilbill.customer.account, start_date=utilbill.period_start,
                end_date=utilbill.period_end, version='any')
        for pb in possible_reebills:
            if utilbill.service in pb.services and \
                    pb.utilbill_period_for_service(utilbill.service) \
                    == (utilbill.period_start, utilbill.period_end):
                raise ValueError(("Can't delete a utility bill that has reebill"
                    " associated with it."))

        # OK to delete now.
        # first try to delete the file on disk
        try:
            new_path = self.billupload.delete_utilbill_file(
                    utilbill.customer.account, utilbill.period_start,
                    utilbill.period_end)
        except IOError:
            # file never existed or could not be found
            new_path = None

        # TODO move to StateDB?
        session.delete(utilbill)

        return new_path

    def compute_bill(self, session, prior_reebill, present_reebill):
        '''Compute everything about the bill that can be continuously
        recomputed. This should be called immediately after roll_bill()
        whenever roll_bill() is called.'''
        acc = present_reebill.account

        self.set_reebill_period(present_reebill)

        ## TODO: 22726549 hack to ensure the computations from bind_rs come back as decimal types
        present_reebill.reebill_dict = deep_map(float_to_decimal, present_reebill.reebill_dict)
        present_reebill._utilbills = [deep_map(float_to_decimal, u) for u in
                present_reebill._utilbills]

        self.bind_rate_structure(present_reebill)

        # get payment_received: all payments between issue date of
        # predecessor's version 0 and issue date of current reebill's version 0
        # (if current reebill is unissued, its version 0 has None as its
        # issue_date, meaning the payment period lasts up until the present)
        if self.state_db.is_issued(session, acc,
                prior_reebill.sequence, allow_nonexistent=True):
            # if predecessor's version 0 is issued, gather all payments from
            # its issue date until version 0 issue date of current bill, or
            # today if this bill has never been issued
            if self.state_db.is_issued(session, acc, present_reebill.sequence,
                    version=0):
                prior_v0_issue_date = self.reebill_dao.load_reebill(acc,
                        prior_reebill.sequence, version=0).issue_date
                present_v0_issue_date = self.reebill_dao.load_reebill(acc,
                        present_reebill.sequence, version=0).issue_date
                present_reebill.payment_received = self.state_db.\
                        get_total_payment_since(session, acc,
                        prior_v0_issue_date,
                        end=present_v0_issue_date)
            else:
                present_reebill.payment_received = self.state_db.\
                        get_total_payment_since(session, acc,
                        prior_reebill.issue_date)
        else:
            # if predecessor is not issued, there's no way to tell what
            # payments will go in this bill instead of a previous bill, so
            # assume there are none (all payments since last issue date go in
            # the account's first unissued bill)
            present_reebill.payment_received = Decimal(0)

        ## TODO: 22726549 hack to ensure the computations from bind_rs come back as decimal types
        present_reebill.reebill_dict = deep_map(float_to_decimal, present_reebill.reebill_dict)
        present_reebill._utilbills = [deep_map(float_to_decimal, u) for u in
                present_reebill._utilbills]

        # get discount rate
        discount_rate = present_reebill.discount_rate
        if not discount_rate:
            raise Exception("%s-%s-%s has no discount rate" % (acc,
                present_reebill.sequence, present_reebill.version))

        # reset ree_charges, ree_value, ree_savings so we can accumulate across
        # all services
        present_reebill.ree_value = Decimal("0")
        present_reebill.ree_charges = Decimal("0")
        present_reebill.ree_savings = Decimal("0")

        # reset hypothetical and actual totals so we can accumulate across all
        # services
        present_reebill.hypothetical_total = Decimal("0")
        present_reebill.actual_total = Decimal("0")

        # sum up chargegroups into total per utility bill and accumulate
        # reebill values
        for service in present_reebill.services:
            actual_total = Decimal("0")
            hypothetical_total = Decimal("0")

            for chargegroup, charges in present_reebill.\
                    actual_chargegroups_for_service(service).items():
                actual_subtotal = Decimal("0")
                for charge in charges:
                    actual_subtotal += charge["total"]
                    actual_total += charge["total"]

            for chargegroup, charges in present_reebill.\
                    hypothetical_chargegroups_for_service(service).items():
                hypothetical_subtotal = Decimal("0")
                for charge in charges:
                    hypothetical_subtotal += charge["total"]
                    hypothetical_total += charge["total"]

            # calculate utilbill level numbers
            present_reebill.set_actual_total_for_service(service, actual_total)
            present_reebill.set_hypothetical_total_for_service(service,
                    hypothetical_total)

            ree_value = hypothetical_total - actual_total
            ree_charges = (Decimal("1") - discount_rate) * (hypothetical_total 
                    - actual_total)
            ree_savings = discount_rate * (hypothetical_total - actual_total)

            present_reebill.set_ree_value_for_service(service, 
                    ree_value.quantize(Decimal('.00')))
            present_reebill.set_ree_charges_for_service(service, ree_charges)
            present_reebill.set_ree_savings_for_service(service, ree_savings)


        # accumulate at the reebill level
        present_reebill.hypothetical_total = present_reebill.hypothetical_total\
                + hypothetical_total
        present_reebill.actual_total = present_reebill.actual_total + actual_total

        present_reebill.ree_value = Decimal(present_reebill.ree_value + ree_value).quantize(Decimal('.00'))
        present_reebill.ree_charges = Decimal(present_reebill.ree_charges + ree_charges).quantize(Decimal('.00'), rounding=ROUND_DOWN)
        present_reebill.ree_savings = Decimal(present_reebill.ree_savings + ree_savings).quantize(Decimal('.00'), rounding=ROUND_UP)

        # set late charge, if any (this will be None if the previous bill has
        # not been issued, 0 before the previous bill's due date, and non-0
        # after that)

        # compute adjustment: if this is the earliest unissued version-0 bill,
        # adjustment is sum of changes in totals of all unissued corrections.
        # otherwise it's 0.
        if present_reebill.version == 0 and prior_reebill.sequence > 0 \
                and not self.state_db.is_issued(session, prior_reebill.account,
                prior_reebill.sequence):
            present_reebill.total_adjustment = self.get_total_adjustment(
                    session, present_reebill.account)
        else:
            present_reebill.total_adjustment = Decimal(0)

        # now grab the prior bill and pull values forward
        # TODO balance_forward currently contains adjustment, but it should not
        present_reebill.prior_balance = prior_reebill.balance_due
        present_reebill.balance_forward = present_reebill.prior_balance - \
                present_reebill.payment_received + \
                present_reebill.total_adjustment

        lc = self.get_late_charge(session, present_reebill)
        if lc is not None:
            # set late charge and include it in balance_due
            present_reebill.late_charges = lc
            present_reebill.balance_due = present_reebill.balance_forward + \
                    present_reebill.ree_charges + present_reebill.late_charges
        else:
            # ignore late charge
            present_reebill.balance_due = present_reebill.balance_forward + \
                    present_reebill.ree_charges

        ## TODO: 22726549  hack to ensure the computations from bind_rs come back as decimal types
        present_reebill.reebill_dict = deep_map(float_to_decimal, present_reebill.reebill_dict)
        present_reebill._utilbills = [deep_map(float_to_decimal, u) for u in
                present_reebill._utilbills]
        
        self.calculate_statistics(prior_reebill, present_reebill)


    def copy_actual_charges(self, reebill):
        for service in reebill.services:
            actual_chargegroups = reebill.actual_chargegroups_for_service(service)
            reebill.set_hypothetical_chargegroups_for_service(service, actual_chargegroups)

    def roll_bill(self, session, reebill):
        '''Modifies 'reebill' to convert it into a template for the reebill of
        the next period (including incrementing the sequence). 'reebill' must
        be its customer's last bill before roll_bill is called. This method
        does not save the reebill in Mongo, but it DOES create new CPRS
        documents in Mongo (by copying the ones originally attached to the
        reebill). compute_bill() should always be called immediately after this
        one so the bill is updated to its current state.'''

        # obtain the last Reebill sequence from the state database
        if reebill.sequence < self.state_db.last_sequence(session,
                reebill.account):
            raise Exception("Not the last sequence")

        # duplicate the CPRS for each service
        # TODO: 22597151 refactor
        for service in reebill.services:
            utility_name = reebill.utility_name_for_service(service)
            rate_structure_name = reebill.rate_structure_name_for_service(service)

            # load current CPRS
            cprs = self.rate_structure_dao.load_cprs(reebill.account, reebill.sequence,
                reebill.version, utility_name, rate_structure_name)
            if cprs is None:
                raise Exception("No current CPRS")

            # save it with same account, next sequence, version 0
            self.rate_structure_dao.save_cprs(reebill.account, reebill.sequence + 1,
                    0, utility_name, rate_structure_name, cprs)

        # construct a new reebill from an old one. the new one's version is
        # always 0 even if it was created from a non-0 version of the old one.
        # TODO don't use private '_utilbills' here
        new_reebill = MongoReebill(reebill, reebill._utilbills)
        new_reebill.version = 0

        new_period_end, utilbills = state.guess_utilbills_and_end_date(session,
                reebill.account, reebill.period_end)

        new_reebill.period_end = new_period_end

        # set discount rate to the instananeous value from MySQL
        new_reebill.discount_rate = self.state_db.discount_rate(session,
                reebill.account)

        # set late charge rate to the instananeous value from MySQL
        new_reebill.late_charge_rate = self.state_db.late_charge_rate(session,
                reebill.account)

        # NOTE suspended_services list is carried over automatically

        new_reebill.sequence += 1

        # create reebill row in state database
        self.state_db.new_rebill(session, new_reebill.account, new_reebill.sequence)

        return new_reebill


    def new_versions(self, session, account, sequence):
        '''Creates new versions of all reebills for 'account' starting at
        'sequence'. Any reebills that already have an unissued version are
        skipped. Returns a list of the new reebill objects.'''
        sequences = range(sequence, self.state_db.last_sequence(session,
                account) + 1)
        return [self.new_version(session, account, s) for s in sequences if 
                self.state_db.is_issued(session, account, s)]

    def new_version(self, session, account, sequence):
        '''Creates a new version of the given reebill: duplicates the Mongo
        document, re-computes the bill, saves it, and increments the
        max_version number in MySQL. Returns the new reebill object.'''
        customer = session.query(Customer).filter(Customer.account==account).one()

        if sequence <= 0:
            raise ValueError('Only sequence >= 0 can have multiple versions.')
        if not self.state_db.is_issued(session, account, sequence):
            raise ValueError("Can't create new version of an un-issued bill.")

        # get current max version from MySQL
        max_version = self.state_db.max_version(session, account, sequence)

        # load that version's document from Mongo (even if higher version
        # exists in Mongo, it doesn't count unless MySQL knows about it)
        reebill = self.reebill_dao.load_reebill(account, sequence,
                version=max_version)

        # duplicate rate structures (CPRS)
        for service in reebill.services:
            utility_name = reebill.utility_name_for_service(service)
            rs_name = reebill.rate_structure_name_for_service(service)
            cprs = self.rate_structure_dao.load_cprs(reebill.account,
                    reebill.sequence, reebill.version, utility_name, rs_name)
            if cprs is None:
                raise Exception('No CPRS found for %s-%s-%s, %s, %s' %
                        (account, sequence, reebill.version, utility_name,
                        rs_name))
            self.rate_structure_dao.save_cprs(account, sequence, max_version +
                    1, utility_name, rs_name, cprs)

        # re-bind
        fetch_bill_data.fetch_oltp_data(self.splinter,
                self.nexus_util.olap_id(account), reebill)

        # recompute, using sequence predecessor to compute balance forward and
        # prior balance. this is always version 0, because we want those values
        # to be the same as they were on version 0 of this bill--we don't care
        # about any corrections that might have been made to that bill later.
        predecessor = self.reebill_dao.load_reebill(account, sequence-1,
                version=0)

        self.compute_bill(session, predecessor, reebill)

        # load reebill from mongo again to get its updated charges (yes, this
        # design sucks)
        #reebill = self.reebill_dao.load_reebill(reebill.account,
                #reebill.sequence, reebill.version)

        # increment version, and make un-issued
        reebill.version = max_version + 1
        reebill.issue_date = None

        # save in mongo
        self.reebill_dao.save_reebill(reebill)

        # increment max version in mysql
        self.state_db.increment_version(session, account, sequence)

        return reebill

    def get_unissued_corrections(self, session, account):
        '''Returns [(sequence, max_version, balance adjustment)] of all
        un-issued versions of reebills > 0 for the given account.'''
        result = []
        for seq, max_version in self.state_db.get_unissued_corrections(session,
                account):
            # adjustment is difference between latest version's
            # charges and the previous version's
            latest_version = self.reebill_dao.load_reebill(account, seq,
                    version=max_version)
            prev_version = self.reebill_dao.load_reebill(account, seq,
                    max_version-1)
            adjustment = latest_version.total - prev_version.total
            result.append((seq, max_version, adjustment))
        return result

    def get_unissued_correction_sequences(self, session, account):
        return [c[0] for c in self.get_unissued_corrections(session, account)]

    def issue_corrections(self, session, account, target_sequence):
        '''Applies adjustments from all unissued corrections for 'account' to
        the reebill given by 'target_sequence', and marks the corrections as
        issued.'''
        # corrections can only be applied to an un-issued reebill whose version
        # is 0
        target_max_version = self.state_db.max_version(session, account,
                target_sequence)
        if self.state_db.is_issued(session, account, target_sequence) \
                or target_max_version > 0:
            raise ValueError(("Can't apply corrections to %s-%s, "
                    "because the latter is an issued reebill or another "
                    "correction.") % (account, target_sequence))
        all_unissued_corrections = self.get_unissued_corrections(session,
                account)
        if len(all_unissued_corrections) == 0:
            raise ValueError('%s has no corrections to apply' % account)
        
        # load target reebill from mongo (and, for recomputation, version 0 of
        # its predecessor)
        target_reebill = self.reebill_dao.load_reebill(account,
                target_sequence, version=target_max_version)
        target_reebill_predecessor = self.reebill_dao.load_reebill(account,
                target_sequence - 1, version=0)

        # recompute target reebill (this sets total adjustment) and save it
        self.compute_bill(session, target_reebill_predecessor, target_reebill)
        self.reebill_dao.save_reebill(target_reebill)

        # issue each correction
        for correction in all_unissued_corrections:
            correction_sequence, _, _ = correction
            self.issue(session, account, correction_sequence)

    def get_total_adjustment(self, session, account):
        '''Returns total adjustment that should be applied to the next issued
        reebill for 'account' (i.e. the earliest unissued version-0 reebill).
        This adjustment is the sum of differences in totals between each
        unissued correction and the previous version it corrects.'''
        return Decimal(sum(adjustment for (sequence, version, adjustment) in
                self.get_unissued_corrections(session, account)))

    def get_total_error(self, session, account, sequence):
        '''Returns the net difference between the total of the latest
        version (issued or not) and version 0 of the reebill given by account,
        sequence.'''
        earliest = self.reebill_dao.load_reebill(account, sequence, version=0)
        latest = self.reebill_dao.load_reebill(account, sequence, 'max')
        return latest.total - earliest.total

    def get_late_charge(self, session, reebill,
            day=datetime.utcnow().date()):
        '''Returns the late charge for the given reebill on 'day', which is the
        present by default. ('day' will only affect the result for a bill that
        hasn't been issued yet: there is a late fee applied to the balance of
        the previous bill when only when that previous bill's due date has
        passed.) Late fees only apply to bills whose predecessor has been
        issued; None is returned if the predecessor has not been issued. (The
        first bill and the sequence 0 template bill always have a late charge
        of 0.)'''
        acc, seq = reebill.account, reebill.sequence

        if reebill.sequence <= 1:
            return Decimal(0)

        # ensure that a large charge rate exists in the reebill
        # if not, do not process a late_charge_rate (treat as zero)
        try: 
            reebill.late_charge_rate
        except KeyError:
            return None

        # unissued bill has no late charge
        if not self.state_db.is_issued(session, acc, seq - 1):
            return None

        # late charge is 0 if version 0 of the previous bill is not overdue
        predecessor0 = self.reebill_dao.load_reebill(acc, seq - 1, version=0)
        if day <= predecessor0.due_date:
            return Decimal(0)

        # the balance on which a late charge is based is not necessarily the
        # current bill's balance_forward or the "outstanding balance": it's the
        # least balance_due of any issued version of the predecessor (as if it
        # had been charged on version 0's issue date, even if the version
        # chosen is not 0).
        max_predecessor_version = self.state_db.max_version(session, acc,
                seq - 1)
        min_balance_due = min((self.reebill_dao.load_reebill(acc, seq - 1,
                version=v) for v in range(max_predecessor_version + 1)),
                key=operator.attrgetter('balance_due')).balance_due
        source_balance = min_balance_due - \
                self.state_db.get_total_payment_since(session, acc,
                predecessor0.issue_date)
        return (reebill.late_charge_rate) * source_balance

    def get_outstanding_balance(self, session, account, sequence=None):
        '''Returns the balance due of the reebill given by account and sequence
        (or the account's last issued reebill when 'sequence' is not given)
        minus the sum of all payments that have been made since that bill was
        issued. Returns 0 if total payments since the issue date exceed the
        balance due, or if no reebill has ever been issued for the customer.'''
        # get balance due of last reebill
        if sequence == None:
            sequence = self.state_db.last_sequence(session, account)
        if sequence == 0:
            return Decimal(0)
        reebill = self.reebill_dao.load_reebill(account, sequence)

        if reebill.issue_date == None:
            return Decimal(0)

        # result cannot be negative
        return max(Decimal(0), reebill.balance_due -
                self.state_db.get_total_payment_since(session, account,
                reebill.issue_date))

    def delete_reebill(self, session, account, sequence):
        '''Deletes the latest version of the reebill given by 'account' and
        'sequence': removes state data and utility bill associations from
        MySQL, and actual bill data from Mongo. A reebill that has been issued
        can't be deleted. Returns the version of the reebill that was
        deleted (the highest ersion before deletion).'''
        # don't delete an issued reebill
        if self.state_db.is_issued(session, account, sequence):
            raise IssuedBillError("Can't delete an issued reebill.")

        # delete reebill state data from MySQL and dissociate utilbills from it
        # (save max version first because row may be deleted)
        max_version = self.state_db.max_version(session, account, sequence)
        self.state_db.delete_reebill(session, account, sequence)

        # delete highest-version reebill document from Mongo
        self.reebill_dao.delete_reebill(account, sequence, max_version)

        return max_version


    def create_new_account(self, session, account, name, discount_rate,
            late_charge_rate, template_account):
        result = self.state_db.account_exists(session, account)
        if result is True:
            raise Exception("Account exists")
        template_last_sequence = self.state_db.last_sequence(session, template_account)

        #TODO 22598787 use the active version of the template_account
        reebill = self.reebill_dao.load_reebill(template_account, template_last_sequence, 0)

        # reebill constructor clears out fields in the dictionary it is given
        reebill = MongoReebill(reebill.reebill_dict)

        # fields that need to be set explicitly
        reebill.account = account
        reebill.sequence = 0
        reebill.version = 0

        reebill.billing_address = {}
        reebill.service_address = {}

        # create template reebill in mongo for this new account
        self.reebill_dao.save_reebill(reebill)


        # TODO: 22597151 refactor
        # for each service, duplicate the CPRS
        for service in reebill.services:
            utility_name = reebill.utility_name_for_service(service)
            rate_structure_name = reebill.rate_structure_name_for_service(service)

            # load current CPRS of the template account
            # TODO: 22598787
            cprs = self.rate_structure_dao.load_cprs(template_account, template_last_sequence,
                0, utility_name, rate_structure_name)

            if cprs is None: raise Exception("No current CPRS")

            # save the CPRS for the new reebill
            self.rate_structure_dao.save_cprs(reebill.account, reebill.sequence,
                reebill.version, utility_name, rate_structure_name, cprs)

        # create new account in mysql
        customer = self.new_account(session, name, account, discount_rate, late_charge_rate)

        return customer


    # TODO 21052893: probably want to set up the next reebill here.  Automatically roll?
    def attach_utilbills(self, session, account, sequence):
        '''Creates association between the reebill given by 'account',
        'sequence' and all utilbills belonging to that customer whose entire
        periods are within the reebill's period and whose services are not
        suspended. The utility bills are marked as processed.'''
        reebill = self.reebill_dao.load_reebill(account, sequence)
        self.state_db.attach_utilbills(session, account, sequence,
                reebill.period_begin, reebill.period_end,
                suspended_services=reebill.suspended_services)

    def bind_rate_structure(self, reebill):
            # process the actual charges across all services
            self.bindrs(reebill, self.rate_structure_dao)

    def bindrs(self, reebill, ratestructure_db):
        """This function binds a rate structure against the actual and
        hypothetical charges found in a bill. If and RSI specifies information
        no in the bill, it is added to the bill. If the bill specifies
        information in a charge that is not in the RSI, the charge is left
        untouched."""
        account, sequence = reebill.account, reebill.sequence

        # process rate structures for all services
        for service in reebill.services:
            #
            # All registers for all meters in a given service are made available
            # to the rate structure for the given service.
            # Registers that are not to be used by the rate structure should
            # simply not have an rsi_binding.
            #

            # actual

            rate_structure = self.rate_structure_dao.load_rate_structure(reebill, service)

            # get non-shadow registers in the reebill
            actual_register_readings = reebill.actual_registers(service)

            # copy the quantity of each non-shadow register in the reebill to
            # the corresponding register dictionary in the rate structure
            # ("apply the registers from the reebill to the probable rate structure")
            rate_structure.bind_register_readings(actual_register_readings)

            # get all utility charges from the reebill's utility bill (in the
            # form of a group name -> [list of charges] dictionary). for each
            # charge, find the corresponding rate structure item (the one that
            # matches its "rsi_binding") and copy the values of "description",
            # "quantity", "quantity_units", "rate", and "rate_units" in that
            # RSI to the charge
            # ("process actual charges with non-shadow meter register totals")
            # ("iterate over the charge groups, binding the reebill charges to
            # its associated RSI")
            actual_chargegroups = reebill.actual_chargegroups_for_service(service)
            for charges in actual_chargegroups.values():
                rate_structure.bind_charges(charges)

            # (original comment "don't have to set this because we modified the
            # actual_chargegroups" is false--we modified the rate structure
            # items, but left the charges in the bill unchanged. as far as i
            # can tell this line of code has no effect)
            reebill.set_actual_chargegroups_for_service(service, actual_chargegroups)

            # hypothetical charges

            # "re-load rate structure" (doesn't this clear out all the changes above?)
            rate_structure = self.rate_structure_dao.load_rate_structure(reebill, service)

            # get shadow and non-shadow registers in the reebill
            actual_register_readings = reebill.actual_registers(service)
            shadow_register_readings = reebill.shadow_registers(service)

            # "add the shadow register totals to the actual register, and re-process"

            # TODO: 12205265 Big problem here.... if REG_TOTAL, for example, is used to calculate
            # a rate shown on the utility bill, it works - until REG_TOTAL has the shadow
            # renewable energy - then the rate is calculated incorrectly.  This is because
            # a seemingly innocent expression like SETF 2.22/REG_TOTAL.quantity calcs 
            # one way for actual charge computation and another way for hypothetical charge
            # computation.

            # for each shadow register dictionary: add its quantity to the
            # quantity of the corresponding non-shadow register
            registers_to_bind = copy.deepcopy(shadow_register_readings)
            for shadow_reading in registers_to_bind:
                for actual_reading in actual_register_readings:
                    if actual_reading['identifier'] == shadow_reading['identifier']:
                        shadow_reading['quantity'] += actual_reading['quantity']
                # TODO: throw exception when registers mismatch

            # copy the quantity of each register dictionary in the reebill to
            # the corresponding register dictionary in the rate structure
            # ("apply the combined registers from the reebill to the probable
            # rate structure")
            rate_structure.bind_register_readings(registers_to_bind)

            # for each hypothetical charge in the reebill, copy the values of
            # "description", "quantity", "quantity_units", "rate", and
            # "rate_units" from the corresponding rate structure item to the
            # charge
            # ("process hypothetical charges with shadow and non-shadow meter register totals")
            # ("iterate over the charge groups, binding the reebill charges to its associated RSI")
            hypothetical_chargegroups = reebill.hypothetical_chargegroups_for_service(service)
            for chargegroup, charges in hypothetical_chargegroups.items():
                rate_structure.bind_charges(charges)

            # don't have to set this because we modified the hypothetical_chargegroups
            #reebill.set_hypothetical_chargegroups_for_service(service, hypothetical_chargegroups)

            # NOTE that the reebill has not been modified at all


    def calculate_statistics(self, prior_reebill, reebill):
        """ Period Statistics for the input bill period are determined here
        from the total energy usage contained in the registers. Cumulative
        statistics are determined by adding period statistics to the past
        cumulative statistics """ 
        # the trailing bill where totals are obtained
        #prev_bill = self.reebill_dao.load_reebill(prior_reebill.account, int(prior_reebill.sequence)-1)
        prev_bill = prior_reebill

        # the current bill where accumulated values are stored
        #next_bill = self.reebill_dao.load_reebill(reebill.account, int(reebill.sequence))
        next_bill = reebill

        # determine the renewable and conventional energy across all services by converting all registers to BTUs
        # TODO these conversions should be treated in a utility class
        def normalize(units, total):
            if (units.lower() == "kwh"):
                # 1 kWh = 3413 BTU
                return total * Decimal("3413")
            elif (units.lower() == "therms" or units.lower() == "ccf"):
                # 1 therm = 100000 BTUs
                return total * Decimal("100000")
            else:
                raise Exception("Units '" + units + "' not supported")


        # total renewable energy
        re = Decimal("0.0")
        # total conventional energy
        ce = Decimal("0.0")

        # CO2 is fuel dependent
        co2 = Decimal("0.0")
        # TODO these conversions should be treated in a utility class
        def calcco2(units, total):
            if (units.lower() == "kwh"):
                return total * Decimal("1.297")
            elif (units.lower() == "therms" or units.lower() == "ccf"):
                return total * Decimal("13.46")
            else:
                raise Exception("Units '" + units + "' not supported")

        for meters in next_bill.meters.itervalues():                        
            for meter in meters:
                for register in meter['registers']:
                    units = register['quantity_units']
                    total = register['quantity']
                    if register['shadow'] == True:
                        re += normalize(units, total)
                        co2 += calcco2(units, total)
                    else:
                        ce += normalize(units, total)
        next_stats = next_bill.statistics
        prev_stats = prev_bill.statistics

        # determine re to ce utilization ratio
        if re + ce > 0:
            re_utilization = Decimal(str(re / (re + ce)))\
                    .quantize(Decimal('.00'), rounding=ROUND_UP)
            ce_utilization = Decimal(str(ce / (re + ce)))\
                        .quantize(Decimal('.00'), rounding=ROUND_DOWN)
        else:
            re_utilization = 0
            ce_utilization = 0

        # update utilization stats
        next_stats['renewable_utilization'] = re_utilization
        next_stats['conventional_utilization'] = ce_utilization

        # determine cumulative savings

        # update cumulative savings
        next_stats['total_savings'] = prev_stats['total_savings'] + next_bill.ree_savings

        # set renewable consumed
        next_stats['renewable_consumed'] = re

        next_stats['total_renewable_consumed'] = prev_stats['renewable_consumed'] + re

        # set conventional consumed
        next_stats['conventional_consumed'] = ce

        next_stats['total_conventional_consumed'] = prev_stats['conventional_consumed'] + ce

        # set CO2
        next_stats['co2_offset'] = co2

        # determine and set cumulative CO2
        next_stats['total_co2_offset'] =  prev_stats['total_co2_offset'] + co2

        # externalize this calculation to utilities
        next_stats['total_trees'] = next_stats['total_co2_offset']/Decimal("1300.0")
        

        if self.splinter is not None:
            # fill in data for "Monthly Renewable Energy Consumption" graph

            # objects for getting olap data
            olap_id = self.nexus_util.olap_id(reebill.account)
            install = self.splinter.get_install_obj_for(olap_id)

            bill_year, bill_month = dateutils.estimate_month(
                    next_bill.period_begin,
                    next_bill.period_end)
            next_stats['consumption_trend'] = []

            # get month of first billing date
            first_bill_date = self.reebill_dao \
                    .get_first_bill_date_for_account(reebill.account)
            first_bill_year = first_bill_date.year
            first_bill_month = first_bill_date.month

            # get month of "install commissioned"
            commissioned_year = install.install_commissioned.year
            commissioned_month = install.install_commissioned.month

            for year, month in dateutils.months_of_past_year(bill_year, bill_month):
                # the graph shows 0 energy for months before the first bill
                # month or the install_commissioned month, whichever is later,
                # even if data were collected during that time. however, the
                # graph shows ALL the renewable energy sold during the first
                # month, including energy sold before the start of the first
                # billing period or the install_commissioned date.
                if (year, month) < max((commissioned_year, commissioned_month),
                        (first_bill_year, first_bill_month)):
                    renewable_energy_btus = 0
                else:
                    # get billing data from OLAP (instead of
                    # DataHandler.get_single_chunk_for_range()) for speed only.
                    # we insist that data should be available during the month of
                    # first billing and all following months; if get_data_for_month()
                    # fails, that's a real error that we shouldn't ignore.
                    # (but, inexplicably, that's not true: we bill webster
                    # house (10019) starting in october 2011 but its first
                    # monthly olap doc is in november.)
                    try:
<<<<<<< HEAD
                        renewable_energy_btus = self.monguru.get_data_for_month(
                                install, year, month).energy_sold
                        if (renewable_energy_btus is None):
                            renewable_energy_btus = 0
                    except Exception as e:
=======
                        renewable_energy_btus = self.monguru.get_data_for_month(install, year,
                                month).energy_sold
                    except (ValueError, AttributeError) as e:
>>>>>>> f8313e00
                        print >> sys.stderr, ('Missing olap document for %s, '
                                '%s-%s: skipped, but the graph will be wrong') % (
                                install.name, year, month)
                        renewable_energy_btus = 0

                therms = Decimal(str(renewable_energy_btus)) / Decimal('100000.0')
                next_stats['consumption_trend'].append({
                    'month': calendar.month_abbr[month],
                    'quantity': therms
                })
             


    def set_reebill_period(self, reebill):
        '''Sets the period dates of 'reebill' to the earliest utility bill
        start date and latest utility bill end date.'''
        #reebill = self.reebill_dao.load_reebill(account, sequence)
        
        utilbill_period_beginnings = []
        utilbill_period_ends = []
        for period in reebill.utilbill_periods.itervalues():
            utilbill_period_beginnings.append(period[0])
            utilbill_period_ends.append(period[1])

        rebill_periodbegindate = datetime.max
        for beginning in utilbill_period_beginnings:
            candidate_date = datetime(beginning.year, beginning.month,
                    beginning.day, 0, 0, 0)
            # find minimum date
            if (candidate_date < rebill_periodbegindate):
                rebill_periodbegindate = candidate_date

        rebill_periodenddate = datetime.min 
        for end in utilbill_period_ends:
            # find maximum date
            candidate_date = datetime(end.year, end.month, end.day, 0,
                    0, 0)
            if (candidate_date > rebill_periodenddate):
                rebill_periodenddate = candidate_date

        reebill.period_begin = rebill_periodbegindate
        reebill.period_end = rebill_periodenddate

    def issue(self, session, account, sequence,
            issue_date=datetime.utcnow().date()):
        '''Sets the issue date of the reebill given by account, sequence to
        'issue_date' (or today by default) and the due date to 30 days from the
        issue date. The reebill's late charge is set to its permanent value in
        mongo, and the reebill is marked as issued in the state database.
        Does not attach utililty bills.'''
        # set issue date and due date in mongo
        reebill = self.reebill_dao.load_reebill(account, sequence)
        reebill.issue_date = issue_date
        # TODO: parameterize for dependence on customer 
        reebill.due_date = issue_date + timedelta(days=30)

        # set late charge to its final value (payments after this have no
        # effect on late fee)
        # TODO: should this be replaced with a call to compute_bill() to just
        # make sure everything is up-to-date before issuing?
        lc = self.get_late_charge(session, reebill)
        if lc is not None:
            reebill.late_charges = lc

        # save in mongo
        self.reebill_dao.save_reebill(reebill)

        # mark as issued in mysql
        self.state_db.issue(session, account, sequence)

    def reebill_report(self, session):
        accounts = self.state_db.listAccounts(session)
        rows = [] 
        totalCount = 0
        for account in accounts:
            payments = self.state_db.payments(session, account)
            for reebill in self.reebill_dao.load_reebills_for(account):
                row = {}

                # iterate the payments and find the ones that apply. 
                if (reebill.period_begin is not None and reebill.period_end is not None):
                    applicable_payments = filter(lambda x: x.date_applied >
                            reebill.period_begin and x.date_applied <
                            reebill.period_end, payments)
                    # pop the ones that get applied from the payment list
                    # (there is a bug due to the reebill periods overlapping, where a payment may be applicable more than ones)
                    for applicable_payment in applicable_payments:
                        payments.remove(applicable_payment)

                row['account'] = account
                row['sequence'] = reebill.sequence
                row['billing_address'] = reebill.billing_address
                row['service_address'] = reebill.service_address
                row['issue_date'] = reebill.issue_date
                row['period_begin'] = reebill.period_begin
                row['period_end'] = reebill.period_end
                row['actual_charges'] = reebill.actual_total.quantize(
                        Decimal(".00"), rounding=ROUND_HALF_EVEN)
                row['hypothetical_charges'] = reebill.hypothetical_total.quantize(
                        Decimal(".00"), rounding=ROUND_HALF_EVEN)
                total_ree = self.total_ree_in_reebill(reebill)\
                        .quantize(Decimal(".0"), rounding=ROUND_HALF_EVEN)
                row['total_ree'] = total_ree
                if total_ree != Decimal(0):
                    row['average_rate_unit_ree'] = ((reebill.hypothetical_total -
                            reebill.actual_total)/total_ree)\
                            .quantize(Decimal(".00"),
                            rounding=ROUND_HALF_EVEN)
                else:
                    row['average_rate_unit_ree'] = 0
                row['ree_value'] = reebill.ree_value.quantize(
                        Decimal(".00"), rounding=ROUND_HALF_EVEN)
                row['prior_balance'] = reebill.prior_balance.quantize(
                        Decimal(".00"), rounding=ROUND_HALF_EVEN)
                row['balance_forward'] = reebill.balance_forward.quantize(
                        Decimal(".00"), rounding=ROUND_HALF_EVEN)
                try:
                    row['total_adjustment'] = reebill.total_adjustment.quantize(
                            Decimal(".00"), rounding=ROUND_HALF_EVEN)
                except:
                    row['total_adjustment'] = None
                row['payment_applied'] = reebill.payment_received.quantize(
                        Decimal(".00"), rounding=ROUND_HALF_EVEN)

                row['ree_charges'] = reebill.ree_charges.quantize(
                        Decimal(".00"), rounding=ROUND_HALF_EVEN)
                row['balance_due'] = reebill.balance_due.quantize(
                        Decimal(".00"), rounding=ROUND_HALF_EVEN)

                # normally, only one payment.  Multiple payments their own new rows...
                if applicable_payments:
                    row['payment_date'] = applicable_payments[0].date_applied
                    row['payment_amount'] = applicable_payments[0].credit
                    rows.append(row)
                    totalCount += 1
                    applicable_payments.pop(0)
                    for applicable_payment in applicable_payments:
                        row = {}
                        # ok, there was more than one applicable payment
                        row['account'] = account
                        row['sequence'] = reebill.sequence
                        row['billing_address'] = {}
                        row['service_address'] = {}
                        row['issue_date'] = None
                        row['period_begin'] = None
                        row['period_end'] = None
                        row['actual_charges'] = None
                        row['hypothetical_charges'] = None
                        row['total_ree'] = None
                        row['average_rate_unit_ree'] = None 
                        row['ree_value'] = None
                        row['prior_balance'] = None
                        row['balance_forward'] = None
                        row['total_adjustment'] = None
                        row['payment_applied'] = None
                        row['ree_charges'] = None
                        row['balance_due'] = None
                        row['payment_date'] = applicable_payment.date_applied
                        row['payment_amount'] = applicable_payment.credit
                        rows.append(row)
                        totalCount += 1
                else:
                    row['payment_date'] = None
                    row['payment_amount'] = None
                    rows.append(row)
                    totalCount += 1

            row = {}
            row['account'] = None
            row['sequence'] = None
            row['billing_address'] = {}
            row['service_address'] = {}
            row['issue_date'] = None
            row['period_begin'] = None
            row['period_end'] = None
            row['actual_charges'] = None
            row['hypothetical_charges'] = None
            row['total_ree'] = None
            row['average_rate_unit_ree'] = None 
            row['ree_value'] = None
            row['prior_balance'] = None
            row['balance_forward'] = None
            row['total_adjustment'] = None
            row['payment_applied'] = None
            row['ree_charges'] = None
            row['balance_due'] = None
            row['payment_date'] = None
            row['payment_amount'] = None
            rows.append(row)
            totalCount += 1

        return rows, totalCount

    def summary_ree_charges(self, session, accounts, full_names):
        rows = [] 
        for i, account in enumerate(accounts):
            row = {}
            reebills = self.reebill_dao.load_reebills_for(account)
            ree_charges = Decimal(sum([reebill.ree_charges for reebill in reebills]))
            actual_total = Decimal(sum([reebill.actual_total for reebill in reebills]))
            hypothetical_total = Decimal(sum([reebill.hypothetical_total for reebill in reebills]))
            total_energy = Decimal(0)
            average_ree_rate = Decimal(0)
            total_energy = self.total_ree_in_reebills(reebills)

            if total_energy != Decimal(0):
                average_ree_rate = (hypothetical_total - actual_total)/total_energy

            row['account'] = account
            row['fullname'] = full_names[i]
            row['ree_charges'] = ree_charges
            row['actual_charges'] = actual_total.quantize(Decimal(".00"), rounding=ROUND_HALF_EVEN)
            row['hypothetical_charges'] = hypothetical_total.quantize(Decimal(".00"), rounding=ROUND_HALF_EVEN)
            row['total_energy'] = total_energy.quantize(Decimal("0"))
            # per therm
            row['average_ree_rate'] = (average_ree_rate).quantize(Decimal(".00"), rounding=ROUND_HALF_EVEN)
            rows.append(row)

        return rows

    # TODO 20991629: maybe we should move this into ReeBill, because it should know how to report its data?
    def total_ree_in_reebill(self, reebill):
        """ Returns energy in Therms """

        total_energy = Decimal(0)

        services = reebill.services
        for service in services:
            registers = reebill.shadow_registers(service)
            # 20977305 - treat registers the same
            if service.lower() == 'gas':
                # add up all registers and normalize energy to BTU
                # gotta check units
                for register in registers:
                    if 'quantity' in register:
                        total_energy += register['quantity']
            elif service.lower() == 'electric':
                # add up only total register and normalize energy
                for register in registers:
                    if 'type' in register and register['type'] == 'total':
                        # 1kWh =  29.30722 Th
                        total_energy += (register['quantity'] / Decimal("29.30722"))

        return total_energy

    def total_ree_in_reebills(self, reebills):
        total_energy = Decimal(0)
        for reebill in reebills:
            total_energy += self.total_ree_in_reebill(reebill)
        return total_energy
        
    def sequences_for_approximate_month(self, session, account, year, month):
        '''Returns a list of sequences of all reebills whose approximate month
        (as determined by dateutils.estimate_month()) is 'month' of 'year', or
        None if the month precedes the approximate month of the first reebill.
        When 'sequence' exceeds the last sequence for the account, bill periods
        are assumed to correspond exactly to calendar months.
        
        This should be the inverse of the mapping from bill periods to months
        provided by estimate_month() when its domain is restricted to months
        that actually have bills.'''
        # get all reebills whose periods contain any days in this month (there
        # should be at most 3)
        next_month_year, next_month = month_offset(year, month, 1)
        reebills = self.reebill_dao.load_reebills_in_period(account,
                start_date=date(year, month, 1),
                end_date=date(next_month_year, next_month, 1))

        # sequences for this month are those of the bills whose approximate
        # month is this month
        sequences_for_month = [r.sequence for r in reebills if
                estimate_month(r.period_begin, r.period_end) == (year, month)]
        
        # if there's at least one sequence, return the list of sequences
        if sequences_for_month != []:
            return sequences_for_month

        # get approximate month of last reebill (return [] if there were never
        # any reebills)
        last_sequence = self.state_db.last_sequence(session, account)
        if last_sequence == 0:
            return []
        last_reebill = self.reebill_dao.load_reebill(account, last_sequence)
        last_reebill_year, last_reebill_month = estimate_month(
                last_reebill.period_begin, last_reebill.period_end)

        # if this month isn't after the last bill month, there are no bill
        # sequences
        if (year, month) <= (last_reebill_year, last_reebill_month):
            return []

        # if (year, month) is after the last bill month, return the sequence
        # determined by counting real months after the approximate month of the
        # last bill (there is only one sequence in this case)
        sequence_offset = month_difference(last_reebill_year,
                last_reebill_month, year, month)
        return [last_sequence + sequence_offset]

    def sequences_in_month(self, session, account, year, month):
        '''Returns a list of sequences of all reebills whose periods contain
        ANY days within the given month. The list is empty if the month
        precedes the period of the account's first issued reebill, or if the
        account has no issued reebills at all. When 'sequence' exceeds the last
        sequence for the account (including un-issued bills in mongo), bill
        periods are assumed to correspond exactly to calendar months. This is
        NOT related to the approximate billing month.'''
        # get all reebills whose periods contain any days in this month, and
        # their sequences (there should be at most 3)
        query_month = Month(year, month)
        sequences_for_month = [r.sequence for r in
                self.reebill_dao.load_reebills_in_period(account,
                start_date=query_month.first, end_date=query_month.last)]
        
        # get sequence of last reebill and the month in which its period ends,
        # which will be useful below
        last_sequence = self.state_db.last_sequence(session, account)

        # if there's at least one sequence, return the list of sequences. but
        # if query_month is the month in which the account's last reebill ends,
        # and that period does not perfectly align with the end of the month,
        # also include the sequence of an additional hypothetical reebill whose
        # period would cover the end of the month.
        if sequences_for_month != []:
            last_end = self.reebill_dao.load_reebill(account,
                    last_sequence).period_end
            if Month(last_end) == query_month and last_end \
                    < (Month(last_end) + 1).first:
                sequences_for_month.append(last_sequence + 1)
            return sequences_for_month

        # if there are no sequences in this month because the query_month
        # precedes the first reebill's start, or there were never any reebills
        # at all, return []
        if last_sequence == 0 or query_month.last < \
                self.reebill_dao.load_reebill(account, 1).period_begin:
            return []

        # now query_month must exceed the month in which the account's last
        # reebill ends. return the sequence determined by counting real months
        # after the approximate month of the last bill (there is only one
        # sequence in this case)
        last_reebill_end = self.reebill_dao.load_reebill(account,
                last_sequence).period_end
        return [last_sequence + (query_month - Month(last_reebill_end))]


if __name__ == '__main__':
    from billing.processing.rate_structure import Register

    reg_data = {u'descriptor': u'REG_THERMS', u'description': u'Total therm register', u'quantityunits': u'therm', u'quantity': u'0'}
    my_reg = Register(reg_data)

    reebill_dao = ReebillDAO({
        "host":"localhost", 
        "port":27017, 
        "database":"skyline", 
        "collection":"reebills", 
        "destination_prefix":"http://localhost:8080/exist/rest/db/skyline/bills"
    })

    ratestructure_dao = RateStructureDAO({
        "database":"skyline",
        "rspath":"/db-dev/skyline/ratestructure/",
        "host":"localhost",
        "collection":"ratestructure",
        "port": 27017
    })

    reebill = reebill_dao.load_reebill("10002","17")
    Process(None, None, reebill_dao, ratestructure_dao).bind_rate_structure(reebill)

<|MERGE_RESOLUTION|>--- conflicted
+++ resolved
@@ -880,17 +880,11 @@
                     # house (10019) starting in october 2011 but its first
                     # monthly olap doc is in november.)
                     try:
-<<<<<<< HEAD
-                        renewable_energy_btus = self.monguru.get_data_for_month(
-                                install, year, month).energy_sold
+                        renewable_energy_btus = self.monguru.get_data_for_month(install, year,
+                                month).energy_sold
                         if (renewable_energy_btus is None):
                             renewable_energy_btus = 0
-                    except Exception as e:
-=======
-                        renewable_energy_btus = self.monguru.get_data_for_month(install, year,
-                                month).energy_sold
                     except (ValueError, AttributeError) as e:
->>>>>>> f8313e00
                         print >> sys.stderr, ('Missing olap document for %s, '
                                 '%s-%s: skipped, but the graph will be wrong') % (
                                 install.name, year, month)
