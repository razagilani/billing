from processing.reebill_procesor import ReebillProcessor
from processing.utilbill_procesor import UtilbillProcessor

class Process(UtilbillProcessor, ReebillProcessor):
    '''Deprecated wrapper around UtilbillProcessor and ReeBillProcessor.
    Uses of this class should be replaced with one of the those.
    '''
    def __init__(self, state_db, rate_structure_dao, billupload,
            nexus_util, bill_mailer, reebill_file_handler,
            ree_getter, journal_dao, splinter=None, logger=None):
<<<<<<< HEAD
        self.state_db = state_db
        self.rate_structure_dao = rate_structure_dao
        self.billupload = billupload
        self.nexus_util = nexus_util
        self.bill_mailer = bill_mailer
        self.ree_getter = ree_getter
        self.reebill_file_handler = reebill_file_handler
        self.splinter = splinter
        self.monguru = None if splinter is None else splinter.get_monguru()
        self.logger = logger
        self.journal_dao = journal_dao

    def get_utilbill_charges_json(self, utilbill_id):
        """Returns a list of dictionaries of charges for the utility bill given
        by  'utilbill_id' (MySQL id)."""
        session = Session()
        utilbill = session.query(UtilBill).filter_by(id=utilbill_id).one()
        return [charge.column_dict() for charge in utilbill.charges]

    def get_registers_json(self, utilbill_id):
        """Returns a dictionary of register information for the utility bill
        having the specified utilbill_id."""
        l = []
        session = Session()
        for r in session.query(Register).join(UtilBill,
            Register.utilbill_id == UtilBill.id).\
            filter(UtilBill.id == utilbill_id).all():
            l.append(r.column_dict())
        return l

    def new_register(self, utilbill_id, row):
        """Creates a new register for the utility bill having the specified id
        "row" argument is a dictionary but keys other than
        "meter_id" and "register_id" are ignored.
        """
        session = Session()
        utility_bill = session.query(UtilBill).filter_by(id=utilbill_id).one()
        r = Register(
            utility_bill,
            "Insert description",
            0,
            "therms",
            row.get('register_id', "Insert register ID here"),
            False,
            "total",
            "Insert register binding here",
            None,
            row.get('meter_id', ""))
        session.add(r)
        session.flush()
        return r

    def update_register(self, register_id, rows):
        """Updates fields in the register given by 'register_id'
        """
        self.logger.info("Running Process.update_register %s" % register_id)
        session = Session()

        #Register to be updated
        register = session.query(Register).filter(
            Register.id == register_id).one()

        for k in ['description', 'quantity', 'quantity_units',
                  'identifier', 'estimated', 'reg_type', 'register_binding',
                  'active_periods', 'meter_identifier']:
            val = rows.get(k, getattr(register, k))
            self.logger.debug("Setting attribute %s on register %s to %s" %
                              (k, register.id, val))
            setattr(register, k, val)
        self.logger.debug("Commiting changes to register %s" % register.id)
        self.compute_utility_bill(register.utilbill_id)
        return register

    def delete_register(self, register_id):
        self.logger.info("Running Process.delete_register %s" %
                         register_id)
        session = Session()
        register = session.query(Register).filter(
            Register.id == register_id).one()
        utilbill_id = register.utilbill_id
        session.delete(register)
        session.commit()
        self.compute_utility_bill(utilbill_id)

    def add_charge(self, utilbill_id):
        """Add a new charge to the given utility bill."""
        utilbill = self.state_db.get_utilbill_by_id(utilbill_id)
        charge = utilbill.add_charge()
        self.compute_utility_bill(utilbill_id)
        return charge

    def update_charge(self, fields, charge_id=None, utilbill_id=None,
                      rsi_binding=None):
        """Modify the charge given by charge_id
        by setting key-value pairs to match the dictionary 'fields'."""
        assert charge_id or utilbill_id and rsi_binding
        session = Session()
        charge = session.query(Charge).filter(Charge.id == charge_id).one() \
                    if charge_id else \
                session.query(Charge).\
                    filter(Charge.utilbill_id == utilbill_id).\
                    filter(Charge.rsi_binding == rsi_binding).one()

        for k, v in fields.iteritems():
            if k not in Charge.column_names():
                raise AttributeError("Charge has no attribute '%s'" % k)
            setattr(charge, k, v)
        session.flush()
        self.refresh_charges(charge.utilbill.id)
        self.compute_utility_bill(charge.utilbill.id)
        return charge

    def delete_charge(self, charge_id=None, utilbill_id=None, rsi_binding=None):
        """Delete the charge given by 'rsi_binding' in the given utility
        bill."""
        assert charge_id or utilbill_id and rsi_binding
        session = Session()
        charge = session.query(Charge).filter(Charge.id == charge_id).one() \
                    if charge_id else \
                session.query(Charge).\
                    filter(Charge.utilbill_id == utilbill_id).\
                    filter(Charge.rsi_binding == rsi_binding).one()
        session.delete(charge)
        self.compute_utility_bill(charge.utilbill_id)
        session.expire(charge.utilbill)

    def create_payment(self, account, date_applied, description,
            credit, date_received=None):
        '''Wrapper to create_payment method in state.py'''
        return self.state_db.create_payment(account, date_applied, description,
            credit, date_received)

    def update_payment(self, id, date_applied, description, credit):
        session = Session()
        payment = session.query(Payment).filter_by(id=id).one()
        payment.date_applied = date_applied
        payment.description = description
        payment.credit = credit

    def delete_payment(self, oid):
        '''Wrapper to delete_payment method in state.py'''
        self.state_db.delete_payment(oid)

    def get_hypothetical_matched_charges(self, reebill_id):
        """Gets all hypothetical charges from a reebill for a service and
        matches the actual charge to each hypotheitical charge
        TODO: This method has no test coverage!"""
        reebill = self.state_db.get_reebill_by_id(reebill_id)
        return [{
            'rsi_binding': reebill_charge.rsi_binding,
            'description': reebill_charge.description,
            'actual_quantity': reebill_charge.a_quantity,
            'quantity': reebill_charge.h_quantity,
            'quantity_units': reebill_charge.quantity_unit,
            'rate': reebill_charge.rate,
            'actual_total': reebill_charge.a_total,
            'total': reebill_charge.h_total,
        } for reebill_charge in reebill.charges]

    def update_utilbill_metadata(self, utilbill_id, period_start=None,
            period_end=None, service=None, target_total=None, utility=None,
            rate_class=None, processed=None):
        """Update various fields for the utility bill having the specified
        `utilbill_id`. Fields that are not None get updated to new
        values while other fields are unaffected.
        """
        utilbill = self.state_db.get_utilbill_by_id(utilbill_id)
        if target_total is not None:
            utilbill.target_total = target_total

        if service is not None:
            utilbill.service = service

        if utility is not None:
            utilbill.utility = utility

        if rate_class is not None:
            utilbill.rate_class = rate_class

        if processed is not None:
            utilbill.processed = processed

        period_start = period_start if period_start else utilbill.period_start
        period_end = period_end if period_end else utilbill.period_end

        UtilBill.validate_utilbill_period(period_start, period_end)
        utilbill.period_start = period_start
        utilbill.period_end = period_end

        self.compute_utility_bill(utilbill.id)
        return  utilbill

    def get_reebill_metadata_json(self, account):
        """Returns data describing all reebills for the given account, as list
        of JSON-ready dictionaries.
        """
        session = Session()

        # this subquery gets (customer_id, sequence, version) for all the
        # reebills whose version is the maximum in their (customer, sequence,
        # version) group.
        latest_versions_sq = session.query(ReeBill.customer_id,
                ReeBill.sequence,
                functions.max(ReeBill.version).label('max_version'))\
                .join(Customer)\
                .filter(Customer.account == account)\
                .order_by(ReeBill.customer_id, ReeBill.sequence).group_by(
                ReeBill.customer, ReeBill.sequence).subquery()

        # query ReeBill joined to the above subquery to get only
        # maximum-version bills, and also outer join to ReeBillCharge to get
        # sum of 0 or more charges associated with each reebill
        q = session.query(ReeBill).join(latest_versions_sq, and_(
                ReeBill.customer_id == latest_versions_sq.c.customer_id,
                ReeBill.sequence == latest_versions_sq.c.sequence,
                ReeBill.version == latest_versions_sq.c.max_version)
        ).outerjoin(ReeBillCharge)\
        .order_by(desc(ReeBill.sequence)).group_by(ReeBill.id)

        return [dict(rb.column_dict().items() +
                    [('total_error', self.get_total_error(account, rb.sequence))])
                for rb in q]

    def get_sequential_account_info(self, account, sequence):
        reebill = self.state_db.get_reebill(account, sequence)
        return {
            'billing_address': reebill.billing_address.column_dict(),
            'service_address': reebill.service_address.column_dict(),
            'discount_rate': reebill.discount_rate,
            'late_charge_rate': reebill.late_charge_rate,
        }

    def update_sequential_account_info(self, account, sequence,
            discount_rate=None, late_charge_rate=None, processed=None,
            ba_addressee=None, ba_street=None, ba_city=None, ba_state=None,
            ba_postal_code=None,
            sa_addressee=None, sa_street=None, sa_city=None, sa_state=None,
            sa_postal_code=None):
        """Update fields for the reebill given by account, sequence
        corresponding to the "sequential account information" form in the UI,
        """
        reebill = self.state_db.get_reebill(account, sequence)
        reebill.check_editable()

        if discount_rate is not None:
            reebill.discount_rate = discount_rate
        if late_charge_rate is not None:
            reebill.late_charge_rate = late_charge_rate
        if processed is not None:
            reebill.processed = processed
        if ba_addressee is not None:
            reebill.billing_address.addressee = ba_addressee
        if ba_state is not None:
            reebill.billing_address.state = ba_state
        if ba_street is not None:
            reebill.billing_address.street = ba_street
        if ba_city is not None:
            reebill.billing_address.city = ba_city
        if ba_postal_code is not None:
            reebill.billing_address.postal_code = ba_postal_code

        if sa_addressee is not None:
            reebill.service_address.addressee = sa_addressee
        if sa_state is not None:
            reebill.service_address.state = sa_state
        if sa_street is not None:
            reebill.service_address.street = sa_street
        if sa_city is not None:
            reebill.service_address.city = sa_city
        if sa_postal_code is not None:
            reebill.service_address.postal_code = sa_postal_code

        return reebill

    def upload_utility_bill(self, account, service, begin_date,
            end_date, bill_file, file_name, utility=None, rate_class=None,
            total=0, state=UtilBill.Complete):
        """Uploads `bill_file` with the name `file_name` as a utility bill for
        the given account, service, and dates. If this is the newest or
        oldest utility bill for the given account and service, "estimated"
        utility bills will be added to cover the gap between this bill's period
        and the previous newest or oldest one respectively. The total of all
        charges on the utility bill may be given.

        Returns the newly created UtilBill object.
        
        Currently 'utility' and 'rate_class' are ignored in favor of the
        predecessor's (or template's) values; see
        https://www.pivotaltracker.com/story/show/52495771
        """
        # validate arguments
        if end_date <= begin_date:
            raise ValueError("Start date %s must precede end date %s" %
                    (begin_date, end_date))
        if end_date - begin_date > timedelta(days=365):
            raise ValueError(("Utility bill period %s to %s is longer than "
                "1 year") % (begin_date, end_date))
        if bill_file is None and state in (UtilBill.UtilityEstimated,
                UtilBill.Complete):
            raise ValueError(("A file is required for a complete or "
                    "utility-estimated utility bill"))
        if bill_file is not None and state in (UtilBill.Hypothetical,
                UtilBill.Estimated):
            raise ValueError("Hypothetical or Estimated utility bills "
                    "can't have a file")

        session = Session()

        # find an existing utility bill that will provide rate class and
        # utility name for the new one, or get it from the template.
        # note that it doesn't matter if this is wrong because the user can
        # edit it after uploading.
        customer = self.state_db.get_customer(account)
        try:
            predecessor = UtilBillLoader(session).get_last_real_utilbill(
                    account, begin_date, service=service)
            billing_address = predecessor.billing_address
            service_address = predecessor.service_address
        except NoSuchBillException as e:
            # If we don't have a predecessor utility bill (this is the first
            # utility bill we are creating for this customer) then we get the
            # closest one we can find by time difference, having the same rate
            # class and utility.

            q = session.query(UtilBill).\
                filter_by(rate_class=customer.fb_rate_class).\
                filter_by(utility=customer.fb_utility_name).\
                filter_by(processed=True).\
                filter(UtilBill.state != UtilBill.Hypothetical)

            next_ub = q.filter(UtilBill.period_start >= begin_date).\
                order_by(UtilBill.period_start).first()
            prev_ub = q.filter(UtilBill.period_start <= begin_date).\
                order_by(UtilBill.period_start.desc()).first()

            next_distance = (next_ub.period_start - begin_date).days if next_ub\
                else float('inf')
            prev_distance = (begin_date - prev_ub.period_start).days if prev_ub\
                else float('inf')

            predecessor = None if next_distance == prev_distance == float('inf')\
                else prev_ub if prev_distance < next_distance else next_ub

            billing_address = customer.fb_billing_address
            service_address = customer.fb_service_address

        utility = utility if utility else getattr(predecessor, 'utility', "")

        rate_class = rate_class if rate_class else \
            getattr(predecessor, 'rate_class', "")

        # delete any existing bill with same service and period but less-final
        # state
        customer = self.state_db.get_customer(account)
        new_utilbill = UtilBill(customer, state, service, utility, rate_class,
                Address.from_other(billing_address),
                Address.from_other(service_address),
                period_start=begin_date, period_end=end_date,
                target_total=total, date_received=datetime.utcnow().date())
        session.add(new_utilbill)
        session.flush()

        if bill_file is not None:
            # if there is a file, get the Python file object and name
            # string from CherryPy, and pass those to BillUpload to upload
            # the file (so BillUpload can stay independent of CherryPy)
            upload_result = self.billupload.upload(new_utilbill, account,
                    bill_file, file_name)
            if not upload_result:
                # TODO there is no test coverage for this situation; fix that
                # after utility bill files are stored in S3
                raise IOError('File upload failed: %s %s %s' % (
                        account, new_utilbill.id, file_name))
        session.flush()
        if state < UtilBill.Hypothetical:
            new_utilbill.charges = self.rate_structure_dao.\
                get_predicted_charges(new_utilbill, UtilBillLoader(session))
            for register in predecessor.registers if predecessor else []:
                session.add(Register(new_utilbill, register.description,
                                     0, register.quantity_units,
                                     register.identifier, False,
                                     register.reg_type,
                                     register.register_binding,
                                     register.active_periods,
                                     register.meter_identifier))
        session.flush()
        if new_utilbill.state < UtilBill.Hypothetical:
            self.compute_utility_bill(new_utilbill.id)
        return new_utilbill

    def get_service_address(self, account):
        return UtilBillLoader(Session()).get_last_real_utilbill(account,
                datetime.utcnow()).service_address.to_dict()

    def delete_utility_bill_by_id(self, utilbill_id):
        """Deletes the utility bill given by its MySQL id 'utilbill_id' (if

        it's not attached to a reebill) and returns the deleted state
        .UtilBill object and the path  where the file was moved (it never
        really gets deleted). This path will be None if there was no file or
        it could not be found. Raises a ValueError if the
        utility bill cannot be deleted.
        """
        session = Session()
        utility_bill = session.query(UtilBill).filter(
                UtilBill.id == utilbill_id).one()

        if utility_bill.is_attached():
            raise ValueError("Can't delete an attached utility bill.")

        try:
            path = self.billupload.delete_utilbill_file(utility_bill)
        except IOError:
            # file never existed or could not be found
            path = None

        # TODO use cascade instead if possible
        for charge in utility_bill.charges:
            session.delete(charge)
        for register in utility_bill.registers:
            session.delete(register)
        session.delete(utility_bill)

        return utility_bill, path

    def regenerate_uprs(self, utilbill_id):
        '''Resets the UPRS of this utility bill to match the predicted one.
        '''
        session = Session()
        utilbill = self.state_db.get_utilbill_by_id(utilbill_id)
        for charge in utilbill.charges:
            session.delete(charge)
        utilbill.charges = []
        utilbill.charges = self.rate_structure_dao.\
            get_predicted_charges(utilbill, UtilBillLoader(session))
        return self.compute_utility_bill(utilbill_id)


    def refresh_charges(self, utilbill_id):
        '''Replaces charges in the utility bill document with newly-created
        ones based on its rate structures.
        '''
        self.state_db.get_utilbill_by_id(utilbill_id).compute_charges()

    def compute_utility_bill(self, utilbill_id):
        '''Updates all charges in the utility bill given by 'utilbill_id'.
        Also updates some keys in the document that are duplicates of columns
        in the MySQL table.
        '''
        utilbill = self.state_db.get_utilbill_by_id(utilbill_id)
        utilbill.compute_charges()
        return utilbill

    def compute_reebill(self, account, sequence, version='max'):
        '''Loads, computes, and saves the reebill
        '''
        reebill = self.state_db.get_reebill(account, sequence,
                version)
        reebill.check_editable()
        reebill.compute_charges()
        actual_total = reebill.get_total_actual_charges()

        reebill.utilbill.compute_charges()
        hypothetical_total = reebill.get_total_hypothetical_charges()
        reebill.ree_value = hypothetical_total - actual_total
        reebill.ree_charge = reebill.ree_value * (1 - reebill.discount_rate)
        reebill.ree_savings = reebill.ree_value * reebill.discount_rate

        # compute adjustment: this bill only gets an adjustment if it's the
        # earliest unissued version-0 bill, i.e. it meets 2 criteria:
        # (1) it's a version-0 bill, not a correction
        # (2) at least the 0th version of its predecessor has been issued (it
        #     may have an unissued correction; if so, that correction will
        #     contribute to the adjustment on this bill)
        if reebill.sequence == 1:
            reebill.total_adjustment = 0

            # include all payments since the beginning of time, in case there
            # happen to be any.
            # if any version of this bill has been issued, get payments up
            # until the issue date; otherwise get payments up until the
            # present.
            present_v0_issue_date = self.state_db.get_reebill(
                  account, sequence, version=0).issue_date
            if present_v0_issue_date is None:
                payments = self.state_db.get_total_payment_since(
                        account, MYSQLDB_DATETIME_MIN, payment_objects=True)
                self.compute_reebill_payments(payments, reebill)
            else:
                payments = self.state_db.get_total_payment_since(
                        account, MYSQLDB_DATETIME_MIN, end=present_v0_issue_date,
                        payment_objects=True)
                self.compute_reebill_payments(payments, reebill)
            # obviously balances are 0
            reebill.prior_balance = 0
            reebill.balance_forward = 0

            # NOTE 'calculate_statistics' is not called because statistics
            # section should already be zeroed out
        else:
            predecessor = self.state_db.get_reebill(account,
                    reebill.sequence - 1, version=0)
            if reebill.version == 0 and predecessor.issued:
                reebill.total_adjustment = self.get_total_adjustment(account)

            # get payment_received: all payments between issue date of
            # predecessor's version 0 and issue date of current reebill's version 0
            # (if current reebill is unissued, its version 0 has None as its
            # issue_date, meaning the payment period lasts up until the present)
            if predecessor.issued:
                # if predecessor's version 0 is issued, gather all payments from
                # its issue date until version 0 issue date of current bill, or
                # today if this bill has never been issued
                if self.state_db.is_issued(account, reebill.sequence,
                        version=0):
                    present_v0_issue_date = self.state_db.get_reebill(account,
                            reebill.sequence, version=0).issue_date
                    payments = self.state_db. \
                            get_total_payment_since(account,
                            predecessor.issue_date, end=present_v0_issue_date, payment_objects=True)
                    self.compute_reebill_payments(payments, reebill)
                else:
                    payments = self.state_db. \
                            get_total_payment_since(account,
                            predecessor.issue_date, payment_objects=True)
                    self.compute_reebill_payments(payments, reebill)
            else:
                # if predecessor is not issued, there's no way to tell what
                # payments will go in this bill instead of a previous bill, so
                # assume there are none (all payments since last issue date go in
                # the account's first unissued bill)
                reebill.payment_received = 0

            reebill.prior_balance = predecessor.balance_due
            reebill.balance_forward = predecessor.balance_due - \
                  reebill.payment_received + reebill.total_adjustment

        # include manually applied adjustment
        reebill.balance_forward += reebill.manual_adjustment

        # set late charge, if any (this will be None if the previous bill has
        # not been issued, 0 before the previous bill's due date, and non-0
        # after that)describe
        lc = self.get_late_charge(reebill)
        reebill.late_charge = lc or 0
        reebill.balance_due = reebill.balance_forward + reebill.ree_charge + \
                reebill.late_charge
        return reebill

    def compute_reebill_payments(self, payments, reebill):
        for payment in payments:
            payment.reebill_id = reebill.id
        reebill.payment_received = float(
                sum(payment.credit for payment in payments))

    def roll_reebill(self, account, start_date=None):
        """ Create first or roll the next reebill for given account.
        After the bill is rolled, this function also binds renewable energy data
        and computes the bill by default. This behavior can be modified by
        adjusting the appropriate parameters.
        'start_date': must be given for the first reebill.
        """
        session = Session()

        customer = self.state_db.get_customer(account)
        last_reebill_row = session.query(ReeBill)\
                .filter(ReeBill.customer == customer)\
                .order_by(desc(ReeBill.sequence), desc(ReeBill.version)).first()

        new_utilbills = []
        if last_reebill_row is None:
            # No Reebills are associated with this account: Create the first one
            assert start_date is not None
            utilbill = session.query(UtilBill)\
                    .filter(UtilBill.customer == customer)\
                    .filter(UtilBill.period_start >= start_date)\
                    .order_by(UtilBill.period_start).first()
            if utilbill is None:
                raise ValueError("No utility bill found starting on/after %s" %
                        start_date)
            new_utilbills.append(utilbill)
            new_sequence = 1
        else:
            # There are Reebills associated with this account: Create the next Reebill
            # First, find the successor to every utility bill belonging to the reebill
            # note that Hypothetical utility bills are excluded.
            for utilbill in last_reebill_row.utilbills:
                successor = session.query(UtilBill)\
                    .filter(UtilBill.customer == customer)\
                    .filter(not_(UtilBill._utilbill_reebills.any()))\
                    .filter(UtilBill.service == utilbill.service)\
                    .filter(UtilBill.utility == utilbill.utility)\
                    .filter(UtilBill.period_start >= utilbill.period_end)\
                    .order_by(UtilBill.period_end).first()
                if successor is None:
                    raise NoSuchBillException(("Couldn't find next "
                            "utility bill following %s") % utilbill)
                if successor.state == UtilBill.Hypothetical:
                    raise NoSuchBillException(('The next utility bill is '
                        '"hypothetical" so a reebill can\'t be based on it'))
                new_utilbills.append(successor)
            new_sequence = last_reebill_row.sequence + 1

        # currently only one service is supported
        assert len(new_utilbills) == 1

        # create reebill row in state database
        new_reebill = ReeBill(customer, new_sequence, 0,
                              utilbills=new_utilbills,
                              billing_address=Address.from_other(
                                new_utilbills[0].billing_address),
                              service_address=Address.from_other(
                                new_utilbills[0].service_address))

        # assign Reading objects to the ReeBill based on registers from the
        # utility bill document
        if last_reebill_row is None:
            new_reebill.replace_readings_from_utility_bill_registers(utilbill)
        else:
            new_reebill.update_readings_from_reebill(last_reebill_row.readings)
            new_reebill.copy_reading_conventional_quantities_from_utility_bill()
        session.add(new_reebill)
        session.add_all(new_reebill.readings)

        self.ree_getter.update_renewable_readings(
                self.nexus_util.olap_id(account), new_reebill, use_olap=True)

        try:
            self.compute_reebill(account, new_sequence)
        except FormulaError as e:
            self.logger.error("Error when computing reebill %s: %s" % (
                    new_reebill, e))
        return new_reebill

    def new_version(self, account, sequence):
        """Creates a new version of the given reebill: duplicates the Reebill,
        re-computes the it, saves it, and increments the max_version number in
        MySQL. Returns the the new reebill.
        """
        if sequence <= 0:
            raise ValueError('Only sequence >= 0 can have multiple versions.')
        if not self.state_db.is_issued(account, sequence):
            raise ValueError("Can't create new version of an un-issued bill.")

        max_version = self.state_db.max_version(account, sequence)
        reebill = self.state_db.increment_version(account, sequence)

        assert len(reebill.utilbills) == 1

        reebill.replace_readings_from_utility_bill_registers(reebill.utilbill)
        self.ree_getter.\
            update_renewable_readings(self.nexus_util.olap_id(account), reebill)
        try:
            self.compute_reebill(account, sequence, version=max_version+1)
        except Exception as e:
            # NOTE: catching Exception is awful and horrible and terrible and
            # you should never do it, except when you can't think of any other
            # way to accomplish the same thing. ignoring the error here allows
            # a new version of the bill to be created even when it can't be
            # computed (e.g. the rate structure is broken and the user wants to
            # edit it, but can't until the new version already exists).
            self.logger.error(("In Process.new_version, couldn't compute new "
                    "version %s of reebill %s-%s: %s\n%s") % (
                    reebill.version, reebill.customer.account,
                    reebill.sequence, e, traceback.format_exc()))

        return reebill

    def list_all_versions(self, account, sequence):
        ''' Returns all Reebills with sequence and account ordered by versions
            a list of dictionaries
        '''
        session = Session()
        q = session.query(ReeBill).join(Customer).with_lockmode('read')\
            .filter(Customer.account == account)\
            .filter(ReeBill.sequence == sequence)\
            .order_by(desc(ReeBill.version))

        return [rb.column_dict() for rb in q]

    def get_unissued_corrections(self, account):
        """Returns [(sequence, max_version, balance adjustment)] of all
        un-issued versions of reebills > 0 for the given account."""
        result = []
        for seq, max_version in self.state_db.get_unissued_corrections(account):
            # adjustment is difference between latest version's
            # charges and the previous version's
            assert max_version > 0
            latest_version = self.state_db.get_reebill(account, seq,
                    version=max_version)
            prev_version = self.state_db.get_reebill(account, seq,
                    version=max_version - 1)
            adjustment = latest_version.total - prev_version.total
            result.append((seq, max_version, adjustment))
        return result

    def issue_corrections(self, account, target_sequence):
        '''Applies adjustments from all unissued corrections for 'account' to
        the reebill given by 'target_sequence', and marks the corrections as
        issued.'''
        # corrections can only be applied to an un-issued reebill whose version
        # is 0
        target_max_version = self.state_db.max_version(account, target_sequence)
        if self.state_db.is_issued(account, target_sequence) \
                or target_max_version > 0:
            raise ValueError(("Can't apply corrections to %s-%s, "
                    "because the latter is an issued reebill or another "
                    "correction.") % (account, target_sequence))
        all_unissued_corrections = self.get_unissued_corrections(account)
        if len(all_unissued_corrections) == 0:
            raise ValueError('%s has no corrections to apply' % account)

        # recompute target reebill (this sets total adjustment) and save it
        reebill = self.state_db.get_reebill(account, target_sequence, target_max_version)
        if not reebill.processed:
            self.compute_reebill(account, target_sequence,
                version=target_max_version)

        # issue each correction
        for correction in all_unissued_corrections:
            correction_sequence, _, _ = correction
            self.issue(account, correction_sequence)

    def get_total_adjustment(self, account):
        '''Returns total adjustment that should be applied to the next issued
        reebill for 'account' (i.e. the earliest unissued version-0 reebill).
        This adjustment is the sum of differences in totals between each
        unissued correction and the previous version it corrects.'''
        return sum(adjustment for (sequence, version, adjustment) in
                self.get_unissued_corrections(account))

    def get_total_error(self, account, sequence):
        '''Returns the net difference between the total of the latest
        version (issued or not) and version 0 of the reebill given by account,
        sequence.'''
        earliest = self.state_db.get_reebill(account, sequence, version=0)
        latest = self.state_db.get_reebill(account, sequence, version='max')
        return latest.total - earliest.total

    def get_late_charge(self, reebill, day=None):
        '''Returns the late charge for the given reebill on 'day', which is the
        present by default. ('day' will only affect the result for a bill that
        hasn't been issued yet: there is a late fee applied to the balance of
        the previous bill when only when that previous bill's due date has
        passed.) Late fees only apply to bills whose predecessor has been
        issued; 0 is returned if the predecessor has not been issued. (The
        first bill and the sequence 0 template bill always have a late charge
        of 0.)'''
        session = Session()
        if day is None:
            day = datetime.utcnow().date()
        acc, seq = reebill.customer.account, reebill.sequence

        if reebill.sequence <= 1:
            return 0

        # unissued bill has no late charge
        if not self.state_db.is_issued(acc, seq - 1):
            return 0

        # late charge is 0 if version 0 of the previous bill is not overdue
        predecessor0 = self.state_db.get_reebill(acc, seq - 1,
                version=0)
        if day <= predecessor0.due_date:
            return 0

        # the balance on which a late charge is based is not necessarily the
        # current bill's balance_forward or the "outstanding balance": it's the
        # least balance_due of any issued version of the predecessor (as if it
        # had been charged on version 0's issue date, even if the version
        # chosen is not 0).
        customer = self.state_db.get_customer(acc)
        min_balance_due = session.query(func.min(ReeBill.balance_due))\
                .filter(ReeBill.customer == customer)\
                .filter(ReeBill.sequence == seq - 1).one()[0]
        source_balance = min_balance_due - \
                self.state_db.get_total_payment_since(acc,
                predecessor0.issue_date)
        #Late charges can only be positive
        return (reebill.late_charge_rate) * max(0, source_balance)

    def get_outstanding_balance(self, account, sequence=None):
        '''Returns the balance due of the reebill given by account and sequence
        (or the account's last issued reebill when 'sequence' is not given)
        minus the sum of all payments that have been made since that bill was
        issued. Returns 0 if total payments since the issue date exceed the
        balance due, or if no reebill has ever been issued for the customer.'''
        # get balance due of last reebill
        if sequence == None:
            sequence = self.state_db.last_issued_sequence(account)
        if sequence == 0:
            return 0
        reebill = self.state_db.get_reebill(sequence)

        if reebill.issue_date == None:
            return 0

        # result cannot be negative
        return max(0, reebill.balance_due -
                self.state_db.get_total_payment_since(account,
                        reebill.issue_date))

    def delete_reebill(self, account, sequence):
        '''Deletes the the given reebill and its utility bill associations.
        A reebill version has been issued can't be deleted. Returns the version
        of the reebill that was deleted.'''
        session = Session()
        reebill = self.state_db.get_reebill(account, sequence)
        reebill.check_editable()
        if reebill.version == 0 and reebill.sequence < \
                self.state_db.last_sequence(account):
            raise IssuedBillError("Only the last reebill can be deleted")
        version = reebill.version

        # NOTE session.delete() fails with an errror like "InvalidRequestError:
        # Instance '<ReeBill at 0x353cbd0>' is not persisted" if the object has
        # not been persisted (i.e. flushed from SQLAlchemy cache to database)
        # yet; the author says on Stack Overflow to use 'expunge' if the object
        # is in 'session.new' and 'delete' otherwise, but for some reason
        # 'reebill' does not get into 'session.new' when session.add() is
        # called. i have not solved this problem yet.
        session.delete(reebill)

        # Delete the PDF associated with a reebill if it was version 0
        # because we believe it is confusing to delete the pdf when
        # when a version still exists
        if version == 0:
            self.reebill_file_handler.delete_file(reebill, ignore_missing=True)
        return version

    def create_new_account(self, account, name, service_type, discount_rate,
            late_charge_rate, billing_address, service_address,
            template_account):
        '''Creates a new account with utility bill template copied from the
        last utility bill of 'template_account' (which must have at least one
        utility bill).
        
        'billing_address' and 'service_address' are dictionaries containing the
        addresses for the utility bill. The address format should be the
        utility bill address format.

        Returns the new state.Customer.'''
        if self.state_db.account_exists(account):
            raise ValueError("Account %s already exists" % account)

        # validate parameters
        if not re.match(ACCOUNT_NAME_REGEX, account):
            raise ValueError('Invalid account number')
        if not 0 <= discount_rate <= 1:
            raise ValueError('Discount rate must be between 0 and 1 inclusive')
        if not 0 <= late_charge_rate <=1:
            raise ValueError(('Late charge rate must be between 0 and 1 '
                              'inclusive'))
        if service_type not in (None,) + Customer.SERVICE_TYPES:
            raise ValueError('Unknown service type "%s"' % service_type)

        session = Session()
        try:
            last_utility_bill = session.query(UtilBill)\
                    .join(Customer).filter(Customer.account == template_account)\
                    .order_by(desc(UtilBill.period_end)).first()
        except NoSuchBillException:
            utility = template_account.fb_utility
            rate_class = template_account.fb_rate_class
        else:
            utility = last_utility_bill.utility
            rate_class = last_utility_bill.rate_class

        new_customer = Customer(name, account, discount_rate, late_charge_rate,
                'example@example.com', utility, rate_class,
                Address(billing_address['addressee'],
                        billing_address['street'],
                        billing_address['city'],
                        billing_address['state'],
                        billing_address['postal_code']),
                Address(service_address['addressee'],
                        service_address['street'],
                        service_address['city'],
                        service_address['state'],
                        service_address['postal_code']))

        new_customer.service = service_type

        session.add(new_customer)
        session.flush()
        return new_customer

    def issue(self, account, sequence, issue_date=None):
        '''Sets the issue date of the reebill given by account, sequence to
        'issue_date' (or today by default), and the due date to 30 days from
        the issue date. The reebill is marked as issued.'''
        # version 0 of predecessor must be issued before this bill can be
        # issued:
        if issue_date is None:
            issue_date = datetime.utcnow()
        if sequence > 1 and not self.state_db.is_issued(account,
                sequence - 1, version=0):
            raise NotIssuable(("Can't issue reebill %s-%s because its "
                    "predecessor has not been issued.") % (account, sequence))
        reebill = self.state_db.get_reebill(account, sequence)

        # compute the bill to make sure it's up to date before issuing
        if not reebill.processed:
            self.compute_reebill(reebill.customer.account, reebill.sequence,
                                 version=reebill.version)

        reebill.issue_date = issue_date
        reebill.due_date = (issue_date + timedelta(days=30)).date()

        # set late charge to its final value (payments after this have no
        # effect on late fee)
        # TODO: should this be replaced with a call to compute_reebill to
        # just make sure everything is up-to-date before issuing?
        # https://www.pivotaltracker.com/story/show/36197985
        reebill.late_charge = self.get_late_charge(reebill)

        assert len(reebill._utilbill_reebills) == 1

        # mark as issued in mysql
        self.state_db.issue(account, sequence, issue_date=issue_date)

        # store email recipient in the bill
        reebill.email_recipient = reebill.customer.bill_email_recipient

    def reebill_report_altitude(self):
        session = Session()
        rows = []
        total_count = 0
        customer_id = None
        for reebill in session.query(ReeBill).\
                filter(ReeBill.issue_date != None).\
                order_by(ReeBill.customer_id).all():
            total_count += 1
            savings = reebill.ree_value - reebill.ree_charge
            if reebill.customer_id != customer_id:
                cumulative_savings = 0
                customer_id = reebill.customer_id
            cumulative_savings += savings
            row = {}
            actual_total = reebill.utilbill.get_total_charges()
            hypothetical_total = reebill.get_total_hypothetical_charges()
            total_ree = reebill.get_total_renewable_energy()
            row['account'] = reebill.customer.account
            row['sequence'] = reebill.sequence
            row['billing_address'] = reebill.billing_address
            row['service_address'] = reebill.service_address
            row['issue_date'] = reebill.issue_date
            row['period_begin'] = reebill.utilbill.period_start
            row['period_end'] = reebill.utilbill.period_end
            row['actual_charges'] = actual_total
            row['hypothetical_charges'] = hypothetical_total
            row['total_ree'] = total_ree
            row['average_rate_unit_ree'] = 0 if total_ree == 0 else \
                (hypothetical_total - actual_total) / total_ree
            row['ree_value'] = reebill.ree_value
            row['prior_balance'] = reebill.prior_balance
            row['balance_forward'] = reebill.balance_forward
            row['total_adjustment'] = reebill.total_adjustment
            row['payment_applied'] = reebill.payment_received
            row['ree_charges'] = reebill.ree_charge
            row['late_charges'] = reebill.late_charge
            row['late_charges'] = reebill.late_charge
            row['balance_due'] = reebill.balance_due
            row['discount_rate'] = reebill.discount_rate
            row['savings'] = savings
            row['cumulative_savings'] = cumulative_savings
            rows.append(row)
        return rows, total_count

    def sequences_in_month(self, account, year, month):
        '''Returns a list of sequences of all reebills whose periods contain
        ANY days within the given month. The list is empty if the month
        precedes the period of the account's first issued reebill, or if the
        account has no issued reebills at all. When 'sequence' exceeds the last
        sequence for the account, bill periods are assumed to correspond
        exactly to calendar months. This is NOT related to the approximate
        billing month.'''
        # get all reebills whose periods contain any days in this month, and
        # their sequences (there should be at most 3)
        session = Session()
        query_month = Month(year, month)
        sequences_for_month = session.query(ReeBill.sequence).join(UtilBill)\
                .filter(UtilBill.period_start >= query_month.first,
                UtilBill.period_end <= query_month.last).all()

        # get sequence of last reebill and the month in which its period ends,
        # which will be useful below
        last_sequence = self.state_db.last_sequence(account)

        # if there's at least one sequence, return the list of sequences. but
        # if query_month is the month in which the account's last reebill ends,
        # and that period does not perfectly align with the end of the month,
        # also include the sequence of an additional hypothetical reebill whose
        # period would cover the end of the month.
        if sequences_for_month != []:
            last_end = self.state_db.get_reebill(last_sequence
                    ).period_end
            if Month(last_end) == query_month and last_end \
                    < (Month(last_end) + 1).first:
                sequences_for_month.append(last_sequence + 1)
            return sequences_for_month

        # if there are no sequences in this month because the query_month
        # precedes the first reebill's start, or there were never any reebills
        # at all, return []
        if last_sequence == 0 or query_month.last < \
                self.state_db.get_reebill(account, 1).get_period()[0]:
            return []

        # now query_month must exceed the month in which the account's last
        # reebill ends. return the sequence determined by counting real months
        # after the approximate month of the last bill (there is only one
        # sequence in this case)
        last_reebill_end = self.state_db.get_reebill(account,
                last_sequence).get_period()[1]
        return [last_sequence + (query_month - Month(last_reebill_end))]

    def get_all_utilbills_json(self, account, start=None, limit=None):
        # result is a list of dictionaries of the form {account: account
        # number, name: full name, period_start: date, period_end: date,
        # sequence: reebill sequence number (if present)}
        utilbills, total_count = self.state_db.list_utilbills(account,
                start, limit)
        data = [ub.column_dict() for ub in utilbills]
        return data, total_count

    def update_reebill_readings(self, account, sequence):
        '''Replace the readings of the reebill given by account, sequence
        with a new set of readings that matches the reebill's utility bill.
        '''
        reebill = self.state_db.get_reebill(account, sequence)
        reebill.check_editable()
        reebill.replace_readings_from_utility_bill_registers(reebill.utilbill)
        return reebill

    def bind_renewable_energy(self, account, sequence):
        reebill = self.state_db.get_reebill(account, sequence)
        reebill.check_editable()
        self.ree_getter.update_renewable_readings(
                self.nexus_util.olap_id(account), reebill, use_olap=True)

    def mail_reebills(self, account, sequences, recipient_list):
        all_reebills = [self.state_db.get_reebill(account, sequence)
                for sequence in sequences]

        # render all the bills
        for reebill in all_reebills:
            self.reebill_file_handler.render(reebill)

        # "the last element" (???)
        most_recent_reebill = all_reebills[-1]
        bill_file_names = ["%.5d_%.4d.pdf" % (int(account), int(sequence)) for
                sequence in sequences]
        bill_dates = ', '.join(["%s" % (b.get_period()[0])
                for b in all_reebills])
        merge_fields = {
            'street': most_recent_reebill.service_address.street,
            'balance_due': round(most_recent_reebill.balance_due, 2),
            'bill_dates': bill_dates,
            'last_bill': bill_file_names[-1],
        }
        bill_file_paths = [self.reebill_file_handler.get_file_path(r)
                for r in all_reebills]
        bill_file_dir_path = os.path.dirname(bill_file_paths[0])
        self.bill_mailer.mail(recipient_list, merge_fields, bill_file_dir_path,
                bill_file_paths)

    def get_issuable_reebills_dict(self, processed=False):
        """ Returns a list of issuable reebill dictionaries
            of the earliest unissued version-0 reebill account. If
            proccessed == True, only processed Reebills are returned
            account can be used to get issuable bill for an account
        """
        session = Session()
        unissued_v0_reebills = session.query(ReeBill.sequence, ReeBill.customer_id)\
                .filter(ReeBill.issued == 0, ReeBill.version == 0)
        if processed is True:
            unissued_v0_reebills = unissued_v0_reebills.filter(
                ReeBill.processed == 1)
        unissued_v0_reebills = unissued_v0_reebills.subquery()
        min_sequence = session.query(
                unissued_v0_reebills.c.customer_id.label('customer_id'),
                func.min(unissued_v0_reebills.c.sequence).label('sequence'))\
                .group_by(unissued_v0_reebills.c.customer_id).subquery()
        reebills = session.query(ReeBill)\
                .filter(ReeBill.customer_id==min_sequence.c.customer_id)\
                .filter(ReeBill.sequence==min_sequence.c.sequence)

        issuable_reebills = [r.column_dict() for r in reebills.all()]
        return issuable_reebills

    def issue_and_mail(self, apply_corrections, account=None,
                       sequence=None, recipients=None,
                       processed=False):
        """If account, sequence, and recipients are given,
        this function issues a single reebill and sends out a confirmation
        email. If processed is given, this function  issues and mails all
        processed Reebills instead
        """
        if processed:
            assert sequence is None and account is None and recipients is None
            bills = self.get_issuable_reebills_dict(processed=True)
        else:
            assert not (
                sequence is None and account is None and recipients is None)
            bills = [{'account': account, 'sequence': sequence,
                      'mailto': recipients}]


        for bill in bills:
            # If there are unissued corrections and the user has not confirmed
            # to issue them, we will return a list of those corrections and the
            # sum of adjustments that have to be made so the client can create
            # a confirmation message

            unissued_corrections = self.get_unissued_corrections(bill['account'])
            if len(unissued_corrections) > 0 and not apply_corrections:
                # The user has confirmed to issue unissued corrections.
                return {
                    'success': False,
                    'unissued_corrections': [c[0] for c in
                                             unissued_corrections]}

            result = {'issued': []}
            # Let's issue
            if len(unissued_corrections) > 0:
                assert apply_corrections is True
                try:
                    self.issue_corrections(bill['account'], bill['sequence'])
                except Exception, e:
                    self.logger.error(('Error when issuing reebill %s-%s: %s' %(
                        bill['account'], bill['sequence'],
                        e.__class__.__name__),) + e.args)
                    raise
                for cor in unissued_corrections:
                    result['issued'].append((
                        bill['account'], cor[0],
                        self.state_db.max_version(bill['account'], cor[0])
                    ))

            try:
                if not processed:
                    self.compute_reebill(bill['account'], bill['sequence'])
                self.issue(bill['account'], bill['sequence'])
                result['issued'].append((
                    bill['account'], bill['sequence'], 0, bill['mailto']))
            except Exception, e:
                self.logger.error(('Error when issuing reebill %s-%s: %s' %(
                        bill['account'], bill['sequence'],
                        e.__class__.__name__),) + e.args)
                raise

            # Let's mail!
            # Recepients can be a comma seperated list of email addresses
            recipient_list = [rec.strip() for rec in bill['mailto'].split(',')]
            self.mail_reebills(bill['account'], [bill['sequence']],
                               recipient_list)
        return result

    def update_bill_email_recipient(self, account, sequence, recepients):
        """ Finds a particular reebill by account and sequence,
            finds the connected customer and updates the customer's default
            email recipient(s)
        """
        reebill = self.state_db.get_reebill(account, sequence)
        reebill.customer.bill_email_recipient = recepients

    def upload_interval_meter_csv(self, account, sequence, csv_file,
        timestamp_column, timestamp_format, energy_column, energy_unit,
        register_binding, **args):
        '''Takes an upload of an interval meter CSV file (cherrypy file upload
        object) and puts energy from it into the shadow registers of the
        reebill given by account, sequence. Returns reebill version number.
        '''
        reebill = self.state_db.get_reebill(account, sequence)

        # convert column letters into 0-based indices
        if not re.match('[A-Za-z]', timestamp_column):
            raise ValueError('Timestamp column must be a letter')
        if not re.match('[A-Za-z]', energy_column):
            raise ValueError('Energy column must be a letter')
        timestamp_column = ord(timestamp_column.lower()) - ord('a')
        energy_column = ord(energy_column.lower()) - ord('a')

        # extract data from the file (assuming the format of AtSite's
        # example files)
        self.ree_getter.fetch_interval_meter_data(reebill, csv_file.file,
                register_binding=register_binding,
                timestamp_column=timestamp_column,
                energy_column=energy_column,
                timestamp_format=timestamp_format, energy_unit=energy_unit)
        return reebill.version

    def list_account_status(self, account=None):
        """ Returns a list of dictonaries (containing Account, Nexus Codename,
          Casual name, Primus Name, Utility Service Address, Date of last
          issued bill, Days since then and the last event) and the length
          of the list for all accounts. If account is given, the only the
          accounts dictionary is returned """
        grid_data = self.state_db.get_accounts_grid_data(account)
        name_dicts = self.nexus_util.all_names_for_accounts(
                [row[0] for row in grid_data])

        rows_dict = {}
        for acc, fb_utility_name, fb_rate_class, fb_service_address, _, _, \
                issue_date, rate_class, service_address, periodend in grid_data:
            rows_dict[acc] = {
                'account': acc,
                'fb_utility_name': fb_utility_name,
                'fb_rate_class': fb_rate_class,
                'fb_service_address': fb_service_address,
                'codename': name_dicts[acc].get('codename', ''),
                'casualname': name_dicts[acc].get('casualname', ''),
                'primusname': name_dicts[acc].get('primus', ''),
                'lastperiodend': periodend,
                'provisionable': False,
                'lastissuedate': issue_date if issue_date else '',
                'lastrateclass': rate_class if rate_class else '',
                'lastutilityserviceaddress': str(service_address) if
                service_address else '',
                'lastevent': '',
            }

        if account is not None:
            events = [(account, self.journal_dao.last_event_summary(account))]
        else:
            events = self.journal_dao.get_all_last_events()
        for acc, last_event in events:
            # filter out events that belong to an unknown account (this could
            # not be done in JournalDAO.get_all_last_events() because it only
            # has access to Mongo)
            if acc in rows_dict:
                rows_dict[acc]['lastevent'] = last_event

        rows = list(rows_dict.itervalues())
        return len(rows), rows

    def render_reebill(self, account, sequence):
        reebill = self.state_db.get_reebill(account, sequence)
        self.reebill_file_handler.render(reebill)
        
    def toggle_reebill_processed(self, account, sequence,
                apply_corrections):
        '''Make the reebill given by account, sequence, processed if
        it is not processed or un-processed if it is processed. If there are
        un-issued corrections for the given account, 'apply_corrections' must
        be True or ConfirmAdjustment will be raised.
        '''
        session = Session()
        reebill = self.state_db.get_reebill(account, sequence)

        if reebill.issued:
            raise IssuedBillError("Can't modify an issued bill")

        issuable_reebill = session.query(ReeBill).join(Customer) \
                .filter(ReeBill.customer_id==Customer.id)\
                .filter(Customer.account==account)\
                .filter(ReeBill.version==0, ReeBill.issued==False)\
                .order_by(ReeBill.sequence).first()

        if reebill.processed:
            reebill.processed = False
        else:
            if reebill == issuable_reebill:
                unissued_corrections = self.get_unissued_corrections(account)

                # if there are corrections that are not already processed and
                # user has not confirmed applying
                # them, send back data for a confirmation message
                unprocessed_corrections = False
                for sequence, version, _ in unissued_corrections:
                    correction = self.state_db.get_reebill(account, sequence, version)
                    if not correction.processed:
                        unprocessed_corrections = True
                        break
                if len(unissued_corrections) > 0 and unprocessed_corrections and not apply_corrections:
                    sequences = [sequence for sequence, _, _
                            in unissued_corrections]
                    total_adjustment = sum(adjustment
                            for _, _, adjustment in unissued_corrections)
                    raise ConfirmAdjustment(sequences, total_adjustment)

                # otherwise, mark corrected bills as processed
                if unprocessed_corrections:
                    for sequence, version, _ in unissued_corrections:
                        unissued_reebill = self.state_db.get_reebill(account, sequence)
                        if not unissued_reebill.processed:
                            self.compute_reebill(account, sequence)
                            unissued_reebill.processed = True

            self.compute_reebill(account, reebill.sequence)
            reebill.processed = True
=======
        UtilbillProcessor.__init__(self, rate_structure_dao, billupload,
                                   nexus_util, journal_dao, logger=logger)
        ReebillProcessor.__init__(self, state_db, rate_structure_dao,
                                  billupload, nexus_util, bill_mailer, reebill_file_handler,
                                  ree_getter, journal_dao,
                                  splinter=splinter, logger=logger)
>>>>>>> e33ab9af
<|MERGE_RESOLUTION|>--- conflicted
+++ resolved
@@ -8,1304 +8,9 @@
     def __init__(self, state_db, rate_structure_dao, billupload,
             nexus_util, bill_mailer, reebill_file_handler,
             ree_getter, journal_dao, splinter=None, logger=None):
-<<<<<<< HEAD
-        self.state_db = state_db
-        self.rate_structure_dao = rate_structure_dao
-        self.billupload = billupload
-        self.nexus_util = nexus_util
-        self.bill_mailer = bill_mailer
-        self.ree_getter = ree_getter
-        self.reebill_file_handler = reebill_file_handler
-        self.splinter = splinter
-        self.monguru = None if splinter is None else splinter.get_monguru()
-        self.logger = logger
-        self.journal_dao = journal_dao
-
-    def get_utilbill_charges_json(self, utilbill_id):
-        """Returns a list of dictionaries of charges for the utility bill given
-        by  'utilbill_id' (MySQL id)."""
-        session = Session()
-        utilbill = session.query(UtilBill).filter_by(id=utilbill_id).one()
-        return [charge.column_dict() for charge in utilbill.charges]
-
-    def get_registers_json(self, utilbill_id):
-        """Returns a dictionary of register information for the utility bill
-        having the specified utilbill_id."""
-        l = []
-        session = Session()
-        for r in session.query(Register).join(UtilBill,
-            Register.utilbill_id == UtilBill.id).\
-            filter(UtilBill.id == utilbill_id).all():
-            l.append(r.column_dict())
-        return l
-
-    def new_register(self, utilbill_id, row):
-        """Creates a new register for the utility bill having the specified id
-        "row" argument is a dictionary but keys other than
-        "meter_id" and "register_id" are ignored.
-        """
-        session = Session()
-        utility_bill = session.query(UtilBill).filter_by(id=utilbill_id).one()
-        r = Register(
-            utility_bill,
-            "Insert description",
-            0,
-            "therms",
-            row.get('register_id', "Insert register ID here"),
-            False,
-            "total",
-            "Insert register binding here",
-            None,
-            row.get('meter_id', ""))
-        session.add(r)
-        session.flush()
-        return r
-
-    def update_register(self, register_id, rows):
-        """Updates fields in the register given by 'register_id'
-        """
-        self.logger.info("Running Process.update_register %s" % register_id)
-        session = Session()
-
-        #Register to be updated
-        register = session.query(Register).filter(
-            Register.id == register_id).one()
-
-        for k in ['description', 'quantity', 'quantity_units',
-                  'identifier', 'estimated', 'reg_type', 'register_binding',
-                  'active_periods', 'meter_identifier']:
-            val = rows.get(k, getattr(register, k))
-            self.logger.debug("Setting attribute %s on register %s to %s" %
-                              (k, register.id, val))
-            setattr(register, k, val)
-        self.logger.debug("Commiting changes to register %s" % register.id)
-        self.compute_utility_bill(register.utilbill_id)
-        return register
-
-    def delete_register(self, register_id):
-        self.logger.info("Running Process.delete_register %s" %
-                         register_id)
-        session = Session()
-        register = session.query(Register).filter(
-            Register.id == register_id).one()
-        utilbill_id = register.utilbill_id
-        session.delete(register)
-        session.commit()
-        self.compute_utility_bill(utilbill_id)
-
-    def add_charge(self, utilbill_id):
-        """Add a new charge to the given utility bill."""
-        utilbill = self.state_db.get_utilbill_by_id(utilbill_id)
-        charge = utilbill.add_charge()
-        self.compute_utility_bill(utilbill_id)
-        return charge
-
-    def update_charge(self, fields, charge_id=None, utilbill_id=None,
-                      rsi_binding=None):
-        """Modify the charge given by charge_id
-        by setting key-value pairs to match the dictionary 'fields'."""
-        assert charge_id or utilbill_id and rsi_binding
-        session = Session()
-        charge = session.query(Charge).filter(Charge.id == charge_id).one() \
-                    if charge_id else \
-                session.query(Charge).\
-                    filter(Charge.utilbill_id == utilbill_id).\
-                    filter(Charge.rsi_binding == rsi_binding).one()
-
-        for k, v in fields.iteritems():
-            if k not in Charge.column_names():
-                raise AttributeError("Charge has no attribute '%s'" % k)
-            setattr(charge, k, v)
-        session.flush()
-        self.refresh_charges(charge.utilbill.id)
-        self.compute_utility_bill(charge.utilbill.id)
-        return charge
-
-    def delete_charge(self, charge_id=None, utilbill_id=None, rsi_binding=None):
-        """Delete the charge given by 'rsi_binding' in the given utility
-        bill."""
-        assert charge_id or utilbill_id and rsi_binding
-        session = Session()
-        charge = session.query(Charge).filter(Charge.id == charge_id).one() \
-                    if charge_id else \
-                session.query(Charge).\
-                    filter(Charge.utilbill_id == utilbill_id).\
-                    filter(Charge.rsi_binding == rsi_binding).one()
-        session.delete(charge)
-        self.compute_utility_bill(charge.utilbill_id)
-        session.expire(charge.utilbill)
-
-    def create_payment(self, account, date_applied, description,
-            credit, date_received=None):
-        '''Wrapper to create_payment method in state.py'''
-        return self.state_db.create_payment(account, date_applied, description,
-            credit, date_received)
-
-    def update_payment(self, id, date_applied, description, credit):
-        session = Session()
-        payment = session.query(Payment).filter_by(id=id).one()
-        payment.date_applied = date_applied
-        payment.description = description
-        payment.credit = credit
-
-    def delete_payment(self, oid):
-        '''Wrapper to delete_payment method in state.py'''
-        self.state_db.delete_payment(oid)
-
-    def get_hypothetical_matched_charges(self, reebill_id):
-        """Gets all hypothetical charges from a reebill for a service and
-        matches the actual charge to each hypotheitical charge
-        TODO: This method has no test coverage!"""
-        reebill = self.state_db.get_reebill_by_id(reebill_id)
-        return [{
-            'rsi_binding': reebill_charge.rsi_binding,
-            'description': reebill_charge.description,
-            'actual_quantity': reebill_charge.a_quantity,
-            'quantity': reebill_charge.h_quantity,
-            'quantity_units': reebill_charge.quantity_unit,
-            'rate': reebill_charge.rate,
-            'actual_total': reebill_charge.a_total,
-            'total': reebill_charge.h_total,
-        } for reebill_charge in reebill.charges]
-
-    def update_utilbill_metadata(self, utilbill_id, period_start=None,
-            period_end=None, service=None, target_total=None, utility=None,
-            rate_class=None, processed=None):
-        """Update various fields for the utility bill having the specified
-        `utilbill_id`. Fields that are not None get updated to new
-        values while other fields are unaffected.
-        """
-        utilbill = self.state_db.get_utilbill_by_id(utilbill_id)
-        if target_total is not None:
-            utilbill.target_total = target_total
-
-        if service is not None:
-            utilbill.service = service
-
-        if utility is not None:
-            utilbill.utility = utility
-
-        if rate_class is not None:
-            utilbill.rate_class = rate_class
-
-        if processed is not None:
-            utilbill.processed = processed
-
-        period_start = period_start if period_start else utilbill.period_start
-        period_end = period_end if period_end else utilbill.period_end
-
-        UtilBill.validate_utilbill_period(period_start, period_end)
-        utilbill.period_start = period_start
-        utilbill.period_end = period_end
-
-        self.compute_utility_bill(utilbill.id)
-        return  utilbill
-
-    def get_reebill_metadata_json(self, account):
-        """Returns data describing all reebills for the given account, as list
-        of JSON-ready dictionaries.
-        """
-        session = Session()
-
-        # this subquery gets (customer_id, sequence, version) for all the
-        # reebills whose version is the maximum in their (customer, sequence,
-        # version) group.
-        latest_versions_sq = session.query(ReeBill.customer_id,
-                ReeBill.sequence,
-                functions.max(ReeBill.version).label('max_version'))\
-                .join(Customer)\
-                .filter(Customer.account == account)\
-                .order_by(ReeBill.customer_id, ReeBill.sequence).group_by(
-                ReeBill.customer, ReeBill.sequence).subquery()
-
-        # query ReeBill joined to the above subquery to get only
-        # maximum-version bills, and also outer join to ReeBillCharge to get
-        # sum of 0 or more charges associated with each reebill
-        q = session.query(ReeBill).join(latest_versions_sq, and_(
-                ReeBill.customer_id == latest_versions_sq.c.customer_id,
-                ReeBill.sequence == latest_versions_sq.c.sequence,
-                ReeBill.version == latest_versions_sq.c.max_version)
-        ).outerjoin(ReeBillCharge)\
-        .order_by(desc(ReeBill.sequence)).group_by(ReeBill.id)
-
-        return [dict(rb.column_dict().items() +
-                    [('total_error', self.get_total_error(account, rb.sequence))])
-                for rb in q]
-
-    def get_sequential_account_info(self, account, sequence):
-        reebill = self.state_db.get_reebill(account, sequence)
-        return {
-            'billing_address': reebill.billing_address.column_dict(),
-            'service_address': reebill.service_address.column_dict(),
-            'discount_rate': reebill.discount_rate,
-            'late_charge_rate': reebill.late_charge_rate,
-        }
-
-    def update_sequential_account_info(self, account, sequence,
-            discount_rate=None, late_charge_rate=None, processed=None,
-            ba_addressee=None, ba_street=None, ba_city=None, ba_state=None,
-            ba_postal_code=None,
-            sa_addressee=None, sa_street=None, sa_city=None, sa_state=None,
-            sa_postal_code=None):
-        """Update fields for the reebill given by account, sequence
-        corresponding to the "sequential account information" form in the UI,
-        """
-        reebill = self.state_db.get_reebill(account, sequence)
-        reebill.check_editable()
-
-        if discount_rate is not None:
-            reebill.discount_rate = discount_rate
-        if late_charge_rate is not None:
-            reebill.late_charge_rate = late_charge_rate
-        if processed is not None:
-            reebill.processed = processed
-        if ba_addressee is not None:
-            reebill.billing_address.addressee = ba_addressee
-        if ba_state is not None:
-            reebill.billing_address.state = ba_state
-        if ba_street is not None:
-            reebill.billing_address.street = ba_street
-        if ba_city is not None:
-            reebill.billing_address.city = ba_city
-        if ba_postal_code is not None:
-            reebill.billing_address.postal_code = ba_postal_code
-
-        if sa_addressee is not None:
-            reebill.service_address.addressee = sa_addressee
-        if sa_state is not None:
-            reebill.service_address.state = sa_state
-        if sa_street is not None:
-            reebill.service_address.street = sa_street
-        if sa_city is not None:
-            reebill.service_address.city = sa_city
-        if sa_postal_code is not None:
-            reebill.service_address.postal_code = sa_postal_code
-
-        return reebill
-
-    def upload_utility_bill(self, account, service, begin_date,
-            end_date, bill_file, file_name, utility=None, rate_class=None,
-            total=0, state=UtilBill.Complete):
-        """Uploads `bill_file` with the name `file_name` as a utility bill for
-        the given account, service, and dates. If this is the newest or
-        oldest utility bill for the given account and service, "estimated"
-        utility bills will be added to cover the gap between this bill's period
-        and the previous newest or oldest one respectively. The total of all
-        charges on the utility bill may be given.
-
-        Returns the newly created UtilBill object.
-        
-        Currently 'utility' and 'rate_class' are ignored in favor of the
-        predecessor's (or template's) values; see
-        https://www.pivotaltracker.com/story/show/52495771
-        """
-        # validate arguments
-        if end_date <= begin_date:
-            raise ValueError("Start date %s must precede end date %s" %
-                    (begin_date, end_date))
-        if end_date - begin_date > timedelta(days=365):
-            raise ValueError(("Utility bill period %s to %s is longer than "
-                "1 year") % (begin_date, end_date))
-        if bill_file is None and state in (UtilBill.UtilityEstimated,
-                UtilBill.Complete):
-            raise ValueError(("A file is required for a complete or "
-                    "utility-estimated utility bill"))
-        if bill_file is not None and state in (UtilBill.Hypothetical,
-                UtilBill.Estimated):
-            raise ValueError("Hypothetical or Estimated utility bills "
-                    "can't have a file")
-
-        session = Session()
-
-        # find an existing utility bill that will provide rate class and
-        # utility name for the new one, or get it from the template.
-        # note that it doesn't matter if this is wrong because the user can
-        # edit it after uploading.
-        customer = self.state_db.get_customer(account)
-        try:
-            predecessor = UtilBillLoader(session).get_last_real_utilbill(
-                    account, begin_date, service=service)
-            billing_address = predecessor.billing_address
-            service_address = predecessor.service_address
-        except NoSuchBillException as e:
-            # If we don't have a predecessor utility bill (this is the first
-            # utility bill we are creating for this customer) then we get the
-            # closest one we can find by time difference, having the same rate
-            # class and utility.
-
-            q = session.query(UtilBill).\
-                filter_by(rate_class=customer.fb_rate_class).\
-                filter_by(utility=customer.fb_utility_name).\
-                filter_by(processed=True).\
-                filter(UtilBill.state != UtilBill.Hypothetical)
-
-            next_ub = q.filter(UtilBill.period_start >= begin_date).\
-                order_by(UtilBill.period_start).first()
-            prev_ub = q.filter(UtilBill.period_start <= begin_date).\
-                order_by(UtilBill.period_start.desc()).first()
-
-            next_distance = (next_ub.period_start - begin_date).days if next_ub\
-                else float('inf')
-            prev_distance = (begin_date - prev_ub.period_start).days if prev_ub\
-                else float('inf')
-
-            predecessor = None if next_distance == prev_distance == float('inf')\
-                else prev_ub if prev_distance < next_distance else next_ub
-
-            billing_address = customer.fb_billing_address
-            service_address = customer.fb_service_address
-
-        utility = utility if utility else getattr(predecessor, 'utility', "")
-
-        rate_class = rate_class if rate_class else \
-            getattr(predecessor, 'rate_class', "")
-
-        # delete any existing bill with same service and period but less-final
-        # state
-        customer = self.state_db.get_customer(account)
-        new_utilbill = UtilBill(customer, state, service, utility, rate_class,
-                Address.from_other(billing_address),
-                Address.from_other(service_address),
-                period_start=begin_date, period_end=end_date,
-                target_total=total, date_received=datetime.utcnow().date())
-        session.add(new_utilbill)
-        session.flush()
-
-        if bill_file is not None:
-            # if there is a file, get the Python file object and name
-            # string from CherryPy, and pass those to BillUpload to upload
-            # the file (so BillUpload can stay independent of CherryPy)
-            upload_result = self.billupload.upload(new_utilbill, account,
-                    bill_file, file_name)
-            if not upload_result:
-                # TODO there is no test coverage for this situation; fix that
-                # after utility bill files are stored in S3
-                raise IOError('File upload failed: %s %s %s' % (
-                        account, new_utilbill.id, file_name))
-        session.flush()
-        if state < UtilBill.Hypothetical:
-            new_utilbill.charges = self.rate_structure_dao.\
-                get_predicted_charges(new_utilbill, UtilBillLoader(session))
-            for register in predecessor.registers if predecessor else []:
-                session.add(Register(new_utilbill, register.description,
-                                     0, register.quantity_units,
-                                     register.identifier, False,
-                                     register.reg_type,
-                                     register.register_binding,
-                                     register.active_periods,
-                                     register.meter_identifier))
-        session.flush()
-        if new_utilbill.state < UtilBill.Hypothetical:
-            self.compute_utility_bill(new_utilbill.id)
-        return new_utilbill
-
-    def get_service_address(self, account):
-        return UtilBillLoader(Session()).get_last_real_utilbill(account,
-                datetime.utcnow()).service_address.to_dict()
-
-    def delete_utility_bill_by_id(self, utilbill_id):
-        """Deletes the utility bill given by its MySQL id 'utilbill_id' (if
-
-        it's not attached to a reebill) and returns the deleted state
-        .UtilBill object and the path  where the file was moved (it never
-        really gets deleted). This path will be None if there was no file or
-        it could not be found. Raises a ValueError if the
-        utility bill cannot be deleted.
-        """
-        session = Session()
-        utility_bill = session.query(UtilBill).filter(
-                UtilBill.id == utilbill_id).one()
-
-        if utility_bill.is_attached():
-            raise ValueError("Can't delete an attached utility bill.")
-
-        try:
-            path = self.billupload.delete_utilbill_file(utility_bill)
-        except IOError:
-            # file never existed or could not be found
-            path = None
-
-        # TODO use cascade instead if possible
-        for charge in utility_bill.charges:
-            session.delete(charge)
-        for register in utility_bill.registers:
-            session.delete(register)
-        session.delete(utility_bill)
-
-        return utility_bill, path
-
-    def regenerate_uprs(self, utilbill_id):
-        '''Resets the UPRS of this utility bill to match the predicted one.
-        '''
-        session = Session()
-        utilbill = self.state_db.get_utilbill_by_id(utilbill_id)
-        for charge in utilbill.charges:
-            session.delete(charge)
-        utilbill.charges = []
-        utilbill.charges = self.rate_structure_dao.\
-            get_predicted_charges(utilbill, UtilBillLoader(session))
-        return self.compute_utility_bill(utilbill_id)
-
-
-    def refresh_charges(self, utilbill_id):
-        '''Replaces charges in the utility bill document with newly-created
-        ones based on its rate structures.
-        '''
-        self.state_db.get_utilbill_by_id(utilbill_id).compute_charges()
-
-    def compute_utility_bill(self, utilbill_id):
-        '''Updates all charges in the utility bill given by 'utilbill_id'.
-        Also updates some keys in the document that are duplicates of columns
-        in the MySQL table.
-        '''
-        utilbill = self.state_db.get_utilbill_by_id(utilbill_id)
-        utilbill.compute_charges()
-        return utilbill
-
-    def compute_reebill(self, account, sequence, version='max'):
-        '''Loads, computes, and saves the reebill
-        '''
-        reebill = self.state_db.get_reebill(account, sequence,
-                version)
-        reebill.check_editable()
-        reebill.compute_charges()
-        actual_total = reebill.get_total_actual_charges()
-
-        reebill.utilbill.compute_charges()
-        hypothetical_total = reebill.get_total_hypothetical_charges()
-        reebill.ree_value = hypothetical_total - actual_total
-        reebill.ree_charge = reebill.ree_value * (1 - reebill.discount_rate)
-        reebill.ree_savings = reebill.ree_value * reebill.discount_rate
-
-        # compute adjustment: this bill only gets an adjustment if it's the
-        # earliest unissued version-0 bill, i.e. it meets 2 criteria:
-        # (1) it's a version-0 bill, not a correction
-        # (2) at least the 0th version of its predecessor has been issued (it
-        #     may have an unissued correction; if so, that correction will
-        #     contribute to the adjustment on this bill)
-        if reebill.sequence == 1:
-            reebill.total_adjustment = 0
-
-            # include all payments since the beginning of time, in case there
-            # happen to be any.
-            # if any version of this bill has been issued, get payments up
-            # until the issue date; otherwise get payments up until the
-            # present.
-            present_v0_issue_date = self.state_db.get_reebill(
-                  account, sequence, version=0).issue_date
-            if present_v0_issue_date is None:
-                payments = self.state_db.get_total_payment_since(
-                        account, MYSQLDB_DATETIME_MIN, payment_objects=True)
-                self.compute_reebill_payments(payments, reebill)
-            else:
-                payments = self.state_db.get_total_payment_since(
-                        account, MYSQLDB_DATETIME_MIN, end=present_v0_issue_date,
-                        payment_objects=True)
-                self.compute_reebill_payments(payments, reebill)
-            # obviously balances are 0
-            reebill.prior_balance = 0
-            reebill.balance_forward = 0
-
-            # NOTE 'calculate_statistics' is not called because statistics
-            # section should already be zeroed out
-        else:
-            predecessor = self.state_db.get_reebill(account,
-                    reebill.sequence - 1, version=0)
-            if reebill.version == 0 and predecessor.issued:
-                reebill.total_adjustment = self.get_total_adjustment(account)
-
-            # get payment_received: all payments between issue date of
-            # predecessor's version 0 and issue date of current reebill's version 0
-            # (if current reebill is unissued, its version 0 has None as its
-            # issue_date, meaning the payment period lasts up until the present)
-            if predecessor.issued:
-                # if predecessor's version 0 is issued, gather all payments from
-                # its issue date until version 0 issue date of current bill, or
-                # today if this bill has never been issued
-                if self.state_db.is_issued(account, reebill.sequence,
-                        version=0):
-                    present_v0_issue_date = self.state_db.get_reebill(account,
-                            reebill.sequence, version=0).issue_date
-                    payments = self.state_db. \
-                            get_total_payment_since(account,
-                            predecessor.issue_date, end=present_v0_issue_date, payment_objects=True)
-                    self.compute_reebill_payments(payments, reebill)
-                else:
-                    payments = self.state_db. \
-                            get_total_payment_since(account,
-                            predecessor.issue_date, payment_objects=True)
-                    self.compute_reebill_payments(payments, reebill)
-            else:
-                # if predecessor is not issued, there's no way to tell what
-                # payments will go in this bill instead of a previous bill, so
-                # assume there are none (all payments since last issue date go in
-                # the account's first unissued bill)
-                reebill.payment_received = 0
-
-            reebill.prior_balance = predecessor.balance_due
-            reebill.balance_forward = predecessor.balance_due - \
-                  reebill.payment_received + reebill.total_adjustment
-
-        # include manually applied adjustment
-        reebill.balance_forward += reebill.manual_adjustment
-
-        # set late charge, if any (this will be None if the previous bill has
-        # not been issued, 0 before the previous bill's due date, and non-0
-        # after that)describe
-        lc = self.get_late_charge(reebill)
-        reebill.late_charge = lc or 0
-        reebill.balance_due = reebill.balance_forward + reebill.ree_charge + \
-                reebill.late_charge
-        return reebill
-
-    def compute_reebill_payments(self, payments, reebill):
-        for payment in payments:
-            payment.reebill_id = reebill.id
-        reebill.payment_received = float(
-                sum(payment.credit for payment in payments))
-
-    def roll_reebill(self, account, start_date=None):
-        """ Create first or roll the next reebill for given account.
-        After the bill is rolled, this function also binds renewable energy data
-        and computes the bill by default. This behavior can be modified by
-        adjusting the appropriate parameters.
-        'start_date': must be given for the first reebill.
-        """
-        session = Session()
-
-        customer = self.state_db.get_customer(account)
-        last_reebill_row = session.query(ReeBill)\
-                .filter(ReeBill.customer == customer)\
-                .order_by(desc(ReeBill.sequence), desc(ReeBill.version)).first()
-
-        new_utilbills = []
-        if last_reebill_row is None:
-            # No Reebills are associated with this account: Create the first one
-            assert start_date is not None
-            utilbill = session.query(UtilBill)\
-                    .filter(UtilBill.customer == customer)\
-                    .filter(UtilBill.period_start >= start_date)\
-                    .order_by(UtilBill.period_start).first()
-            if utilbill is None:
-                raise ValueError("No utility bill found starting on/after %s" %
-                        start_date)
-            new_utilbills.append(utilbill)
-            new_sequence = 1
-        else:
-            # There are Reebills associated with this account: Create the next Reebill
-            # First, find the successor to every utility bill belonging to the reebill
-            # note that Hypothetical utility bills are excluded.
-            for utilbill in last_reebill_row.utilbills:
-                successor = session.query(UtilBill)\
-                    .filter(UtilBill.customer == customer)\
-                    .filter(not_(UtilBill._utilbill_reebills.any()))\
-                    .filter(UtilBill.service == utilbill.service)\
-                    .filter(UtilBill.utility == utilbill.utility)\
-                    .filter(UtilBill.period_start >= utilbill.period_end)\
-                    .order_by(UtilBill.period_end).first()
-                if successor is None:
-                    raise NoSuchBillException(("Couldn't find next "
-                            "utility bill following %s") % utilbill)
-                if successor.state == UtilBill.Hypothetical:
-                    raise NoSuchBillException(('The next utility bill is '
-                        '"hypothetical" so a reebill can\'t be based on it'))
-                new_utilbills.append(successor)
-            new_sequence = last_reebill_row.sequence + 1
-
-        # currently only one service is supported
-        assert len(new_utilbills) == 1
-
-        # create reebill row in state database
-        new_reebill = ReeBill(customer, new_sequence, 0,
-                              utilbills=new_utilbills,
-                              billing_address=Address.from_other(
-                                new_utilbills[0].billing_address),
-                              service_address=Address.from_other(
-                                new_utilbills[0].service_address))
-
-        # assign Reading objects to the ReeBill based on registers from the
-        # utility bill document
-        if last_reebill_row is None:
-            new_reebill.replace_readings_from_utility_bill_registers(utilbill)
-        else:
-            new_reebill.update_readings_from_reebill(last_reebill_row.readings)
-            new_reebill.copy_reading_conventional_quantities_from_utility_bill()
-        session.add(new_reebill)
-        session.add_all(new_reebill.readings)
-
-        self.ree_getter.update_renewable_readings(
-                self.nexus_util.olap_id(account), new_reebill, use_olap=True)
-
-        try:
-            self.compute_reebill(account, new_sequence)
-        except FormulaError as e:
-            self.logger.error("Error when computing reebill %s: %s" % (
-                    new_reebill, e))
-        return new_reebill
-
-    def new_version(self, account, sequence):
-        """Creates a new version of the given reebill: duplicates the Reebill,
-        re-computes the it, saves it, and increments the max_version number in
-        MySQL. Returns the the new reebill.
-        """
-        if sequence <= 0:
-            raise ValueError('Only sequence >= 0 can have multiple versions.')
-        if not self.state_db.is_issued(account, sequence):
-            raise ValueError("Can't create new version of an un-issued bill.")
-
-        max_version = self.state_db.max_version(account, sequence)
-        reebill = self.state_db.increment_version(account, sequence)
-
-        assert len(reebill.utilbills) == 1
-
-        reebill.replace_readings_from_utility_bill_registers(reebill.utilbill)
-        self.ree_getter.\
-            update_renewable_readings(self.nexus_util.olap_id(account), reebill)
-        try:
-            self.compute_reebill(account, sequence, version=max_version+1)
-        except Exception as e:
-            # NOTE: catching Exception is awful and horrible and terrible and
-            # you should never do it, except when you can't think of any other
-            # way to accomplish the same thing. ignoring the error here allows
-            # a new version of the bill to be created even when it can't be
-            # computed (e.g. the rate structure is broken and the user wants to
-            # edit it, but can't until the new version already exists).
-            self.logger.error(("In Process.new_version, couldn't compute new "
-                    "version %s of reebill %s-%s: %s\n%s") % (
-                    reebill.version, reebill.customer.account,
-                    reebill.sequence, e, traceback.format_exc()))
-
-        return reebill
-
-    def list_all_versions(self, account, sequence):
-        ''' Returns all Reebills with sequence and account ordered by versions
-            a list of dictionaries
-        '''
-        session = Session()
-        q = session.query(ReeBill).join(Customer).with_lockmode('read')\
-            .filter(Customer.account == account)\
-            .filter(ReeBill.sequence == sequence)\
-            .order_by(desc(ReeBill.version))
-
-        return [rb.column_dict() for rb in q]
-
-    def get_unissued_corrections(self, account):
-        """Returns [(sequence, max_version, balance adjustment)] of all
-        un-issued versions of reebills > 0 for the given account."""
-        result = []
-        for seq, max_version in self.state_db.get_unissued_corrections(account):
-            # adjustment is difference between latest version's
-            # charges and the previous version's
-            assert max_version > 0
-            latest_version = self.state_db.get_reebill(account, seq,
-                    version=max_version)
-            prev_version = self.state_db.get_reebill(account, seq,
-                    version=max_version - 1)
-            adjustment = latest_version.total - prev_version.total
-            result.append((seq, max_version, adjustment))
-        return result
-
-    def issue_corrections(self, account, target_sequence):
-        '''Applies adjustments from all unissued corrections for 'account' to
-        the reebill given by 'target_sequence', and marks the corrections as
-        issued.'''
-        # corrections can only be applied to an un-issued reebill whose version
-        # is 0
-        target_max_version = self.state_db.max_version(account, target_sequence)
-        if self.state_db.is_issued(account, target_sequence) \
-                or target_max_version > 0:
-            raise ValueError(("Can't apply corrections to %s-%s, "
-                    "because the latter is an issued reebill or another "
-                    "correction.") % (account, target_sequence))
-        all_unissued_corrections = self.get_unissued_corrections(account)
-        if len(all_unissued_corrections) == 0:
-            raise ValueError('%s has no corrections to apply' % account)
-
-        # recompute target reebill (this sets total adjustment) and save it
-        reebill = self.state_db.get_reebill(account, target_sequence, target_max_version)
-        if not reebill.processed:
-            self.compute_reebill(account, target_sequence,
-                version=target_max_version)
-
-        # issue each correction
-        for correction in all_unissued_corrections:
-            correction_sequence, _, _ = correction
-            self.issue(account, correction_sequence)
-
-    def get_total_adjustment(self, account):
-        '''Returns total adjustment that should be applied to the next issued
-        reebill for 'account' (i.e. the earliest unissued version-0 reebill).
-        This adjustment is the sum of differences in totals between each
-        unissued correction and the previous version it corrects.'''
-        return sum(adjustment for (sequence, version, adjustment) in
-                self.get_unissued_corrections(account))
-
-    def get_total_error(self, account, sequence):
-        '''Returns the net difference between the total of the latest
-        version (issued or not) and version 0 of the reebill given by account,
-        sequence.'''
-        earliest = self.state_db.get_reebill(account, sequence, version=0)
-        latest = self.state_db.get_reebill(account, sequence, version='max')
-        return latest.total - earliest.total
-
-    def get_late_charge(self, reebill, day=None):
-        '''Returns the late charge for the given reebill on 'day', which is the
-        present by default. ('day' will only affect the result for a bill that
-        hasn't been issued yet: there is a late fee applied to the balance of
-        the previous bill when only when that previous bill's due date has
-        passed.) Late fees only apply to bills whose predecessor has been
-        issued; 0 is returned if the predecessor has not been issued. (The
-        first bill and the sequence 0 template bill always have a late charge
-        of 0.)'''
-        session = Session()
-        if day is None:
-            day = datetime.utcnow().date()
-        acc, seq = reebill.customer.account, reebill.sequence
-
-        if reebill.sequence <= 1:
-            return 0
-
-        # unissued bill has no late charge
-        if not self.state_db.is_issued(acc, seq - 1):
-            return 0
-
-        # late charge is 0 if version 0 of the previous bill is not overdue
-        predecessor0 = self.state_db.get_reebill(acc, seq - 1,
-                version=0)
-        if day <= predecessor0.due_date:
-            return 0
-
-        # the balance on which a late charge is based is not necessarily the
-        # current bill's balance_forward or the "outstanding balance": it's the
-        # least balance_due of any issued version of the predecessor (as if it
-        # had been charged on version 0's issue date, even if the version
-        # chosen is not 0).
-        customer = self.state_db.get_customer(acc)
-        min_balance_due = session.query(func.min(ReeBill.balance_due))\
-                .filter(ReeBill.customer == customer)\
-                .filter(ReeBill.sequence == seq - 1).one()[0]
-        source_balance = min_balance_due - \
-                self.state_db.get_total_payment_since(acc,
-                predecessor0.issue_date)
-        #Late charges can only be positive
-        return (reebill.late_charge_rate) * max(0, source_balance)
-
-    def get_outstanding_balance(self, account, sequence=None):
-        '''Returns the balance due of the reebill given by account and sequence
-        (or the account's last issued reebill when 'sequence' is not given)
-        minus the sum of all payments that have been made since that bill was
-        issued. Returns 0 if total payments since the issue date exceed the
-        balance due, or if no reebill has ever been issued for the customer.'''
-        # get balance due of last reebill
-        if sequence == None:
-            sequence = self.state_db.last_issued_sequence(account)
-        if sequence == 0:
-            return 0
-        reebill = self.state_db.get_reebill(sequence)
-
-        if reebill.issue_date == None:
-            return 0
-
-        # result cannot be negative
-        return max(0, reebill.balance_due -
-                self.state_db.get_total_payment_since(account,
-                        reebill.issue_date))
-
-    def delete_reebill(self, account, sequence):
-        '''Deletes the the given reebill and its utility bill associations.
-        A reebill version has been issued can't be deleted. Returns the version
-        of the reebill that was deleted.'''
-        session = Session()
-        reebill = self.state_db.get_reebill(account, sequence)
-        reebill.check_editable()
-        if reebill.version == 0 and reebill.sequence < \
-                self.state_db.last_sequence(account):
-            raise IssuedBillError("Only the last reebill can be deleted")
-        version = reebill.version
-
-        # NOTE session.delete() fails with an errror like "InvalidRequestError:
-        # Instance '<ReeBill at 0x353cbd0>' is not persisted" if the object has
-        # not been persisted (i.e. flushed from SQLAlchemy cache to database)
-        # yet; the author says on Stack Overflow to use 'expunge' if the object
-        # is in 'session.new' and 'delete' otherwise, but for some reason
-        # 'reebill' does not get into 'session.new' when session.add() is
-        # called. i have not solved this problem yet.
-        session.delete(reebill)
-
-        # Delete the PDF associated with a reebill if it was version 0
-        # because we believe it is confusing to delete the pdf when
-        # when a version still exists
-        if version == 0:
-            self.reebill_file_handler.delete_file(reebill, ignore_missing=True)
-        return version
-
-    def create_new_account(self, account, name, service_type, discount_rate,
-            late_charge_rate, billing_address, service_address,
-            template_account):
-        '''Creates a new account with utility bill template copied from the
-        last utility bill of 'template_account' (which must have at least one
-        utility bill).
-        
-        'billing_address' and 'service_address' are dictionaries containing the
-        addresses for the utility bill. The address format should be the
-        utility bill address format.
-
-        Returns the new state.Customer.'''
-        if self.state_db.account_exists(account):
-            raise ValueError("Account %s already exists" % account)
-
-        # validate parameters
-        if not re.match(ACCOUNT_NAME_REGEX, account):
-            raise ValueError('Invalid account number')
-        if not 0 <= discount_rate <= 1:
-            raise ValueError('Discount rate must be between 0 and 1 inclusive')
-        if not 0 <= late_charge_rate <=1:
-            raise ValueError(('Late charge rate must be between 0 and 1 '
-                              'inclusive'))
-        if service_type not in (None,) + Customer.SERVICE_TYPES:
-            raise ValueError('Unknown service type "%s"' % service_type)
-
-        session = Session()
-        try:
-            last_utility_bill = session.query(UtilBill)\
-                    .join(Customer).filter(Customer.account == template_account)\
-                    .order_by(desc(UtilBill.period_end)).first()
-        except NoSuchBillException:
-            utility = template_account.fb_utility
-            rate_class = template_account.fb_rate_class
-        else:
-            utility = last_utility_bill.utility
-            rate_class = last_utility_bill.rate_class
-
-        new_customer = Customer(name, account, discount_rate, late_charge_rate,
-                'example@example.com', utility, rate_class,
-                Address(billing_address['addressee'],
-                        billing_address['street'],
-                        billing_address['city'],
-                        billing_address['state'],
-                        billing_address['postal_code']),
-                Address(service_address['addressee'],
-                        service_address['street'],
-                        service_address['city'],
-                        service_address['state'],
-                        service_address['postal_code']))
-
-        new_customer.service = service_type
-
-        session.add(new_customer)
-        session.flush()
-        return new_customer
-
-    def issue(self, account, sequence, issue_date=None):
-        '''Sets the issue date of the reebill given by account, sequence to
-        'issue_date' (or today by default), and the due date to 30 days from
-        the issue date. The reebill is marked as issued.'''
-        # version 0 of predecessor must be issued before this bill can be
-        # issued:
-        if issue_date is None:
-            issue_date = datetime.utcnow()
-        if sequence > 1 and not self.state_db.is_issued(account,
-                sequence - 1, version=0):
-            raise NotIssuable(("Can't issue reebill %s-%s because its "
-                    "predecessor has not been issued.") % (account, sequence))
-        reebill = self.state_db.get_reebill(account, sequence)
-
-        # compute the bill to make sure it's up to date before issuing
-        if not reebill.processed:
-            self.compute_reebill(reebill.customer.account, reebill.sequence,
-                                 version=reebill.version)
-
-        reebill.issue_date = issue_date
-        reebill.due_date = (issue_date + timedelta(days=30)).date()
-
-        # set late charge to its final value (payments after this have no
-        # effect on late fee)
-        # TODO: should this be replaced with a call to compute_reebill to
-        # just make sure everything is up-to-date before issuing?
-        # https://www.pivotaltracker.com/story/show/36197985
-        reebill.late_charge = self.get_late_charge(reebill)
-
-        assert len(reebill._utilbill_reebills) == 1
-
-        # mark as issued in mysql
-        self.state_db.issue(account, sequence, issue_date=issue_date)
-
-        # store email recipient in the bill
-        reebill.email_recipient = reebill.customer.bill_email_recipient
-
-    def reebill_report_altitude(self):
-        session = Session()
-        rows = []
-        total_count = 0
-        customer_id = None
-        for reebill in session.query(ReeBill).\
-                filter(ReeBill.issue_date != None).\
-                order_by(ReeBill.customer_id).all():
-            total_count += 1
-            savings = reebill.ree_value - reebill.ree_charge
-            if reebill.customer_id != customer_id:
-                cumulative_savings = 0
-                customer_id = reebill.customer_id
-            cumulative_savings += savings
-            row = {}
-            actual_total = reebill.utilbill.get_total_charges()
-            hypothetical_total = reebill.get_total_hypothetical_charges()
-            total_ree = reebill.get_total_renewable_energy()
-            row['account'] = reebill.customer.account
-            row['sequence'] = reebill.sequence
-            row['billing_address'] = reebill.billing_address
-            row['service_address'] = reebill.service_address
-            row['issue_date'] = reebill.issue_date
-            row['period_begin'] = reebill.utilbill.period_start
-            row['period_end'] = reebill.utilbill.period_end
-            row['actual_charges'] = actual_total
-            row['hypothetical_charges'] = hypothetical_total
-            row['total_ree'] = total_ree
-            row['average_rate_unit_ree'] = 0 if total_ree == 0 else \
-                (hypothetical_total - actual_total) / total_ree
-            row['ree_value'] = reebill.ree_value
-            row['prior_balance'] = reebill.prior_balance
-            row['balance_forward'] = reebill.balance_forward
-            row['total_adjustment'] = reebill.total_adjustment
-            row['payment_applied'] = reebill.payment_received
-            row['ree_charges'] = reebill.ree_charge
-            row['late_charges'] = reebill.late_charge
-            row['late_charges'] = reebill.late_charge
-            row['balance_due'] = reebill.balance_due
-            row['discount_rate'] = reebill.discount_rate
-            row['savings'] = savings
-            row['cumulative_savings'] = cumulative_savings
-            rows.append(row)
-        return rows, total_count
-
-    def sequences_in_month(self, account, year, month):
-        '''Returns a list of sequences of all reebills whose periods contain
-        ANY days within the given month. The list is empty if the month
-        precedes the period of the account's first issued reebill, or if the
-        account has no issued reebills at all. When 'sequence' exceeds the last
-        sequence for the account, bill periods are assumed to correspond
-        exactly to calendar months. This is NOT related to the approximate
-        billing month.'''
-        # get all reebills whose periods contain any days in this month, and
-        # their sequences (there should be at most 3)
-        session = Session()
-        query_month = Month(year, month)
-        sequences_for_month = session.query(ReeBill.sequence).join(UtilBill)\
-                .filter(UtilBill.period_start >= query_month.first,
-                UtilBill.period_end <= query_month.last).all()
-
-        # get sequence of last reebill and the month in which its period ends,
-        # which will be useful below
-        last_sequence = self.state_db.last_sequence(account)
-
-        # if there's at least one sequence, return the list of sequences. but
-        # if query_month is the month in which the account's last reebill ends,
-        # and that period does not perfectly align with the end of the month,
-        # also include the sequence of an additional hypothetical reebill whose
-        # period would cover the end of the month.
-        if sequences_for_month != []:
-            last_end = self.state_db.get_reebill(last_sequence
-                    ).period_end
-            if Month(last_end) == query_month and last_end \
-                    < (Month(last_end) + 1).first:
-                sequences_for_month.append(last_sequence + 1)
-            return sequences_for_month
-
-        # if there are no sequences in this month because the query_month
-        # precedes the first reebill's start, or there were never any reebills
-        # at all, return []
-        if last_sequence == 0 or query_month.last < \
-                self.state_db.get_reebill(account, 1).get_period()[0]:
-            return []
-
-        # now query_month must exceed the month in which the account's last
-        # reebill ends. return the sequence determined by counting real months
-        # after the approximate month of the last bill (there is only one
-        # sequence in this case)
-        last_reebill_end = self.state_db.get_reebill(account,
-                last_sequence).get_period()[1]
-        return [last_sequence + (query_month - Month(last_reebill_end))]
-
-    def get_all_utilbills_json(self, account, start=None, limit=None):
-        # result is a list of dictionaries of the form {account: account
-        # number, name: full name, period_start: date, period_end: date,
-        # sequence: reebill sequence number (if present)}
-        utilbills, total_count = self.state_db.list_utilbills(account,
-                start, limit)
-        data = [ub.column_dict() for ub in utilbills]
-        return data, total_count
-
-    def update_reebill_readings(self, account, sequence):
-        '''Replace the readings of the reebill given by account, sequence
-        with a new set of readings that matches the reebill's utility bill.
-        '''
-        reebill = self.state_db.get_reebill(account, sequence)
-        reebill.check_editable()
-        reebill.replace_readings_from_utility_bill_registers(reebill.utilbill)
-        return reebill
-
-    def bind_renewable_energy(self, account, sequence):
-        reebill = self.state_db.get_reebill(account, sequence)
-        reebill.check_editable()
-        self.ree_getter.update_renewable_readings(
-                self.nexus_util.olap_id(account), reebill, use_olap=True)
-
-    def mail_reebills(self, account, sequences, recipient_list):
-        all_reebills = [self.state_db.get_reebill(account, sequence)
-                for sequence in sequences]
-
-        # render all the bills
-        for reebill in all_reebills:
-            self.reebill_file_handler.render(reebill)
-
-        # "the last element" (???)
-        most_recent_reebill = all_reebills[-1]
-        bill_file_names = ["%.5d_%.4d.pdf" % (int(account), int(sequence)) for
-                sequence in sequences]
-        bill_dates = ', '.join(["%s" % (b.get_period()[0])
-                for b in all_reebills])
-        merge_fields = {
-            'street': most_recent_reebill.service_address.street,
-            'balance_due': round(most_recent_reebill.balance_due, 2),
-            'bill_dates': bill_dates,
-            'last_bill': bill_file_names[-1],
-        }
-        bill_file_paths = [self.reebill_file_handler.get_file_path(r)
-                for r in all_reebills]
-        bill_file_dir_path = os.path.dirname(bill_file_paths[0])
-        self.bill_mailer.mail(recipient_list, merge_fields, bill_file_dir_path,
-                bill_file_paths)
-
-    def get_issuable_reebills_dict(self, processed=False):
-        """ Returns a list of issuable reebill dictionaries
-            of the earliest unissued version-0 reebill account. If
-            proccessed == True, only processed Reebills are returned
-            account can be used to get issuable bill for an account
-        """
-        session = Session()
-        unissued_v0_reebills = session.query(ReeBill.sequence, ReeBill.customer_id)\
-                .filter(ReeBill.issued == 0, ReeBill.version == 0)
-        if processed is True:
-            unissued_v0_reebills = unissued_v0_reebills.filter(
-                ReeBill.processed == 1)
-        unissued_v0_reebills = unissued_v0_reebills.subquery()
-        min_sequence = session.query(
-                unissued_v0_reebills.c.customer_id.label('customer_id'),
-                func.min(unissued_v0_reebills.c.sequence).label('sequence'))\
-                .group_by(unissued_v0_reebills.c.customer_id).subquery()
-        reebills = session.query(ReeBill)\
-                .filter(ReeBill.customer_id==min_sequence.c.customer_id)\
-                .filter(ReeBill.sequence==min_sequence.c.sequence)
-
-        issuable_reebills = [r.column_dict() for r in reebills.all()]
-        return issuable_reebills
-
-    def issue_and_mail(self, apply_corrections, account=None,
-                       sequence=None, recipients=None,
-                       processed=False):
-        """If account, sequence, and recipients are given,
-        this function issues a single reebill and sends out a confirmation
-        email. If processed is given, this function  issues and mails all
-        processed Reebills instead
-        """
-        if processed:
-            assert sequence is None and account is None and recipients is None
-            bills = self.get_issuable_reebills_dict(processed=True)
-        else:
-            assert not (
-                sequence is None and account is None and recipients is None)
-            bills = [{'account': account, 'sequence': sequence,
-                      'mailto': recipients}]
-
-
-        for bill in bills:
-            # If there are unissued corrections and the user has not confirmed
-            # to issue them, we will return a list of those corrections and the
-            # sum of adjustments that have to be made so the client can create
-            # a confirmation message
-
-            unissued_corrections = self.get_unissued_corrections(bill['account'])
-            if len(unissued_corrections) > 0 and not apply_corrections:
-                # The user has confirmed to issue unissued corrections.
-                return {
-                    'success': False,
-                    'unissued_corrections': [c[0] for c in
-                                             unissued_corrections]}
-
-            result = {'issued': []}
-            # Let's issue
-            if len(unissued_corrections) > 0:
-                assert apply_corrections is True
-                try:
-                    self.issue_corrections(bill['account'], bill['sequence'])
-                except Exception, e:
-                    self.logger.error(('Error when issuing reebill %s-%s: %s' %(
-                        bill['account'], bill['sequence'],
-                        e.__class__.__name__),) + e.args)
-                    raise
-                for cor in unissued_corrections:
-                    result['issued'].append((
-                        bill['account'], cor[0],
-                        self.state_db.max_version(bill['account'], cor[0])
-                    ))
-
-            try:
-                if not processed:
-                    self.compute_reebill(bill['account'], bill['sequence'])
-                self.issue(bill['account'], bill['sequence'])
-                result['issued'].append((
-                    bill['account'], bill['sequence'], 0, bill['mailto']))
-            except Exception, e:
-                self.logger.error(('Error when issuing reebill %s-%s: %s' %(
-                        bill['account'], bill['sequence'],
-                        e.__class__.__name__),) + e.args)
-                raise
-
-            # Let's mail!
-            # Recepients can be a comma seperated list of email addresses
-            recipient_list = [rec.strip() for rec in bill['mailto'].split(',')]
-            self.mail_reebills(bill['account'], [bill['sequence']],
-                               recipient_list)
-        return result
-
-    def update_bill_email_recipient(self, account, sequence, recepients):
-        """ Finds a particular reebill by account and sequence,
-            finds the connected customer and updates the customer's default
-            email recipient(s)
-        """
-        reebill = self.state_db.get_reebill(account, sequence)
-        reebill.customer.bill_email_recipient = recepients
-
-    def upload_interval_meter_csv(self, account, sequence, csv_file,
-        timestamp_column, timestamp_format, energy_column, energy_unit,
-        register_binding, **args):
-        '''Takes an upload of an interval meter CSV file (cherrypy file upload
-        object) and puts energy from it into the shadow registers of the
-        reebill given by account, sequence. Returns reebill version number.
-        '''
-        reebill = self.state_db.get_reebill(account, sequence)
-
-        # convert column letters into 0-based indices
-        if not re.match('[A-Za-z]', timestamp_column):
-            raise ValueError('Timestamp column must be a letter')
-        if not re.match('[A-Za-z]', energy_column):
-            raise ValueError('Energy column must be a letter')
-        timestamp_column = ord(timestamp_column.lower()) - ord('a')
-        energy_column = ord(energy_column.lower()) - ord('a')
-
-        # extract data from the file (assuming the format of AtSite's
-        # example files)
-        self.ree_getter.fetch_interval_meter_data(reebill, csv_file.file,
-                register_binding=register_binding,
-                timestamp_column=timestamp_column,
-                energy_column=energy_column,
-                timestamp_format=timestamp_format, energy_unit=energy_unit)
-        return reebill.version
-
-    def list_account_status(self, account=None):
-        """ Returns a list of dictonaries (containing Account, Nexus Codename,
-          Casual name, Primus Name, Utility Service Address, Date of last
-          issued bill, Days since then and the last event) and the length
-          of the list for all accounts. If account is given, the only the
-          accounts dictionary is returned """
-        grid_data = self.state_db.get_accounts_grid_data(account)
-        name_dicts = self.nexus_util.all_names_for_accounts(
-                [row[0] for row in grid_data])
-
-        rows_dict = {}
-        for acc, fb_utility_name, fb_rate_class, fb_service_address, _, _, \
-                issue_date, rate_class, service_address, periodend in grid_data:
-            rows_dict[acc] = {
-                'account': acc,
-                'fb_utility_name': fb_utility_name,
-                'fb_rate_class': fb_rate_class,
-                'fb_service_address': fb_service_address,
-                'codename': name_dicts[acc].get('codename', ''),
-                'casualname': name_dicts[acc].get('casualname', ''),
-                'primusname': name_dicts[acc].get('primus', ''),
-                'lastperiodend': periodend,
-                'provisionable': False,
-                'lastissuedate': issue_date if issue_date else '',
-                'lastrateclass': rate_class if rate_class else '',
-                'lastutilityserviceaddress': str(service_address) if
-                service_address else '',
-                'lastevent': '',
-            }
-
-        if account is not None:
-            events = [(account, self.journal_dao.last_event_summary(account))]
-        else:
-            events = self.journal_dao.get_all_last_events()
-        for acc, last_event in events:
-            # filter out events that belong to an unknown account (this could
-            # not be done in JournalDAO.get_all_last_events() because it only
-            # has access to Mongo)
-            if acc in rows_dict:
-                rows_dict[acc]['lastevent'] = last_event
-
-        rows = list(rows_dict.itervalues())
-        return len(rows), rows
-
-    def render_reebill(self, account, sequence):
-        reebill = self.state_db.get_reebill(account, sequence)
-        self.reebill_file_handler.render(reebill)
-        
-    def toggle_reebill_processed(self, account, sequence,
-                apply_corrections):
-        '''Make the reebill given by account, sequence, processed if
-        it is not processed or un-processed if it is processed. If there are
-        un-issued corrections for the given account, 'apply_corrections' must
-        be True or ConfirmAdjustment will be raised.
-        '''
-        session = Session()
-        reebill = self.state_db.get_reebill(account, sequence)
-
-        if reebill.issued:
-            raise IssuedBillError("Can't modify an issued bill")
-
-        issuable_reebill = session.query(ReeBill).join(Customer) \
-                .filter(ReeBill.customer_id==Customer.id)\
-                .filter(Customer.account==account)\
-                .filter(ReeBill.version==0, ReeBill.issued==False)\
-                .order_by(ReeBill.sequence).first()
-
-        if reebill.processed:
-            reebill.processed = False
-        else:
-            if reebill == issuable_reebill:
-                unissued_corrections = self.get_unissued_corrections(account)
-
-                # if there are corrections that are not already processed and
-                # user has not confirmed applying
-                # them, send back data for a confirmation message
-                unprocessed_corrections = False
-                for sequence, version, _ in unissued_corrections:
-                    correction = self.state_db.get_reebill(account, sequence, version)
-                    if not correction.processed:
-                        unprocessed_corrections = True
-                        break
-                if len(unissued_corrections) > 0 and unprocessed_corrections and not apply_corrections:
-                    sequences = [sequence for sequence, _, _
-                            in unissued_corrections]
-                    total_adjustment = sum(adjustment
-                            for _, _, adjustment in unissued_corrections)
-                    raise ConfirmAdjustment(sequences, total_adjustment)
-
-                # otherwise, mark corrected bills as processed
-                if unprocessed_corrections:
-                    for sequence, version, _ in unissued_corrections:
-                        unissued_reebill = self.state_db.get_reebill(account, sequence)
-                        if not unissued_reebill.processed:
-                            self.compute_reebill(account, sequence)
-                            unissued_reebill.processed = True
-
-            self.compute_reebill(account, reebill.sequence)
-            reebill.processed = True
-=======
         UtilbillProcessor.__init__(self, rate_structure_dao, billupload,
                                    nexus_util, journal_dao, logger=logger)
         ReebillProcessor.__init__(self, state_db, rate_structure_dao,
                                   billupload, nexus_util, bill_mailer, reebill_file_handler,
                                   ree_getter, journal_dao,
-                                  splinter=splinter, logger=logger)
->>>>>>> e33ab9af
+                                  splinter=splinter, logger=logger)