--- conflicted
+++ resolved
@@ -555,12 +555,8 @@
         reebill = self.state_db.get_reebill(account, sequence,
                 version)
         if reebill.processed:
-<<<<<<< HEAD
             raise ProcessedBillError("Cannot compute processed reebill")
-=======
-            # processed reebills are already computed
             return
->>>>>>> b01963e4
         reebill.compute_charges()
         actual_total = reebill.get_total_actual_charges()
 
