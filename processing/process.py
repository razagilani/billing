--- conflicted
+++ resolved
@@ -27,11 +27,7 @@
 from billing.processing.rate_structure2 import RateStructure
 from billing.processing import state
 from billing.processing.state import Payment, Customer, UtilBill, ReeBill, \
-<<<<<<< HEAD
     UtilBillLoader, ReeBillCharge, Address, Charge, Register, Reading
-=======
-    UtilBillLoader, ReeBillCharge, Address, Reading
->>>>>>> 7f959a2e
 from billing.util.dateutils import estimate_month, month_offset, month_difference, date_to_datetime
 from billing.util.monthmath import Month
 from billing.util.dictutils import subdict
@@ -139,7 +135,6 @@
         utilbill_doc = self.get_utilbill_doc(session, utilbill_id,
                 reebill_sequence=reebill_sequence,
                 reebill_version=reebill_version)
-<<<<<<< HEAD
         utilbill = session.query(UtilBill).\
             filter_by(document_id=utilbill_doc['_id']).one()
         return [dict([(col, getattr(charge, col)) for col in
@@ -168,7 +163,10 @@
         return l
 
     def new_register(self, session, utilbill_id, row):
-        """Creates a new register for the utility bill having the specified id"""
+        """Creates a new register for the utility bill having the specified id
+        "row" argument is a dictionary but keys other than
+        "meter_id" and "register_id" are ignored.
+        """
         utility_bill = session.query(UtilBill).filter_by(id=utilbill_id).one()
         session.add(Register(utility_bill,
                              "Insert description",
@@ -224,48 +222,6 @@
             filter(Register.meter_identifier == orig_meter_id).\
             filter(Register.identifier == orig_reg_id).one()
         session.delete(register)
-=======
-        return mongo.get_charges_json(utilbill_doc)
-
-    def get_registers_json(self, session, utilbill_id,
-                    reebill_sequence=None, reebill_version=None):
-        utilbill_doc = self.get_utilbill_doc(session, utilbill_id,
-                reebill_sequence=reebill_sequence,
-                reebill_version=reebill_version)
-        return mongo.get_all_actual_registers_json(utilbill_doc)
-
-    def new_register(self, session, utilbill_id, row,
-                    reebill_sequence=None, reebill_version=None):
-        '''"row" argument is a dictionary but keys other than
-        "meter_id" and "register_id" are ignored.
-        '''
-        utilbill_doc = self.get_utilbill_doc(session, utilbill_id,
-                reebill_sequence=reebill_sequence,
-                reebill_version=reebill_version)
-        mongo.new_register(utilbill_doc, row.get('meter_id', None),
-                            row.get('register_id', None))
-        self.reebill_dao.save_utilbill(utilbill_doc)
-
-
-    def update_register(self, session, utilbill_id, orig_meter_id, orig_reg_id,
-                fields, reebill_sequence=None, reebill_version=None):
-        utilbill_doc = self.get_utilbill_doc(session, utilbill_id,
-                reebill_sequence=reebill_sequence,
-                reebill_version=reebill_version)
-        new_meter_id, new_reg_id = mongo.update_register(utilbill_doc,
-                orig_meter_id, orig_reg_id, **fields)
-        self.reebill_dao.save_utilbill(utilbill_doc)
-        return  new_meter_id, new_reg_id
-
-    def delete_register(self, session, utilbill_id, orig_meter_id, orig_reg_id,
-                    reebill_sequence=None,
-                    reebill_version=None):
-        utilbill_doc = self.get_utilbill_doc(session, utilbill_id,
-                reebill_sequence=reebill_sequence,
-                reebill_version=reebill_version)
-        mongo.delete_register(utilbill_doc, orig_meter_id, orig_reg_id)
-        self.reebill_dao.save_utilbill(utilbill_doc)
->>>>>>> 7f959a2e
 
     def add_charge(self, session, utilbill_id, group_name):
         """Add a new charge to the given utility bill with charge group
@@ -340,30 +296,6 @@
         matches the actual charge to each hypotheitical charge
         TODO: This method has no test coverage!"""
         reebill = self.state_db.get_reebill(session, account, sequence)
-<<<<<<< HEAD
-        charge_map = {c.rsi_binding : c for c in reebill.utilbill.charges}
-        result = []
-        for hypothetical_charge in reebill.charges:
-            try:
-                matching = charge_map[hypothetical_charge.rsi_binding]
-            except KeyError:
-                raise NoSuchRSIError('The set of charges on the Reebill do not'
-                                     ' match the charges on the associated'
-                                     ' utility bill. Please recompute the'
-                                     ' ReeBill.')
-            result.append({
-                'rsi_binding': matching.rsi_binding,
-                'description': matching.description,
-                'actual_quantity': matching.quantity,
-                'actual_rate': matching.rate,
-                'actual_total': matching.total,
-                'quantity_units': matching.quantity_units,
-                'hypothetical_quantity': hypothetical_charge.h_quantity,
-                'hypothetical_rate': hypothetical_charge.h_rate,
-                'hypothetical_total': hypothetical_charge.h_total
-            })
-        return result
-=======
         return [{
             'rsi_binding': reebill_charge.rsi_binding,
             'description': reebill_charge.description,
@@ -375,7 +307,6 @@
             'rate': reebill_charge.h_rate,
             'total': reebill_charge.h_total,
         } for reebill_charge in reebill.charges]
->>>>>>> 7f959a2e
 
     def update_utilbill_metadata(self, session, utilbill_id, period_start=None,
             period_end=None, service=None, total_charges=None, utility=None,
@@ -1001,25 +932,9 @@
         reebill = self.state_db.get_reebill(session, account, sequence,
                 version)
 
-<<<<<<< HEAD
         reebill.copy_reading_conventional_quantities_from_utility_bill()
         uprs = self.rate_structure_dao.load_uprs_for_utilbill(reebill.utilbill)
         reebill.compute_charges(uprs, self.reebill_dao)
-=======
-        # NOTE: reebill.update_readings_from_document should not be called
-        # here. only the "conventional_quantity" of each reading should be
-        # updated, but the "renewable_quantity" should not be modified,
-        # nor should the set of readings themselves (because a specific
-        # subset of the utility's registers are being used for renewable energy
-        # billing).
-        # TODO: this could be moved to a method of ReeBill
-        utilbill_registers = chain.from_iterable(r for r in
-                (m['registers'] for m in utilbill_document['meters']))
-        for register in utilbill_registers:
-            reading = reebill.get_reading_by_register_binding(
-                    register['register_binding'])
-            reading.conventional_quantity = register['quantity']
->>>>>>> 7f959a2e
 
         actual_total = reebill.utilbill.total_charge()
         hypothetical_total = reebill.get_total_hypothetical_charges()
@@ -1187,20 +1102,15 @@
         # assign Reading objects to the ReeBill based on registers from the
         # utility bill document
         assert len(new_utilbill_docs) == 1
-<<<<<<< HEAD
-        new_reebill.replace_readings_from_utility_bill_registers(utilbill)
-=======
+        
         if last_reebill_row is None:
-            new_reebill.update_readings_from_document(session,
-                    new_utilbill_docs[0])
+            new_reebill.replace_readings_from_utility_bill_registers(utilbill)
         else:
             readings = session.query(Reading)\
                     .filter(Reading.reebill_id == last_reebill_row.id)\
                     .all()
             new_reebill.update_readings_from_reebill(session, readings,
                     new_utilbill_docs[0])
-
->>>>>>> 7f959a2e
         session.add(new_reebill)
         session.add_all(new_reebill.readings)
 
