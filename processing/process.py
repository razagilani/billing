#!/usr/bin/python
"""
File: process.py
Description: Various utility procedures to process bills
"""
import sys

import os
import copy
from datetime import date, datetime, timedelta
from operator import itemgetter
import traceback
from itertools import chain
from sqlalchemy.sql import desc, functions
from sqlalchemy import not_, and_
from sqlalchemy import func
from sqlalchemy.orm.exc import MultipleResultsFound, NoResultFound
from bson import ObjectId

from billupload import ACCOUNT_NAME_REGEX

#
# uuid collides with locals so both the locals and package are renamed
import re
import errno
import bson
from billing.processing import journal
from billing.processing import state
from billing.processing.state import Customer, UtilBill, ReeBill, \
    UtilBillLoader, ReeBillCharge, Address, Charge, Register, Reading, Session, Payment
from billing.util.dateutils import estimate_month, month_offset, month_difference, date_to_datetime
from billing.util.monthmath import Month
from billing.util.dictutils import subdict
from billing.exc import IssuedBillError, NotIssuable, \
    NoSuchBillException, NotUniqueException

import pprint
from processing.state import UtilbillReebill

pp = pprint.PrettyPrinter(indent=1).pprint
sys.stdout = sys.stderr

# number of days allowed between two non-Hypothetical utility bills before
# Hypothetical utility bills will be added between them.
# this was added to make the behavior of "hypothetical" utility bills less
# irritating, but really, they should never exist or at least never be stored
# in the database as if they were actual bills.
# see https://www.pivotaltracker.com/story/show/30083239
MAX_GAP_DAYS = 10

class Process(object):
    def __init__(self, state_db, rate_structure_dao, billupload,
            nexus_util, bill_mailer, renderer, ree_getter,
            splinter=None, logger=None):
        '''If 'splinter' is not none, Skyline back-end should be used.'''
        self.state_db = state_db
        self.rate_structure_dao = rate_structure_dao
        self.billupload = billupload
        self.nexus_util = nexus_util
        self.bill_mailer = bill_mailer
        self.ree_getter = ree_getter
        self.renderer = renderer
        self.splinter = splinter
        self.monguru = None if splinter is None else splinter.get_monguru()
        self.logger = logger
        self.journal_dao = journal.JournalDAO()

    def get_utilbill_doc(self, utilbill_id, reebill_sequence=None,
            reebill_version=None):
        raise DeprecationWarning

    def get_rs_doc(self, utilbill_id, rs_type, reebill_sequence=None,
            reebill_version=None):
        raise DeprecationWarning
    def get_utilbill_charges_json(self, utilbill_id):
        """Returns a list of dictionaries of charges for the utility bill given
        by  'utilbill_id' (MySQL id)."""
        session = Session()
        utilbill = session.query(UtilBill).filter_by(id=utilbill_id).one()
        return [charge.column_dict() for charge in utilbill.charges]

    def get_registers_json(self, utilbill_id):
        """Returns a dictionary of register information for the utility bill
        having the specified utilbill_id."""
        l = []
        session = Session()
        for r in session.query(Register).join(UtilBill,
            Register.utilbill_id == UtilBill.id).\
            filter(UtilBill.id == utilbill_id).all():
            l.append(r.column_dict())
        return l

    def new_register(self, utilbill_id, row):
        """Creates a new register for the utility bill having the specified id
        "row" argument is a dictionary but keys other than
        "meter_id" and "register_id" are ignored.
        """
        session = Session()
        utility_bill = session.query(UtilBill).filter_by(id=utilbill_id).one()
        r = Register(
            utility_bill,
            "Insert description",
            0,
            "therms",
            row.get('register_id', "Insert register ID here"),
            False,
            "total",
            "Insert register binding here",
            None,
            row.get('meter_id', ""))
        session.add(r)
        session.flush()
        return r

    def update_register(self, register_id, rows):
        """Updates fields in the register given by 'register_id'
        """
        self.logger.info("Running Process.update_register %s" % register_id)
        session = Session()

        #Register to be updated
        register = session.query(Register).filter(
            Register.id == register_id).one()

        for k in ['description', 'quantity', 'quantity_units',
                  'identifier', 'estimated', 'reg_type', 'register_binding',
                  'active_periods', 'meter_identifier']:
            val = rows.get(k, getattr(register, k))
            self.logger.debug("Setting attribute %s on register %s to %s" %
                              (k, register.id, val))
            setattr(register, k, val)
        self.logger.debug("Commiting changes to register %s" % register.id)
        self.compute_utility_bill(register.utilbill_id)
        return register

    def delete_register(self, register_id):
        self.logger.info("Running Process.delete_register %s" %
                         register_id)
        session = Session()
        register = session.query(Register).filter(
            Register.id == register_id).one()
        utilbill_id = register.utilbill_id
        session.delete(register)
        session.commit()
        self.compute_utility_bill(utilbill_id)

    def add_charge(self, utilbill_id):
        """Add a new charge to the given utility bill."""
        session = Session()
        utilbill = session.query(UtilBill).filter_by(id=utilbill_id).one()
        c = Charge(utilbill, "New Charge", "", 0, "", 0, "", 0)
        utilbill.charges.append(c)
        self.compute_utility_bill(utilbill_id)
        session.flush()
        return c

    def update_charge(self, charge_id, fields):
        """Modify the charge given by charge_id
        by setting key-value pairs to match the dictionary 'fields'."""
        session = Session()
        charge = session.query(Charge)\
            .filter(Charge.id == charge_id).one()
        for k, v in fields.iteritems():
            setattr(charge, k, v)
        self.compute_utility_bill(charge.utilbill.id)
        charge = session.query(Charge)\
            .filter(Charge.id == charge_id).one()
        return charge

    def delete_charge(self, charge_id):
        """Delete the charge given by 'rsi_binding' in the given utility
        bill."""
        session = Session()
        charge = session.query(Charge)\
            .filter(Charge.id == charge_id).one()
        session.delete(charge)
        self.compute_utility_bill(charge.utilbill_id)

    def get_rsis_json(self, utilbill_id):
        utilbill = self.state_db.get_utilbill_by_id(utilbill_id)
        return [{'rsi_binding': c.rsi_binding,
                 'quantity_formula': c.quantity_formula,
                 'rate_formula': c.rate_formula,
                 'has_charge': c.has_charge,
                 'shared': c.shared,
                 'roundrule': c.roundrule} for c in utilbill.charges]

    def add_rsi(self, utilbill_id):
        session = Session()
        utilbill = self.state_db.get_utilbill_by_id(utilbill_id)
        all_rsi_bindings = set([c.rsi_binding for c in utilbill.charges])
        n = 1
        while ('New RSI #%s' % n) in all_rsi_bindings:
            n += 1
        session.add(Charge(utilbill = utilbill,
                            description = "Insert description here",
                            group = "",
                            quantity = 0.0,
                            quantity_units = "",
                            rate = 0.0,
                            rsi_binding = "New RSI #%s" % n,
                            total = 0.0))
        session.flush()
        self.compute_utility_bill(utilbill_id)

    def update_rsi(self, utilbill_id, rsi_binding, fields):
        """Modify the charge given by `rsi_binding` in the given utility
        bill by setting attributes to match the dictionary `fields`.
        """
        session = Session()
        charge = session.query(Charge).join(UtilBill).\
            filter(UtilBill.id == utilbill_id).\
            filter(Charge.rsi_binding == rsi_binding).one()

        for k, v in fields.iteritems():
            if k in ['quantity', 'rate']:
                k = '%s_formula' % k  # we renamed these
            setattr(charge, k, v)
        self.refresh_charges(utilbill_id)
        self.compute_utility_bill(utilbill_id)
        return charge

    def delete_rsi(self, utilbill_id, rsi_binding):
        session = Session()
        charge = session.query(Charge).join(UtilBill).\
            filter(UtilBill.id == utilbill_id).\
            filter(Charge.rsi_binding == rsi_binding).one()
        session.delete(charge)
        session.commit()
        #test_rs_prediction fails without this commit; I believe the commit
        #should be moved to inside test_rs_prediction

    def create_payment(self, account, date_applied, description,
            credit, date_received=None):
        '''Wrapper to create_payment method in state.py'''
        return self.state_db.create_payment(account, date_applied, description,
            credit, date_received)

    def update_payment(self, id, date_applied, description, credit):
        session = Session()
        payment = session.query(Payment).filter_by(id=id).one()
        payment.date_applied = date_applied
        payment.description = description
        payment.credit = credit

    def delete_payment(self, oid):
        '''Wrapper to delete_payment method in state.py'''
        self.state_db.delete_payment(oid)

    def get_hypothetical_matched_charges(self, reebill_id):
        """Gets all hypothetical charges from a reebill for a service and
        matches the actual charge to each hypotheitical charge
        TODO: This method has no test coverage!"""
        reebill = self.state_db.get_reebill_by_id(reebill_id)
        return [{
            'rsi_binding': reebill_charge.rsi_binding,
            'description': reebill_charge.description,
            'actual_quantity': reebill_charge.a_quantity,
            'actual_rate': reebill_charge.a_rate,
            'actual_total': reebill_charge.a_total,
            'quantity_units': reebill_charge.quantity_unit,
            'quantity': reebill_charge.h_quantity,
            'rate': reebill_charge.h_rate,
            'total': reebill_charge.h_total,
        } for reebill_charge in reebill.charges]

    def update_utilbill_metadata(self, utilbill_id, period_start=None,
            period_end=None, service=None, total_charges=None, utility=None,
            rate_class=None, processed=None):
        """Update various fields for the utility bill having the specified
        `utilbill_id`. Fields that are not None get updated to new
        values while other fields are unaffected.
        """
        utilbill = self.state_db.get_utilbill_by_id(utilbill_id)
        if total_charges is not None:
            utilbill.total_charges = total_charges

        if service is not None:
            utilbill.service = service

        if utility is not None:
            utilbill.utility = utility

        if rate_class is not None:
            utilbill.rate_class = rate_class

        if processed is not None:
            utilbill.processed = processed

        period_start = period_start if period_start else utilbill.period_start
        period_end = period_end if period_end else utilbill.period_end

        UtilBill.validate_utilbill_period(period_start, period_end)
        utilbill.period_start = period_start
        utilbill.period_end = period_end

        self.state_db.trim_hypothetical_utilbills(utilbill.customer.account,
                utilbill.service)
        self.compute_utility_bill(utilbill.id)
        return  utilbill

    def get_reebill_metadata_json(self, account):
        """Returns data describing all reebills for the given account, as list
        of JSON-ready dictionaries.
        """
        session = Session()

        # this subquery gets (customer_id, sequence, version) for all the
        # reebills whose version is the maximum in their (customer, sequence,
        # version) group.
        latest_versions_sq = session.query(ReeBill.customer_id,
                ReeBill.sequence,
                functions.max(ReeBill.version).label('max_version'))\
                .join(Customer)\
                .filter(Customer.account == account)\
                .order_by(ReeBill.customer_id, ReeBill.sequence).group_by(
                ReeBill.customer, ReeBill.sequence).subquery()

        # query ReeBill joined to the above subquery to get only
        # maximum-version bills, and also outer join to ReeBillCharge to get
        # sum of 0 or more charges associated with each reebill
        q = session.query(ReeBill).join(latest_versions_sq, and_(
                ReeBill.customer_id == latest_versions_sq.c.customer_id,
                ReeBill.sequence == latest_versions_sq.c.sequence,
                ReeBill.version == latest_versions_sq.c.max_version)
        ).outerjoin(ReeBillCharge)\
        .order_by(desc(ReeBill.sequence)).group_by(ReeBill.id)

        return [dict(rb.column_dict().items() +
                    [('total_error', self.get_total_error(account, rb.sequence))])
                for rb in q]

    def get_sequential_account_info(self, account, sequence):
        reebill = self.state_db.get_reebill(account, sequence)
        return {
            'billing_address': reebill.billing_address.column_dict(),
            'service_address': reebill.service_address.column_dict(),
            'discount_rate': reebill.discount_rate,
            'late_charge_rate': reebill.late_charge_rate,
        }

    def update_sequential_account_info(self, account, sequence,
            discount_rate=None, late_charge_rate=None, processed=None,
            ba_addressee=None, ba_street=None, ba_city=None, ba_state=None,
            ba_postal_code=None,
            sa_addressee=None, sa_street=None, sa_city=None, sa_state=None,
            sa_postal_code=None):
        """Update fields for the reebill given by account, sequence
        corresponding to the "sequential account information" form in the UI,
        """
        reebill = self.state_db.get_reebill(account, sequence)
        if reebill.issued:
            raise IssuedBillError("Can't modify an issued reebill")

        if discount_rate is not None:
            reebill.discount_rate = discount_rate
        if late_charge_rate is not None:
            reebill.late_charge_rate = late_charge_rate
        if processed is not None:
            reebill.processed = processed
        if ba_addressee is not None:
            reebill.billing_address.addressee = ba_addressee
        if ba_state is not None:
            reebill.billing_address.state = ba_state
        if ba_street is not None:
            reebill.billing_address.street = ba_street
        if ba_city is not None:
            reebill.billing_address.city = ba_city
        if ba_postal_code is not None:
            reebill.billing_address.postal_code = ba_postal_code

        if sa_addressee is not None:
            reebill.service_address.addressee = sa_addressee
        if sa_state is not None:
            reebill.service_address.state = sa_state
        if sa_street is not None:
            reebill.service_address.street = sa_street
        if sa_city is not None:
            reebill.service_address.city = sa_city
        if sa_postal_code is not None:
            reebill.service_address.postal_code = sa_postal_code

        return reebill

    def upload_utility_bill(self, account, service, begin_date,
            end_date, bill_file, file_name, utility=None, rate_class=None,
            total=0, state=UtilBill.Complete):
        """Uploads `bill_file` with the name `file_name` as a utility bill for
        the given account, service, and dates. If this is the newest or
        oldest utility bill for the given account and service, "estimated"
        utility bills will be added to cover the gap between this bill's period
        and the previous newest or oldest one respectively. The total of all
        charges on the utility bill may be given.

        Returns the newly created UtilBill object.
        
        Currently 'utility' and 'rate_class' are ignored in favor of the
        predecessor's (or template's) values; see
        https://www.pivotaltracker.com/story/show/52495771
        """
        # validate arguments
        if end_date <= begin_date:
            raise ValueError("Start date %s must precede end date %s" %
                    (begin_date, end_date))
        if end_date - begin_date > timedelta(days=365):
            raise ValueError(("Utility bill period %s to %s is longer than "
                "1 year") % (begin_date, end_date))
        if bill_file is None and state in (UtilBill.UtilityEstimated,
                UtilBill.Complete):
            raise ValueError(("A file is required for a complete or "
                    "utility-estimated utility bill"))
        if bill_file is not None and state in (UtilBill.Hypothetical,
                UtilBill.SkylineEstimated):
            raise ValueError("Hypothetical or Skyline-estimated utility bills "
                    "can't have file")

        session = Session()

        # find an existing utility bill that will provide rate class and
        # utility name for the new one, or get it from the template.
        # note that it doesn't matter if this is wrong because the user can
        # edit it after uploading.
        customer = self.state_db.get_customer(account)
        try:
            predecessor = self.state_db.get_last_real_utilbill(account,
                    begin_date, service=service)
            billing_address = predecessor.billing_address
            service_address = predecessor.service_address
        except NoSuchBillException as e:
            # If we don't have a predecessor utility bill (this is the first
            # utility bill we are creating for this customer) then we get the
            # closest one we can find by time difference, having the same rate
            # class and utility.

            q = session.query(UtilBill).\
                filter_by(rate_class=customer.fb_rate_class).\
                filter_by(utility=customer.fb_utility_name).\
                filter_by(processed=True).\
                filter(UtilBill.state != UtilBill.Hypothetical)

            next_ub = q.filter(UtilBill.period_start >= begin_date).\
                order_by(UtilBill.period_start).first()
            prev_ub = q.filter(UtilBill.period_start <= begin_date).\
                order_by(UtilBill.period_start.desc()).first()

            next_distance = (next_ub.period_start - begin_date).days if next_ub\
                else float('inf')
            prev_distance = (begin_date - prev_ub.period_start).days if prev_ub\
                else float('inf')

            predecessor = None if next_distance == prev_distance == float('inf')\
                else prev_ub if prev_distance < next_distance else next_ub

            billing_address = customer.fb_billing_address
            service_address = customer.fb_service_address

        utility = utility if utility else getattr(predecessor, 'utility', "")

        rate_class = rate_class if rate_class else \
            getattr(predecessor, 'rate_class', "")

        # delete any existing bill with same service and period but less-final
        # state
        customer = self.state_db.get_customer(account)
        bill_to_replace = self._find_replaceable_utility_bill(
                customer, service, begin_date, end_date, state)
        if bill_to_replace is not None:
            session.delete(bill_to_replace)
        new_utilbill = UtilBill(customer, state, service, utility, rate_class,
                Address.from_other(billing_address),
                Address.from_other(service_address),
                period_start=begin_date, period_end=end_date,
                total_charges=total, date_received=datetime.utcnow().date())
        session.add(new_utilbill)
        session.flush()

        if bill_file is not None:
            # if there is a file, get the Python file object and name
            # string from CherryPy, and pass those to BillUpload to upload
            # the file (so BillUpload can stay independent of CherryPy)
            upload_result = self.billupload.upload(new_utilbill, account,
                    bill_file, file_name)
            if not upload_result:
                raise IOError('File upload failed: %s %s %s' % (account,
                    new_utilbill.id, file_name))
        session.flush()
        if state < UtilBill.Hypothetical:
            new_utilbill.charges = self.rate_structure_dao.\
                get_predicted_charges(new_utilbill, UtilBillLoader(session))
            for register in predecessor.registers if predecessor else []:
                session.add(Register(new_utilbill, register.description,
                                     0, register.quantity_units,
                                     register.identifier, False,
                                     register.reg_type,
                                     register.register_binding,
                                     register.active_periods,
                                     register.meter_identifier))
        session.flush()
        if new_utilbill.state < UtilBill.Hypothetical:
            self.compute_utility_bill(new_utilbill.id)
        return new_utilbill

    def get_service_address(self, account):
        return self.state_db.get_last_real_utilbill(account,
                datetime.utcnow()).service_address.to_dict()

    def _find_replaceable_utility_bill(self, customer, service, start,
            end, state):
        '''Returns exactly one state.UtilBill that should be replaced by
        'new_utilbill' which is about to be uploaded (i.e. has the same
        customer, period, and service, but a less-final state). Returns None if
        there is no such bill. A NotUniqueException is raised if more than one
        utility bill matching these criteria is found.
        
        Note: customer, service, start, end are passed in instead of a new
        UtilBill because SQLAlchemy automatically adds any UtilBill that is
        instantiated to the session, which breaks the test for matching utility
        bills that already exist.'''
        # TODO 38385969: is this really a good idea?

        # get existing bills matching dates and service
        # (there should be at most one, but you never know)
        session = Session()
        existing_bills = session.query(UtilBill)\
                .filter_by(customer=customer)\
                .filter_by(service=service)\
                .filter_by(period_start=start)\
                .filter_by(period_end=end)
        try:
            existing_bill = existing_bills.one()
        except NoResultFound:
            return None
        except MultipleResultsFound:
            raise NotUniqueException(("Can't upload a bill for dates %s, %s "
                    "because there are already %s of them") % (start, end,
                    len(list(existing_bills))))

        # now there is one existing bill with the same dates. if state is
        # "more final" than an existing non-final bill that matches this
        # one, that bill should be replaced with the new one
        # (states can be compared with '<=' because they're ordered from
        # "most final" to least--see state.UtilBill)
        if existing_bill.state <= state:
            # TODO this error message is kind of obscure
            raise NotUniqueException(("Can't upload a utility bill for "
                "dates %s, %s because one already exists with a more final"
                " state than %s") % (start, end, state))

        return existing_bill

    def delete_utility_bill_by_id(self, utilbill_id):
        """Deletes the utility bill given by its MySQL id 'utilbill_id' (if

        it's not attached to a reebill) and returns the deleted state
        .UtilBill object and the path  where the file was moved (it never
        really gets deleted). This path will be None if there was no file or
        it could not be found. Raises a ValueError if the
        utility bill cannot be deleted.
        """
        session = Session()
        utility_bill = session.query(state.UtilBill).\
            filter(state.UtilBill.id == utilbill_id).one()

        if utility_bill.is_attached():
            raise ValueError("Can't delete an attached utility bill.")

        try:
            path = self.billupload.delete_utilbill_file(utility_bill)
        except IOError:
            # file never existed or could not be found
            path = None

        # TODO use cascade instead if possible
        for charge in utility_bill.charges:
            session.delete(charge)
        for register in utility_bill.registers:
            session.delete(register)
        self.state_db.trim_hypothetical_utilbills(utility_bill.customer.account,
                                                  utility_bill.service)
        session.delete(utility_bill)

        return utility_bill, path

    def regenerate_uprs(self, utilbill_id):
        '''Resets the UPRS of this utility bill to match the predicted one.
        '''
        session = Session()
        utilbill = self.state_db.get_utilbill_by_id(utilbill_id)
        for charge in utilbill.charges:
            session.delete(charge)
        utilbill.charges = []
        utilbill.charges = self.rate_structure_dao.\
            get_predicted_charges(utilbill, UtilBillLoader(session))
        self.compute_utility_bill(utilbill_id)

    def has_utilbill_predecessor(self, utilbill_id):
        try:
            utilbill = self.state_db.get_utilbill_by_id(utilbill_id)
            self.state_db.get_last_real_utilbill(
                    utilbill.customer.account, utilbill.period_start,
                    utility=utilbill.utility, service=utilbill.service)
            return True
        except NoSuchBillException:
            return False

    def refresh_charges(self, utilbill_id):
        '''Replaces charges in the utility bill document with newly-created
        ones based on its rate structures.
        '''
        self.state_db.get_utilbill_by_id(utilbill_id).compute_charges()

    def compute_utility_bill(self, utilbill_id):
        '''Updates all charges in the utility bill given by 'utilbill_id'.
        Also updates some keys in the document that are duplicates of columns
        in the MySQL table.
        '''
        utilbill = self.state_db.get_utilbill_by_id(utilbill_id)
        utilbill.compute_charges()
        return utilbill

    def compute_reebill(self, account, sequence, version='max'):
        '''Loads, computes, and saves the reebill
        '''
        reebill = self.state_db.get_reebill(account, sequence,
                version)
<<<<<<< HEAD
        reebill.compute_charges()
        actual_total = reebill.get_total_actual_charges()
=======
        utilbill_document = self.reebill_dao.load_doc_for_utilbill(
                reebill.utilbill)

        # NOTE: reebill.update_readings_from_document should not be called
        # here. only the "conventional_quantity" of each reading should be
        # updated, but the "renewable_quantity" should not be modified,
        # nor should the set of readings themselves (because a specific
        # subset of the utility's registers are being used for renewable energy
        # billing).
        # TODO: this could be moved to a method of ReeBill
        utilbill_registers = chain.from_iterable(r for r in
                (m['registers'] for m in utilbill_document['meters']))
        for register in utilbill_registers:
            reading = reebill.get_reading_by_register_binding(
                    register['register_binding'])
            reading.conventional_quantity = register['quantity']

        uprs = self.rate_structure_dao.load_uprs_for_utilbill(reebill.utilbill)
        reebill.utilbill.compute_charges(uprs, utilbill_document)
        reebill.compute_charges(uprs, self.reebill_dao)
        actual_total = reebill.utilbill.total_charge()
>>>>>>> c08468b5

        hypothetical_total = reebill.get_total_hypothetical_charges()
        reebill.ree_value = hypothetical_total - actual_total
        reebill.ree_charge = reebill.ree_value * (1 - reebill.discount_rate)
        reebill.ree_savings = reebill.ree_value * reebill.discount_rate

        # compute adjustment: this bill only gets an adjustment if it's the
        # earliest unissued version-0 bill, i.e. it meets 2 criteria:
        # (1) it's a version-0 bill, not a correction
        # (2) at least the 0th version of its predecessor has been issued (it
        #     may have an unissued correction; if so, that correction will
        #     contribute to the adjustment on this bill)
        if reebill.sequence == 1:
            reebill.total_adjustment = 0

            # include all payments since the beginning of time, in case there
            # happen to be any.
            # if any version of this bill has been issued, get payments up
            # until the issue date; otherwise get payments up until the
            # present.
            present_v0_issue_date = self.state_db.get_reebill(
                  account, sequence, version=0).issue_date
            if present_v0_issue_date is None:
                reebill.payment_received = self.state_db. \
                    get_total_payment_since(account,
                        state.MYSQLDB_DATETIME_MIN)
            else:
                reebill.payment_received = self.state_db. \
                    get_total_payment_since(account,
                        state.MYSQLDB_DATETIME_MIN, end=present_v0_issue_date)
            # obviously balances are 0
            reebill.prior_balance = 0
            reebill.balance_forward = 0

            # NOTE 'calculate_statistics' is not called because statistics
            # section should already be zeroed out
        else:
            predecessor = self.state_db.get_reebill(account,
                    reebill.sequence - 1, version=0)
            if reebill.version == 0 and predecessor.issued:
                reebill.total_adjustment = self.get_total_adjustment(account)

            # get payment_received: all payments between issue date of
            # predecessor's version 0 and issue date of current reebill's version 0
            # (if current reebill is unissued, its version 0 has None as its
            # issue_date, meaning the payment period lasts up until the present)
            if predecessor.issued:
                # if predecessor's version 0 is issued, gather all payments from
                # its issue date until version 0 issue date of current bill, or
                # today if this bill has never been issued
                if self.state_db.is_issued(account, reebill.sequence,
                        version=0):
                    present_v0_issue_date = self.state_db.get_reebill(account,
                            reebill.sequence, version=0).issue_date
                    reebill.payment_received = self.state_db. \
                            get_total_payment_since(account,
                            predecessor.issue_date, end=present_v0_issue_date)
                else:
                    reebill.payment_received = self.state_db. \
                            get_total_payment_since(account,
                            predecessor.issue_date)
            else:
                # if predecessor is not issued, there's no way to tell what
                # payments will go in this bill instead of a previous bill, so
                # assume there are none (all payments since last issue date go in
                # the account's first unissued bill)
                reebill.payment_received = 0

            reebill.prior_balance = predecessor.balance_due
            reebill.balance_forward = predecessor.balance_due - \
                  reebill.payment_received + reebill.total_adjustment

        # include manually applied adjustment
        reebill.balance_forward += reebill.manual_adjustment

        # set late charge, if any (this will be None if the previous bill has
        # not been issued, 0 before the previous bill's due date, and non-0
        # after that)
        lc = self.get_late_charge(reebill)
        reebill.late_charge = lc or 0
        reebill.balance_due = reebill.balance_forward + reebill.ree_charge + \
                reebill.late_charge
        return reebill

    def roll_reebill(self, account, start_date=None):
        """ Create first or roll the next reebill for given account.
        After the bill is rolled, this function also binds renewable energy data
        and computes the bill by default. This behavior can be modified by
        adjusting the appropriate parameters.
        'start_date': must be given for the first reebill.
        'integrate_skyline_backend': this must be True to get renewable energy
                                     data.
        'skip_compute': for tests that want to check for correct default
                        values before the bill was computed"""
        session = Session()

        customer = self.state_db.get_customer(account)
        last_reebill_row = session.query(ReeBill)\
                .filter(ReeBill.customer == customer)\
                .order_by(desc(ReeBill.sequence), desc(ReeBill.version)).first()

        new_utilbills = []
        if last_reebill_row is None:
            # No Reebills are associated with this account: Create the first one
            assert start_date is not None
            utilbill = session.query(UtilBill)\
                    .filter(UtilBill.customer == customer)\
                    .filter(UtilBill.period_start >= start_date)\
                    .order_by(UtilBill.period_start).first()
            if utilbill is None:
                raise ValueError("No utility bill found starting on/after %s" %
                        start_date)
            new_utilbills.append(utilbill)
            new_sequence = 1
        else:
            # There are Reebills associated with this account: Create the next Reebill
            # First, find the successor to every utility bill belonging to the reebill
            # note that Hypothetical utility bills are excluded.
            for utilbill in last_reebill_row.utilbills:
                successor = session.query(UtilBill)\
                    .filter(UtilBill.customer == customer)\
                    .filter(not_(UtilBill._utilbill_reebills.any()))\
                    .filter(UtilBill.service == utilbill.service)\
                    .filter(UtilBill.utility == utilbill.utility)\
                    .filter(UtilBill.period_start >= utilbill.period_end)\
                    .order_by(UtilBill.period_end).first()
                if successor is None:
                    raise NoSuchBillException(("Couldn't find next "
                            "utility bill following %s") % utilbill)
                if successor.state == UtilBill.Hypothetical:
                    raise NoSuchBillException(('The next utility bill is '
                        '"hypothetical" so a reebill can\'t be based on it'))
                new_utilbills.append(successor)
            new_sequence = last_reebill_row.sequence + 1

        # currently only one service is supported
        assert len(new_utilbills) == 1

        # create reebill row in state database
        new_reebill = ReeBill(customer, new_sequence, 0,
                              utilbills=new_utilbills,
                              billing_address=Address.from_other(
                                new_utilbills[0].billing_address),
                              service_address=Address.from_other(
                                new_utilbills[0].service_address))

        # assign Reading objects to the ReeBill based on registers from the
        # utility bill document
        if last_reebill_row is None:
            new_reebill.replace_readings_from_utility_bill_registers(utilbill)
        else:
            new_reebill.update_readings_from_reebill(last_reebill_row.readings)
            new_reebill.copy_reading_conventional_quantities_from_utility_bill()
        session.add(new_reebill)
        session.add_all(new_reebill.readings)


        self.ree_getter.update_renewable_readings(
                self.nexus_util.olap_id(account), new_reebill, use_olap=True)

        try:
            self.compute_reebill(account, new_sequence)
        except Exception as e:
            self.logger.error("Error when computing reebill %s: %s" % (
                    new_reebill, e))
        return new_reebill

    def new_version(self, account, sequence):
        """Creates a new version of the given reebill: duplicates the Reebill,
        re-computes the it, saves it, and increments the max_version number in
        MySQL. Returns the the new reebill.
        """
        if sequence <= 0:
            raise ValueError('Only sequence >= 0 can have multiple versions.')
        if not self.state_db.is_issued(account, sequence):
            raise ValueError("Can't create new version of an un-issued bill.")

        max_version = self.state_db.max_version(account, sequence)
        reebill = self.state_db.increment_version(account, sequence)

        assert len(reebill.utilbills) == 1

        reebill.replace_readings_from_utility_bill_registers(reebill.utilbill)
        self.ree_getter.\
            update_renewable_readings(self.nexus_util.olap_id(account), reebill)
        try:
            self.compute_reebill(account, sequence, version=max_version+1)
        except Exception as e:
            # NOTE: catching Exception is awful and horrible and terrible and
            # you should never do it, except when you can't think of any other
            # way to accomplish the same thing. ignoring the error here allows
            # a new version of the bill to be created even when it can't be
            # computed (e.g. the rate structure is broken and the user wants to
            # edit it, but can't until the new version already exists).
            self.logger.error(("In Process.new_version, couldn't compute new "
                    "version %s of reebill %s-%s: %s\n%s") % (
                    reebill.version, reebill.customer.account,
                    reebill.sequence, e, traceback.format_exc()))

        return reebill

    def list_all_versions(self, account, sequence):
        ''' Returns all Reebills with sequence and account ordered by versions
            a list of dictionaries
        '''
        session = Session()
        q = session.query(ReeBill).join(Customer).with_lockmode('read')\
            .filter(Customer.account == account)\
            .filter(ReeBill.sequence == sequence)\
            .order_by(desc(ReeBill.version))

        return [rb.column_dict() for rb in q]

    def get_unissued_corrections(self, account):
        """Returns [(sequence, max_version, balance adjustment)] of all
        un-issued versions of reebills > 0 for the given account."""
        result = []
        for seq, max_version in self.state_db.get_unissued_corrections(account):
            # adjustment is difference between latest version's
            # charges and the previous version's
            assert max_version > 0
            latest_version = self.state_db.get_reebill(account, seq,
                    version=max_version)
            prev_version = self.state_db.get_reebill(account, seq,
                    version=max_version - 1)
            adjustment = latest_version.total - prev_version.total
            result.append((seq, max_version, adjustment))
        return result

    def issue_corrections(self, account, target_sequence):
        '''Applies adjustments from all unissued corrections for 'account' to
        the reebill given by 'target_sequence', and marks the corrections as
        issued.'''
        # corrections can only be applied to an un-issued reebill whose version
        # is 0
        target_max_version = self.state_db.max_version(account, target_sequence)
        if self.state_db.is_issued(account, target_sequence) \
                or target_max_version > 0:
            raise ValueError(("Can't apply corrections to %s-%s, "
                    "because the latter is an issued reebill or another "
                    "correction.") % (account, target_sequence))
        all_unissued_corrections = self.get_unissued_corrections(account)
        if len(all_unissued_corrections) == 0:
            raise ValueError('%s has no corrections to apply' % account)

        # recompute target reebill (this sets total adjustment) and save it
        self.compute_reebill(account, target_sequence,
                version=target_max_version)

        # issue each correction
        for correction in all_unissued_corrections:
            correction_sequence, _, _ = correction
            self.issue(account, correction_sequence)

    def get_total_adjustment(self, account):
        '''Returns total adjustment that should be applied to the next issued
        reebill for 'account' (i.e. the earliest unissued version-0 reebill).
        This adjustment is the sum of differences in totals between each
        unissued correction and the previous version it corrects.'''
        return sum(adjustment for (sequence, version, adjustment) in
                self.get_unissued_corrections(account))

    def get_total_error(self, account, sequence):
        '''Returns the net difference between the total of the latest
        version (issued or not) and version 0 of the reebill given by account,
        sequence.'''
        earliest = self.state_db.get_reebill(account, sequence, version=0)
        latest = self.state_db.get_reebill(account, sequence, version='max')
        return latest.total - earliest.total

    def get_late_charge(self, reebill, day=None):
        '''Returns the late charge for the given reebill on 'day', which is the
        present by default. ('day' will only affect the result for a bill that
        hasn't been issued yet: there is a late fee applied to the balance of
        the previous bill when only when that previous bill's due date has
        passed.) Late fees only apply to bills whose predecessor has been
        issued; None is returned if the predecessor has not been issued. (The
        first bill and the sequence 0 template bill always have a late charge
        of 0.)'''
        session = Session()
        if day is None:
            day = datetime.utcnow().date()
        acc, seq = reebill.customer.account, reebill.sequence

        if reebill.sequence <= 1:
            return 0

        # unissued bill has no late charge
        if not self.state_db.is_issued(acc, seq - 1):
            return None

        # late charge is 0 if version 0 of the previous bill is not overdue
        predecessor0 = self.state_db.get_reebill(acc, seq - 1,
                version=0)
        if day <= predecessor0.due_date:
            return 0

        # the balance on which a late charge is based is not necessarily the
        # current bill's balance_forward or the "outstanding balance": it's the
        # least balance_due of any issued version of the predecessor (as if it
        # had been charged on version 0's issue date, even if the version
        # chosen is not 0).
        customer = self.state_db.get_customer(acc)
        min_balance_due = session.query(func.min(ReeBill.balance_due))\
                .filter(ReeBill.customer == customer)\
                .filter(ReeBill.sequence == seq - 1).one()[0]
        source_balance = min_balance_due - \
                self.state_db.get_total_payment_since(acc,
                predecessor0.issue_date)
        #Late charges can only be positive
        return (reebill.late_charge_rate) * max(0, source_balance)

    def get_outstanding_balance(self, account, sequence=None):
        '''Returns the balance due of the reebill given by account and sequence
        (or the account's last issued reebill when 'sequence' is not given)
        minus the sum of all payments that have been made since that bill was
        issued. Returns 0 if total payments since the issue date exceed the
        balance due, or if no reebill has ever been issued for the customer.'''
        # get balance due of last reebill
        if sequence == None:
            sequence = self.state_db.last_issued_sequence(account)
        if sequence == 0:
            return 0
        reebill = self.state_db.get_reebill(sequence)

        if reebill.issue_date == None:
            return 0

        # result cannot be negative
        return max(0, reebill.balance_due -
                self.state_db.get_total_payment_since(account,
                        reebill.issue_date))

    def delete_reebill(self, account, sequence):
        '''Deletes the the given reebill and its utility bill associations.
        A reebill version has been issued can't be deleted. Returns the version
        of the reebill that was deleted.'''
        session = Session()
        reebill = self.state_db.get_reebill(account, sequence)
        if reebill.issued:
            raise IssuedBillError("Can't delete an issued reebill.")
        if reebill.version == 0 and reebill.sequence < \
                self.state_db.last_sequence(account):
            raise IssuedBillError("Only the last reebill can be deleted")
        version = reebill.version

        # NOTE session.delete() fails with an errror like "InvalidRequestError:
        # Instance '<ReeBill at 0x353cbd0>' is not persisted" if the object has
        # not been persisted (i.e. flushed from SQLAlchemy cache to database)
        # yet; the author says on Stack Overflow to use 'expunge' if the object
        # is in 'session.new' and 'delete' otherwise, but for some reason
        # 'reebill' does not get into 'session.new' when session.add() is
        # called. i have not solved this problem yet.
        session.delete(reebill)

        # Delete the PDF associated with a reebill if it was version 0
        # because we believe it is confusing to delete the pdf when
        # when a version still exists
        if version == 0:
            full_path = self.billupload.get_reebill_file_path(account,
                    sequence)
            # If the file exists, delete it, otherwise don't worry.
            try:
                os.remove(full_path)
            except OSError as e:
                if e.errno != errno.ENOENT:
                    raise
        return version

    def create_new_account(self, account, name, discount_rate,
            late_charge_rate, billing_address, service_address,
            template_account):
        '''Creates a new account with utility bill template copied from the
        last utility bill of 'template_account' (which must have at least one
        utility bill).
        
        'billing_address' and 'service_address' are dictionaries containing the
        addresses for the utility bill. The address format should be the
        utility bill address format.

        Returns the new state.Customer.'''
        if self.state_db.account_exists(account):
            raise ValueError("Account %s already exists" % account)

        # validate parameters
        if not re.match(ACCOUNT_NAME_REGEX, account):
            raise ValueError('Invalid account number')
        if not 0 <= discount_rate <= 1:
            raise ValueError('Discount rate must be between 0 and 1 inclusive')
        if not 0 <= late_charge_rate <=1:
            raise ValueError(('Late charge rate must be between 0 and 1 '
                              'inclusive'))
        session = Session()
        
        last_utility_bill = session.query(UtilBill)\
            .join(Customer).filter(Customer.account == template_account)\
            .order_by(desc(UtilBill.period_end)).first()

        if last_utility_bill is None:
            raise NoSuchBillException("Last utility bill not found for account %s" % \
                                      template_account)

        new_customer = Customer(name, account, discount_rate, late_charge_rate,
                'example@example.com',
                last_utility_bill.utility,      #fb_utility_name
                last_utility_bill.rate_class,   #fb_rate_class
                Address(billing_address['addressee'],
                        billing_address['street'],
                        billing_address['city'],
                        billing_address['state'],
                        billing_address['postal_code']),
                Address(service_address['addressee'],
                        service_address['street'],
                        service_address['city'],
                        service_address['state'],
                        service_address['postal_code']))
        session.add(new_customer)
        return new_customer

    def issue(self, account, sequence, issue_date=None):
        '''Sets the issue date of the reebill given by account, sequence to
        'issue_date' (or today by default), and the due date to 30 days from
        the issue date. The reebill is marked as issued.'''
        # version 0 of predecessor must be issued before this bill can be
        # issued:
        if issue_date is None:
            issue_date = datetime.utcnow()
        if sequence > 1 and not self.state_db.is_issued(account,
                sequence - 1, version=0):
            raise NotIssuable(("Can't issue reebill %s-%s because its "
                    "predecessor has not been issued.") % (account, sequence))
        reebill = self.state_db.get_reebill(account, sequence)

        # compute the bill to make sure it's up to date before issuing
        self.compute_reebill(reebill.customer.account,
                reebill .sequence, version=reebill.version)

        reebill.issue_date = issue_date
        reebill.due_date = (issue_date + timedelta(days=30)).date()

        # set late charge to its final value (payments after this have no
        # effect on late fee)
        # TODO: should this be replaced with a call to compute_reebill to
        # just make sure everything is up-to-date before issuing?
        # https://www.pivotaltracker.com/story/show/36197985
        reebill.late_charge = self.get_late_charge(reebill)

        assert len(reebill._utilbill_reebills) == 1

        # mark as issued in mysql
        self.state_db.issue(account, sequence, issue_date=issue_date)

        # store email recipient in the bill
        reebill.email_recipient = reebill.customer.bill_email_recipient

    def reebill_report_altitude(self):
        session = Session()
        rows = []
        total_count = 0
        customer_id = None
        for reebill in session.query(ReeBill).\
                filter(ReeBill.issue_date != None).\
                order_by(ReeBill.customer_id).all():

            total_count += 1

            savings = reebill.ree_value - reebill.ree_charge

            if reebill.customer_id != customer_id:
                cumulative_savings = 0
                customer_id = reebill.customer_id

            cumulative_savings += savings

            row = {}

            actual_total = reebill.utilbill.total_charge()
            hypothetical_total = reebill.get_total_hypothetical_charges()
            total_ree = reebill.get_total_renewable_energy()

            row['account'] = reebill.customer.account
            row['sequence'] = reebill.sequence
            row['billing_address'] = reebill.billing_address
            row['service_address'] = reebill.service_address
            row['issue_date'] = reebill.issue_date
            row['period_begin'] = reebill.utilbill.period_start
            row['period_end'] = reebill.utilbill.period_end
            row['actual_charges'] = actual_total
            row['hypothetical_charges'] = hypothetical_total
            row['total_ree'] = total_ree
            row['average_rate_unit_ree'] = 0 if total_ree == 0 else \
                (hypothetical_total - actual_total) / total_ree
            row['ree_value'] = reebill.ree_value
            row['prior_balance'] = reebill.prior_balance
            row['balance_forward'] = reebill.balance_forward
            row['total_adjustment'] = reebill.total_adjustment
            row['payment_applied'] = reebill.payment_received
            row['ree_charges'] = reebill.ree_charge
            row['late_charges'] = reebill.late_charge
            row['late_charges'] = reebill.late_charge
            row['balance_due'] = reebill.balance_due
            row['discount_rate'] = reebill.discount_rate
            row['savings'] = savings
            row['cumulative_savings'] = cumulative_savings
            rows.append(row)
        return rows, total_count

    def sequences_for_approximate_month(self, account, year, month):
        '''Returns a list of sequences of all reebills whose approximate month
        (as determined by dateutils.estimate_month()) is 'month' of 'year', or
        None if the month precedes the approximate month of the first reebill.
        When 'sequence' exceeds the last sequence for the account, bill periods
        are assumed to correspond exactly to calendar months.
        
        This should be the inverse of the mapping from bill periods to months
        provided by estimate_month() when its domain is restricted to months
        that actually have bills.'''
        # get all reebills whose periods contain any days in this month (there
        # should be at most 3)
        next_month_year, next_month = month_offset(year, month, 1)
        reebills = session.query(ReeBill).join(UtilBill).filter(
                UtilBill.period_start >= date(year, month, 1),
                UtilBill.period_end <= date(next_month_year, next_month, 1)
                ).all()

        # sequences for this month are those of the bills whose approximate
        # month is this month
        sequences_for_month = [r.sequence for r in reebills if
                estimate_month(r.period_begin, r.period_end) == (year, month)]

        # if there's at least one sequence, return the list of sequences
        if sequences_for_month != []:
            return sequences_for_month

        # get approximate month of last reebill (return [] if there were never
        # any reebills)
        last_sequence = self.state_db.last_sequence(account)
        if last_sequence == 0:
            return []
        last_reebill = self.state_db.get_reebill(account, last_sequence)
        last_reebill_year, last_reebill_month = estimate_month(
                *last_reebill.get_period())

        # if this month isn't after the last bill month, there are no bill
        # sequences
        if (year, month) <= (last_reebill_year, last_reebill_month):
            return []

        # if (year, month) is after the last bill month, return the sequence
        # determined by counting real months after the approximate month of the
        # last bill (there is only one sequence in this case)
        sequence_offset = month_difference(last_reebill_year,
                last_reebill_month, year, month)
        return [last_sequence + sequence_offset]

    def sequences_in_month(self, account, year, month):
        '''Returns a list of sequences of all reebills whose periods contain
        ANY days within the given month. The list is empty if the month
        precedes the period of the account's first issued reebill, or if the
        account has no issued reebills at all. When 'sequence' exceeds the last
        sequence for the account, bill periods are assumed to correspond
        exactly to calendar months. This is NOT related to the approximate
        billing month.'''
        # get all reebills whose periods contain any days in this month, and
        # their sequences (there should be at most 3)
        session = Session()
        query_month = Month(year, month)
        sequences_for_month = session.query(ReeBill.sequence).join(UtilBill)\
                .filter(UtilBill.period_start >= query_month.first,
                UtilBill.period_end <= query_month.last).all()

        # get sequence of last reebill and the month in which its period ends,
        # which will be useful below
        last_sequence = self.state_db.last_sequence(account)

        # if there's at least one sequence, return the list of sequences. but
        # if query_month is the month in which the account's last reebill ends,
        # and that period does not perfectly align with the end of the month,
        # also include the sequence of an additional hypothetical reebill whose
        # period would cover the end of the month.
        if sequences_for_month != []:
            last_end = self.state_db.get_reebill(last_sequence
                    ).period_end
            if Month(last_end) == query_month and last_end \
                    < (Month(last_end) + 1).first:
                sequences_for_month.append(last_sequence + 1)
            return sequences_for_month

        # if there are no sequences in this month because the query_month
        # precedes the first reebill's start, or there were never any reebills
        # at all, return []
        if last_sequence == 0 or query_month.last < \
                self.state_db.get_reebill(account, 1).get_period()[0]:
            return []

        # now query_month must exceed the month in which the account's last
        # reebill ends. return the sequence determined by counting real months
        # after the approximate month of the last bill (there is only one
        # sequence in this case)
        last_reebill_end = self.state_db.get_reebill(account,
                last_sequence).get_period()[1]
        return [last_sequence + (query_month - Month(last_reebill_end))]


    def all_names_of_accounts(self, accounts):
        # get list of customer name dictionaries sorted by their billing account
        all_accounts_all_names = self.nexus_util.all_names_for_accounts(accounts)
        name_dicts = sorted(all_accounts_all_names.iteritems())
        return name_dicts


    def get_all_utilbills_json(self, account, start, limit):
        # result is a list of dictionaries of the form {account: account
        # number, name: full name, period_start: date, period_end: date,
        # sequence: reebill sequence number (if present)}
        utilbills, total_count = self.state_db.list_utilbills(account,
                start, limit)
        data = [ub.column_dict() for ub in utilbills]
        return data, total_count

    def update_reebill_readings(self, account, sequence):
        '''Replace the readings of the reebill given by account, sequence
        with a new set of readings that matches the reebill's utility bill.
        '''
        reebill = self.state_db.get_reebill(account, sequence)
        if reebill.issued:
            raise IssuedBillError("Can't modify an issued reebill")
        reebill.replace_readings_from_utility_bill_registers(reebill.utilbill)

    def bind_renewable_energy(self, account, sequence):
        reebill = self.state_db.get_reebill(account, sequence)
        if reebill.issued:
            raise IssuedBillError("Can't modify an issued reebill")
        self.ree_getter.update_renewable_readings(
                self.nexus_util.olap_id(account), reebill, use_olap=True)

    def mail_reebills(self, account, sequences, recipient_list):
        all_reebills = [self.state_db.get_reebill(account, sequence)
                for sequence in sequences]

        # render all the bills
        for reebill in all_reebills:
            the_path = self.billupload.get_reebill_file_path(account,
                    reebill.sequence)
            dirname, basename = os.path.split(the_path)
            self.renderer.render_max_version(reebill.customer.account,
                    reebill.sequence, dirname, basename)

        # "the last element" (???)
        most_recent_reebill = all_reebills[-1]
        bill_file_names = ["%.5d_%.4d.pdf" % (int(account), int(sequence)) for
                sequence in sequences]
        bill_dates = ', '.join(["%s" % (b.get_period()[0])
                for b in all_reebills])
        merge_fields = {
            'street': most_recent_reebill.service_address.street,
            'balance_due': round(most_recent_reebill.balance_due, 2),
            'bill_dates': bill_dates,
            'last_bill': bill_file_names[-1],
        }
        bill_file_paths = [self.billupload.get_reebill_file_path(account,
                    s) for s in sequences]
        self.bill_mailer.mail(recipient_list, merge_fields, bill_file_paths,
                bill_file_paths)

    def get_issuable_reebills_dict(self):
        """ Returns a list of issuable reebill dictionaries containing
            the account, sequence, total utility bill charges, total reebill
            charges and the associated customer email address
            of the earliest unissued version-0 reebill account
        """
        session = Session()
        unissued_v0_reebills = session.query(ReeBill.sequence, ReeBill.customer_id)\
                .filter(ReeBill.issued == 0, ReeBill.version == 0).subquery()
        min_sequence = session.query(
                unissued_v0_reebills.c.customer_id.label('customer_id'),
                func.min(unissued_v0_reebills.c.sequence).label('sequence'))\
                .group_by(unissued_v0_reebills.c.customer_id).subquery()
        reebills = session.query(ReeBill)\
                .filter(ReeBill.customer_id==min_sequence.c.customer_id)\
                .filter(ReeBill.sequence==min_sequence.c.sequence)

        issuable_reebills = sorted([{
            'id': r.id,
            'account': r.customer.account,
            'sequence':r.sequence,
            'util_total': sum(u.total_charges for u in r.utilbills),
            'mailto':r.customer.bill_email_recipient,
            'reebill_total': r.get_total_actual_charges(),
            'processed': r.processed,
            } for r in reebills.all()], key=itemgetter('account'))
        return issuable_reebills

    def issue_and_mail(self, user, account, sequence, recipients, apply_corrections):
        '''issues a reebill and sends out a confirmation email'''
        # If there are unissued corrections and the user has not confirmed
        # to issue them, we will return a list of those corrections and the
        # sum of adjustments that have to be made so the client can create
        # a confirmation message
        session = Session()
        unissued_corrections = self.get_unissued_corrections(account)
        if len(unissued_corrections) > 0 and not apply_corrections:
                return {'success': False,
                    'corrections': [c[0] for c in unissued_corrections],
                    'adjustment': sum(c[2] for c in unissued_corrections)}

        # The user has confirmed to issue unissued corrections.
        # Let's issue
        if len(unissued_corrections) > 0:
            assert apply_corrections is True
            try:
                self.issue_corrections(account, sequence)
            except Exception, e:
                e.args = ('Error when issuing reebill %s-%s: %s' %(
                            account, sequence, e.__class__.__name__),) + e.args
                raise
            for cor in unissued_corrections:
                journal.ReeBillIssuedEvent.save_instance(
                    session['user'],account, sequence,
                    self.state_db.max_version(account, cor),
                    applied_sequence=cor[0])
        try:
            self.compute_reebill(account, sequence)
            #mark issued bills as processed
            self.update_sequential_account_info(account, sequence,
                processed=True)
            self.issue(account, sequence)
        except Exception, e:
            e.args = ('Error when issuing reebill %s-%s: %s' %(
                            account, sequence, e.__class__.__name__),) + e.args
            raise
        journal.ReeBillIssuedEvent.save_instance(user,
                                                 account, sequence, 0)
        # Let's mail!
        # Recepients can be a comma seperated list of email addresses
        recipient_list = [rec.strip() for rec in recipients.split(',')]
        self.mail_reebills(account, [sequence], recipient_list)
        journal.ReeBillMailedEvent.save_instance(user, account, sequence,
            recipients)

    def issue_processed_and_mail(self, user, apply_corrections):
        ''' issues all reebills that are marked as processeed and sends confirmation emails
        for each one of the issued reebills
        '''

        unissued_processed = self.get_issuable_processed_reebills_dict()
        issued = 0
        for bill in unissued_processed:
            # If there are unissued corrections and the user has not confirmed
            # to issue them, we will return a list of those corrections and the
            # sum of adjustments that have to be made so the client can create
            # a confirmation message

            unissued_corrections = self.get_unissued_corrections(bill['account'])
            if len(unissued_corrections) > 0 and not apply_corrections:
                return {'success': False,
                    'corrections': [c[0] for c in unissued_corrections],
                    'adjustment': sum(c[2] for c in unissued_corrections)}

            # The user has confirmed to issue unissued corrections.
            # Let's issue
            if len(unissued_corrections) > 0:
                assert apply_corrections is True
                try:
                    self.issue_corrections(bill['account'], bill['sequence'])
                except Exception, e:
                    e.args = ('Error when issuing reebill %s-%s: %s' %(
                            bill['account'], bill['sequence'],
                            e.__class__.__name__),) + e.args
                    raise
                for cor in unissued_corrections:
                    journal.ReeBillIssuedEvent.save_instance(
                        user, bill['account'], bill['sequence'],
                        self.state_db.max_version(bill['account'], cor),
                        applied_sequence=cor[0])
            try:
                self.compute_reebill(bill['account'], bill['sequence'])
                self.issue(bill['account'], bill['sequence'])
            except Exception, e:
                e.args = ('Error when issuing reebill %s-%s: %s' %(
                        bill['account'], bill['sequence'], e.__class__.__name__),) + e.args
                raise
            journal.ReeBillIssuedEvent.save_instance(user, bill['account'], bill['sequence'], 0)
            # Let's mail!
            # Recepients can be a comma seperated list of email addresses
            recipient_list = [rec.strip() for rec in bill['mailto'].split(',')]
            self.mail_reebills(bill['account'], [bill['sequence']],
                                   recipient_list)
            journal.ReeBillMailedEvent.save_instance(user, bill['account'],
                                                bill['sequence'], bill['mailto'])
            issued = issued + 1
        return issued

    def get_issuable_processed_reebills_dict(self):
        """ Returns a list of issuable reebill dictionaries containing
            the account, sequence, total utility bill charges, total reebill
            charges and the associated customer email address
            of the earliest unissued version-0 reebill account
        """
        session = Session()
        unissued_v0_reebills = session.query(ReeBill.sequence, ReeBill.customer_id)\
                .filter(ReeBill.issued == 0, ReeBill.version == 0, ReeBill.processed==1).subquery()
        min_sequence = session.query(
                unissued_v0_reebills.c.customer_id.label('customer_id'),
                func.min(unissued_v0_reebills.c.sequence).label('sequence'))\
                .group_by(unissued_v0_reebills.c.customer_id).subquery()
        reebills = session.query(ReeBill)\
                .filter(ReeBill.customer_id==min_sequence.c.customer_id)\
                .filter(ReeBill.sequence==min_sequence.c.sequence)

        issuable_processed_reebills = sorted([{
            'account': r.customer.account,
            'sequence':r.sequence,
            'util_total': sum(u.total_charges for u in r.utilbills),
            'mailto':r.customer.bill_email_recipient,
            'reebill_total': r.get_total_actual_charges(),
            'processed': r.processed
        } for r in reebills.all()], key=itemgetter('account'))

        return issuable_processed_reebills

    def update_bill_email_recipient(self, account, sequence, recepients):
        """ Finds a particular reebill by account and sequence,
            finds the connected customer and updates the customer's default
            email recipient(s)
        """
        reebill = self.state_db.get_reebill(account, sequence)
        reebill.customer.bill_email_recipient = recepients

    def upload_interval_meter_csv(self, account, sequence, csv_file,
        timestamp_column, timestamp_format, energy_column, energy_unit,
        register_identifier, **args):
        '''Takes an upload of an interval meter CSV file (cherrypy file upload
        object) and puts energy from it into the shadow registers of the
        reebill given by account, sequence. Returns reebill version number.
        '''
        reebill = self.state_db.get_reebill(sequence)

        # convert column letters into 0-based indices
        if not re.match('[A-Za-z]', timestamp_column):
            raise ValueError('Timestamp column must be a letter')
        if not re.match('[A-Za-z]', energy_column):
            raise ValueError('Energy column must be a letter')
        timestamp_column = ord(timestamp_column.lower()) - ord('a')
        energy_column = ord(energy_column.lower()) - ord('a')

        # extract data from the file (assuming the format of AtSite's
        # example files)
        self.ree_getter.fetch_interval_meter_data(reebill, csv_file.file,
                meter_identifier=register_identifier,
                timestamp_column=timestamp_column,
                energy_column=energy_column,
                timestamp_format=timestamp_format, energy_unit=energy_unit)
        return reebill.version

    def get_utilbill_image_path(self, utilbill_id, resolution):
        utilbill= self.state_db.get_utilbill_by_id(utilbill_id)
        return self.billupload.getUtilBillImagePath(utilbill,resolution)

    def list_account_status(self, account=None):
        """ Returns a list of dictonaries (containing Account, Nexus Codename,
          Casual name, Primus Name, Utility Service Address, Date of last
          issued bill, Days since then and the last event) and the length
          of the list for all accounts. If account is given, the only the
          accounts dictionary is returned """
        grid_data = self.state_db.get_accounts_grid_data(account)
        name_dicts = self.nexus_util.all_names_for_accounts(
            [row[0] for row in grid_data])

        rows_dict = {}
        for acc, _, _, issue_date, rate_class, service_address, periodend in \
                grid_data:
            rows_dict[acc] ={
                'account': acc,
                'codename': name_dicts[acc].get('codename', ''),
                'casualname': name_dicts[acc].get('casualname', ''),
                'primusname': name_dicts[acc].get('primus', ''),
                'lastperiodend': periodend,
                'provisionable': False,
                'lastissuedate': issue_date if issue_date else '',
                'lastrateclass': rate_class if rate_class else '',
                'utilityserviceaddress': str(service_address) if service_address else ''
            }

        if account is not None:
            events = [self.journal_dao.last_event_summary(account)]
        else:
            events = self.journal_dao.get_all_last_events()
        for acc, last_event in events:
            if acc in rows_dict:
                rows_dict[acc]['lastevent'] = last_event

        rows = list(rows_dict.itervalues())
        return len(rows), rows<|MERGE_RESOLUTION|>--- conflicted
+++ resolved
@@ -623,33 +623,10 @@
         '''
         reebill = self.state_db.get_reebill(account, sequence,
                 version)
-<<<<<<< HEAD
         reebill.compute_charges()
         actual_total = reebill.get_total_actual_charges()
-=======
-        utilbill_document = self.reebill_dao.load_doc_for_utilbill(
-                reebill.utilbill)
-
-        # NOTE: reebill.update_readings_from_document should not be called
-        # here. only the "conventional_quantity" of each reading should be
-        # updated, but the "renewable_quantity" should not be modified,
-        # nor should the set of readings themselves (because a specific
-        # subset of the utility's registers are being used for renewable energy
-        # billing).
-        # TODO: this could be moved to a method of ReeBill
-        utilbill_registers = chain.from_iterable(r for r in
-                (m['registers'] for m in utilbill_document['meters']))
-        for register in utilbill_registers:
-            reading = reebill.get_reading_by_register_binding(
-                    register['register_binding'])
-            reading.conventional_quantity = register['quantity']
-
-        uprs = self.rate_structure_dao.load_uprs_for_utilbill(reebill.utilbill)
+
         reebill.utilbill.compute_charges(uprs, utilbill_document)
-        reebill.compute_charges(uprs, self.reebill_dao)
-        actual_total = reebill.utilbill.total_charge()
->>>>>>> c08468b5
-
         hypothetical_total = reebill.get_total_hypothetical_charges()
         reebill.ree_value = hypothetical_total - actual_total
         reebill.ree_charge = reebill.ree_value * (1 - reebill.discount_rate)
