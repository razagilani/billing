#!/usr/bin/python
'''Note that these objects have additional properties besides the ones defined
here, due to relationships defined in state.py.'''
from datetime import datetime, timedelta

class Customer(object):
    def __init__(self, name, account, discount_rate, late_charge_rate):
        self.name = name
        self.account = account
        self.discountrate = discount_rate
        self.latechargerate = late_charge_rate
    def __repr__(self):
        return '<Customer(%s, %s, %s)>' \
                % (self.name, self.account, self.discountrate)

class ReeBill(object):
    def __init__(self, customer, sequence):
        self.customer = customer
        self.sequence = sequence
        self.issued = 0
    def __repr__(self):
        return '<ReeBill(%s, %s, %s)>' \
                % (self.customer, self.sequence, self.issued)

class UtilBill(object):
    # utility bill states:
    # 0. Complete: actual non-estimated utility bill.
    # 1. Utility estimated: actual utility bill whose contents were estimated by
    # the utility (and which will be corrected later to become Complete).
    # 2. Skyline estimated: a bill that is known to exist (and whose dates are
    # correct) but whose contents were estimated by Skyline.
    # 3. Hypothetical: Skyline supposes that there is probably a bill during a
    # certain time period and estimates what its contents would be if it existed.
    # Such a bill may not really exist (since we can't even know how many bills
    # there are in a given period of time), and if it does exist, its actual dates
    # will probably be different than the guessed ones.
    Complete, UtilityEstimated, SkylineEstimated, Hypothetical = range(4)

    def __init__(self, customer, state, service, period_start=None,
            period_end=None, date_received=None, processed=False,
            reebill=None):
        '''State should be one of UtilBill.Complete, UtilBill.UtilityEstimated,
        UtilBill.SkylineEstimated, UtilBill.Hypothetical.'''
        # utility bill objects also have an 'id' property that SQLAlchemy
        # automatically adds from the database column
        self.customer = customer
        self.state = state
        self.service = service
        self.period_start = period_start
        self.period_end = period_end
        self.date_received = date_received
        self.processed = processed
        self.reebill = reebill # newly-created utilbill has NULL in reebill_id column

    @property
    def has_reebill(self):
        return self.reebill != None

    def __repr__(self):
        return '<UtilBill(%s, %s, %s)>' \
                % (self.customer, self.period_start, self.period_end)

class Payment(object):
<<<<<<< HEAD
    '''date_received is the date when Skyline recorded the payment.
    date_applied is the date that the payment is "for", from the customer's
    perspective. Normally these are the same, but an error in an old payment
    can be corrected by entering a new payment with the same date_applied as
    the old one, whose credit is the true amount minus the previously-entered
    amount.'''
=======
    '''date_received is the datetime when Skyline recorded the payment.
    date_applied is the date that the payment is "for", from the customer's
    perspective. Normally these are on the same day, but an error in an old
    payment can be corrected by entering a new payment with the same
    date_applied as the old one, whose credit is the true amount minus the
    previously-entered amount.'''
>>>>>>> 7809bf01
    def __init__(self, customer, date_received, date_applied, description,
            credit):
        self.customer = customer
        self.date_received = date_received # datetime
        self.date_applied = date_applied   # date
        self.description = description
        self.credit = credit

    def to_dict(self):
        return {
            'id': self.id, 
<<<<<<< HEAD
            'date': str(self.date),
            'description': self.description,
            'credit': str(self.credit),
=======
            'date_received': self.date_received,
            'date_applied': self.date_applied,
            'description': self.description,
            'credit': self.credit,
            'editable': datetime.utcnow() - self.date_received < timedelta(24)
>>>>>>> 7809bf01
        }

    def __repr__(self):
        return '<Payment(%s, %s, %s, %s, %s)>' \
                % (self.customer, self.date_received, \
                        self.date_applied, self.description, self.credit)

class StatusUnbilled(object):
    def __init__(self, account):
        self.account = account
    def __repr__(self):
        return '<StatusUnbilled(%s)>' \
                % (self.account)

class StatusDaysSince(object):
    def __init__(self, account, dayssince):
        self.account = account
        self.dayssince = dayssince
    def __repr__(self):
        return '<StatusDaysSince(%s, %s)>' \
                % (self.account, self.dayssince)
<|MERGE_RESOLUTION|>--- conflicted
+++ resolved
@@ -61,21 +61,12 @@
                 % (self.customer, self.period_start, self.period_end)
 
 class Payment(object):
-<<<<<<< HEAD
-    '''date_received is the date when Skyline recorded the payment.
-    date_applied is the date that the payment is "for", from the customer's
-    perspective. Normally these are the same, but an error in an old payment
-    can be corrected by entering a new payment with the same date_applied as
-    the old one, whose credit is the true amount minus the previously-entered
-    amount.'''
-=======
     '''date_received is the datetime when Skyline recorded the payment.
     date_applied is the date that the payment is "for", from the customer's
     perspective. Normally these are on the same day, but an error in an old
     payment can be corrected by entering a new payment with the same
     date_applied as the old one, whose credit is the true amount minus the
     previously-entered amount.'''
->>>>>>> 7809bf01
     def __init__(self, customer, date_received, date_applied, description,
             credit):
         self.customer = customer
@@ -87,17 +78,11 @@
     def to_dict(self):
         return {
             'id': self.id, 
-<<<<<<< HEAD
-            'date': str(self.date),
-            'description': self.description,
-            'credit': str(self.credit),
-=======
             'date_received': self.date_received,
             'date_applied': self.date_applied,
             'description': self.description,
             'credit': self.credit,
             'editable': datetime.utcnow() - self.date_received < timedelta(24)
->>>>>>> 7809bf01
         }
 
     def __repr__(self):
