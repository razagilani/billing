#!/usr/bin/python
from datetime import datetime
from decimal import Decimal
import copy
import inspect
import jinja2
import os
import pymongo
import sys
import traceback
import uuid
import yaml
import yaml
from billing.mongo_utils import bson_convert, python_convert, format_query
from billing.processing.exceptions import RSIError, RecursionError, NoPropertyError, NoSuchRSIError, BadExpressionError

import pprint
pp = pprint.PrettyPrinter(indent=1)

class RateStructureDAO(object):
    '''
    Manages loading and saving rate structures.

    Rate structures are composites from three sources:
    URS - Utility Rate Structure 
    - bill cycle independent global data
    - contains meter requirements to be satisfied by a ReeBill
    - contains RS name and information about the effective period for the  URS
    UPRS - Utility Periodic Rate Structure 
    - bill cycle dependent global data
    - typically contains monthly rate data
    CPRS - Customer Periodic Rate Structure 
    - bill cycle data specific to customer
    - typically contains one or two corrections to accurately compute bill

    When a rate structure is requested for a given ReeBill, the URS is first 
    looked up and its keys merged with what is found in the UPRS and then
    CPRS.  This way, the CPRS augments the UPRS which overrides the URS.

    There will be rules to how this augmentation works.
        Matching keys might just be outright replaced
        Matching keys might have their values be merged into a list
        Matching keys might be renamed

    When the URS, UPRS and CPRS are merged, a probable rate structure exists.
    It may be used to calculate a bill, or prompt a user for additional 
    processing information.
    '''

    def __init__(self, host, port, database, **kwargs):
        '''kwargs catches extra junk from config dictionary unpacked into
        constructor arguments.'''
        try:
            self.connection = pymongo.Connection(host, int(port))
        except Exception as e: 
            print >> sys.stderr, "Exception Connecting to Mongo:" + str(e)
            raise e
        self.database = self.connection[database]
        self.collection = self.database['ratestructure']

    def _load_probable_rs_dict(self, reebill, service):
        '''Returns a dictionary of combined rate structure (derived from URS,
        UPRS, and CPRS) that should be used to compute the charges of
        'reebill'.'''
        # return a probable rate structure for each utilbill in the reebill
        # all the data needed to identify a probable rate structure
        account = reebill.account
        sequence = reebill.sequence
        version = reebill.version
        rsbinding = reebill.rate_structure_name_for_service(service)
        utility_name = reebill.utility_name_for_service(service)
        rate_structure_name = reebill.rate_structure_name_for_service(service)
        period_begin, period_end = reebill.utilbill_period_for_service(service)

        # load the URS
        urs = self.load_urs(utility_name, rate_structure_name, period_begin,
                period_end)
        if urs is None:
            raise Exception(("Could not find URS for utility_name %s, "
                    "rate_structure_name %s, period %s - %s") % (utility_name,
                    rate_structure_name, period_begin, period_end))

        # remove the mongo key, because the requester already has this
        # information and we do not want application code depending on the
        # "_id" field.
        del urs['_id']

        # remove uuids because they are not used in rate structure computation
        for urs_rate in urs['rates']:
            del urs_rate['uuid']

        for urs_reg in urs['registers']:
            del urs_reg['uuid']

        # load the UPRS
        uprs = self.load_uprs(utility_name, rate_structure_name, period_begin,
                period_end)

        # remove the mongo key, because the requester already has this
        # information and we do not want application code depending on the
        # "_id" field.
        del uprs['_id']

        # remove the uuids because they are not used in rate structure
        # computation
        if 'rates' in uprs:
            for uprs_rate in uprs['rates']:
                del uprs_rate['uuid']

        # load the CPRS
        cprs = self.load_cprs(account, sequence, version, utility_name,
                rate_structure_name)

        # remove the mongo key, because the requester already has this information
        # and we do not want application code depending on the "_id" field.
        if cprs is None:
            import ipdb; ipdb.set_trace()
        del cprs['_id']

        # remove the uuids because they are not used in rate structure computation
        if 'rates' in cprs:
            for cprs_rate in cprs['rates']:
                del cprs_rate['uuid']

        # URS is overridden and augmented by rates in UPRS

        # for each UPRS rate, find URS rate and override/augment it
        if 'rates' in uprs:
            for uprs_rate in uprs['rates']:
                # find a matching rate in URS
                urs_rate = [rate for rate in urs['rates'] if
                        rate['rsi_binding'] == uprs_rate['rsi_binding']]
                # URS does not have a rate for UPRS to override, so add it.
                if len(urs_rate) == 0:
                    urs['rates'].append(uprs_rate)
                # URS has a rate that the UPRS overrides.
                if len(urs_rate) == 1:
                    urs_rate[0].update(uprs_rate)
                if len(urs_rate) > 1:
                    raise Exception('more than one URS rate matches a UPRS rate')

        # UPRS/URS is overridden and augmented by rates in CPRS

        # for each CPRS rate, find UPRS overidden URS rate and override/augment it
        if 'rates' in cprs:
            for cprs_rate in cprs['rates']:
                # find a matching rate in the URS that was just overidden by UPRS
                urs_uprs_rate = [rate for rate in urs['rates'] if
                        rate['rsi_binding'] == cprs_rate['rsi_binding']]
                # URS/UPRS does not have a rate for the CPRS to override, so add it.
                if len(urs_uprs_rate) == 0:
                    urs['rates'].append(cprs_rate)
                # URS/UPRS has a rate that the CPRS overrides.
                if len(urs_uprs_rate) == 1:
                    urs_uprs_rate[0].update(cprs_rate)
                if len(urs_uprs_rate) > 1:
                    raise Exception('more than one URS/UPRS rate matches a UPRS rate')
    
        # the URS has been thoroughly overridden by the UPRS and CPRS
        return urs

    def load_rate_structure(self, reebill, service):
        '''Returns a RateStructure object representing the combined rate
        structure used to compute charges for the utility bill of the given
        service in 'reebill'.'''
        rs_dict = self._load_probable_rs_dict(reebill, service)
        return RateStructure(rs_dict)

    def load_urs(self, utility_name, rate_structure_name, period_begin=None,
            period_end=None):
        '''Loads Utility (global) Rate Structure document from Mongo, returns
        it as a dictionary.'''
        # TODO: be able to accept a period_begin/period_end for a service and
        # query the URS in a manner ensuring the correct in-effect URS is
        # obtained
        query = {
            "_id.type":"URS",
            "_id.utility_name": utility_name,
            "_id.rate_structure_name": rate_structure_name,
            #"_id.effective": effect<=period_begin,
            #"_id.expires": expires>=period_begin,
        }
        urs = self.collection.find_one(query)
        return urs

    def load_uprs(self, utility_name, rate_structure_name, effective, expires):
        '''Loads Utility Periodic Rate Structure docuemnt from Mongo, returns
        it as a dictionary.'''
        # eventually, return a uprs that may have useful information that
        # matches this service period 
        query = {
            "_id.type":"UPRS",
            "_id.utility_name": utility_name,
            "_id.rate_structure_name": rate_structure_name,
            "_id.effective": datetime(effective.year, effective.month, effective.day),
            "_id.expires": datetime(expires.year, expires.month, expires.day),
        }
        uprs = self.collection.find_one(query)
        # create it if it does not exist
        # the same behavior should probably be implemented for URS and CPRS so
        # that they can be lazily created
        # TODO 24253017
        if uprs is None:
            uprs = {'rates':[]} 
            uprs = self.save_uprs(utility_name, rate_structure_name, effective,
                    expires, uprs)
        return uprs

    def load_cprs(self, account, sequence, version, utility_name,
            rate_structure_name):
        '''Loads Customer Periodic Rate Structure docuemnt from Mongo, returns
        it as a dictionary.'''
        query = {
            "_id.type":"CPRS",
            "_id.account":account, 
            "_id.sequence": int(sequence), 
            "_id.rate_structure_name": rate_structure_name, 
            "_id.utility_name": utility_name, 
            "_id.version":int(version)
        }
        cprs = self.collection.find_one(query)
        if cprs is None:
            raise ValueError('Could not find CPRS: query was %s' % format_query(query))
        return cprs

    def save_rs(self, rate_structure_data):
        '''Easy way to save rate structure without unnecessary arguments.'''
        rate_structure_data = bson_convert(rate_structure_data)
        self.collection.save(rate_structure_data)

    def save_urs(self, utility_name, rate_structure_name, effective, expires,
            rate_structure_data):
        '''Saves the dictionary 'rate_structure_data' as a Utility (global)
        Rate Structure document in Mongo.'''
        rate_structure_data['_id'] = { 
            "type":"URS",
            "utility_name": utility_name,
            "rate_structure_name": rate_structure_name,
        }
        rate_structure_data = bson_convert(rate_structure_data)
        self.collection.save(rate_structure_data)
        return rate_structure_data

    def save_uprs(self, utility_name, rate_structure_name, effective, expires,
            rate_structure_data):
        '''Saves the dictionary 'rate_structure_data' as a Utility Periodic
        Rate Structure document in Mongo.'''
        rate_structure_data['_id'] = { 
            "type":"UPRS",
            "utility_name": utility_name,
            "rate_structure_name": rate_structure_name,
            'effective': effective,
            'expires': expires
        }
        rate_structure_data = bson_convert(rate_structure_data)
        self.collection.save(rate_structure_data)
        return rate_structure_data

    def save_cprs(self, account, sequence, version, utility_name,
            rate_structure_name, rate_structure_data):
        '''Saves the dictionary 'rate_structure_data' as a Customer Periodic
        Rate Structure document in Mongo.'''
        rate_structure_data['_id'] = { 
            'type': 'CPRS',
            'account': account,
            'sequence': int(sequence),
            'version': int(version),
            'utility_name': utility_name,
            'rate_structure_name': rate_structure_name,
        }
        rate_structure_data = bson_convert(rate_structure_data)
        self.collection.save(rate_structure_data)
        return rate_structure_data


class RateStructure(object):
    """ 
    A RateStructure consist of Registers and RateStructureItems. The rate
    structure is the model for how utilities calculate their utility bill.
    This model does not necessarily dictate the reebill, because the reebill
    can have charges that are not part of this model. This is also why the rate
    structure model does not comprehend charge grouping, subtotals or totals.

    A RateStructure stores lots of state.  Reload it for a new uncomputed one.
    """

    # TODO: make sure register descriptor and rate structure item bindings do
    # not collide
    registers = []
    rates = []

    def __init__(self, rs_data):
        """
        Construct with a dictionary that contains the necessary fields for the ratestructure
        including registers and rate structure items.

        This class may be constructed from a URS, UPRS, CPRS or probable rate structure
        """
        # create a Register object from each dictionary in the "registers" part
        # of 'rs_data', and make each of those Registers the value of attribute
        # of this RateStructure, whose name is the "register_binding" in that
        # dictionary.
        self.registers = [Register(reg_data, None, None) for reg_data in rs_data["registers"]]
        for reg in self.registers:
            if reg.register_binding is None:
                raise Exception("Register descriptor required.\n%s" % reg)
            # this is equivalent to "setattr(self, reg.register_binding, reg)"
            self.__dict__[reg.register_binding] = reg

        # RSIs refer to RS namespace to access registers,
        # so they are constructed with self along with their properties
        # so that RSIs have access to this object's namespace and can
        # pass the ratestructure into eval as the global namespace
        #
        # RSI fields like quantity and rate refer to values in other RSIs.
        # so a common namespace must exist for the eval() strategy found in RSIs.
        # Therefore, the RSIs are added to self by RSI Descriptor.
        # RSIs refer to other RSIs by Descriptor.
        # TODO: are self.rates ever referenced? If not, just stick them in self.__dict__

        # do the same thing with RateStructureItems (aka "rates") as with
        # registers above: create a RateStructureItem object from each
        # dictionary in the "rates" part of 'rs_data', and add it as an
        # attribute with the name of its "rsi_binding"
        # (note that register_binding associates registers in a reebill with
        # registers in a RateStructure; rsi_binding associates charges in a
        # reebill with RSIs in a RateStructure)
        self.rates = [RateStructureItem(rsi_data, self) for rsi_data in rs_data["rates"]]
        for rsi in self.rates:
            if rsi.rsi_binding is None:
                raise Exception("RSI descriptor required.\n%s" % rsi)
            self.__dict__[rsi.rsi_binding] = rsi


    def bind_register_readings(self, register_readings):
        '''Takes the list of register dictionaries from a reebill, and for each
        of those, locates a register in this rate structure with the same value
        for the key "register_binding", and copies the value of "quantity" from
        the reebill register dictionary to the rate structure register
        dictionary.'''
        # previous comment:
        # for the register readings that are passed in, bind their 
        # energy value to the register in this rate structure
        # notifying of ones that don't match

        for register_reading in register_readings:
            # find matching descriptor in rate structure
            matched = False
            for register in self.registers:
                if register.register_binding == register_reading['register_binding']:
                    matched = True
                    register.quantity = register_reading['quantity']
                    #print "%s bound to rate structure" % register_reading
            if not matched:
                print "%s not bound to rate structure" % register_reading

    def bind_charges(self, charges):
        '''For each charge in a list of charges from a reebill, find the
        corresponding Rate Structure Item (by rsi_binding) and copy the values
        of "description", "quantity", "quantity_units", "rate", and
        "rate_units" from the RSI to the charge.'''
        for charge in charges:
<<<<<<< HEAD
            #print "treating charge "
            #pp.pprint (charge)
            # get rate structure item binding for this charge
            rsi = self.__dict__[charge['rsi_binding']]
            #print "got associated RSI"
            #pp.pprint (rsi)
=======
            # get rate structure item binding for this charge
            rsi = self.__dict__[charge['rsi_binding']]
>>>>>>> 4cf9117c

            # copy some fields from the RSI to the charge
            if rsi.description is not None:
                charge['description'] = rsi.description
            if rsi.quantity is not None:
                charge['quantity'] = rsi.quantity
            if rsi.quantity_units is not None:
                charge['quantity_units'] = rsi.quantity_units
            if rsi.rate is not None:
                charge['rate'] = rsi.rate
            if rsi.rate_units is not None:
                charge['rate_units'] = rsi.rate_units
            charge['total'] = rsi.total

            rsi.bound = True

        for rsi in self.rates:
            if (hasattr(rsi, 'bound') == False):
                #print "RSI was not bound " + str(rsi)
                pass

    def __str__(self):
        s = '' 
        for reg in self.registers:
            s += str(reg)
        s += '\n'
        for rsi in self.rates:
            s += str(rsi)
        return s


class Register(object):
    '''Wrapper for a register dictionary/mongo document inside meter inside
    utility bill document.'''

    def __init__(self, reg_data, prior_read_date, present_read_date):
        if 'quantity' not in reg_data:
            raise Exception("Register must have a reading")
        if not reg_data['quantity']:
            raise Exception("Register must have a quantity")

        # copy pairs of the form (key, value) in 'reg_data' to pairs of the
        # form (_key, value) via the property decorators below
        for key in reg_data:
            setattr(self, key, reg_data[key])
        # prior_read_date & present_read_date are properties of meters in
        # mongo, so they're not in the 'reg_data' dict, which comes from the
        # register subdocument.
        self.prior_read_date = prior_read_date
        self.present_read_date = present_read_date

        # only TOU registers have inclusions and exclusions in their mongo
        # document. if these are absent, this is not a TOU register, but
        # 'inclusions' and 'exclusions' are necessary for accumulating
        # renewable energy consumption in a shadow register, so we set them to
        # cover the entire day
        if not 'inclusions' in reg_data:
            self.inclusions = [{'fromhour': 0, 'tohour': 23, 'weekday':[1,2,3,4,5,6,7]}]
            self.exclusions = []

    @property
    def register_binding(self):
        return self._register_binding
    @register_binding.setter
    def register_binding(self, value):
        self._register_binding = value

    @property
    def description(self):
        return self._description
    @description.setter
    def description(self, value):
        self._description = value

    @property
    def quantity(self):
        return self._quantity
    @quantity.setter
    def quantity(self, value):
        # have to express value as float so that expressions can eval()
        self._quantity = float(value)

    @property
    def quantity_units(self):
        return self._quantity_units
    @quantity_units.setter
    def quantity_units(self, value):
        self._quantity_units = value
    
    @property
    def prior_read_date(self):
        return self._prior_read_date
    @prior_read_date.setter
    def prior_read_date(self, value):
        self._prior_read_date = value
    
    @property
    def present_read_date(self):
        return self._present_read_date
    @present_read_date.setter
    def present_read_date(self, value):
        self._present_read_date = value

    @property
    def identifier(self):
        return self._identifier
    @identifier.setter
    def identifier(self, value):
        self._identifier = value

    def __str__(self):
        return "Register %s: %s, %s, %s" % (
            self.register_binding if self.register_binding else 'No Descriptor',
            self.description if self.description else 'No Description',
            self.quantity if self.quantity else 'No Reading',
            self.quantity_units if self.quantity_units else 'No Quantity Units',
        )


class RateStructureItem(object):
    """ Container class for RSIs.  This serves as a class from which RateStructureItem instances are obtained
    via definition in the rs data. An RSI consists of (importantly) a descriptor, quantity, rate and total.
    The descriptor must be set and map to the bill rsibinding for a given charge.
    The quantity may be a number or a python expression, usually the variable of a register in the rate_structure.
    In cases where these RateStructureItem attributes are absent, the rate_structure_item can
    calculate them.  A notable example is total, which is usually not set in the rs data except for
    fixed charges, like a customer charge. 
    RSIs track their values as instance variables that match the properties but prepended with an underscore.
    RSIs internally represent the properties as strings, but externally return the type from the eval(expr)
    operation.
    """

    # allow printing this object to evaluate the rate structure properties
    # __str__ seems to bury exceptions, so not necessary the best thing 
    # to have enabled during development.
    #TODO: better name
    deepprint = True

    # set by the ratestructure that contains the rate_structure_items
    # so each RSI can refer to its parent RS
    _rate_structure = None

    def __init__(self, props, rate_structure):
        """
        Instantiate an RSI with a dictionary of RSI properties that come from the 'rates:'
        used to instantiate the parent RateStructure.
        The allowed types for the values of an RSI property are those that are python native: str, float or int.
        """
        self._rate_structure = rate_structure
        for key in props:
            # all keys passed are prepended with an _
            # and directly set in this instance
            # because we cover these RSI instance attributes 
            # with an @property decorator to encapsulate
            # functionality required to dynamically 
            # evaluate those attributes and return the results of eval()

            # if a value exists in the rate
            # TODO:22974637 check for key membership using key in dict statement
            value = props[key]
            # if not None, and is a string with contents
            if (value is not None):
                 
                # values are initially set as strings, and as the values are evaluated
                # the return type is a function of what the expression evals to.
                value = str(value)

                if len(value):
                    # place these propery values in self, but prepend the _ so @property methods of self
                    # do not access them since @property methods are used for expression evaluation
                    setattr(self, "_"+key, value)
                else:
                    print "Warning: %s %s is an empty property" % (props["rsi_binding"], key)
            else:
                print "Warning: %s %s is an empty property" % (props["rsi_binding"], key)
                # Don't add the attr the property since it has no value and its only contribution 
                # would be to make for None type checking all over the place.

        self.evaluated_total = False
        self.evaluated_quantity = False
        self.evaluated_rate = False

    @property
    def rsi_binding(self):
        if hasattr(self, "_rsi_binding"):
            return self._rsi_binding
        else:
            return None

    def evaluate(self, rsi_value):
        """An RSI value is an str that has an expression that may be evaluated. An
        RSI expression can be as simple as a number, or as complex as a Python
        statement that references values of other RSIs.

        Knowing the behavior of eval() is important to understand this
        implementation. eval() returns a type that is a function of the
        expression passed into it. Much of the time, there is a floating point
        number in an expression. Consequently, RSI and Registers have to
        typically return a 'float' for numerical values so that eval() can
        avoid type mismatches when using +,-,/ and * operators. """
        assert isinstance(rsi_value, basestring)

        try:
            # eval results in a recursive evaluation of all referenced expressions
            # eval evals rsi_value in the context of self._rate_structure.__dict__
            # this enables the rsi_value to contain references to attributes 
            # (registers and RSIs) that are held in the RateStructure
<<<<<<< HEAD
            #pp.pprint(rsi_value)
            #pp.pprint(self._rate_structure.__dict__)
=======
>>>>>>> 4cf9117c
            result = eval(rsi_value, self._rate_structure.__dict__)
            # an evaluated result can be a string or float or who knows what
            return result

        except RuntimeError as re:
            # TODO: set RSI state to track recursion.
            raise RecursionError(self.rsi_binding, rsi_value)

        # RSIs raise this if the requested property does not exist in yaml
        except NoPropertyError as npe:
            raise npe

        # Raised when recursion occurs in an expression passed into above eval
        except RecursionError as re:
            raise re

        except NameError as ne:
            raise NoSuchRSIError(self.rsi_binding, rsi_value)

        except SyntaxError as se:
            raise BadExpressionError(self.rsi_binding, rsi_value)

        except Exception as e:
            print "Unexpected Exception %s %s" % (str(type(e)),str(e))
            print "Handle it gracefully"
            raise e

    @property
    def total(self):
        if self.evaluated_total is False:
            if hasattr(self, "_total"):
                self._total = self.evaluate(self._total)
                self.evaluated_total = True
                return self._total

            # total isn't defined by RSI, so it must be computed
            else:

                # total must be computed from rate and/or quantity.

                # TODO: consider the meaning of the possible existing rate and quantity for the RSI
                # even though it has a total.  What if r and q are set and don't equal a total that has been set?!

                # TODO: it total exists, and either rate or quantity is missing, why not solve for
                # the missing term?

                # quantities or rates may be a string or float due to eval()
                q = self.quantity
                r = self.rate
                t = Decimal(str(q)) * Decimal(str(r))

                # perform decimal round rule. 
                rule = self._roundrule if hasattr(self, "_roundrule") else None
                t = Decimal(t).quantize(Decimal('.00'), rule)

                # An evaluated value in an RSI must be returned as a float. Why?
                # Because it is used as a term in expressions that are passed into
                # eval().  And, eval cannot do things like divide by a string.
                # e.g. PER_THERM_RATE, rate Value: 8.31 / REG_THERMS.quantity
                self._total = float(t)
                self.evaluated_total = True
                return self._total

        else:
            return self._total

    @property
    def description(self):
        if hasattr(self, "_description"):
            return self._description
        else:
            return None

    @property
    def quantity(self):

        if self.evaluated_quantity is False:
            if hasattr(self, "_quantity"):
                self._quantity = float(self.evaluate(self._quantity))
                self.evaluated_quantity = True
                return self._quantity
            else:
                # no quantity attribute? It may be assumed to be one
                self._quantity = float("1")
                self.evaluated_quantity = True
                return self._quantity

            raise NoPropertyError(self._rsi_binding, "%s.quantity does not exist" % self._rsi_binding)
        else:
            return float(self._quantity)

    @property
    def quantity_units(self):
        if hasattr(self, "_quantity_units"):
            return self._quantity_units
        else:
            return None

    @property
    def rate(self):

        if self.evaluated_rate is False:
            if hasattr(self, "_rate"):
                self._rate = float(self.evaluate(self._rate))
                self.evaluated_rate = True
                return self._rate

            raise NoPropertyError(self._rsi_binding, "%s.rate does not exist" % self._rsi_binding)
        else:
            return float(self._rate)

    @property
    def rate_units(self):
        return self._rate_units if hasattr(self, "_rate_units") else None

    @property
    def roundrule(self):
        return self._roundrule if hasattr(self, "_roundrule") else None

    def __str__(self):
        s = 'Unevaluated RSI\n'
        s += 'rsi_binding: %s\n' % (self._rsi_binding if hasattr(self, '_rsi_binding') else '')
        s += 'description: %s\n' % (self._description if hasattr(self, '_description') else '')
        s += 'quantity: %s\n' % (self._quantity if hasattr(self, '_quantity') else '')
        s += 'quantity_units: %s\n' % (self._quantity_units if hasattr(self, '_quantity_units') else '')
        s += 'rate: %s\n' % (self._rate if hasattr(self, '_rate') else '')
        s += 'rate_units: %s\n' % (self._rate_units if hasattr(self, '_rate_units') else '')
        s += 'roundrule: %s\n' % (self._roundrule if hasattr(self, '_roundrule') else '')
        s += 'total: %s\n' % (self._total if hasattr(self, '_total') else '')
        s += '\n'
        if self.deepprint is True:
            s += 'Evaluated RSI\n'
            s += 'rsi_binding: %s\n' % (self.rsi_binding)
            s += 'description: %s\n' % (self.description)
            s += 'quantity: %s\n' % (self.quantity)
            s += 'quantity_units: %s\n' % (self.quantity_units)
            s += 'rate: %s\n' % (self.rate)
            s += 'rate_units: %s\n' % (self.rate_units)
            s += 'roundrule: %s\n' % (self.roundrule)
            s += 'total: %s\n' % (self.total)
            s += '\n'
        return s
<|MERGE_RESOLUTION|>--- conflicted
+++ resolved
@@ -360,17 +360,8 @@
         of "description", "quantity", "quantity_units", "rate", and
         "rate_units" from the RSI to the charge.'''
         for charge in charges:
-<<<<<<< HEAD
-            #print "treating charge "
-            #pp.pprint (charge)
             # get rate structure item binding for this charge
             rsi = self.__dict__[charge['rsi_binding']]
-            #print "got associated RSI"
-            #pp.pprint (rsi)
-=======
-            # get rate structure item binding for this charge
-            rsi = self.__dict__[charge['rsi_binding']]
->>>>>>> 4cf9117c
 
             # copy some fields from the RSI to the charge
             if rsi.description is not None:
@@ -578,11 +569,6 @@
             # eval evals rsi_value in the context of self._rate_structure.__dict__
             # this enables the rsi_value to contain references to attributes 
             # (registers and RSIs) that are held in the RateStructure
-<<<<<<< HEAD
-            #pp.pprint(rsi_value)
-            #pp.pprint(self._rate_structure.__dict__)
-=======
->>>>>>> 4cf9117c
             result = eval(rsi_value, self._rate_structure.__dict__)
             # an evaluated result can be a string or float or who knows what
             return result
