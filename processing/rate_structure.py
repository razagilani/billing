#!/usr/bin/python
import sys
import yaml
import jinja2
import os
from decimal import Decimal
import traceback
import inspect
import copy

import pymongo
import uuid

from billing.mongo_utils import bson_convert, python_convert
import yaml

from datetime import datetime

import pprint
pp = pprint.PrettyPrinter(indent=1)

class RateStructureDAO(object):
    '''
    Manages loading and saving rate structures.

    Rate structures are composites from three sources:
    URS - Utility Rate Structure 
    - bill cycle independent global data
    - contains meter requirements to be satisfied by a ReeBill
    - contains RS name and information about the effective period for the  URS
    UPRS - Utility Periodic Rate Structure 
    - bill cycle dependent global data
    - typically contains monthly rate data
    CPRS - Customer Periodic Rate Structure 
    - bill cycle data specific to customer
    - typically contains one or two corrections to accurately compute bill

    When a rate structure is requested for a given ReeBill, the URS is first 
    looked up and its keys merged with what is found in the UPRS and then
    CPRS.  This way, the CPRS augments the UPRS which overrides the URS.

    There will be rules to how this augmentation works.
        Matching keys might just be outright replaced
        Matching keys might have their values be merged into a list
        Matching keys might be renamed

    When the URS, UPRS and CPRS are merged, a probable rate structure exists.
    It may be used to calculate a bill, or prompt a user for additional 
    processing information.

    '''

    def __init__(self, config):

        self.config = config
        self.connection = None
        self.database = None
        self.collection = None

        try:
            self.connection = pymongo.Connection(self.config['host'], int(self.config['port']))
        except Exception as e: 
            print >> sys.stderr, "Exception Connecting to Mongo:" + str(e)
            raise e
        
        self.database = self.connection[self.config['database']]
        self.collection = self.database[self.config['collection']]

    def __del__(self):
        # TODO: 17928569 clean up mongo resources here?
        pass

    def load_probable_rs(self, reebill, service):

        # return a probable rate structure for each utilbill in the reebill

        # all the data needed to identify a probable rate structure
        account = reebill.account
        sequence = reebill.sequence
        branch = reebill.branch
        rsbinding = reebill.rate_structure_name_for_service(service)
        utility_name = reebill.utility_name_for_service(service)
        rate_structure_name = reebill.rate_structure_name_for_service(service)
        (period_begin, period_end) = reebill.utilbill_period_for_service(service)


        # load the URS
        urs = self.load_urs(utility_name, rate_structure_name, period_begin, period_end)
        if urs is None: raise Exception("Could not lookup URS")

        # remove the mongo key, because the requester already has this information
        # and we do not want application code depending on the "_id" field.
        del urs['_id']

        # remove uuids because they are not used in rate structure computation
        for urs_rate in urs['rates']:
            del urs_rate['uuid']

        for urs_reg in urs['registers']:
            del urs_reg['uuid']

        # load the UPRS
        uprs = self.load_uprs(utility_name, rate_structure_name, period_begin, period_end)

        # remove the mongo key, because the requester already has this information
        # and we do not want application code depending on the "_id" field.
        del uprs['_id']

        # remove the uuids because they are not used in rate structure computation
        if 'rates' in uprs:
            for uprs_rate in uprs['rates']:
                del uprs_rate['uuid']

        # load the CPRS
        cprs = self.load_cprs(account, sequence, branch, utility_name, rate_structure_name)

        # remove the mongo key, because the requester already has this information
        # and we do not want application code depending on the "_id" field.
        del cprs['_id']

        # remove the uuids because they are not used in rate structure computation
        if 'rates' in cprs:
            for cprs_rate in cprs['rates']:
                del cprs_rate['uuid']


        # URS is overridden and augmented by rates in UPRS

        # for each UPRS rate, find URS rate and override/augment it
        if 'rates' in uprs:
            for uprs_rate in uprs['rates']:
                # find a matching rate in URS
                urs_rate = [rate for rate in urs['rates'] if rate['descriptor'] == uprs_rate['descriptor']]
                # URS does not have a rate for UPRS to override, so add it.
                if len(urs_rate) == 0:
                    urs['rates'].append(uprs_rate)
                # URS has a rate that the UPRS overrides.
                if len(urs_rate) == 1:
                    urs_rate[0].update(uprs_rate)
                if len(urs_rate) > 1: raise Exception('more than one URS rate matches a UPRS rate')


        # UPRS/URS is overridden and augmented by rates in CPRS

        # for each CPRS rate, find UPRS overidden URS rate and override/augment it
        if 'rates' in cprs:
            for cprs_rate in cprs['rates']:
                # find a matching rate in the URS that was just overidden by UPRS
                urs_uprs_rate = [rate for rate in urs['rates'] if rate['rsi_binding'] == cprs_rate['rsi_binding']]
                # URS/UPRS does not have a rate for the CPRS to override, so add it.
                if len(urs_uprs_rate) == 0:
                    urs['rates'].append(cprs_rate)
                # URS/UPRS has a rate that the CPRS overrides.
                if len(urs_uprs_rate) == 1:
                    urs_uprs_rate[0].update(cprs_rate)
                if len(urs_uprs_rate) > 1: raise Exception('more than one URS/UPRS rate matches a UPRS rate')
    
        # the URS has been thoroughly overridden by the UPRS and CPRS
        return urs

    def convert_rs_yaml(self, reebill):

        account = reebill.account
        sequence = reebill.sequence
        branch = reebill.branch

        for service in reebill.services:

            utility_name = reebill.utility_name_for_service(service)

            rate_structure = yaml.load(file(os.path.join(self.config["rspath"], str(utility_name), str(account), str(sequence)+".yaml")))

            rate_structure_name = rate_structure['name']

            # if there is no cprs, assume the rs hasn't been converted and convert it  
            # to both a URS and CPRS
            if self.load_cprs(account, sequence, branch, utility_name, rate_structure_name) is None:

                #
                # convert rs.yaml to URS 
                #

                # copy it so rate_structure yaml is preserved and can be returned to old style code
                convert_rs = copy.deepcopy(rate_structure)
                for rate in convert_rs['rates']:
                    if 'descriptor' not in rate: raise Exception('A descriptor is necessary')
                    rate['rsi_binding'] = rate['descriptor']
                    del rate['descriptor']
                    # add a uuid so it can be edited in UI
                    rate['uuid'] = str(uuid.uuid1())
                    if 'rate' in rate: 
                        rate['rate'] = str(rate['rate'])
                    if 'rateunits' in rate: 
                        rate['rate_units'] = str(rate['rateunits'])
                        del rate['rateunits']
                    if 'quantityunits' in rate:
                        rate['quantity_units'] = str(rate['quantityunits'])
                        del rate['quantityunits']

                for reg in convert_rs['registers']:
                    reg['uuid'] = str(uuid.uuid1())
                    reg['quantity'] = str(reg['quantity'])
                    reg['quantity_units'] = str(reg['quantityunits'])
                    reg['register_binding'] = str(reg['descriptor'])
                    del reg['descriptor']

                # might need to keep these in document body, since it won't be possible
                # for a reebill to directly query by effective and expires.  Maybe
                # period begin and end is good enough to find the URS.
                if 'name' in convert_rs: del convert_rs['name']
                if 'service' in convert_rs: del convert_rs['service']
                if 'effective' in convert_rs: 
                    effective = convert_rs['effective']
                    del convert_rs['effective']
                if 'expires'in convert_rs: 
                    expires = convert_rs['expires']
                    del convert_rs['expires']

                # will overwrite for every CPRS but last write becomes URS on cut-over
                self.save_urs(utility_name, rate_structure_name, effective, expires, convert_rs)

                #
                # don't worry about the UPRS until there is UI support to form it
                #

                #
                # convert rs.yaml to CPRS
                #
                convert_rs = copy.deepcopy(rate_structure)
                for rate in convert_rs['rates']:
                    # Assume these have gone into URS
                    if 'description' in rate: del rate['description']
                    rate['uuid'] = str(uuid.uuid1())
                    if 'rate' in rate: 
                        rate['rate'] = str(rate['rate'])
                    if 'rateunits' in rate: 
                        rate['rate_units'] = str(rate['rateunits'])
                        del rate['rateunits']
                    if 'quantityunits' in rate:
                        rate['quantity_units'] = str(rate['quantityunits'])
                        del rate['quantityunits']
                    rate['quantity'] = str(rate['quantity'])
                    rate['rsi_binding'] = rate['descriptor']
                    del rate['descriptor']

                # remove regs  and things not needed in the CPRS
                if 'effective' in convert_rs: del convert_rs['effective']
                if 'expires' in convert_rs: del convert_rs['expires']
                if 'registers' in convert_rs: del convert_rs['registers']
                if 'name' in convert_rs: del convert_rs['name']
                if 'service' in convert_rs: del convert_rs['service']

                self.save_cprs(account, sequence, branch, utility_name, rate_structure_name, convert_rs)

    def load_rate_structure(self, reebill, service):
        '''
        Return a RateStructure that acts on URS/UPRS/CPRS combined rate structure
        '''

        rs_data = self.load_probable_rs(reebill, service)

        return RateStructure(rs_data)

    # TODO: consider just accepting a reebill
    def load_urs(self, utility_name, rate_structure_name, period_begin=None, period_end=None):

        # TODO: be able to accept a period_begin/period_end for a service and query 
        # the URS in a manner ensuring the correct in-effect URS is obtained

        query = {
            "_id.type":"URS",
            "_id.utility_name": utility_name,
            "_id.rate_structure_name": rate_structure_name,
            #"_id.effective": effect<=period_begin,
            #"_id.expires": expires>=period_begin,

        }
        urs = self.collection.find_one(query)

        return urs

    # TODO: consider just accepting a reebill
    def load_uprs(self, utility_name, rate_structure_name, effective, expires):

        # eventually, return a uprs that may have useful information that matches this service period 
        uprs = {'_id': None}

        query = {
            "_id.type":"UPRS",
            "_id.utility_name": utility_name,
            "_id.rate_structure_name": rate_structure_name,
            "_id.effective": datetime(effective.year, effective.month, effective.day),
            "_id.expires": datetime(expires.year, expires.month, expires.day),
        }

        uprs = self.collection.find_one(query)

        # create it if it does not exist
        # the same behavior should probably be implemented for URS and CPRS so that they can be lazily created
        # TODO 24253017
        if uprs is None:
<<<<<<< HEAD
            # commented this out because it breaks bill processing; TODO fix asap
            #uprs = {rates:[]} #see if this works
=======
            # see if this works - 2/5/12
            uprs = {rates:[]} 
>>>>>>> 37a2ebe0
            uprs = self.save_uprs(utility_name, rate_structure_name, effective, expires, uprs)

        return uprs

    # TODO: consider just accepting a reebill
    def load_cprs(self, account, sequence, branch, utility_name, rate_structure_name):
        # TODO param types

        #print "load_cprs %s %s %s %s %s" % (type(account), type(sequence), type(branch), type(utility_name), type(rate_structure_name))
        #print "load_cprs %s %s %s %s %s" % (account, sequence, branch, utility_name, rate_structure_name)

        query = {
            "_id.type":"CPRS",
            "_id.account":account, 
            "_id.sequence": int(sequence), 
            "_id.rate_structure_name": rate_structure_name, 
            "_id.utility_name": utility_name, 
            "_id.branch":int(branch)}

        cprs = self.collection.find_one(query)

        return cprs

    def save_urs(self, utility_name, rate_structure_name, effective, expires, rate_structure_data):

        rate_structure_data['_id'] = { 
            "type":"URS",
            "utility_name": utility_name,
            "rate_structure_name": rate_structure_name,
            # TODO: support date ranges for URS
            #'effective': effective,
            #'expires': expires
        }


        rate_structure_data = bson_convert(rate_structure_data)

        self.collection.save(rate_structure_data)

        return rate_structure_data

    def save_uprs(self, utility_name, rate_structure_name, effective, expires, rate_structure_data):

        rate_structure_data['_id'] = { 
            "type":"UPRS",
            "utility_name": utility_name,
            "rate_structure_name": rate_structure_name,
            'effective': effective,
            'expires': expires
        }


        rate_structure_data = bson_convert(rate_structure_data)

        self.collection.save(rate_structure_data)

        return rate_structure_data

    # TODO: consider just accepting a ReeBill
    # TODO: rate_structure_data should come first in param list?
    def save_cprs(self, account, sequence, branch, utility_name, rate_structure_name, rate_structure_data):

        rate_structure_data['_id'] = { 
            'type': 'CPRS',
            'account': account,
            'sequence': int(sequence),
            'branch': int(branch),
            'utility_name': utility_name,
            'rate_structure_name': rate_structure_name,
        }


        rate_structure_data = bson_convert(rate_structure_data)

        self.collection.save(rate_structure_data)

        return rate_structure_data

    # TODO delete me 24252553
    def save_rs(self, account, sequence, rsbinding, rate_structure):

        yaml.safe_dump(rate_structure, open(os.path.join(self.config["rspath"], rsbinding, account, sequence+".yaml"), "w"), default_flow_style=False)



class RateStructure(object):
    """ 
    A RateStructure consist of Registers and RateStructureItems. The rate
    structure is the model for how utilities calculate their utility bill.
    This model does not necessarily dictate the reebill, because the reebill
    can have charges that are not part of this model. This is also why the rate
    structure model does not comprehend charge grouping, subtotals or totals.

    A RateStructure stores lots of state.  Reload it for a new uncomputed one.
    """

    # TODO: make sure register descriptor and rate structure item bindings do not collide

    registers = []
    rates = []

    def __init__(self, rs_data):
        """
        Construct with a dictionary that contains the necessary fields for the ratestructure
        including registers and rate structure items.

        This class may be constructed from a URS, UPRS, CPRS or probable rate structure
        """

        self.registers = [Register(reg_data, None, None) for reg_data in rs_data["registers"]]
        for reg in self.registers:
            if reg.register_binding is None:
                raise Exception("Register descriptor required.\n%s" % reg)
            self.__dict__[reg.register_binding] = reg

        # RSIs refer to RS namespace to access registers,
        # so they are constructed with self along with their properties
        # so that RSIs have access to this object's namespace and can
        # pass the ratestructure into eval as the global namespace
        #
        # RSI fields like quantity and rate refer to values in other RSIs.
        # so a common namespace must exist for the eval() strategy found in RSIs.
        # Therefore, the RSIs are added to self by RSI Descriptor.
        # RSIs refer to other RSIs by Descriptor.
        # TODO: are self.rates ever referenced? If not, just stick them in self.__dict__

        self.rates = [RateStructureItem(rsi_data, self) for rsi_data in rs_data["rates"]]
        for rsi in self.rates:
            if rsi.rsi_binding is None:
                raise Exception("RSI descriptor required.\n%s" % rsi)
            self.__dict__[rsi.rsi_binding] = rsi


    def register_needs(self):
        """ 
        Return a list of registers that must be populated with energy.
        """
        needs = []
        for register in self.registers:
            needs.append(register)
        return needs

    def bind_register_readings(self, register_readings):

        # for the register readings that are passed in, bind their 
        # energy value to the register in this rate structure
        # notifying of ones that don't match

        for register_reading in register_readings:
            # find matching descriptor in rate structure
            matched = False
            for register_need in self.registers:
                if register_need.register_binding == register_reading['register_binding']:
                    matched = True
                    register_need.quantity = register_reading['quantity']
                    #print "%s bound to rate structure" % register_reading
            if not matched:
                print "%s not bound to rate structure" % register_reading

    def bind_charges(self, charges):

        # for each list of charges passed in, get the charge rsi_binding
        # and apply its values to the rate structure, or override its
        # values.

        for charge in charges:
            rsi = self.__dict__[charge['rsi_binding']]

            if rsi.description is not None:
                charge['description'] = rsi.description

            if rsi.quantity is not None:
                charge['quantity'] = rsi.quantity

            if rsi.quantity_units is not None:
                charge['quantity_units'] = rsi.quantity_units

            if rsi.rate is not None:
                charge['rate'] = rsi.rate

            if rsi.rate_units is not None:
                charge['rate_units'] = rsi.rate_units

            charge['total'] = rsi.total

            rsi.bound = True

        for rsi in self.rates:
            if (hasattr(rsi, 'bound') == False):
                #print "RSI was not bound " + str(rsi)
                pass

    def __str__(self):

        s = '' 
        for reg in self.registers:
            s += str(reg)
        s += '\n'
        for rsi in self.rates:
            s += str(rsi)
        return s

class Register(object):
    def __init__(self, reg_data, prior_read_date, present_read_date):

        if 'quantity' not in reg_data:
            raise Exception("Register must have a reading")
        if not reg_data['quantity']:
            raise Exception("Register must have a quantity")

        # copy pairs of the form (key, value) in 'reg_data' to pairs of the
        # form (_key, value) via the property decorators below
        for key in reg_data:
            setattr(self, key, reg_data[key])
        # prior_read_date & present_read_date are properties of meters in
        # mongo, so they're not in the 'reg_data' dict, which comes from the
        # register subdocument.
        self.prior_read_date = prior_read_date
        self.present_read_date = present_read_date

        # only TOU registers have inclusions and exclusions in their mongo
        # document. if these are absent, this is not a TOU register, but
        # 'inclusions' and 'exclusions' are necessary for accumulating
        # renewable energy consumption in a shadow register, so we set them to
        # cover the entire day
        if not 'inclusions' in reg_data:
            self.inclusions = [{'fromhour': 0, 'tohour': 23, 'weekday':[1,2,3,4,5,6,7]}]
            self.exclusions = []

    @property
    def register_binding(self):
        return self._register_binding
    @register_binding.setter
    def register_binding(self, value):
        self._register_binding = value

    @property
    def description(self):
        return self._description
    @description.setter
    def description(self, value):
        self._description = value

    @property
    def quantity(self):
        return self._quantity
    @quantity.setter
    def quantity(self, value):
        # have to express value as float so that expressions can eval()
        self._quantity = float(value)

    @property
    def quantity_units(self):
        return self._quantity_units
    @quantity_units.setter
    def quantity_units(self, value):
        self._quantity_units = value
    
    @property
    def prior_read_date(self):
        return self._prior_read_date
    @prior_read_date.setter
    def prior_read_date(self, value):
        self._prior_read_date = value
    
    @property
    def present_read_date(self):
        return self._present_read_date
    @present_read_date.setter
    def present_read_date(self, value):
        self._present_read_date = value

    @property
    def identifier(self):
        return self._identifier
    @identifier.setter
    def identifier(self, value):
        self._identifier = value

    #def valid_hours(self, theDate):
        #return [(0, 23)]
        ## no idea what this code does--what is inclusion[3]?
        #"""For a given date, return a list of tuples that describe the ranges of hours 
        #this register should accumulate energy
        #e.g. [(8,12), (15,19)] == 8:00:00AM to 11:59:59, and 3:00:00pm to 6:59:59
        #Taken from fetch_bill_data.Register."""
        #'''
        #hour_tups = []
        #for inclusion in self.inclusions:
            ## if theDate matches a holiday listed as an inclusion, meter is on the entire day.
            ## Full day in inclusion (holiday) override weekday rules
            #if theDate in inclusion[3]:
                #return [(0, 23)]
            #if theDate.isoweekday() in inclusion[2]:
                ## weekday matches, make sure it is not excluded due to full day in exclusion (holiday)
                #for exclusion in self.exclusions:
                    #if (theDate in exclusion[3]):
                        #return []
                #hour_tups.append((inclusion[0], inclusion[1]))
        #'''
        #return hour_tups

    def __str__(self):
        return "Register %s: %s, %s, %s" % (
            self.register_binding if self.register_binding else 'No Descriptor',
            self.description if self.description else 'No Description',
            self.quantity if self.quantity else 'No Reading',
            self.quantity_units if self.quantity_units else 'No Quantity Units',
        )

class RateStructureItem(object):

    """ 
    Container class for RSIs.  This serves as a class from which RateStructureItem instances are obtained
    via definition in the rs data. An RSI consists of (importantly) a descriptor, quantity, rate and total.
    The descriptor must be set and map to the bill rsibinding for a given charge.
    The quantity may be a number or a python expression, usually the variable of a register in the rate_structure.
    In cases where these RateStructureItem attributes are absent, the rate_structure_item can
    calculate them.  A notable example is total, which is usually not set in the rs data except for
    fixed charges, like a customer charge. 
    RSIs track their values as instance variables that match the properties but prepended with an underscore.
    RSIs internally represent the properties as strings, but externally return the type from the eval(expr)
    operation.
    """

    # allow printing this object to evaluate the rate structure properties
    # __str__ seems to bury exceptions, so not necessary the best thing 
    # to have enabled during development.
    #TODO: better name
    deepprint = True

    # set by the ratestructure that contains the rate_structure_items
    # so each RSI can refer to its parent RS
    _rate_structure = None

    def __init__(self, props, rate_structure):
        """
        Instantiate an RSI with a dictionary of RSI properties that come from the 'rates:'
        used to instantiate the parent RateStructure.
        The allowed types for the values of an RSI property are those that are python native: str, float or int.
        """

        self._rate_structure = rate_structure

        for key in props:

            # all keys passed are prepended with an _
            # and directly set in this instance
            # because we cover these RSI instance attributes 
            # with an @property decorator to encapsulate
            # functionality required to dynamically 
            # evaluate those attributes and return the results of eval()

            # if a value exists in the rate
            # TODO:22974637 check for key membership using key in dict statement
            value = props[key]
            # if not None, and is a string with contents
            if (value is not None):
                 
                # values are initially set as strings, and as the values are evaluated
                # the return type is a function of what the expression evals to.
                value = str(value)

                if len(value):
                    # place these propery values in self, but prepend the _ so @property methods of self
                    # do not access them since @property methods are used for expression evaluation
                    setattr(self, "_"+key, value)
                else:
                    print "Warning: %s %s is an empty property" % (props["rsi_binding"], key)
            else:
                print "Warning: %s %s is an empty property" % (props["rsi_binding"], key)
                # Don't add the attr the property since it has no value and its only contribution 
                # would be to make for None type checking all over the place.

        self.evaluated_total = False
        self.evaluated_quantity = False
        self.evaluated_rate = False

    @property
    def rsi_binding(self):
        if hasattr(self, "_rsi_binding"):
            return self._rsi_binding
        else:
            return None

    def evaluate(self, rsi_value):
        """
        An RSI value is an str that has an expression that may be evaluated.
        An RSI expression can be as simple as a number, or as complex as a Python
        statement that references values of other RSIs.

        Knowing the behavior of eval() is important to understand this implementation.
        eval() returns a type that is a function of the expression passed into it.
        Much of the time, there is a floating point number in an expression.
        Consequently, RSI and Registers have to typically return a 'float' for numerical
        values so that eval() can avoid type mismatches when using +,-,/ and * operators.
        """
        assert type(rsi_value) is str

        caller = inspect.stack()[1][3]
        #print "RSI Evaluate: %s, %s Value: %s" % (self._rsi_binding, caller, rsi_value)

        try:

            # eval results in a recursive evaluation of all referenced expressions
            # eval evals rsi_value in the context of self._rate_structure.__dict__
            # this enables the rsi_value to contain references to attributes 
            # (registers and RSIs) that are held in the RateStructure
            result = eval(rsi_value, self._rate_structure.__dict__)
            #print "RSI Evaluate Result: %s %s" % (type(result), result)

            # an evaluated result can be a string or float or who knows what
            return result

        except RuntimeError as re:

            # TODO: set RSI state to track recursion.
            raise RecursionError(self.descriptor, rsi_value)

        # RSIs raise this if the requested property does not exist in yaml
        except NoPropertyError as npe:
            raise npe

        # Raised when recursion occurs in an expression passed into above eval
        except RecursionError as re:
            raise re

        except NameError as ne:
            raise NoSuchRSIError(self.descriptor, rsi_value)

        except SyntaxError as se:
            raise BadExpressionError(self.descriptor, rsi_value)

        except Exception as e:
            print "Unexpected Exception %s %s" % (str(type(e)),str(e))
            print "Handle it gracefully"
            raise e

    @property
    def total(self):
        """
        """
        if self.evaluated_total is False:

            if hasattr(self, "_total"):
                self._total = self.evaluate(self._total)
                self.evaluated_total = True
                return self._total

            # total isn't defined by RSI, so it must be computed
            else:

                # total must be computed from rate and/or quantity.

                # TODO: consider the meaning of the possible existing rate and quantity for the RSI
                # even though it has a total.  What if r and q are set and don't equal a total that has been set?!

                # TODO: it total exists, and either rate or quantity is missing, why not solve for
                # the missing term?

                # quantities or rates may be a string or float due to eval()
                q = self.quantity
                r = self.rate
                    
                t = Decimal(str(q)) * Decimal(str(r))

                # perform decimal round rule. 
                rule = self._roundrule if hasattr(self, "_roundrule") else None
                t = Decimal(t).quantize(Decimal('.00'), rule)

                # An evaluated value in an RSI must be returned as a float. Why?
                # Because it is used as a term in expressions that are passed into
                # eval().  And, eval cannot do things like divide by a string.
                # e.g. PER_THERM_RATE, rate Value: 8.31 / REG_THERMS.quantity

                self._total = float(t)

                self.evaluated_total = True

                return self._total

        else:
            return self._total

    @property
    def description(self):

        if hasattr(self, "_description"):
            return self._description
        else:
            return None

    @property
    def quantity(self):

        if self.evaluated_quantity is False:
            if hasattr(self, "_quantity"):
                self._quantity = float(self.evaluate(self._quantity))
                self.evaluated_quantity = True
                return self._quantity
            else:
                # no quantity attribute? It may be assumed to be one
                self._quantity = float("1")
                self.evaluated_quantity = True
                return self._quantity

            raise NoPropertyError(self._rsi_binding, "%s.quantity does not exist" % self._rsi_binding)
        else:
            return float(self._quantity)

    @property
    def quantity_units(self):

        if hasattr(self, "_quantity_units"):
            return self._quantity_units
        else:
            return None

    @property
    def rate(self):

        if self.evaluated_rate is False:
            if hasattr(self, "_rate"):
                self._rate = float(self.evaluate(self._rate))
                self.evaluated_rate = True
                return self._rate

            raise NoPropertyError(self._rsi_binding, "%s.rate does not exist" % self._rsi_binding)
        else:
            return float(self._rate)

    @property
    def rate_units(self):

        return self._rate_units if hasattr(self, "_rate_units") else None

    @property
    def roundrule(self):

        return self._roundrule if hasattr(self, "_roundrule") else None

    def __str__(self):

        s = 'Unevaluated RSI\n'
        s += 'rsi_binding: %s\n' % (self._rsi_binding if hasattr(self, '_rsi_binding') else '')
        s += 'description: %s\n' % (self._description if hasattr(self, '_description') else '')
        s += 'quantity: %s\n' % (self._quantity if hasattr(self, '_quantity') else '')
        s += 'quantity_units: %s\n' % (self._quantity_units if hasattr(self, '_quantity_units') else '')
        s += 'rate: %s\n' % (self._rate if hasattr(self, '_rate') else '')
        s += 'rate_units: %s\n' % (self._rate_units if hasattr(self, '_rate_units') else '')
        s += 'roundrule: %s\n' % (self._roundrule if hasattr(self, '_roundrule') else '')
        s += 'total: %s\n' % (self._total if hasattr(self, '_total') else '')
        s += '\n'
        if self.deepprint is True:
            s += 'Evaluated RSI\n'
            s += 'rsi_binding: %s\n' % (self.rsi_binding)
            s += 'description: %s\n' % (self.description)
            s += 'quantity: %s\n' % (self.quantity)
            s += 'quantity_units: %s\n' % (self.quantity_units)
            s += 'rate: %s\n' % (self.rate)
            s += 'rate_units: %s\n' % (self.rate_units)
            s += 'roundrule: %s\n' % (self.roundrule)
            s += 'total: %s\n' % (self.total)
            s += '\n'
        return s
class RSIError(Exception):
    """Base class for exceptions in this module."""
    def __init__(self, descriptor, msg):
        self.descriptor = descriptor
        self.msg = msg
    def __str__(self):
        return "%s %s" % (self.descriptor, self.msg)

class RecursionError(RSIError):
    pass

class NoPropertyError(RSIError):
    pass

class NoSuchRSIError(RSIError):
    pass

class BadExpressionError(RSIError):
    pass


<|MERGE_RESOLUTION|>--- conflicted
+++ resolved
@@ -299,13 +299,9 @@
         # the same behavior should probably be implemented for URS and CPRS so that they can be lazily created
         # TODO 24253017
         if uprs is None:
-<<<<<<< HEAD
             # commented this out because it breaks bill processing; TODO fix asap
-            #uprs = {rates:[]} #see if this works
-=======
             # see if this works - 2/5/12
             uprs = {rates:[]} 
->>>>>>> 37a2ebe0
             uprs = self.save_uprs(utility_name, rate_structure_name, effective, expires, uprs)
 
         return uprs
