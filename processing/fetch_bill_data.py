#!/usr/bin/python
'''
Code for accumulating Skyline-generated energy into "shadow" registers in
meters of reebills.
'''
import sys
from datetime import date, datetime,timedelta
import csv
from bisect import bisect_left
import skyliner
from skyliner.sky_handlers import cross_range
from billing.processing import mongo
from billing.util import dateutils, holidays
from billing.util.dateutils import date_to_datetime, timedelta_in_hours
from billing.processing.exceptions import MissingDataError, RegisterError


class RenewableEnergyGetter(object):

    def __init__(self, splinter, reebill_dao, logger):
        self._splinter = splinter
        self._reebill_dao = reebill_dao
        self._logger = logger

    def get_billable_energy_timeseries(self, install, start, end,
            measure, ignore_missing=True, verbose=False, ):
        '''Returns a list of hourly billable-energy values from OLAP during the
        datetime range [start, end) (endpoints must whole hours). Values during
        unbillable annotations are removed. If 'skip_missing' is True, missing OLAP
        documents or documents without the "energy_sold" measure are treated as
        0s.'''
        unbillable_annotations = [a for a in install.get_annotations() if
                a.unbillable]
        monguru = self._splinter._guru
        result = []
        for hour in cross_range(start, end):
            if any([a.contains(hour) for a in unbillable_annotations]):
                result.append(0)
                if verbose:
                    print >> sys.stderr, "skipping %s's %s: unbillable" % (
                            install.name, hour)
            else:
                day = date(hour.year, hour.month, hour.day)
                hour_number = hour.hour
                try:
                    try:
                        cube_doc = monguru.get_data_for_hour(install, day, hour_number)
                    except ValueError:
                        raise MissingDataError(("Couldn't get renewable energy data "
                                "for %s: OLAP document missing at %s") % (
                                install.name, hour))
                    try:
                        attr_name = measure.lower().replace(' ', '_')
                        data = getattr(cube_doc, attr_name)
                        # NOTE CubeDocument returns None if the measure doesn't
                        # exist, but this should be changed:
                        # https://www.pivotaltracker.com/story/show/35857625
                        if data == None:
                            raise AttributeError('%s' %measure)
                    except AttributeError:
                        raise MissingDataError(("Couldn't get %s "
                            "data for %s: OLAP document lacks energy_sold "
                            "measure at %s") % (measure, install.name, hour))
                except MissingDataError as e:
                    if ignore_missing:
                        print >> sys.stderr, 'WARNING: ignoring missing data: %s' % e
                        result.append(0)
                    else:
                        raise
                else:
                    if verbose:
                        print >> sys.stderr, "%s's OLAP %s for %s: %s" % (
                                install.name, measure, hour, data)
                    result.append(data)
        return result

    def update_renewable_readings(self, olap_id, reebill, use_olap=True,
                verbose=False):
        '''Update hypothetical register quantities in 'reebill' with
        Skyline-generated energy. The OLAP database is the default source of
        energy-sold values; use use_olap=False to get them directly from OLTP.
        '''
        install_obj = self._splinter.get_install_obj_for(olap_id)
<<<<<<< HEAD
        reebill_doc = self._reebill_dao.load_reebill(reebill.customer.account,
                                                     reebill.sequence, reebill.version)
        utilbill_doc = self._reebill_dao.load_doc_for_utilbill(
                reebill.utilbills[0])
        start, end = mongo.meter_read_period(utilbill_doc)
=======
        utilbill = reebill.utilbill
        start, end = utilbill.period_start, utilbill.period_end

>>>>>>> 72dd1da8
        # get hourly "energy sold" values during this period
        for reading in reebill.readings:

            if use_olap:
                timeseries = self.get_billable_energy_timeseries(install_obj,
                    date_to_datetime(start), date_to_datetime(end), reading.measure,
                    verbose=verbose)
            else:
                # NOTE if install_obj.get_billable_energy_timeseries() uses
                # die_fast=False, this timeseries may be shorter than anticipated and
                # energy_function below will fail.
                # TODO support die_fast=False: 35547299
                timeseries = [pair[1] for pair in
                    install_obj.get_billable_energy_timeseries(
                    date_to_datetime(start), date_to_datetime(end), reading.measure)]

            # this function takes an hour and returns energy sold during that hour
            def energy_function(day, hourrange):
                total = 0
                for hour in range(hourrange[0], hourrange[1] + 1):
                    index = timedelta_in_hours(date_to_datetime(day) +
                        timedelta(hours=hour)
                        - date_to_datetime(start))
                    total += timeseries[index]
                return total

<<<<<<< HEAD
            results = self._usage_data_to_virtual_register(reebill_doc,
                utilbill_doc, energy_function)
=======
            results = self._usage_data_to_virtual_register(utilbill,
                energy_function)

>>>>>>> 72dd1da8
            for binding, quantity in results:
                assert isinstance(binding, basestring)
                assert isinstance(quantity, (float, int))
                try:
                    reebill.set_renewable_energy_reading(binding, quantity)
                except RegisterError:
                    # ignore any registers that exist in the utility bill
                    # but don't have corresponding readings in the reebill
                    self._logger.info(('In update_renewable_readings: skipped '
                            'register "%s" in %s') % (binding, reebill))

    def fetch_interval_meter_data(self, reebill, csv_file,
            meter_identifier=None, timestamp_column=0, energy_column=1,
            energy_unit='btu', timestamp_format=dateutils.ISO_8601_DATETIME):
        '''Update hypothetical quantities of registers in reebill with
        interval-meter energy values from csv_file. If meter_identifier is given,
        energy will only go in shadow registers of meters with that identifier.
        '''
        energy_function = self.get_interval_meter_data_source(csv_file,
                timestamp_column=timestamp_column, energy_column=energy_column,
                timestamp_format=timestamp_format, energy_unit=energy_unit)
        reebill_doc = self._reebill_dao.load_reebill(reebill.customer.account,
                reebill.sequence, reebill.version)
        utilbill_doc = self._reebill_dao.load_doc_for_utilbill(
                reebill.utilbills[0])

        results = self._usage_data_to_virtual_register(reebill_doc,
                utilbill_doc, energy_function)
        for binding, quantity in results:
            reebill.set_renewable_energy_reading(binding, quantity)

    def get_interval_meter_data_source(self, csv_file, timestamp_column=0,
            energy_column=1, timestamp_format=dateutils.ISO_8601_DATETIME,
            energy_unit='btu'):
        '''Returns a function mapping hours (as datetimes) to hourly energy
        measurements (in BTU) from an interval meter. These measurements should
        come as a CSV file with timestamps in timestamp_format in
        'timestamp_column' and energy measured in 'energy_unit' in 'energy_column'
        (0-indexed). E.g:

                2012-01-01T03:45:00Z, 1.234

        Timestamps must be at :00, :15, :30, :45, and the energy value associated
        with each timestamp is assumed to cover the quarter hour preceding that
        timestamp.

        We can't compute the energy offset provided by the difference between
        two measurements when there are time-of-use registers, because it depends
        what the utility would have measured at a particular time, and we have no
        way to know that--so instead we put the full amount of energy measured by
        the interval meter into the shadow registers. This energy is not an offset,
        so we're using the shadow registers in a completely different way from how
        they were intended to be used. But the meaning of shadow registers will
        change: instead of using real and shadow registers to compute actual and
        hypothetical charges as we do for Skyline bills, we will treat them just as
        pairs of energy measurements whose meaning can change depending on how
        they're used. '''

        # read data in format [(timestamp, value)]
        timestamps = []
        values  = []

        # auto-detect csv format variation by reading the file, then reset file
        # pointer to beginning
        try:
            csv_dialect = csv.Sniffer().sniff(csv_file.read(1024))
        except:
            raise Exception('CSV file is malformed: could not detect the delimiter')
        csv_file.seek(0)

        reader = csv.reader(csv_file, dialect=csv_dialect)
        header_row_count = 0
        for row in reader:
            # make sure data are present in the relevant columns
            try:
                timestamp_str, value = row[timestamp_column], row[energy_column]
            except ValueError:
                raise Exception('CSV file is malformed: row does not contain 2 columns')

            # check timestamp: skip initial rows with invalid timestamps in the
            # timestamp column (they're probably header rows), but all timestamps
            # after the first valid timestamp must also be valid.
            try:
                timestamp = datetime.strptime(timestamp_str, timestamp_format)
            except ValueError:
                if timestamps == [] and header_row_count < 1:
                    header_row_count += 1
                    continue
                raise

            # convert energy_unit if necessary. (input is in energy_unit but output
            # must be in therms)
            # TODO add more units...
            if energy_unit.lower() == 'btu':
                value = float(value)
            elif energy_unit.lower() == 'therms':
                value = float(value) / 100000.
            elif energy_unit.lower() == 'kwh':
                value = float(value) / 3412.14163
            else:
                raise ValueError('Unknown energy unit: ' + energy_unit)

            timestamps.append(timestamp)
            values.append(value)

        if len(timestamps) < 4:
            raise Exception(('CSV file has only %s rows, but needs at least 4 '
                    % (len(timestamps))))

        # function that will return energy for an hour range ((start, end) pair,
        # inclusive)
        def get_energy_for_hour_range(day, hour_range):
            # first timestamp is at [start hour]:15; last is at [end hour + 1]:00
            first_timestamp = datetime(day.year, day.month, day.day, hour_range[0], 15)
            last_timestamp = datetime(day.year, day.month, day.day, hour_range[1]) \
                    + timedelta(hours=1)

            # validate hour range
            if first_timestamp < timestamps[0]:
                raise IndexError(('First timestamp for %s %s is %s, which precedes'
                    ' earliest timestamp in CSV file: %s') % (day, hour_range,
                    first_timestamp, timestamps[0]))
            elif last_timestamp > timestamps[-1]:
                raise IndexError(('Last timestamp for %s %s is %s, which follows'
                    ' latest timestamp in CSV file: %s') % (day, hour_range,
                    last_timestamp, timestamps[-1]))

            # binary search the timestamps list to find the first one >=
            # first_timestamp
            first_timestamp_index = bisect_left(timestamps, first_timestamp)

            # iterate over the hour range, adding up energy at 15-mintute intervals
            # and also checking timestamps
            total = 0
            i = first_timestamp_index
            while timestamps[i] < last_timestamp:
                expected_timestamp = first_timestamp + timedelta(
                        hours=.25*(i - first_timestamp_index))
                if timestamps[i] != expected_timestamp:
                    raise Exception(('Bad timestamps for hour range %s %s: '
                        'expected %s, found %s') % (day, hour_range,
                            expected_timestamp, timestamps[i]))
                total += values[i]
                i+= 1
            # unfortunately the last energy value must be gotten separately.
            # TODO: add a do-while loop to python
            if timestamps[i] != last_timestamp:
                raise Exception(('Bad timestamps for hour range %s %s: '
                    'expected %s, found %s') % (day, hour_range,
                        expected_timestamp, timestamps[i]))
            total += values[i]

            return total

        return get_energy_for_hour_range


    def aggregate_total(self, energy_function, start, end, verbose=False):
        '''Returns all energy given by 'energy_function' in the date range [start,
        end), in BTU. 'energy_function' should be a function mapping a date and an
        hour range (2-tuple of integers in [0,23]) to a float representing energy
        used during that time in BTU.'''
        result = 0
        for day in dateutils.date_generator(start, end):
            print 'getting energy for %s' % day
            result += energy_function(day, (0, 23))
        return result

    def aggregate_tou(self, day_type, hour_range, energy_function, start, end,
                      verbose=False):
        '''Returns the sum of energy given by 'energy_function' during the hours
        'hour_range' (a 2-tuple of integers in [0,24)) on days of type 'day_type'
        ("weekday", "weekend", or "holiday"). 'energy_function' should be a
        function mapping a date and an hour range (2-tuple of integers in [0,23])
        to a float representing energy used during that time in BTU.'''
        result = 0
        for day in dateutils.date_generator(start, end):
            if holidays.get_day_type(day) != day_type:
                print 'getting energy for %s %s' % (day, hour_range)
                result += energy_function(day, hour_range)
        return result

    # def _usage_data_to_virtual_register(reebill, energy_function,
    #         verbose=False):
    #     '''Gets energy quantities from 'energy_function' and puts them in the
    #     "quantity" fields of the register subdocuments in the 'MongoReebill' object
    #     'reebill'.
    #
    #     'energy_function' should be a function mapping a date and an hour
    #     range (pair of integers in [0,23]) to a float representing energy used
    #     during that time. (Energy is measured in therms, even if it's gas.)
    #
    #     If meter_identifier is given, accumulate energy only into the shadow
    #     registers of meters with that identifier.
    #     '''
    #     # NOTE multiple services not supported
    #     assert len(reebill.services) == 1
    #     service = reebill.services[0]
    #     registers = reebill.shadow_registers(service)
    #     prior_read_date, present_read_date = reebill.meter_read_dates_for_service(
    #             service)
    #     # accumulate energy into the shadow registers for the specified date range
    #     for register in registers:
    #         # TODO 28304031 : register wants a float
    #         total_energy = 0.0
    #
    #         for day in dateutils.date_generator(prior_read_date, present_read_date):
    #             # the hour ranges during which we want to accumulate energy in this
    #             # shadow register is the entire day for normal registers, or
    #             # periods given by 'active_periods_weekday/weekend/holiday' for
    #             # time-of-use registers
    #             # TODO make this a method of MongoReebill
    #             hour_ranges = None
    #             if 'active_periods_weekday' in register:
    #                 # a tou register should have all 3 active_periods_... keys
    #                 assert 'active_periods_weekend' in register
    #                 assert 'active_periods_holiday' in register
    #                 hour_ranges = map(tuple,
    #                         register['active_periods_' + holidays.get_day_type(day)])
    #             elif register.get('type') == 'total':
    #                 # For non-TOU registers, only insert renewable energy if the
    #                 # register dictionary has the key "type" and its value is
    #                 # "total". Every non-TOU utility bill should have exactly one
    #                 # such register (and every TOU bill should have at most one).
    #                 # If they don't, renewable energy will be double-counted and
    #                 # the bill will be wrong. # For explanation see
    #                 # https://www.pivotaltracker.com/story/show/46469597
    #                 hour_ranges = [(0,23)]
    #             else:
    #                 if 'type' in register:
    #                     print 'register %s skipped because its "type" is "%s"' % (register['identifier'], register['type'])
    #                 else:
    #                     print 'register %s skipped because its "type" key is missing' % (register['identifier'],)
    #                 continue
    #
    #             energy_today = None
    #             for hourrange in hour_ranges:
    #                 # 5 digits after the decimal points is an arbitrary decision
    #                 # TODO decide what our precision actually is: see
    #                 # https://www.pivotaltracker.com/story/show/24088787
    #                 energy_today = energy_function(day, hourrange)
    #                 if verbose:
    #                     print 'register %s accumulating energy %s %s for %s %s' % (
    #                             register['identifier'], energy_today,
    #                             register['quantity_units'],
    #                             day, hourrange)
    #                 total_energy += float(energy_today)
    #
    #         # update the reebill: put the total skyline energy in the shadow register
    #         reebill.set_hypothetical(register['identifier'], total_energy)


    def _usage_data_to_virtual_register(self, utilbill, energy_function, verbose=False):
        '''Gets energy quantities from 'energy_function' and returns new
        renewable energy register readings as a list of (register binding,
        quantity) pairs. The caller should put these values in the
        appropriate place.

        'energy_function' should be a function mapping a date and an hour
        range (pair of integers in [0,23]) to a float representing energy used
        during that time. (Energy is measured in therms, even if it's gas.)
        '''
        # TODO move this helper function somewhere else, e.g. utility bill
        # document class
        def get_renewable_energy_for_register(register, start, end):
            total_energy = 0.0

            for day in dateutils.date_generator(start, end):
                # the hour ranges during which we want to accumulate energy in this
                # shadow register is the entire day for normal registers, or
                # periods given by 'active_periods_weekday/weekend/holiday' for
                # time-of-use registers
                # TODO make this a method of MongoReebill
                hour_ranges = None
                if register.active_periods not in [None, []]:
                    # a tou register should have all 3 active_periods_... keys
                    for k in ['active_periods_weekday',
                              'active_periods_weekend',
                              'active_periods_holiday']:
                        assert k in register.active_periods
                    hour_ranges = map(tuple,
                        register.active_periods['active_periods_%s' %\
                                                holidays.get_day_type(day)])
                elif register.reg_type == 'total':
                    # For non-TOU registers, only insert renewable energy if the
                    # register dictionary has the key "type" and its value is
                    # "total". Every non-TOU utility bill should have exactly one
                    # such register (and every TOU bill should have at most one).
                    # If they don't, renewable energy will be double-counted and
                    # the bill will be wrong. # For explanation see
                    # https://www.pivotaltracker.com/story/show/46469597
                    hour_ranges = [(0,23)]
                else:
                    if 'type' in register:
                        print 'register %s skipped because its "type" is "%s"' % (register['identifier'], register['type'])
                    else:
                        print 'register %s skipped because its "type" key is missing' % (register['identifier'],)
                    continue

                energy_today = None
                for hourrange in hour_ranges:
                    # 5 digits after the decimal points is an arbitrary decision
                    # TODO decide what our precision actually is: see
                    # https://www.pivotaltracker.com/story/show/24088787
                    energy_today = energy_function(day, hourrange)
                    if verbose:
                        print 'register %s accumulating energy %s %s for %s %s' % (
                            register['identifier'], energy_today,
                            register['quantity_units'],
                            day, hourrange)
                    total_energy += float(energy_today)
            return total_energy

        result = []
        for register in utilbill.registers:
            hypothetical_quantity = get_renewable_energy_for_register(register,
                utilbill.period_start, utilbill.period_end)
            result.append((register.register_binding, hypothetical_quantity))

        return result<|MERGE_RESOLUTION|>--- conflicted
+++ resolved
@@ -81,17 +81,8 @@
         energy-sold values; use use_olap=False to get them directly from OLTP.
         '''
         install_obj = self._splinter.get_install_obj_for(olap_id)
-<<<<<<< HEAD
-        reebill_doc = self._reebill_dao.load_reebill(reebill.customer.account,
-                                                     reebill.sequence, reebill.version)
-        utilbill_doc = self._reebill_dao.load_doc_for_utilbill(
-                reebill.utilbills[0])
-        start, end = mongo.meter_read_period(utilbill_doc)
-=======
         utilbill = reebill.utilbill
         start, end = utilbill.period_start, utilbill.period_end
-
->>>>>>> 72dd1da8
         # get hourly "energy sold" values during this period
         for reading in reebill.readings:
 
@@ -118,14 +109,9 @@
                     total += timeseries[index]
                 return total
 
-<<<<<<< HEAD
-            results = self._usage_data_to_virtual_register(reebill_doc,
-                utilbill_doc, energy_function)
-=======
             results = self._usage_data_to_virtual_register(utilbill,
                 energy_function)
 
->>>>>>> 72dd1da8
             for binding, quantity in results:
                 assert isinstance(binding, basestring)
                 assert isinstance(quantity, (float, int))
