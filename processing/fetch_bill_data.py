--- conflicted
+++ resolved
@@ -249,14 +249,7 @@
                 
                 # convert units from BTU to kWh (for electric) or therms (for gas)
                 if register['quantity_units'].lower() == 'kwh':
-<<<<<<< HEAD
-                    #energy_today /= 3412.14
-                    # energy comes out in kwh
-                    # TODO: see https://www.pivotaltracker.com/story/show/27623095
-                    pass
-=======
                     energy_today /= 3412.14
->>>>>>> a6a030a4
                 elif register['quantity_units'].lower() == 'therms':
                     energy_today /= 100000
                 else:
