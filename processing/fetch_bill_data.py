--- conflicted
+++ resolved
@@ -81,14 +81,8 @@
         energy-sold values; use use_olap=False to get them directly from OLTP.
         '''
         install_obj = self._splinter.get_install_obj_for(olap_id)
-<<<<<<< HEAD
-        utilbill_doc = self._reebill_dao.load_doc_for_utilbill(
-                reebill.utilbills[0])
+        utilbill = reebill.utilbill
         start, end = reebill.get_period()
-=======
-        utilbill = reebill.utilbill
-        start, end = utilbill.period_start, utilbill.period_end
->>>>>>> 430d651d
         # get hourly "energy sold" values during this period
         for reading in reebill.readings:
             if use_olap:
@@ -114,13 +108,8 @@
                     total += timeseries[index]
                 return total
 
-<<<<<<< HEAD
-            results = self._usage_data_to_virtual_register(
-                    utilbill_doc, energy_function)
-=======
             results = self._usage_data_to_virtual_register(utilbill,
                 energy_function)
->>>>>>> 430d651d
             for binding, quantity in results:
                 assert isinstance(binding, basestring)
                 assert isinstance(quantity, (float, int))
@@ -301,82 +290,8 @@
                 result += energy_function(day, hour_range)
         return result
 
-<<<<<<< HEAD
-    def _usage_data_to_virtual_register(self, utilbill_doc, energy_function,
-                verbose=False):
-=======
-    # def _usage_data_to_virtual_register(reebill, energy_function,
-    #         verbose=False):
-    #     '''Gets energy quantities from 'energy_function' and puts them in the
-    #     "quantity" fields of the register subdocuments in the 'MongoReebill' object
-    #     'reebill'.
-    #
-    #     'energy_function' should be a function mapping a date and an hour
-    #     range (pair of integers in [0,23]) to a float representing energy used
-    #     during that time. (Energy is measured in therms, even if it's gas.)
-    #
-    #     If meter_identifier is given, accumulate energy only into the shadow
-    #     registers of meters with that identifier.
-    #     '''
-    #     # NOTE multiple services not supported
-    #     assert len(reebill.services) == 1
-    #     service = reebill.services[0]
-    #     registers = reebill.shadow_registers(service)
-    #     prior_read_date, present_read_date = reebill.meter_read_dates_for_service(
-    #             service)
-    #     # accumulate energy into the shadow registers for the specified date range
-    #     for register in registers:
-    #         # TODO 28304031 : register wants a float
-    #         total_energy = 0.0
-    #
-    #         for day in dateutils.date_generator(prior_read_date, present_read_date):
-    #             # the hour ranges during which we want to accumulate energy in this
-    #             # shadow register is the entire day for normal registers, or
-    #             # periods given by 'active_periods_weekday/weekend/holiday' for
-    #             # time-of-use registers
-    #             # TODO make this a method of MongoReebill
-    #             hour_ranges = None
-    #             if 'active_periods_weekday' in register:
-    #                 # a tou register should have all 3 active_periods_... keys
-    #                 assert 'active_periods_weekend' in register
-    #                 assert 'active_periods_holiday' in register
-    #                 hour_ranges = map(tuple,
-    #                         register['active_periods_' + holidays.get_day_type(day)])
-    #             elif register.get('type') == 'total':
-    #                 # For non-TOU registers, only insert renewable energy if the
-    #                 # register dictionary has the key "type" and its value is
-    #                 # "total". Every non-TOU utility bill should have exactly one
-    #                 # such register (and every TOU bill should have at most one).
-    #                 # If they don't, renewable energy will be double-counted and
-    #                 # the bill will be wrong. # For explanation see
-    #                 # https://www.pivotaltracker.com/story/show/46469597
-    #                 hour_ranges = [(0,23)]
-    #             else:
-    #                 if 'type' in register:
-    #                     print 'register %s skipped because its "type" is "%s"' % (register['identifier'], register['type'])
-    #                 else:
-    #                     print 'register %s skipped because its "type" key is missing' % (register['identifier'],)
-    #                 continue
-    #
-    #             energy_today = None
-    #             for hourrange in hour_ranges:
-    #                 # 5 digits after the decimal points is an arbitrary decision
-    #                 # TODO decide what our precision actually is: see
-    #                 # https://www.pivotaltracker.com/story/show/24088787
-    #                 energy_today = energy_function(day, hourrange)
-    #                 if verbose:
-    #                     print 'register %s accumulating energy %s %s for %s %s' % (
-    #                             register['identifier'], energy_today,
-    #                             register['quantity_units'],
-    #                             day, hourrange)
-    #                 total_energy += float(energy_today)
-    #
-    #         # update the reebill: put the total skyline energy in the shadow register
-    #         reebill.set_hypothetical(register['identifier'], total_energy)
-
 
     def _usage_data_to_virtual_register(self, utilbill, energy_function, verbose=False):
->>>>>>> 430d651d
         '''Gets energy quantities from 'energy_function' and returns new
         renewable energy register readings as a list of (register binding,
         quantity) pairs. The caller should put these values in the
