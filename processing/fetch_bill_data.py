--- conflicted
+++ resolved
@@ -31,32 +31,12 @@
     unbillable annotations are removed.''' 
     unbillable_annotations = [a for a in install.get_annotations() if
             a.unbillable]
-<<<<<<< HEAD
-=======
     monguru = splinter._guru
->>>>>>> 6be399f5
     result = []
     for hour in cross_range(start, end):
         if any([a.contains(hour) for a in unbillable_annotations]):
             result.append(Decimal(0))
         else:
-<<<<<<< HEAD
-            try:
-                energy_sold = splinter._guru.get_data_for_hour(install,
-                        date(hour.year, hour.month, hour.day),
-                        hour.hour).energy_sold
-                print 'OLAP energy_sold for %s: %s' % (hour, energy_sold)
-            except ValueError:
-                result.append(Decimal(0))
-            else:
-                result.append(Decimal(energy_sold))
-    return result
-
-# TODO 35345191 rename this function
-def fetch_oltp_data(splinter, olap_id, reebill, verbose=True):
-    '''Update quantities of shadow registers in reebill with Skyline-generated
-    energy from OLTP.'''
-=======
             day = date(hour.year, hour.month, hour.day)
             hour_number = hour.hour
             try:
@@ -81,31 +61,10 @@
     '''Update quantities of shadow registers in reebill with Skyline-generated
     energy. The OLAP database is the default source of energy-sold values; use
     use_olap=False to get them directly from OLTP.'''
->>>>>>> 6be399f5
     install_obj = splinter.get_install_obj_for(olap_id)
     # period for renewable energy is the reebill's meter read period (NOT the
     # same as utililty bill period or reebill period, though they almost always
     # coincide)
-<<<<<<< HEAD
-    # TODO support multi-service customers
-    start, end = reebill.meter_read_period(reebill.services[0])
-
-    # get hourly "energy sold" values during this period
-    olap_timeseries = get_billable_energy_timeseries(splinter, install_obj,
-            date_to_datetime(start), date_to_datetime(end))
-
-    # uncomment this to compare OLAP values to OLTP
-    #oltp_timeseries = [Decimal(pair[1]) for pair in install_obj.get_billable_energy_timeseries(
-            #date_to_datetime(start), date_to_datetime(end))]
-    #pprint('***** OLAP vs OLTP')
-    #pprint(zip(olap_timeseries, oltp_timeseries))
-
-    def energy_function(day, hourrange):
-        for hour in range(hourrange[0], hourrange[1] + 1):
-            index = timedelta_in_hours(date_to_datetime(day) + timedelta(hour)
-                    - date_to_datetime(start))
-            return olap_timeseries[index]
-=======
     # TODO support multi-service customers; don't just rely on the first service
     start, end = reebill.meter_read_period(reebill.services[0])
 
@@ -133,7 +92,6 @@
                     - date_to_datetime(start))
             total += timeseries[index]
         return total
->>>>>>> 6be399f5
 
     usage_data_to_virtual_register(reebill, energy_function)
 
@@ -321,7 +279,7 @@
     return result
 
 def usage_data_to_virtual_register(reebill, energy_function,
-        meter_identifier=None, verbose=True):
+        meter_identifier=None, verbose=False):
     '''Gets energy quantities from 'energy_function' and puts them in the total
     fields of the appropriate shadow registers in the MongoReebill object
     reebill. 'energy_function' should be a function mapping a date and an hour
