#!/usr/bin/python
'''
Code for accumulating Skyline-generated energy into "shadow" registers in
meters of reebills.
'''
import sys
import os  
from pprint import pprint, pformat
from types import NoneType
from datetime import date, datetime,timedelta, time
import calendar
import random
import csv
from bisect import bisect_left
from optparse import OptionParser
from skyliner import sky_install
from skyliner import sky_objects
from skyliner.sky_errors import DataHandlerError
from skyliner.sky_handlers import cross_range
from billing import mongo
from billing.dictutils import dict_merge
from billing import dateutils, holidays
from billing.dateutils import date_to_datetime, timedelta_in_hours
from billing.exceptions import MissingDataError
from decimal import Decimal

def get_billable_energy_timeseries(splinter, install, start, end,
        ignore_missing=True, verbose=False):
    '''Returns a list of hourly billable-energy values from OLAP during the
    datetime range [start, end) (endpoints must whole hours). Values during
    unbillable annotations are removed. If 'skip_missing' is True, missing OLAP
    documents or documents without the "energy_sold" measure are treated as
    0s.'''
    unbillable_annotations = [a for a in install.get_annotations() if
            a.unbillable]
    monguru = splinter._guru
    result = []
    for hour in cross_range(start, end):
        if any([a.contains(hour) for a in unbillable_annotations]):
            result.append(Decimal(0))
            if verbose:
                print >> sys.stderr, "skipping %s's %s: unbillable" % (
                        install.name, hour)
        else:
            day = date(hour.year, hour.month, hour.day)
            hour_number = hour.hour
            try:
                try:
                    cube_doc = monguru.get_data_for_hour(install, day, hour_number)
                except ValueError:
                    raise MissingDataError(("Couldn't get renewable energy data "
<<<<<<< HEAD
                            "for %s: OLAP documents missing at %s") % (
=======
                            "for %s: OLAP document missing at %s") % (
>>>>>>> 8ae60e67
                            install.name, hour))
                try:
                    energy_sold = cube_doc.energy_sold
                except AttributeError:
                    raise MissingDataError(("Couldn't get renewable energy "
<<<<<<< HEAD
                        "data for %s: OLAP documents lack energy_sold "
=======
                        "data for %s: OLAP document lacks energy_sold "
>>>>>>> 8ae60e67
                        "measure at %s") % (install.name, hour))
            except MissingDataError as e:
                if ignore_missing:
                    print >> sys.stderr, 'WARNING: ignoring missing data: %s' % e
                    result.append(Decimal(0))
                else:
                    raise
            else:
                if verbose:
                    print >> sys.stderr, "%s's OLAP energy_sold for %s: %s" % (
                            install.name, hour, energy_sold)
                result.append(Decimal(energy_sold))
    return result

# TODO 35345191 rename this function
def fetch_oltp_data(splinter, olap_id, reebill, use_olap=True, verbose=False):
    '''Update quantities of shadow registers in reebill with Skyline-generated
    energy. The OLAP database is the default source of energy-sold values; use
    use_olap=False to get them directly from OLTP.'''
    install_obj = splinter.get_install_obj_for(olap_id)
    # period for renewable energy is the reebill's meter read period (NOT the
    # same as utililty bill period or reebill period, though they almost always
    # coincide)
    # TODO support multi-service customers; don't just rely on the first service
    start, end = reebill.meter_read_period(reebill.services[0])

    # get hourly "energy sold" values during this period
    if use_olap:
        timeseries = get_billable_energy_timeseries(splinter, install_obj,
                date_to_datetime(start), date_to_datetime(end),
                verbose=verbose)
    else:
        # NOTE if install_obj.get_billable_energy_timeseries() uses
        # die_fast=False, this timeseries may be shorter than anticipated and
        # energy_function below will fail.
        # TODO support die_fast=False: 35547299
        timeseries = [Decimal(pair[1]) for pair in
                install_obj.get_billable_energy_timeseries(
                date_to_datetime(start), date_to_datetime(end))]

    # this function takes an hour and returns energy sold during that hour
    def energy_function(day, hourrange):
        total = 0
        for hour in range(hourrange[0], hourrange[1] + 1):
            index = timedelta_in_hours(date_to_datetime(day) +
                    timedelta(hours=hour)
                    - date_to_datetime(start))
            total += timeseries[index]
        return total

    usage_data_to_virtual_register(reebill, energy_function)

def fetch_interval_meter_data(reebill, csv_file, meter_identifier=None,
        timestamp_column=0, energy_column=1, energy_unit='btu',
        timestamp_format=dateutils.ISO_8601_DATETIME):
    '''Update quantities of shadow registers in reebill with interval-meter
    energy values from csv_file. If meter_identifier is given, energy will only
    go in shadow registers of meters with that identifier'''
    energy_function = get_interval_meter_data_source(csv_file,
            timestamp_column=timestamp_column, energy_column=energy_column,
            timestamp_format=timestamp_format, energy_unit=energy_unit)
    usage_data_to_virtual_register(reebill, energy_function,
            meter_identifier=meter_identifier)

def get_interval_meter_data_source(csv_file, timestamp_column=0,
        energy_column=1, timestamp_format=dateutils.ISO_8601_DATETIME,
        energy_unit='btu'):
    '''Returns a function mapping hours (as datetimes) to hourly energy
    measurements (in BTU) from an interval meter. These measurements should
    come as a CSV file with timestamps in timestamp_format in
    'timestamp_column' and energy measured in 'energy_unit' in 'energy_column'
    (0-indexed). E.g:

            2012-01-01T03:45:00Z, 1.234

    Timestamps must be at :00, :15, :30, :45, and the energy value associated
    with each timestamp is assumed to cover the quarter hour preceding that
    timestamp.

    We can't compute the energy offset provided by the difference between
    two measurements when there are time-of-use registers, because it depends
    what the utility would have measured at a particular time, and we have no
    way to know that--so instead we put the full amount of energy measured by
    the interval meter into the shadow registers. This energy is not an offset,
    so we're using the shadow registers in a completely different way from how
    they were intended to be used. But the meaning of shadow registers will
    change: instead of using real and shadow registers to compute actual and
    hypothetical charges as we do for Skyline bills, we will treat them just as
    pairs of energy measurements whose meaning can change depending on how
    they're used. '''

    # read data in format [(timestamp, value)]
    timestamps = []
    values  = []

    # auto-detect csv format variation by reading the file, then reset file
    # pointer to beginning
    try:
        csv_dialect = csv.Sniffer().sniff(csv_file.read(1024))
    except:
        raise Exception('CSV file is malformed: could not detect the delimiter')
    csv_file.seek(0)

    reader = csv.reader(csv_file, dialect=csv_dialect)
    header_row_count = 0
    for row in reader:
        # make sure data are present in the relevant columns
        try:
            timestamp_str, value = row[timestamp_column], row[energy_column]
        except ValueError:
            raise Exception('CSV file is malformed: row does not contain 2 columns')

        # check timestamp: skip initial rows with invalid timestamps in the
        # timestamp column (they're probably header rows), but all timestamps
        # after the first valid timestamp must also be valid.
        try:
            timestamp = datetime.strptime(timestamp_str, timestamp_format)
        except ValueError:
            if timestamps == [] and header_row_count < 1:
                header_row_count += 1
                continue
            raise

        # convert energy_unit if necessary. (input is in energy_unit but output
        # must be in therms)
        # TODO add more units...
        if energy_unit.lower() == 'btu':
            value = float(value)
        elif energy_unit.lower() == 'therms':
            value = float(value) / 100000.
        elif energy_unit.lower() == 'kwh':
            value = float(value) / 3412.14163
        else:
            raise ValueError('Unknown energy unit: ' + energy_unit)

        timestamps.append(timestamp)
        values.append(value)

    if len(timestamps) < 4:
        raise Exception(('CSV file has only %s rows, but needs at least 4 '
                % (len(timestamps))))

    # function that will return energy for an hour range ((start, end) pair,
    # inclusive)
    def get_energy_for_hour_range(day, hour_range):
        # first timestamp is at [start hour]:15; last is at [end hour + 1]:00
        first_timestamp = datetime(day.year, day.month, day.day, hour_range[0], 15)
        last_timestamp = datetime(day.year, day.month, day.day, hour_range[1]) \
                + timedelta(hours=1)

        # validate hour range
        if first_timestamp < timestamps[0]:
            raise IndexError(('First timestamp for %s %s is %s, which precedes'
                ' earliest timestamp in CSV file: %s') % (day, hour_range,
                first_timestamp, timestamps[0]))
        elif last_timestamp > timestamps[-1]:
            raise IndexError(('Last timestamp for %s %s is %s, which follows'
                ' latest timestamp in CSV file: %s') % (day, hour_range,
                last_timestamp, timestamps[-1]))
        
        # binary search the timestamps list to find the first one >=
        # first_timestamp
        first_timestamp_index = bisect_left(timestamps, first_timestamp)

        # iterate over the hour range, adding up energy at 15-mintute intervals
        # and also checking timestamps
        total = Decimal(0)
        i = first_timestamp_index
        while timestamps[i] < last_timestamp:
            expected_timestamp = first_timestamp + timedelta(
                    hours=.25*(i - first_timestamp_index))
            if timestamps[i] != expected_timestamp:
                raise Exception(('Bad timestamps for hour range %s %s: '
                    'expected %s, found %s') % (day, hour_range,
                        expected_timestamp, timestamps[i]))
            total += Decimal(values[i])
            i+= 1
        # unfortunately the last energy value must be gotten separately.
        # TODO: add a do-while loop to python
        if timestamps[i] != last_timestamp:
            raise Exception(('Bad timestamps for hour range %s %s: '
                'expected %s, found %s') % (day, hour_range,
                    expected_timestamp, timestamps[i]))
        total += Decimal(values[i])

        return total

    return get_energy_for_hour_range


def get_shadow_register_data(reebill, meter_identifier=None):
    # TODO duplicate of mongo.shadow_registers? move this to mongo.py to
    # replace that function
    '''Returns a list of shadow registers in all meters of the given
    MongoReebill, or if meter_identifier is given, only meters with that
    identifier. The returned dictionaries are the same as register subdocuments
    in mongo plus read dates of their containing meters.'''
    result = []
    service_meters_dict = reebill.meters # poorly-named attribute
    for service, meters in service_meters_dict.iteritems():
        for meter in meters:
            if meter_identifier == None or meter['identifier'] == meter_identifier:
                for register in meter['registers']:
                    if register['shadow'] == True:
                        result.append(dict_merge(register.copy(), {
                            'prior_read_date': meter['prior_read_date'],
                            'present_read_date': meter['present_read_date']
                        }))
    return result


def usage_data_to_virtual_register(reebill, energy_function,
        meter_identifier=None, verbose=False):
    '''Gets energy quantities from 'energy_function' and puts them in the total
    fields of the appropriate shadow registers in the MongoReebill object
    reebill. 'energy_function' should be a function mapping a date and an hour
    range (pair of integers in [0,23]) to a Decimal representing energy used
    during that time. (Energy is measured in therms, even if it's gas.) If
    meter_identifier is given, accumulate energy only into the shadow registers
    of meters with that identifier.'''
    # get all shadow registers in reebill from mongo
    registers = get_shadow_register_data(reebill, meter_identifier)
    
    if registers == []:
        raise Exception(('Meter "%s" doesn\'t exist or contains no shadow'
            ' registers') % meter_identifier)

    # accumulate energy into the shadow registers for the specified date range
    for register in registers:
        # service date range
        begin_date = register['prior_read_date'] # inclusive
        end_date = register['present_read_date'] # exclusive

        # get service type of this register (gas or electric)
        # TODO replace this ugly hack with something better
        # (and probably make it a method of MongoReebill)
        service_of_this_register = None
        for service in reebill.services:
            for register_dict in reebill.shadow_registers(service):
                if register_dict['identifier'] == register['identifier']:
                    service_of_this_register = service
                    break
        assert service_of_this_register is not None
        
        # reset register in case energy was previously accumulated
        # TODO 28245047: use set_shadow_register_quantity function in reebill
        register['quantity'] = 0.0

        for day in dateutils.date_generator(begin_date, end_date):
            # the hour ranges during which we want to accumulate energy in this
            # shadow register is the entire day for normal registers, or
            # periods given by 'active_periods_weekday/weekend/holiday' for
            # time-of-use registers
            # TODO make this a method of MongoReebill
            hour_ranges = None
            if 'active_periods_weekday' in register:
                # a tou register should have all 3 active_periods_... keys
                assert 'active_periods_weekend' in register
                assert 'active_periods_holiday' in register
                hour_ranges = map(tuple,
                        register['active_periods_' + holidays.get_day_type(day)]) 
            else:
                hour_ranges = [(0,23)]

            energy_today = None
            for hourrange in hour_ranges:
                # 5 digits after the decimal points is an arbitrary decision
                # TODO decide what our precision actually is: see
                # https://www.pivotaltracker.com/story/show/24088787
                energy_today = energy_function(day, hourrange)
                
                # convert units from BTU to kWh (for electric) or therms (for gas)
                # TODO 28245047: use set_shadow_register_quantity function in reebill

                if register['quantity_units'].lower() == 'kwh':
                    energy_today /= Decimal('3412.14')
                elif register['quantity_units'].lower() == 'therms':
                    energy_today /= Decimal('100000.0')
                elif register['quantity_units'].lower() == 'ccf':
                    # TODO 28247371: this is an unfair conversion
                    energy_today /= Decimal('100000.0')
                else:
                    raise Exception('unknown energy unit %s' %
                            register['quantity_units'])

                if verbose:
                    print 'register %s accumulating energy %s %s for %s %s' % (
                            register['identifier'], energy_today,
                            register['quantity_units'],
                            day, hourrange)
                # TODO 28304031 : register wants a float
                register['quantity'] += float(energy_today)

        # update the reebill: put the total skyline energy in the shadow register
        reebill.set_shadow_register_quantity(register['identifier'],
                register['quantity'])

<|MERGE_RESOLUTION|>--- conflicted
+++ resolved
@@ -49,21 +49,13 @@
                     cube_doc = monguru.get_data_for_hour(install, day, hour_number)
                 except ValueError:
                     raise MissingDataError(("Couldn't get renewable energy data "
-<<<<<<< HEAD
-                            "for %s: OLAP documents missing at %s") % (
-=======
                             "for %s: OLAP document missing at %s") % (
->>>>>>> 8ae60e67
                             install.name, hour))
                 try:
                     energy_sold = cube_doc.energy_sold
                 except AttributeError:
                     raise MissingDataError(("Couldn't get renewable energy "
-<<<<<<< HEAD
-                        "data for %s: OLAP documents lack energy_sold "
-=======
                         "data for %s: OLAP document lacks energy_sold "
->>>>>>> 8ae60e67
                         "measure at %s") % (install.name, hour))
             except MissingDataError as e:
                 if ignore_missing:
