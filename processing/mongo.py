--- conflicted
+++ resolved
@@ -241,32 +241,13 @@
                 for shadow_register in self.shadow_registers(service):
                     self.set_shadow_register_quantity(shadow_register['identifier'], Decimal(0.0))
 
-<<<<<<< HEAD
-            # zero out statistics section
-            # TODO "statistics" will go away
-            self.reebill_dict['statistics'] = {
-                "conventional_consumed": 0,
-                "renewable_consumed": 0,
-                "renewable_utilization": 0,
-                "conventional_utilization": 0,
-                "renewable_produced": 0,
-                "co2_offset": 0,
-                "total_savings": Decimal("0.00"),
-                "total_renewable_consumed": 0,
-                "total_renewable_produced": 0,
-                "total_trees": 0,
-                "total_co2_offset": 0,
-                "consumption_trend": [],
-            }
-=======
             # if "statistics" section exists in the bill, remove it
             if 'statistics' in self.reebill_dict:
                 del self.reebill_dict['statistics']
 
->>>>>>> b5d7e0df
 
     def convert_to_new_account(self, account):
-        # TODO: the existence of this function is a symptom of bad design.
+        # TODO: the existence of this function is a symptom of ugly design.
         # figure out how to make it go away if possible.
         # https://www.pivotaltracker.com/story/show/37798427
         '''Sets the account of this reebill and all its utility bills to
@@ -289,7 +270,7 @@
         '''Replaces _ids in utility bill documents and the reebill document's
         references to them, and removed "sequence" and "version" keys if
         present (to convert frozen utility bill into editable one). Used when
-        rolling to create copies of the utility bills. Does not need to be
+        rolling to create copies of the utility bills. does not need to be
         called when creating a new account because 'convert_to_new_account'
         also does this.'''
         for utilbill_handle in self.reebill_dict['utilbills']:
@@ -813,6 +794,7 @@
         StopIteration if none was found.'''
         meter = next(meter for meter in self._get_utilbill_for_service(
                 service)['meters'] if meter['identifier'] == identifier)
+        return meter
         return meter
 
     def _delete_meter(self, service, identifier):
