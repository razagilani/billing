--- conflicted
+++ resolved
@@ -2022,70 +2022,12 @@
         self.utilbills_collection.save(utilbill_doc, safe=True)
         # TODO catch mongo's return value and raise MongoError
 
-<<<<<<< HEAD
-    def update_utility_and_rs(self, reebill, service, utility, rs_binding):
-        ub_doc = reebill._get_utilbill_for_service(service)
-        ub_doc['utility'] = utility
-        ub_doc['rate_structure_binding'] = rs_binding
-        ub_doc = bson_convert(copy.deepcopy(ub_doc))
-        self.utilbills_collection.save(ub_doc, safe=True)
-        
-    def delete_reebill(self, account, sequence, version):
-        # load reebill in order to find utility bills
-        reebill = self.load_reebill(account, sequence, version)
-
-        # first ensure that each utility bill can be found and the reebill can
-        # be found (to help keep this operation atomic)
-        for u in reebill._utilbills:
-            self.utilbills_collection.find({'_id': bson_convert(u['_id'])})
-        self.reebills_collection.find({
-            '_id.account': account,
-            '_id.sequence': sequence,
-            '_id.version': version,
-        })
-
-        # remove each utility bill, then the reebill
-        for u in reebill._utilbills:
-            # if this is a frozen utility bill, delete it
-            if 'sequence' in u:
-                result = self.utilbills_collection.remove({'_id': bson_convert(u['_id'])}, safe=True)
-                if result['err'] is not None or result['n'] == 0:
-                    raise MongoError(result)
-
-            # if this is an editable utility bill, delete it only if the
-            # reebill's version is 0. (the editable document is retained for
-            # version > 0 so new versions can still be created after this
-            # version is removed.) this also deletes the "editable version of"
-            # the frozen utility bill above, if any.
-            #
-            # (NOTE it is not actually possible to identify the "editable
-            # version of" a given frozen utility bill because the keys can
-            # change; see
-            # https://www.pivotaltracker.com/projects/397621#!/stories/37521779)
-            if version == 0:
-                q = {
-                    'account': account,
-                    'service': u['service'],
-                    'utility': u['utility'],
-                    'start': None if u['start'] is None
-                            else date_to_datetime(u['start']),
-                    'end': None if u['end'] is None
-                            else date_to_datetime(u['end']),
-                    'sequence': {'$exists': False},
-                    'version': {'$exists': False},
-                }
-                result = self.utilbills_collection.remove(q, safe=True)
-                if result['err'] is not None: #or result['n'] == 0:
-                    raise MongoError(result)
-
-=======
     def delete_reebill(self, reebill):
         '''Deletes the document corresponding to the given state.ReeBill. Does
         not check if the reebill has been issued. No utility bill documents are
         deleted, even if there are frozen utility bill documents for this
         reebill, because only issued reebills have those and issued reebills
         should not be deleted.'''
->>>>>>> 26c54418
         result = self.reebills_collection.remove({
             '_id.account': reebill.customer.account,
             '_id.sequence': reebill.sequence,
