#!/usr/bin/env python
import sys
import datetime
from datetime import date, time, datetime
import pymongo
import bson # part of pymongo package
from operator import itemgetter
import itertools as it
import copy
from copy import deepcopy
from itertools import chain
from collections import defaultdict
import tsort
from billing.util.mongo_utils import bson_convert, python_convert, format_query, check_error
from billing.util.dictutils import deep_map, subdict, dict_merge
from billing.util.dateutils import date_to_datetime
from billing.processing.session_contextmanager import DBSession
from billing.processing.state import Customer, UtilBill
from billing.processing.exceptions import NoSuchBillException, \
    NotUniqueException, IssuedBillError, MongoError, FormulaError, RSIError, \
    NoRSIError
from billing.processing.rate_structure2 import RateStructure
import pprint
from sqlalchemy.orm.exc import NoResultFound
pp = pprint.PrettyPrinter(indent=1).pprint
sys.stdout = sys.stderr

# utility bill-to-reebill address schema converters
# also remember that utilbill and reebill use different names for these

def utilbill_billing_address_to_reebill_address(billing_address):
    '''Transforms Rich's utility bill billing address schema to his reebill
    address schema (which is the same for both kinds of addresses).'''
    return {
        ('ba_postal_code' if key == 'postalcode'
            else ('ba_street1' if key == 'street'
                else 'ba_' + key)): value
        for (key, value) in billing_address.iteritems()
    }

def utilbill_service_address_to_reebill_address(service_address):
    '''Transforms Rich's utility bill service address schema to his reebill
    address schema (which is the same for both kinds of addresses).'''
    return {
        ('sa_postal_code' if key == 'postalcode'
            else ('sa_street1' if key == 'street'
                else 'sa_' + key)): value
        for (key, value) in service_address.iteritems()
    }


def reebill_address_to_utilbill_address(address):
    '''Transforms any reebill address to utility bill address.'''
    return {
            (key[3:-1] if key[-7:] == 'street1'
                else ('postal_code' if key[3:] == 'postal_code'
                    else key[3:])): value
        for (key, value) in address.iteritems()
    }

# type-conversion functions

def convert_datetimes(x, datetime_keys=[], ancestor_key=None):
    # TODO combine this into python_convert(), and include the ancestor_key
    # argument, and datetime_keys (or maybe a dictionary mapping key names to
    # types in general, so any type conversion could be done according to key
    # name)
    '''If x is a datetime, returns the date part of x unless ancestor_key is in
    in datetime_keys. If x is a dictionary, convert_datetimes() is recursively
    applied to all values in dictionary, with ancestor_key set to the key of
    each value. If x is a list, convert_datetimes() is recursively applied to
    all values with ancestor_key unchanged (so each item in the list or any
    descendant list is converted according to the key of its closest ancestor
    that was a dictionary). In the root call of this function, x should be a
    dictionary and the ancestor_key argument should be omitted; an ancestor_key
    must be given if x is anything other than a dictionary.'''
    if type(x) is not dict and ancestor_key is None:
        raise ValueError(("Can't convert %s into a date or datetime without"
            "an ancestor key.") % x)
    if type(x) is datetime:
        return x if ancestor_key in datetime_keys else x.date()
    if type(x) is dict:
        return dict((key, convert_datetimes(value, datetime_keys, key))
            for key, value in x.iteritems())
    if type(x) is list:
        return [convert_datetimes(element, datetime_keys, ancestor_key) for
                element in x]
    return x


# NOTE deperecated; avoid using this if at all possible
def flatten_chargegroups_dict(chargegroups):
    flat_charges = []
    for (chargegroup, charges) in chargegroups.items(): 
        for charge in charges:
            charge['chargegroup'] = chargegroup
            flat_charges.append(charge)
    return flat_charges

# NOTE deperecated; avoid using this if at all possible
def unflatten_chargegroups_list(flat_charges):
    new_chargegroups = {}
    for cg, charges in it.groupby(sorted(flat_charges, key=lambda
            charge:charge['chargegroup']),
            key=lambda charge:charge['chargegroup']):
        new_chargegroups[cg] = []
        for charge in charges:
            del charge['chargegroup']
            new_chargegroups[cg].append(charge)
    return new_chargegroups

# TODO make this a method of a utility bill document class when one exists
def get_all_actual_registers_json(utilbill_doc):
    '''Given a utility bill document, returns a list of dictionaries describing
    registers of all meters. (The "actual" in the name has nothing
    to do with "actual charges".)'''
    result = []
    for meter in utilbill_doc['meters']:
        for register in meter['registers']:
            # compensate for unpredictable database schema by inserting ''
            # for missing keys
            result.append({
                'meter_id': meter['identifier'],
                'register_id': register['identifier'],
                'service': utilbill_doc['service'],
                'type': register.get('type', ''),
                'binding': register.get('register_binding', ''),
                'description': register.get('description', ''),
                'quantity': register.get('quantity', 0),
                'quantity_units': register.get('quantity_units', ''),

                # insert an "id" key that uniquely identifies these
                # objects. this is used by client code; TODO consider
                # moving into wsgi.py or somewhere else, but currently
                # inserting the "id" here is the simplest and avoids
                # repetition
                'id' : '%s/%s/%s' % (utilbill_doc['service'],
                        meter['identifier'], register['identifier'])
            })
    return result


# TODO make this a method of a utility bill document class when one exists
def new_register(utilbill_doc, meter_identifier=None, identifier = None):
    if meter_identifier is None:
        meter_identifier = _new_meter(utilbill_doc)['identifier']
    meter = _meter(utilbill_doc, meter_identifier)
    if meter is None:
        meter = _new_meter(utilbill_doc, meter_identifier)
    if identifier is None:
        identifier = 'Insert register ID here'
    new_actual_register = {
        "description" : "Insert description",
        "quantity" : 0,
        "quantity_units" : "therms",
        "identifier" : identifier,
        "type" : "total",
        "register_binding": "Insert register binding here"
    }
    for reg in meter['registers']:
        if reg['identifier'] == identifier:
            raise ValueError('Register %s for meter %s already exists.' %
                    (identifier, meter_identifier))
    meter['registers'].append(new_actual_register)

    return (meter_identifier, new_actual_register)

# TODO make this a method of a utility bill document class when one exists
def _meter(utilbill_doc, identifier):
    '''Returns the first meter found with the given identifier in the given
    utility bill document. Raises StopIteration if none was found.'''
    meter = next(meter for meter in utilbill_doc['meters'] if
            meter['identifier'] == identifier)
    return meter

# TODO make this a method of a utility bill document class when one exists
def _delete_meter(utilbill_doc, identifier):
        utilbill_doc['meters'][:] = [meter for meter in utilbill_doc['meters']
                if meter['identifier'] != identifier]

# TODO make this a method of a utility bill document class when one exists
def _new_meter(utilbill_doc, identifier=None):
    if any(m['identifier'] == identifier for m in utilbill_doc['meters']):
        raise ValueError('Meter %s for already exists' % (identifier))
    if identifier is None:
        identifier = 'Insert meter ID here'
    new_meter = {
        'identifier': identifier,
        'present_read_date': utilbill_doc['end'],
        'prior_read_date': utilbill_doc['start'],
        'registers': [],
    }
    utilbill_doc['meters'].append(new_meter)
    return new_meter

# TODO make this a method of a utility bill document class when one exists
def delete_register(utilbill_doc, meter_identifier, identifier):
    for meter in utilbill_doc['meters']:
        if meter['identifier'] == meter_identifier:
            meter['registers'][:] = [reg for reg in meter['registers'] if reg['identifier'] != identifier]
            if len(meter['registers']) == 0:
                _delete_meter(utilbill_doc, meter_identifier)
                break

# TODO make this a method of a utility bill document class when one exists
def update_register(utilbill_doc, original_meter_id, original_register_id,
        meter_id=None, register_id=None, description=None, quantity=None,
        quantity_units=None, type=None, binding=None):
    '''In the given utility bill document, updates fields in
    the register given by 'original_register_id' in the meter given by
    'original_meter_id'.'''
    # find the meter, and the register within the meter
    meter = _meter(utilbill_doc, original_meter_id)
    register = next(r for r in meter['registers'] if r['identifier'] ==
            original_register_id)
    if register_id is not None:
        existing_registers = [r for r in meter['registers'] if r['identifier']
                              == register_id]
        if len(existing_registers) > 0:
            raise ValueError("There is already a register with id %s and meter"
                             " id %s" %(register_id, original_meter_id))
    if meter_id is not None:
        # meter id is being updated, and there is an existing meter with
        # the given id, the register must be removed from its old meter and
        # inserted into that meter. if there is no meter with that id, the
        # id of the meter containing the register can be changed.
        try:
            existing_meter_with_new_id = _meter(utilbill_doc, meter_id)
        except StopIteration:
            # if there are any other registers in the same meter, a new
            # meter must be created. if not, the meter id can just be
            # changed.
            if len(meter['registers']) > 1:
                # create new meter
                new_meter = _new_meter(utilbill_doc, identifier=meter_id)
                # insert register in new meter
                new_register(utilbill_doc, meter_identifier=meter_id,
                        identifier=original_register_id)
                # remove register from old meter
                delete_register(utilbill_doc, original_meter_id,
                        original_register_id)
                meter = new_meter
            else:
                meter['identifier'] = meter_id
        else:
            existing_registers = [r for r in existing_meter_with_new_id
                                  ['registers'] if r['identifier']
                                  == register_id]
            if len(existing_registers) > 0:
                raise ValueError("There is already a register with id %s and"
                                 " meter id %s"
                                 %(original_register_id, meter_id))
                
            # insert register in new meter
            new_register(utilbill_doc, meter_identifier=
                    existing_meter_with_new_id['identifier'],
                    identifier=original_register_id)
            # remove register from old meter
            delete_register(utilbill_doc, original_meter_id,
                    original_register_id)
            meter = existing_meter_with_new_id
    if description is not None:
        register['description'] = description
    if quantity is not None:
        assert isinstance(quantity, (float, int))
        register['quantity'] = quantity
    if description is not None:
        register['description'] = description
    if quantity_units is not None:
        register['quantity_units'] = quantity_units
    if register_id is not None:
        register['identifier'] = register_id
    if type is not None:
        register['type'] = type
    if binding is not None:
        register['register_binding'] = binding

    return meter['identifier'], register['identifier']


# TODO make this a method of a utility bill document class when one exists
def get_charges_json(utilbill_doc):
    '''Returns list of dictionaries describing charges for use in web browser.
    '''
    return [dict_merge(c, {'id': c['rsi_binding']})
            for c in utilbill_doc['charges']]

# TODO make this a method of a utility bill document class when one exists
def get_service_address(utilbill_doc):
    return utilbill_doc['service_address']

# TODO rename to get_meter_read_period
# TODO make this a method of a utility bill document class when one exists
def meter_read_period(utilbill_doc):
    '''Returns the period dates of the first (i.e. only) meter in this bill.
    '''
    assert len(utilbill_doc['meters']) >= 1
    meter = utilbill_doc['meters'][0]
    return meter['prior_read_date'], meter['present_read_date']

# TODO make this a method of a utility bill document class when one exists
def set_meter_read_period(utilbill_doc, start, end):
    '''Sets the period dates of the first (i.e. only) meter in this bill.
    '''
    assert len(utilbill_doc['meters']) >= 1
    meter = utilbill_doc['meters'][0]
    meter['prior_read_date'], meter['present_read_date'] = start, end

# TODO make this a method of a utility bill document class when one exists
def refresh_charges(utilbill_doc, uprs):
    '''Replaces charges in the utility bill document with newly-created ones
    based on the Rate Structure Items in 'uprs'. A charge is created
    for every RSI. The charges are computed according to the rate structures.
    '''
    utilbill_doc['charges'] = [{
        'rsi_binding': rsi.rsi_binding,
        'quantity': 0,
        'quantity_units': rsi.quantity_units,
        'rate': 0,
        'total': 0,
        'description': rsi.description,
        'group': rsi.group,
    } for rsi in sorted(uprs.rates, key=itemgetter('rsi_binding'))
            if rsi.has_charge]

def _validate_charges(utilbill_doc, rate_structure):
    '''Raises a NoRSIError if any charge in 'utilbill_doc doesn't correspond to
    a RateStructureItem in 'rate_structure'.
    '''
    rsi_bindings = set(rsi['rsi_binding'] for rsi in rate_structure.rates)
    for charge in utilbill_doc['charges']:
        if charge['rsi_binding'] not in rsi_bindings:
            raise NoRSIError('No rate structure item for "%s"' %
                           charge['rsi_binding'])

def _get_charge_by_rsi_binding(utilbill_doc, rsi_binding):
    matches = [c for c in utilbill_doc['charges']
            if c['rsi_binding'] ==  rsi_binding]
    assert len(matches) == 1
    return matches[0]

def update_charge(utilbill_doc, rsi_binding, fields):
    '''Modify the charge given by 'rsi_binding' by setting key-value pairs
    to match the dictionary 'fields'.
    '''
    charge = _get_charge_by_rsi_binding(utilbill_doc, rsi_binding)
    charge.update(fields)

def delete_charge(utilbill_doc, rsi_binding):
    for charge in utilbill_doc['charges']:
        if charge['rsi_binding'] == rsi_binding:
            utilbill_doc['charges'].remove(charge)
            return
    raise ValueError('RSI binding "%s" not found' % rsi_binding)

# TODO make this a method of a utility bill document class when one exists
# (if it doesn't go away first)
def add_charge(utilbill_doc, group_name):
    '''Add a new charge to the given utility bill with charge group "group_name"
    and default value for all its fields.
    '''
    utilbill_doc['charges'].append({
        'rsi_binding': 'RSI binding required',
        'description': 'description required',
        'quantity': 0,
        'quantity_units': 'kWh',
        'rate': 0,
        'total': 0,
        'group': group_name,
    })

# TODO make this a method of a utility bill document class when one exists
def compute_all_charges(utilbill_doc, uprs):
    '''Updates "quantity", "rate", and "total" fields in all charges in this
    utility bill document so they're correct according to the formulas in the
    RSIs in the given rate structures.
    '''
    # catch any type errors in the rate structure document up front to avoid
    # confusing error messages later
    uprs.validate()

    rate_structure = uprs
    rsis = rate_structure.rates

    # complain if any charge has an rsi_binding that does not match an RSI
    _validate_charges(utilbill_doc, rate_structure)

    # identifiers in RSI formulas are of the form "NAME.{quantity,rate,total}"
    # (where NAME can be a register or the RSI_BINDING of some other charge).
    # these are not valid python identifiers, so they can't be parsed as
    # individual names. this dictionary maps names to "quantity"/"rate"/"total"
    # to float values; RateStructureItem.compute_charge uses it to get values
    # for the identifiers in the RSI formulas. it is initially filled only with
    # register names, and the inner dictionary corresponding to each register
    # name contains only "quantity".
    identifiers = defaultdict(lambda:{})
    for meter in utilbill_doc['meters']:
        for register in meter['registers']:
            identifiers[register['register_binding']]['quantity'] = \
                    register['quantity']

    # get dictionary mapping rsi_bindings names to the indices of the
    # corresponding RSIs in an alphabetical list. 'rsi_numbers' assigns a number
    # to each.
    rsi_numbers = {rsi.rsi_binding: index for index, rsi in enumerate(rsis)}

    # the dependencies of some RSIs' formulas on other RSIs form a
    # DAG, which will be represented as a list of pairs of RSI numbers in
    # 'rsi_numbers'. this list will be used to determine the order
    # in which charges get computed. to build the list, find all identifiers
    # in each RSI formula that is not a register name; every such identifier
    # must be the name of an RSI, and its presence means the RSI whose
    # formula contains that identifier depends on the RSI whose rsi_binding is
    # the identifier.
    dependency_graph = []
    # the list 'independent_rsi_numbers' initially contains all RSI
    # numbers, and by the end of the loop will contain only the numbers of
    # RSIs that have no relationship to another one
    independent_rsi_numbers = set(rsi_numbers.itervalues())
    for rsi in rsis:
        this_rsi_num = rsi_numbers[rsi.rsi_binding]

        # for every node in the AST of the RSI's "quantity" and "rate"
        # formulas, if the 'ast' module labels that node as an
        # identifier, and its name does not occur in 'identifiers' above
        # (which contains only register names), add the tuple (this
        # charge's number, that charge's number) to 'dependency_graph'.
        for identifier in rsi.get_identifiers():
            if identifier in identifiers:
                continue
            try:
                other_rsi_num = rsi_numbers[identifier]
            except KeyError:
                # TODO might want to validate identifiers before computing
                # for clarity
                raise FormulaError(('Unknown variable in formula of RSI '
                        '"%s": %s') % (rsi.rsi_binding, identifier))
            # a pair (x,y) means x precedes y, i.e. y depends on x
            dependency_graph.append((other_rsi_num, this_rsi_num))
            independent_rsi_numbers.discard(other_rsi_num)
            independent_rsi_numbers.discard(this_rsi_num)

    # charges that don't depend on other charges can be evaluated before ones
    # that do.
    evaluation_order = list(independent_rsi_numbers)

    # 'evaluation_order' now contains only the indices of charges that don't
    # have dependencies. topological sort the dependency graph to find an
    # evaluation order that works for the charges that do have dependencies.
    try:
        evaluation_order.extend(tsort.topological_sort(dependency_graph))
    except tsort.GraphError as g:
        # if the graph contains a cycle, provide a more comprehensible error
        # message with the charge numbers converted back to names
        names_in_cycle = ', '.join(all_rsis[i]['rsi_binding'] for i in
                g.args[1])
        raise RSIError('Circular dependency: %s' % names_in_cycle)

    assert len(evaluation_order) == len(rsis)

    all_charges = sorted(utilbill_doc['charges'],
            key=lambda charge: charge['rsi_binding'])

    assert len(evaluation_order) == len(rsis)

    # compute each charge, using its corresponding RSI, in the order described
    # by 'evaluation_order'. every time a charge is computed, store the
    # resulting "quantity", "rate", and "total" in 'identifiers' so it can be
    # used in evaluating subsequent charges that depend on it.
    for rsi_number in evaluation_order:
        # compute the RSI regardless of whether there is really a charge
        # corresponding to it
        rsi = rsis[rsi_number]
        quantity, rate = rsi.compute_charge(identifiers)
        total = quantity * rate

        # if there is a charge update its "quantity", "rate', and "total"
        # fields
        try:
            charge = next(c for c in all_charges
                    if c['rsi_binding'] == rsi.rsi_binding)
        except StopIteration:
            # this RSI has no charge corresponding to it
            pass
        else:
            charge.update({
                'quantity': quantity,
                'rate': rate,
                'total': total,
                'description': rsi['description']
            })

        # update 'identifiers' so the results of this computation can be used
        # as identifier values in other RSIs
        identifiers[rsi.rsi_binding]['quantity'] = quantity
        identifiers[rsi.rsi_binding]['rate'] = rate
        identifiers[rsi.rsi_binding]['total'] = total

# TODO make this a method of a utility bill document class when one exists
def total_of_all_charges(utilbill_doc):
    '''Returns sum of "total" fields of all charges in the utility bill.
    '''
    # TODO: use method on SQLAlchemy UtilBill object to return this (or None
    # for a hypothetical utility bill). It can't be done here because 'state'
    # is not stored in the Mongo document.
    return sum(charge.get('total', 0) for charge in utilbill_doc['charges'])

class MongoReebill(object):

    @classmethod
    def _get_utilbill_subdoc(cls, utilbill_doc):
        '''Returns a a dictionary that is the subdocument of a reebill document
        representing the "hypothetical" version of the given utility bill
        document.'''
        return {
            # the "id" field in the reebill subdocument identifies which
            # utility bill it is associated with; this should match the the
            # value in the "document_id" column of the row of the
            # utilbill_reebill table in MySQL representing the association
            # between this reebill and the utility bill, and the "_id" of the
            # corresponding utility bill document.
            'id': utilbill_doc['_id'],

            # subdocuments corresponding to the the registers in the meters
            # of the utility bill: for now, all registers get included,
            # but in the future this could change.
            'shadow_registers': [{
                # 'register_binding' matches up this subdocument with a
                # utility bill register
                'register_binding': r['register_binding'],
                # hypothetical quantity of the corresponding utility bill
                # register
                'quantity': 0,
                # OLAP measure name that will be used for determining the
                # hypothetical quantity above
                'measure': 'Energy Sold'
            } for r in chain.from_iterable(m['registers']
                    for m in utilbill_doc['meters'])],

            # hypothetical charges are the same as actual (on the utility
            # bill); they will not reflect the renewable energy quantity until
            # computed
            'hypothetical_charges': utilbill_doc['charges'],
        }

    @classmethod
    def get_reebill_doc_for_utilbills(cls, account, sequence, version,
                discount_rate, late_charge_rate, utilbill_docs):
        '''Returns a newly-created MongoReebill object having the given account
        number, discount rate, late charge rate, and list of utility bill
        documents. Hypothetical charges are the same as the utility bill's
        actual charges. Addresses are copied from the utility bill template.
        Note that the utility bill document _id is not changed; the caller is
        responsible for properly duplicating utility bill documents.'''
        # NOTE currently only one utility bill is allowed
        assert len(utilbill_docs) == 1
        utilbill = utilbill_docs[0]

        reebill_doc = {
            "_id" : {
                "account" : account,
                "sequence" : sequence,
                "version" : version,
            },
            "utilbills" : [cls._get_utilbill_subdoc(u) for u in utilbill_docs],
            # copy addresses from utility bill
            # specifying keys explicitly to provide validation and to document
            # the schema
            "billing_address": {
                'addressee': utilbill['billing_address']['addressee'],
                'street': utilbill['billing_address']['street'],
                'city': utilbill['billing_address']['city'],
                'state': utilbill['billing_address']['state'],
                'postal_code': utilbill['billing_address']['postal_code'],
            },
            "service_address": {
                'addressee': utilbill['service_address']['addressee'],
                'street': utilbill['service_address']['street'],
                'city': utilbill['service_address']['city'],
                'state': utilbill['service_address']['state'],
                'postal_code': utilbill['service_address']['postal_code'],
            },
        }
        return MongoReebill(reebill_doc, utilbill_docs)

    def __init__(self, reebill_data, utilbill_dicts):
        assert isinstance(reebill_data, dict)
        # defensively copy whatever is passed in; who knows where the caller got it from
        self.reebill_dict = copy.deepcopy(reebill_data)
        self._utilbills = copy.deepcopy(utilbill_dicts)

    def update_utilbill_subdocs(self, discount_rate):
        '''Refreshes the "utilbills" sub-documents of the reebill document to
        match the utility bill documents in _utilbills. (These represent the
        "hypothetical" version of each utility bill.)
        '''
        # TODO maybe this should be done in compute_bill or a method called by
        # it; see https://www.pivotaltracker.com/story/show/51581067
        # also might want to merge this with compute_charges below.
        self.reebill_dict['utilbills'] = \
                [MongoReebill._get_utilbill_subdoc(utilbill_doc) for
                utilbill_doc in self._utilbills]

    # NOTE avoid using this if at all possible,
    # because MongoReebill._utilbills will go away
    def get_total_utility_charges(self):
        return sum(total_of_all_charges(self._get_utilbill_for_handle(
            subdoc)) for subdoc in self.reebill_dict['utilbills'])

    # NOTE avoid using this if at all possible,
    # because MongoReebill._utilbills will go away
    def get_all_hypothetical_charges(self):
        ''' Returns all "hypothetical" versions of all charges, sorted
            alphabetically by group and rsi_binding
        '''
        assert len(self.reebill_dict['utilbills']) == 1
        return sorted((charge for subdoc in self.reebill_dict['utilbills']
                       for charge in subdoc['hypothetical_charges']),
                            key=itemgetter('group','rsi_binding'))

    def get_total_hypothetical_charges(self):
        '''Returns sum of "hypothetical" versions of all charges.
        '''
        # NOTE extreme tolerance for malformed data is required to acommodate
        # old bills; see https://www.pivotaltracker.com/story/show/66177446
        return sum(sum(charge.get('total', 0)
                for charge in subdoc['hypothetical_charges'])
                for subdoc in self.reebill_dict['utilbills'])

    def compute_charges(self, uprs):
        '''Recomputes hypothetical versions of all charges based on the
        associated utility bill.
        '''
        # process rate structures for all services
        for service in self.services:
            utilbill_doc = self._get_utilbill_for_service(service)
            compute_all_charges(utilbill_doc, uprs)

            # TODO temporary hack: duplicate the utility bill, set its register
            # quantities to the hypothetical values, recompute it, and then
            # copy all the charges back into the reebill
            hypothetical_utilbill = deepcopy(self._get_utilbill_for_service(
                    service))

            # these three generators iterate through "actual registers" of the
            # real utility bill (describing conventional energy usage), "shadow
            # registers" of the reebill (describing renewable energy usage
            # offsetting conventional energy), and "hypothetical registers" in
            # the copy of the utility bill (which will be set to the sum of the
            # other two).
            actual_registers = chain.from_iterable(m['registers']
                    for m in utilbill_doc['meters'])
            shadow_registers = chain.from_iterable(u['shadow_registers']
                    for u in self.reebill_dict['utilbills'])
            hypothetical_registers = chain.from_iterable(m['registers'] for m
                    in hypothetical_utilbill['meters'])

            # set the quantity of each "hypothetical register" to the sum of
            # the corresponding "actual" and "shadow" registers.
            for h_register in hypothetical_registers:
                a_register = next(r for r in actual_registers
                        if r['register_binding'] == 
                        h_register['register_binding'])
                s_register = next(r for r in shadow_registers
                        if r['register_binding'] == 
                        h_register['register_binding'])
                h_register['quantity'] = a_register['quantity'] + \
                        s_register['quantity']

            # compute the charges of the hypothetical utility bill
            compute_all_charges(hypothetical_utilbill, uprs)

            # copy the charges from there into the reebill
            self.reebill_dict['utilbills'][0]['hypothetical_charges'] = \
                    hypothetical_utilbill['charges']

<<<<<<< HEAD
=======
    # def update_summary_values(self, discount_rate):
    #     '''Update the values of "ree_value", "ree_charges" and "ree_savings" in
    #     the reebill document. This should be done whenever the bill is
    #     computed. Eventually code in Process._compute_reebill_document should move into
    #     here and this method should be renamed to something more general.
    #     '''
    #     for subdoc in self.reebill_dict['utilbills']:
    #         actual_total = total_of_all_charges(
    #                 self._get_utilbill_for_handle(subdoc))
    #         hypothetical_total = sum(charge['total'] for charge in
    #                 chain.from_iterable(subdoc['hypothetical_chargegroups'].itervalues()))
    #
    #         subdoc['ree_value'] = hypothetical_total - actual_total
    #         subdoc['ree_charges'] = (hypothetical_total -
    #                 actual_total) * (1 - discount_rate)
    #         subdoc['ree_savings'] = (hypothetical_total -
    #                 actual_total) * discount_rate
        
    # methods for getting data out of the mongo document: these could change
    # depending on needs in render.py or other consumers. return values are
    # strings unless otherwise noted.
    
>>>>>>> 6395efe7
    # TODO should _id fields even have setters? they're never supposed to
    # change.
    @property
    def account(self):
        return self.reebill_dict['_id']['account']
    @account.setter
    def account(self, value):
        self.reebill_dict['_id']['account'] = value
    
    @property
    def sequence(self):
        return self.reebill_dict['_id']['sequence']
    @sequence.setter
    def sequence(self, value):
        self.reebill_dict['_id']['sequence'] = value

    @property
    def version(self):
        return self.reebill_dict['_id']['version']
    @version.setter
    def version(self, value):
        self.reebill_dict['_id']['version'] = int(value)
    
    # Periods are read-only on the basis of which utilbills have been attached
    @property
    def period_begin(self):
        return min([self._get_utilbill_for_service(s)['start'] for s in self.services])
    @property
    def period_end(self):
        return max([self._get_utilbill_for_service(s)['end'] for s in self.services])

    @property
    def billing_address(self):
        '''Returns a dict.'''
        return self.reebill_dict['billing_address']
    @billing_address.setter
    def billing_address(self, value):
        self.reebill_dict['billing_address'] = value

    @property
    def service_address(self):
        '''Returns a dict.'''
        return self.reebill_dict['service_address']
    @service_address.setter
    def service_address(self, value):
        self.reebill_dict['service_address'] = value

    def service_address_formatted(self):
        try:
            return '%(street)s, %(city)s, %(state)s' % self.reebill_dict['service_address']
        except KeyError as e:
            print >> sys.stderr, 'Reebill %s-%s-%s service address lacks key "%s"' \
                    % (self.account, self.sequence, self.version, e)
            print >> sys.stderr, self.reebill_dict['service_address']
            return '?'

    def _utilbill_ids(self):
        '''Useful for debugging.'''
        # note order is not guranteed so the result may look weird
        return zip([h['id'] for h in self.reebill_dict['utilbills']],
                [u['_id'] for u in self._utilbills])

    def _get_utilbill_for_service(self, service):
        '''Returns utility bill document having the given service. There must
        be exactly one.'''
        matching_utilbills = [u for u in self._utilbills if u['service'] ==
                service]
        if len(matching_utilbills) == 0:
            raise ValueError('No utilbill found for service "%s"' % service)
        if len(matching_utilbills) > 1:
            raise ValueError('Multiple utilbills found for service "%s"' % service)
        return matching_utilbills[0]

    def _get_handle_for_service(self, service):
        '''Returns internal 'utibills' subdictionary whose corresponding
        utility bill has the given service. There must be exactly 1.'''
        u = self._get_utilbill_for_service(service)
        handles = [h for h in self.reebill_dict['utilbills'] if h['id'] ==
                u['_id']]
        if len(handles) == 0:
            raise ValueError(('Reebill has no reference to utilbill for '
                    'service "%s"') % service)
        if len(handles) > 1:
            raise ValueError(('Reebil has mulutple references to utilbill '
                    'for service "%s"' % service))
        return handles[0]

    def _get_utilbill_for_handle(self, utilbill_handle):
        '''Returns the utility bill dictionary whose _id correspinds to the
        "id" in the given internal utilbill dictionary.'''
        # i am calling each subdocument in the "utilbills" list (which contains
        # the utility bill's _id and data related to that bill) a "handle"
        # because it is what you use to grab a utility bill and it's kind of
        # like a pointer.
        id = utilbill_handle['id']
        matching_utilbills = [u for u in self._utilbills if u['_id'] == id]
        if len(matching_utilbills) == 0:
            raise ValueError('No utilbill found for id "%s"' % id)
        if len(matching_utilbills) > 1:
            raise ValueError('Multiple utilbills found for id "%s"' % id)
        return matching_utilbills[0]

    def _get_utilbill_for_rs(self, utility, service, rate_class):
        '''Returns the utility bill dictionary with the given utility name and
        rate structure name.'''
        matching_utilbills = [u for u in self._utilbills if u['utility'] ==
                utility and u['service'] == service and
                u['rate_structure_binding'] == rate_class]
        if len(matching_utilbills) == 0:
            raise ValueError(('No utilbill found for utility "%s", rate'
                    'structure "%s"') % (utility, rate_class))
        if len(matching_utilbills) > 1:
            raise ValueError(('Multiple utilbills found for utility "%s", rate'
                    'structure "%s"') % (utility, rate_class))
        return matching_utilbills[0]

    def _set_utilbill_for_id(self, id, new_utilbill_doc):
        '''Used in save_reebill to replace an editable utility bill document
        with a frozen one.'''
        # find all utility bill documents with the given id, and make sure
        # there's exactly 1
        matching_indices = [index for (index, doc) in
                enumerate(self._utilbills) if doc['_id'] == id]
        if len(matching_indices) == 0:
            raise ValueError('No utilbill found for id "%s"' % id)
        if len(matching_indices) > 1:
            raise ValueError('Multiple utilbills found for id "%s"' % id)

        # replace that one with 'new_utilbill_doc'
        self._utilbills[matching_indices[0]] = new_utilbill_doc

    def get_all_shadow_registers_json(self):
        '''Given a utility bill document, returns a list of dictionaries describing
        registers of all meters.'''
        assert len(self.reebill_dict['utilbills']) == 1
        result = []
        for register in self.reebill_dict['utilbills'][0]['shadow_registers']:
                result.append({
                    'measure': register['measure'],
                    'register_binding': register['register_binding'],
                    'quantity': register['quantity']
                })
        return result

    @property
    def services(self):
        '''Returns a list of all services for which there are utilbills.'''
        return [u['service'] for u in self._utilbills if u['service'] not in self.suspended_services]

    @property
    def suspended_services(self):
        '''Returns list of services for which billing is suspended (e.g.
        because the customer has switched to a different fuel for part of the
        year). Utility bills for this service should be ignored in the attach
        operation.'''
        return self.reebill_dict.get('suspended_services', [])

    # TODO remove, since this feature is dead
    def suspend_service(self, service):
        '''Adds 'service' to the list of suspended services. Returns True iff
        it was added, False if it already present.'''
        service = service.lower()
        if service not in [s.lower() for s in self.services]:
            raise ValueError('Unknown service %s: services are %s' % (service, self.services))

        if 'suspended_services' not in self.reebill_dict:
            self.reebill_dict['suspended_services'] = []
        if service not in self.reebill_dict['suspended_services']:
            self.reebill_dict['suspended_services'].append(service)

    # TODO remove, since this feature is dead
    def resume_service(self, service):
        '''Removes 'service' from the list of suspended services. Returns True
        iff it was removed, False if it was not present.'''
        service = service.lower()
        if service not in [s.lower() for s in self.services]:
            raise ValueError('Unknown service %s: services are %s' % (service, self.services))

        if service in self.reebill_dict.get('suspended_services', {}):
            self.reebill_dict['suspended_services'].remove(service)
            # might as well take out the key if the list is empty
            if self.reebill_dict['suspended_services'] == []:
                del self.reebill_dict['suspended_services']

    def renewable_energy_period(self):
        '''Returns 2-tuple of dates (inclusive start, exclusive end) describing
        the period of renewable energy consumption in this bill. In practice,
        this means the read dates of the only meter in the utility bill which
        is equivalent to the utility bill's period.'''
        assert len(self._utilbills) == 1
        return meter_read_period(self._utilbills[0])

    def set_hypothetical_register_quantity(self, register_binding,
                    new_quantity):
        ''' Sets the "quantity" field of the given register subdocument to the
        given value, assumed to be in BTU for thermal and kW for PV.
        When stored, this quantity is converted to the same unit as the
        corresponding utility bill register.
        '''
        # TODO eliminate duplicate code with total_renewable_energy
        assert isinstance(new_quantity, float)

        # NOTE this may choose the wrong utility bill register if there are
        # multiple utility bills
        assert len(self.reebill_dict['utilbills']) == 1

        # look up corresponding utility bill register to get unit
        utilbill = self._utilbills[0]
        utilbill_register = next(chain.from_iterable((r for r in m['registers']
                if r['register_binding'] == register_binding)
                for m in utilbill['meters']))
        unit = utilbill_register['quantity_units'].lower()

        # Thermal: convert quantity to therms according to unit, and add it to
        # the total
        if unit == 'therms':
            new_quantity /= 1e5
        elif unit == 'btu':
            # TODO physical constants must be global
            pass
        elif unit == 'kwh':
            # TODO physical constants must be global
            new_quantity /= 1e5
            new_quantity /= .0341214163
        elif unit == 'ccf':
            # deal with non-energy unit "CCF" by converting to therms with
            # conversion factor 1
            # TODO: 28825375 - need the conversion factor for this
            print ("Register in reebill %s-%s-%s contains gas measured "
                   "in ccf: energy value is wrong; time to implement "
                   "https://www.pivotaltracker.com/story/show/28825375") \
                  % (self.account, self.sequence, self.version)
            new_quantity /= 1e5
        # PV: Unit is kilowatt; no conversion needs to happen
        elif unit == 'kwd':
            pass
        else:
            raise ValueError('Unknown energy unit: "%s"' % unit)

        all_hypo_registers = chain.from_iterable(u['shadow_registers'] for u
                in self.reebill_dict['utilbills'])
        register_subdoc = next(r for r in all_hypo_registers
                if r['register_binding'] == register_binding)
        register_subdoc['quantity'] = new_quantity

    def total_renewable_energy(self, ccf_conversion_factor=None):
        # TODO eliminate duplicate code with set_hypothetical_register_quantity
        assert ccf_conversion_factor is None or isinstance(
                ccf_conversion_factor, float)
        total_therms = 0
        for utilbill_handle in self.reebill_dict['utilbills']:
            for register_subdoc in utilbill_handle['shadow_registers']:
                quantity = register_subdoc['quantity']

                # look up corresponding utility bill register to get unit
                utilbill = self._get_utilbill_for_handle(utilbill_handle)
                utilbill_register = next(chain.from_iterable(
                        (r for r in m.get('registers', [])
                        if r.get('register_binding', None) == \
                        register_subdoc.get('register_binding', ''))
                        for m in utilbill.get('meters', [])))
                unit = utilbill_register['quantity_units'].lower()

                # convert quantity to therms according to unit, and add it to
                # the total
                if unit == 'therms':
                    total_therms += quantity
                elif unit == 'btu':
                    # TODO physical constants must be global
                    total_therms += quantity / 100000.0
                elif unit == 'kwh':
                    # TODO physical constants must be global
                    total_therms += quantity / .0341214163
                elif unit == 'ccf':
                    if ccf_conversion_factor is not None:
                        total_therms += quantity * ccf_conversion_factor
                    else:
                        # TODO: 28825375 - need the conversion factor for this
                        print ("Register in reebill %s-%s-%s contains gas measured "
                               "in ccf: energy value is wrong; time to implement "
                               "https://www.pivotaltracker.com/story/show/28825375") \
                              % (self.account, self.sequence, self.version)
                        # assume conversion factor is 1
                        total_therms += quantity
                elif unit =='kwd':
                    total_therms += quantity
                else:
                    raise ValueError('Unknown energy unit: "%s"' % unit)

        return total_therms

class ReebillDAO(object):
    '''A "data access object" for reading and writing reebills in MongoDB.'''

    def __init__(self, state_db, database, **kwargs):
        self.state_db = state_db
        self.reebills_collection = database['reebills']
        self.utilbills_collection = database['utilbills']

    def _get_version_query(self, account, sequence, specifier):
        '''Returns the version part of a Mongo query for a reebill based on the
        "version specifier": .'''

        # TODO
        if isinstance(specifier, date):
            raise NotImplementedError

        raise ValueError('Unknown version specifier "%s"' % specifier)

    def load_utilbills(self, **kwargs):
        '''Loads 0 or more utility bill documents from Mongo, returns a list of
        the raw dictionaries ordered by start date.

        kwargs (any of these added will be added to the query:
        account
        service
        utility
        start
        end
        sequence
        version
        '''
        #check individually for each allowed key in case extra things get thrown into kwargs
        query = {}
        if kwargs.has_key('account'):
            query.update({'account': kwargs['account']})
        if kwargs.has_key('utility'):
            query.update({'utility': kwargs['utility']})
        if kwargs.has_key('service'):
            query.update({'service': kwargs['service']})
        if kwargs.has_key('start'):
            query.update({'start': date_to_datetime(kwargs['start'])})
        if kwargs.has_key('end'):
            query.update({'end': date_to_datetime(kwargs['end'])})
        if kwargs.has_key('sequence'):
            query.update({'sequence': kwargs['sequence']})
        if kwargs.has_key('version'):
            query.update({'version': kwargs['version']})
        cursor = self.utilbills_collection.find(query, sort=[('start',
                pymongo.ASCENDING)])
        return list(cursor)

    def load_utilbill(self, account, service, utility, start, end,
            sequence=None, version=None):
        '''Loads exactly one utility bill document from Mongo, returns the raw
        dictionary. Raises a NoSuchBillException if zero or multiple utility
        bills are found.
        
        'start' and 'end' may be None because there are some reebills that have
        None dates (when the dates have not yet been filled in by the user).
        
        'sequence' and 'version' are optional because they only apply to a
        frozen utility bill that belongs to a particular issued reebill
        version. A specific sequence or version may be given, or a boolean to
        test for the existence of the 'sequence' or 'version' key.'''

        query = {
            'account': account,
            'utility': utility,
            'service': service,
            # querying for None datetimes should work
            'start': date_to_datetime(start) \
                    if isinstance(start, date) else None,
            'end': date_to_datetime(end) \
                    if isinstance(end, date) else None,
        }

        # "sequence" and "version" may be int for specific sequence/version, or
        # boolean to query for key existence
        # NOTE bool must be checked first because bool is a subclass of
        # int! http://www.python.org/dev/peps/pep-0285/
        if isinstance(sequence, bool):
            query['sequence'] = {'$exists': sequence}
        elif isinstance(sequence, int):
            query['sequence'] = sequence
        elif sequence is not None:
            raise ValueError("'sequence'=%s; must be int or boolean" % sequence)

        if isinstance(version, bool):
            query['version'] = {'$exists': version}
        elif isinstance(version, int):
            query['version'] = version
        elif version is not None:
            raise ValueError("'version'=%s; must be int or boolean" % version)

        docs = self.utilbills_collection.find(query)

        # make sure exactly one doc was found
        if docs.count() == 0:
            raise NoSuchBillException(("No utility bill found in %s: "
                    "query was %s") % (self.utilbills_collection,
                    format_query(query)))
        elif docs.count() > 1:
            raise NotUniqueException(("Multiple utility bills in %s satisfy "
                    "query %s") % (self.utilbills_collection,
                    format_query(query)))
        return docs[0]

    def _load_utilbill_by_id(self, _id):
        docs = self.utilbills_collection.find({'_id': bson.ObjectId(_id)})
        if docs.count() == 0:
            raise NoSuchBillException("No utility bill document for _id %s"
                    % _id)
        assert docs.count() == 1
        result = docs[0]
        result = convert_datetimes(result)
        return result

    def load_doc_for_utilbill(self, utilbill, reebill=None):
        '''Returns the Mongo utility bill document corresponding to the given
        state.UtilBill object.

        If 'reebill' is None, this is the "current" document, i.e. the one
        whose _id is in the utilbill table.

        If a ReeBill is given, this is the document for the version of the
        utility bill associated with the current reebill--either the same as
        the "current" one if the reebill is unissued, or a frozen one (whose
        _id is in the utilbill_reebill table) if the reebill is issued.'''
        if utilbill.state == UtilBill.Hypothetical:
            assert utilbill.document_id == None
            assert utilbill.uprs_document_id == None
            raise ValueError('No document for hypothetical utilty bill: %s'
                    % utilbill)
        # empty document_ids are legitimate because "hypothetical" utility
        # bills do not have a document
        # empty document_ids should not be possible, once the db is cleaned up
        # (there's already a "not null" constraint for 'document_id' but the
        # default value is "")
        if reebill is None or reebill.document_id_for_utilbill(utilbill) \
                is None:
            return self._load_utilbill_by_id(utilbill.document_id)
        return self._load_utilbill_by_id(
                reebill.document_id_for_utilbill(utilbill))

    def delete_doc_for_statedb_utilbill(self, utilbill_row):
        # TODO add reebill argument here like above?
        '''Deletes the Mongo utility bill document corresponding to the given
        state.UtilBill object.'''
        if utilbill_row._utilbill_reebills != []:
            raise ValueError(("Can't delete a utility bill that has "
                    "reebills associated with it"))
        result = self.utilbills_collection.remove({
                '_id': bson.ObjectId(utilbill_row.document_id)}, safe=True)
        if result['err'] is not None or result['n'] == 0:
            raise MongoError(result)

    def load_utilbill_template(self, session, account):
        '''Returns the Mongo utility bill document template for the customer
        given by 'account'.'''
        customer = session.query(Customer)\
                .filter(Customer.account==account).one()
        assert customer.utilbill_template_id not in (None, '')
        docs = self.utilbills_collection.find({
                '_id': bson.ObjectId(customer.utilbill_template_id)})
        if docs.count() == 0:
            raise NoSuchBillException("No utility bill template for %s" %
                    customer)
        assert docs.count() == 1
        utilbill_doc = docs[0]

        # convert types
        utilbill_doc = convert_datetimes(utilbill_doc)

        return utilbill_doc

    def _load_all_utillbills_for_reebill(self, session, reebill_doc):
        '''Loads all utility bill documents from Mongo that match the ones in
        the 'utilbills' list in the given reebill dictionary (NOT MongoReebill
        object). Returns list of dictionaries with converted types.'''
        result = []

        for utilbill_handle in reebill_doc['utilbills']:
            query = {'_id': utilbill_handle['id']}
            utilbill_doc = self.utilbills_collection.find_one(query)
            if utilbill_doc == None:
                raise NoSuchBillException(("No utility bill found for reebill "
                        " %s-%s-%s in %s: query was %s") % (
                        reebill_doc['_id']['account'],
                        reebill_doc['_id']['sequence'], reebill_doc['_id']['version'],
                        self.utilbills_collection, format_query(query)))


            # convert types
            utilbill_doc = convert_datetimes(utilbill_doc)

            result.append(utilbill_doc)

        return result


    def load_reebill(self, account, sequence, version='max'):
        '''Returns the reebill with the given account and sequence, and the a
        version: a specific version number, an issue date (before which the
        greatest issued version is returned, and after which the greatest
        overall version is returned), or 'max', which specifies the greatest
        version overall.'''
        # NOTE not using context manager here because it commits the
        # transaction when the session exits! this method should be usable
        # inside other transactions.
        session = self.state_db.session()

        assert isinstance(account, basestring)
        assert isinstance(sequence, long) or isinstance(sequence, int)
        assert isinstance(version, basestring) or isinstance(version, long) \
                or isinstance(version, int) or isinstance(version, date)

        query = {"_id.account": account, "_id.sequence": sequence}

        # TODO figure out how to move this into _get_version_query(): it can't
        # be expressed as part of the query, except maybe with a javascript
        # "where" clause
        if isinstance(version, int) or isinstance(version, long):
            query.update({'_id.version': version})
            mongo_doc = self.reebills_collection.find_one(query)
        elif version == 'max':
            # get max version from MySQL, since that's the definitive source of
            # information on what officially exists (but version 0 reebill
            # documents are templates that do not go in MySQL)
            try:
                if sequence != 0:
                    max_version = self.state_db.max_version(session, account,
                            sequence)
                    query.update({'_id.version': max_version})
                mongo_doc = self.reebills_collection.find_one(query)
            except NoResultFound:
                # customer not found in MySQL
                mongo_doc = None
        else:
            raise ValueError('Unknown version specifier "%s" (%s)' %
                    (version, type(version)))

        if mongo_doc is None:
            raise NoSuchBillException(("no reebill found in %s: query was %s")
                    % (self.reebills_collection, format_query(query)))

        # convert types in reebill document
        mongo_doc = convert_datetimes(mongo_doc) # this must be an assignment because it copies

        # load utility bills
        utilbill_docs = self._load_all_utillbills_for_reebill(session, mongo_doc)

        mongo_reebill = MongoReebill(mongo_doc, utilbill_docs)
        return mongo_reebill

    def load_reebills_for(self, account, version='max'):
        if not account: return None
        # NOTE not using context manager (see comment in load_reebill)
        session = self.state_db.session()
        sequences = self.state_db.listSequences(session, account)
        return [self.load_reebill(account, sequence, version) for sequence in sequences]
    
    def load_reebills_in_period(self, account=None, version=0, start_date=None,
            end_date=None, include_0=False):
        '''Returns a list of MongoReebills whose period began on or before
        'end_date' and ended on or after 'start_date' (i.e. all bills between
        those dates and all bills whose period includes either endpoint). The
        results are ordered by sequence. If 'start_date' and 'end_date' are not
        given or are None, the time period extends to the begining or end of
        time, respectively. Sequence 0 is never included.
        
        'version' may be a specific version number, or 'any' to get all
        versions.'''
        with DBSession(self.state_db) as session:
            query = {}
            if account is not None:
                query['_id.account'] = account
            if isinstance(version, int):
                query.update({'_id.version': version})
            elif version == 'any':
                pass
            elif version == 'max':
                # TODO max version (it's harder than it looks because you don't
                # have the account or sequence of a specific reebill to query
                # MySQL for here)
                raise NotImplementedError
            else:
                raise ValueError('Unknown version specifier "%s"' % version)
            if not include_0:
                query['_id.sequence'] = {'$gt': 0}

            # add dates to query if present (converting dates into datetimes
            # because mongo only allows datetimes)
            if start_date is not None:
                start_datetime = datetime(start_date.year, start_date.month,
                        start_date.day)
                query['period_end'] = {'$gte': start_datetime}
            if end_date is not None:
                end_datetime = datetime(end_date.year, end_date.month,
                        end_date.day)
                query['period_begin'] = {'$lte': end_datetime}
            result = []
            docs = self.reebills_collection.find(query).sort('sequence')
            for mongo_doc in self.reebills_collection.find(query):
                mongo_doc = convert_datetimes(mongo_doc)
                utilbill_docs = self._load_all_utillbills_for_reebill(session, mongo_doc)
                result.append(MongoReebill(mongo_doc, utilbill_docs))
            return result

    def save_reebill(self, reebill, freeze_utilbills=False, force=False):
        '''Saves the MongoReebill 'reebill' into the database. If a document
        with the same account, sequence, and version already exists, the existing
        document is replaced.

        'freeze_utilbills' should be used when issuing a reebill for the first
        time (an original or a correction). This creates "frozen" (immutable)
        copies of the utility bill documents with new _ids and puts the
        reebill's sequence and version in them. This document serves as a
        permanent archive of the utility bill document as it was at the time of
        issuing, and its _id should go in the "document_id" column of the
        "utilbill_reebill" table in MySQL.
        
        Replacing an already-issued reebill (as determined by StateDB) or its
        utility bills is forbidden unless 'force' is True (this should only be
        used for testing).
        
        Returns the _id of the frozen utility bill if 'freeze_utilbills' is
        True, or None otherwise.'''
        # TODO pass session into save_reebill instead of re-creating it
        # https://www.pivotaltracker.com/story/show/36258193
        # TODO 38459029
        # NOTE not using context manager (see comment in load_reebill)
        session = self.state_db.session()
        issued = self.state_db.is_issued(session, reebill.account,
                reebill.sequence, version=reebill.version, nonexistent=False)
        if issued and not force:
            raise IssuedBillError("Can't modify an issued reebill.")
        
        # there will only be a return value if 'freeze_utilbills' is True
        return_value = None

        # NOTE returning the _id of the new frozen utility bill can only work
        # if there is only one utility bill; otherwise some system is needed to
        # specify which _id goes with which utility bill in MySQL
        if len(reebill._utilbills) > 1:
            raise NotImplementedError('Multiple services not yet supported')

        for utilbill_handle in reebill.reebill_dict['utilbills']:
            utilbill_doc = reebill._get_utilbill_for_handle(utilbill_handle)
            if freeze_utilbills:
                # convert the utility bills into frozen copies by putting
                # "sequence" and "version" keys in the utility bill, and
                # changing its _id to a new one
                old_id = utilbill_doc['_id']
                new_id = bson.objectid.ObjectId()

                # copy utility bill doc so changes to it do not persist if
                # saving fails below
                utilbill_doc = copy.deepcopy(utilbill_doc)
                utilbill_doc['_id'] = new_id
                self.save_utilbill(utilbill_doc, force=force,
                        sequence_and_version=(reebill.sequence,
                        reebill.version))
                # saving succeeded: set handle id to match the saved
                # utility bill and replace the old utility bill document with the new one
                utilbill_handle['id'] = new_id
                reebill._set_utilbill_for_id(old_id, utilbill_doc)
                return_value = new_id
            else:
                self.save_utilbill(utilbill_doc, force=force)

        reebill_doc = bson_convert(copy.deepcopy(reebill.reebill_dict))
        self.reebills_collection.save(reebill_doc, safe=True)
        # TODO catch mongo's return value and raise MongoError

        return return_value

    def save_utilbill(self, utilbill_doc, sequence_and_version=None,
            force=False):
        '''Save raw utility bill dictionary. If this utility bill belongs to an
        issued reebill (i.e. has sequence and version in it) it can't be saved.
        force=True overrides this rule; only use it for testing.

        'sequence_and_version' should a (sequence, version) tuple, to be used
        when (and only when) issuing the containing reebill for the first time
        (i.e. calling save_reebill(freeze_utilbills=True). This puts sequence
        and version keys into the utility bill. (If those keys are already in
        the utility bill, you won't be able to save it.)
        '''
        if 'sequence' in utilbill_doc or 'version' in utilbill_doc:
            assert 'sequence' in utilbill_doc and 'version' in utilbill_doc
            if not force:
                raise IssuedBillError(("Can't save utility bill document "
                    "because it belongs to issued reebill %s-%s-%s") % (
                        utilbill_doc['account'], utilbill_doc['sequence'],
                        utilbill_doc['version']))

        if sequence_and_version is not None:
            utilbill_doc.update({
                'sequence': sequence_and_version[0],
                'version': sequence_and_version[1],
            })

        utilbill_doc = bson_convert(copy.deepcopy(utilbill_doc))
        self.utilbills_collection.save(utilbill_doc, safe=True)
        # TODO catch mongo's return value and raise MongoError

    def delete_reebill(self, reebill):
        '''Deletes the document corresponding to the given state.ReeBill. Does
        not check if the reebill has been issued. No utility bill documents are
        deleted, even if there are frozen utility bill documents for this
        reebill, because only issued reebills have those and issued reebills
        should not be deleted.'''
        result = self.reebills_collection.remove({
            '_id.account': reebill.customer.account,
            '_id.sequence': reebill.sequence,
            '_id.version': reebill.version,
        }, safe=True)
        check_error(result)
<|MERGE_RESOLUTION|>--- conflicted
+++ resolved
@@ -674,31 +674,6 @@
             self.reebill_dict['utilbills'][0]['hypothetical_charges'] = \
                     hypothetical_utilbill['charges']
 
-<<<<<<< HEAD
-=======
-    # def update_summary_values(self, discount_rate):
-    #     '''Update the values of "ree_value", "ree_charges" and "ree_savings" in
-    #     the reebill document. This should be done whenever the bill is
-    #     computed. Eventually code in Process._compute_reebill_document should move into
-    #     here and this method should be renamed to something more general.
-    #     '''
-    #     for subdoc in self.reebill_dict['utilbills']:
-    #         actual_total = total_of_all_charges(
-    #                 self._get_utilbill_for_handle(subdoc))
-    #         hypothetical_total = sum(charge['total'] for charge in
-    #                 chain.from_iterable(subdoc['hypothetical_chargegroups'].itervalues()))
-    #
-    #         subdoc['ree_value'] = hypothetical_total - actual_total
-    #         subdoc['ree_charges'] = (hypothetical_total -
-    #                 actual_total) * (1 - discount_rate)
-    #         subdoc['ree_savings'] = (hypothetical_total -
-    #                 actual_total) * discount_rate
-        
-    # methods for getting data out of the mongo document: these could change
-    # depending on needs in render.py or other consumers. return values are
-    # strings unless otherwise noted.
-    
->>>>>>> 6395efe7
     # TODO should _id fields even have setters? they're never supposed to
     # change.
     @property
@@ -754,7 +729,6 @@
                     % (self.account, self.sequence, self.version, e)
             print >> sys.stderr, self.reebill_dict['service_address']
             return '?'
-
     def _utilbill_ids(self):
         '''Useful for debugging.'''
         # note order is not guranteed so the result may look weird
@@ -898,7 +872,6 @@
         When stored, this quantity is converted to the same unit as the
         corresponding utility bill register.
         '''
-        # TODO eliminate duplicate code with total_renewable_energy
         assert isinstance(new_quantity, float)
 
         # NOTE this may choose the wrong utility bill register if there are
