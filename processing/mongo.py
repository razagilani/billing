#!/usr/bin/env python
import sys
import datetime
from datetime import date, time, datetime
from decimal import Decimal, ROUND_DOWN, ROUND_UP, ROUND_HALF_EVEN
import pymongo
import bson # part of pymongo package
import functools
from urlparse import urlparse
import httplib
import string
import base64
import itertools as it
import copy
from copy import deepcopy
import uuid as UUID
from itertools import chain
<<<<<<< HEAD
from billing.util.mongo_utils import bson_convert, python_convert, format_query, check_error
=======
from collections import defaultdict
from tsort import topological_sort
from billing.util.mongo_utils import bson_convert, python_convert, format_query
>>>>>>> 2e589084
from billing.util.dictutils import deep_map, subdict
from billing.util.dateutils import date_to_datetime
from billing.processing.session_contextmanager import DBSession
from billing.processing.state import Customer, UtilBill
from billing.processing.exceptions import NoSuchBillException, NotUniqueException, NoRateStructureError, NoUtilityNameError, IssuedBillError, MongoError
import pprint
from sqlalchemy.orm.exc import NoResultFound
pp = pprint.PrettyPrinter(indent=1).pprint
sys.stdout = sys.stderr

# utility bill-to-reebill address schema converters
# also remember that utilbill and reebill use different names for these

def utilbill_billing_address_to_reebill_address(billing_address):
    '''Transforms Rich's utility bill billing address schema to his reebill
    address schema (which is the same for both kinds of addresses).'''
    return {
        ('ba_postal_code' if key == 'postalcode'
            else ('ba_street1' if key == 'street'
                else 'ba_' + key)): value
        for (key, value) in billing_address.iteritems()
    }

def utilbill_service_address_to_reebill_address(service_address):
    '''Transforms Rich's utility bill service address schema to his reebill
    address schema (which is the same for both kinds of addresses).'''
    return {
        ('sa_postal_code' if key == 'postalcode'
            else ('sa_street1' if key == 'street'
                else 'sa_' + key)): value
        for (key, value) in service_address.iteritems()
    }


def reebill_address_to_utilbill_address(address):
    '''Transforms any reebill address to utility bill address.'''
    return {
            (key[3:-1] if key[-7:] == 'street1'
                else ('postal_code' if key[3:] == 'postal_code'
                    else key[3:])): value
        for (key, value) in address.iteritems()
    }

# type-conversion functions

def float_to_decimal(x):
    '''Converts float into Decimal. Used in getter methods.'''
    # str() tells Decimal to automatically figure out how many digts of
    # precision we want
    return Decimal(str(x)) if type(x) is float else x

def convert_datetimes(x, datetime_keys=[], ancestor_key=None):
    # TODO combine this into python_convert(), and include the ancestor_key
    # argument, and datetime_keys (or maybe a dictionary mapping key names to
    # types in general, so any type conversion could be done according to key
    # name)
    '''If x is a datetime, returns the date part of x unless ancestor_key is in
    in datetime_keys. If x is a dictionary, convert_datetimes() is recursively
    applied to all values in dictionary, with ancestor_key set to the key of
    each value. If x is a list, convert_datetimes() is recursively applied to
    all values with ancestor_key unchanged (so each item in the list or any
    descendant list is converted according to the key of its closest ancestor
    that was a dictionary). In the root call of this function, x should be a
    dictionary and the ancestor_key argument should be omitted; an ancestor_key
    must be given if x is anything other than a dictionary.'''
    if type(x) is not dict and ancestor_key is None:
        raise ValueError(("Can't convert %s into a date or datetime without"
            "an ancestor key.") % x)
    if type(x) is datetime:
        return x if ancestor_key in datetime_keys else x.date()
    if type(x) is dict:
        return dict((key, convert_datetimes(value, datetime_keys, key))
            for key, value in x.iteritems())
    if type(x) is list:
        return [convert_datetimes(element, datetime_keys, ancestor_key) for
                element in x]
    return x


# TODO believed to be needed only by presentation code, so put it there.
def flatten_chargegroups_dict(chargegroups):
    flat_charges = []
    for (chargegroup, charges) in chargegroups.items(): 
        for charge in charges:
            charge['chargegroup'] = chargegroup
            flat_charges.append(charge)
    return flat_charges

# TODO believed to be needed only by presentation code, so put it there.
def unflatten_chargegroups_list(flat_charges):
    new_chargegroups = {}
    for cg, charges in it.groupby(sorted(flat_charges, key=lambda
            charge:charge['chargegroup']),
            key=lambda charge:charge['chargegroup']):
        new_chargegroups[cg] = []
        for charge in charges:
            del charge['chargegroup']
            new_chargegroups[cg].append(charge)
    return new_chargegroups

# TODO make this a method of a utility bill document class when one exists
def get_all_actual_registers_json(utilbill_doc):
    '''Given a utility bill document, returns a list of dictionaries describing
    non-shadow registers of all meters. (The "actual" in the name has nothing
    to do with "actual charges".)'''
    result = []
    for meter in utilbill_doc['meters']:
        for register in meter['registers']:
            # compensate for unpredictable database schema by inserting ''
            # for missing keys
            result.append({
                'meter_id': meter['identifier'],
                'register_id': register['identifier'],
                'service': utilbill_doc['service'],
                'type': register.get('type', ''),
                'binding': register.get('register_binding', ''),
                'description': register.get('description', ''),
                'quantity': register.get('quantity', 0),
                'quantity_units': register.get('quantity_units', ''),

                # insert an "id" key that uniquely identifies these
                # objects. this is used by client code; TODO consider
                # moving into wsgi.py or somewhere else, but currently
                # inserting the "id" here is the simplest and avoids
                # repetition
                'id' : '%s/%s/%s' % (utilbill_doc['service'],
                        meter['identifier'], register['identifier'])
            })
    return result


# TODO make this a method of a utility bill document class when one exists
def new_register(utilbill_doc, meter_identifier=None, identifier = None):
    if meter_identifier is None:
        meter_identifier = _new_meter(utilbill_doc)['identifier']
    meter = _meter(utilbill_doc, meter_identifier)
    if meter is None:
        meter = _new_meter(utilbill_doc, meter_identifier)
    if identifier is None:
        identifier = 'Insert register ID here'
    new_actual_register = {
        "description" : "Insert description",
        "quantity" : Decimal(0),
        "quantity_units" : "No Units",
        "shadow" : False,
        "identifier" : identifier,
        "type" : "total",
        "register_binding": "Insert register binding here"
    }
    new_shadow_register = {
        "description" : "Insert description",
        "quantity" : Decimal(0),
        "quantity_units" : "Therms",
        "shadow" : True,
        "identifier" : identifier,
        "type" : "total",
        "register_binding": "Insert register binding here"
    }

    for reg in meter['registers']:
        if reg['identifier'] == identifier:
            raise ValueError('Register %s for meter %s already exists.' %
                    (identifier, meter_identifier))
    meter['registers'].append(new_actual_register)

    return (meter_identifier, new_actual_register)

# TODO make this a method of a utility bill document class when one exists
def _meter(utilbill_doc, identifier):
    '''Returns the first meter found with the given identifier in the given
    utility bill document. Raises StopIteration if none was found.'''
    meter = next(meter for meter in utilbill_doc['meters'] if
            meter['identifier'] == identifier)
    return meter

# TODO make this a method of a utility bill document class when one exists
def _delete_meter(utilbill_doc, identifier):
        utilbill_doc['meters'][:] = [meter for meter in utilbill_doc['meters']
                if meter['identifier'] != identifier]

# TODO make this a method of a utility bill document class when one exists
def _new_meter(utilbill_doc, identifier=None):
    if any(m['identifier'] == identifier for m in utilbill_doc['meters']):
        raise ValueError('Meter %s for already exists' % (identifier))
    if identifier is None:
        identifier = 'Insert meter ID here'
    new_meter = {
        'identifier': identifier,
        'present_read_date': utilbill_doc['end'],
        'prior_read_date': utilbill_doc['start'],
        'registers': [],
    }
    utilbill_doc['meters'].append(new_meter)
    return new_meter

def delete_register(utilbill_doc, meter_identifier, identifier):
    for meter in utilbill_doc['meters']:
        if meter['identifier'] == meter_identifier:
            meter['registers'][:] = [reg for reg in meter['registers'] if reg['identifier'] != identifier]
            if len(meter['registers']) == 0:
                _delete_meter(utilbill_doc, meter_identifier)
                break

# TODO make this a method of a utility bill document class when one exists
def update_register(utilbill_doc, original_meter_id, original_register_id,
        meter_id=None, register_id=None, description=None, quantity=None,
        quantity_units=None, type=None, binding=None):
    '''In the given utility bill document, updates fields in
    the register given by 'original_register_id' in the meter given by
    'original_meter_id'.'''
    # find the meter, and the register within the meter
    meter = _meter(utilbill_doc, original_meter_id)
    register = next(r for r in meter['registers'] if r['identifier'] ==
            original_register_id)

    if meter_id is not None:
        # meter id is being updated, and there is an existing meter with
        # the given id, the register must be removed from its old meter and
        # inserted into that meter. if there is no meter with that id, the
        # id of the meter containing the register can be changed.
        try:
            existing_meter_with_new_id = _meter(utilbill_doc, meter_id)
            # insert register in new meter
            new_register(utilbill_doc, meter_identifier=
                    existing_meter_with_new_id['identifier'],
                    identifier=original_register_id)
            # remove register from old meter
            delete_register(utilbill_doc, original_meter_id,
                    original_register_id)
        except StopIteration:
            # if there are any other registers in the same meter, a new
            # meter must be created. if not, the meter id can just be
            # changed.
            if len(meter['registers']) > 1:
                # create new meter
                new_meter = _new_meter(utilbill_doc, identifier=meter_id)
                # insert register in new meter
                new_register(utilbill_doc, meter_identifier=meter_id,
                        identifier=original_register_id)
                # remove register from old meter
                delete_register(utilbill_doc, original_meter_id,
                        original_register_id)
            else:
                meter['identifier'] = meter_id
    if description is not None:
        register['description'] = description
    if quantity is not None:
        register['quantity'] = Decimal(str(quantity))
    if description is not None:
        register['description'] = description
    if quantity_units is not None:
        register['quantity_units'] = quantity_units
    if register_id is not None:
        register['identifier'] = register_id
    if type is not None:
        register['type'] = type
    if binding is not None:
        register['register_binding'] = binding

    return meter['identifier'], register['identifier']


# TODO make this a method of a utility bill document class when one exists
def actual_chargegroups_flattened(utilbill_doc):
    return flatten_chargegroups_dict(copy.deepcopy(
            utilbill_doc['chargegroups']))

# TODO make this a method of a utility bill document class when one exists
def set_actual_chargegroups_flattened(utilbill_doc, flat_charges):
    utilbill_doc['chargegroups'] = unflatten_chargegroups_list(flat_charges)

def meter_read_period(utilbill_doc):
    '''Returns the period dates of the first (i.e. only) meter in this bill.'''
    assert len(utilbill_doc['meters']) >= 1
    meter = utilbill_doc['meters'][0]
    return meter['prior_read_date'], meter['present_read_date']

# TODO make this a method of a utility bill document class when one exists
<<<<<<< HEAD
# TODO maybe rename something like "compute_utility_bill_charges"
def compute_utility_bill(utilbill_doc, the_rate_structure):
    '''Updates charges in the given utility bill document to match the given
    rate structure document.
=======
def compute_all_charges(utilbill_doc, uprs, cprs):
    '''Updates "quantity", "rate", and "total" fields in all charges in this
    utility bill document so they're correct accoding to the formulas in the
    RSIs in the given rate structures. RSIs in 'uprs' that have the same
    'rsi_binding' as any RSI in 'cprs' are ignored.
>>>>>>> 2e589084
    '''
    # identifiers in RSI formulas are of the form "NAME.{quantity,rate,total}"
    # (where NAME can be a register or the RSI_BINDING of some other charge).
    # these are not valid python identifiers, so they can't be parsed as
    # individual names. this dictionary maps names to "quantity"/"rate"/"total"
    # to float values; RateStructureItem.compute_charge uses it to get values
    # for the identifiers in the RSI formulas. it is initially filled only with
    # register names, and the inner dictionary corresponding to each register
    # name contains only "quantity".
    identifiers = defaultdict(lambda:{})
    for meter in utilbill_doc['meters']:
        for register in meter['registers']:
            identifiers[register['register_binding']]['quantity'] = \
                    register['quantity']

    # get dictionary mapping rsi_bindings to RateStructureItem objects from
    # 'uprs', then replace any items in it with RateStructureItems from 'cprs'
    # with the same rsi_bindings
    rsis = uprs.rsis_dict()
    rsis.update(cprs.rsis_dict())

    # get dictionary mapping charge names to their indices in an alphabetical
    # list. this assigns a number to each charge.
    # TODO rename to charge_names_to_numbers
    all_charges = list(sorted(chain.from_iterable(
            utilbill_doc['chargegroups'].itervalues()),
            key=lambda charge: charge['rsi_binding']))
    charge_numbers = {charge['rsi_binding']: index for index, charge in
            enumerate(all_charges)}

    # the dependencies of some charges' RSI formulas on other charges form a
    # DAG, which will be represented as a list of pairs of charge numbers in
    # 'charge_numbers'. this list will be used to determine the order
    # in which charges get evaluated. to build the list, find all identifiers
    # in each RSI formula that is not a register name; every such identifier
    # must be the name of a charge, and its presence means the charge whose RSI
    # formula contains that identifier depends on the charge whose name is the
    # identifier.
    dependency_graph = []
    # this list initially contains all charge numbers, and by the end of the
    # loop will contain only the numbers of charges that had no relationship to
    # another chanrge
    independent_charge_numbers = set(charge_numbers.itervalues())
    for charges in utilbill_doc['chargegroups'].itervalues():
        for charge in charges:
            rsi = rsis[charge['rsi_binding']]
            this_charge_num = charge_numbers[charge['rsi_binding']]

            # for every node in the AST of the RSI's "quantity" and "rate"
            # formulas, if the 'ast' module identifiers that node as an
            # identifier, and its name does not occur in 'identifiers' above
            # (which contains only register names), add the tuple (this
            # charge's number, that charge's number) to 'dependency_graph'.
            for identifier in rsi.get_identifiers():
                if identifier in identifiers:
                    continue
                other_charge_num = charge_numbers[identifier]
                # a pair (x,y) means x precedes y, i.e. y depends on x
                dependency_graph.append((other_charge_num, this_charge_num))
                independent_charge_numbers.discard(other_charge_num)
                independent_charge_numbers.discard(this_charge_num)

    # charges that don't depend on other charges can be evaluated before ones
    # that do.
    evaluation_order = list(independent_charge_numbers)

    # 'evaluation_order' now contains only the indices of charges that don't
    # have dependencies. topological sort the dependency graph to find an
    # evaluation order that works for the charges that do have dependencies.
    try:
        evaluation_order.extend(topological_sort(dependency_graph))
    except GraphError as g:
        # if the graph contains a cycle, provide a more comprehensible error
        # message with the charge numbers converted back to names
        names_in_cycle = ', '.join(all_charges[i] for i in ge.args[1])
        raise ValueError('Circular dependency: %' % names_in_cycle)
    assert len(evaluation_order) == len(all_charges)

    # compute each charge, using its corresponding RSI, in the above order.
    # every time a charge is computed, store the resulting "quantity", "rate",
    # and "total" in 'identifiers' so it can be used in evaluating subsequent
    # charges that depend on it.
    for charge_number in evaluation_order:
        charge = all_charges[charge_number]
        rsi = rsis[charge['rsi_binding']]
        quantity, rate = rsi.compute_charge(identifiers)
        charge['quantity'] = Decimal(quantity)
        charge['rate'] = Decimal(rate)
        charge['total'] = Decimal(quantity) * Decimal(rate)
        # TODO maybe use float here instead of decimal
        identifiers[charge['rsi_binding']]['quantity'] = charge['quantity']
        identifiers[charge['rsi_binding']]['rate'] = charge['rate']
        identifiers[charge['rsi_binding']]['total'] = charge['total']

class MongoReebill(object):
    '''Class representing the reebill data structure stored in MongoDB. All
    data is stored in 'dictionary', which is a Python dict that PyMongo could
    read/write directly from/to the database. Provides methods for extracting
    pieces of bill information.

    Design matters to work through:

        where type conversions occur - 
            Should only happen on load/save so that object references are not
            lost. 
            The lifecycle should be:  load from source converting to preferred
            python types.  Use class.  save to source converting to preferred
            source types.  
            This is in opposition to doing type conversion on getter/setter
            invocation.

        key naming in mongo: key names must be unique so that types can be properly
        translated to the preferred python type.  The function that translates the
        types does so recursively and it is desired the type mapping table be kept
        flat and uncomplicated otherwise we are going in the direction of enforc-
        ing a schema which is undesirable.

        dictionary style access: e.g. bill.statistics() - dict returned, key access
            In this case, consumer needs to select a default if the key is missing
            which is good because a missing key means different things to 
            different consumers. Dict.get(key, default) allows consumers to nicely
            contextulize a missing value.
            Consumers that need a missing key to be exceptional, than should 
            directly access they key.

        property style access: e.g. bill.account - scalar returned
            In this case, this code needs to select a default if the key is missing
            probably wan't some consistency

        property style access that returns a dictionary:
            Not sure this ever happens.

        This class should not include business logic, rather a helper should.
        This helper is process.py atm.

        This class should:
        - marshal and unmarshal data (e.g. flatten and nest charges)
        - convert types
        - localize
        - hide the underlying mongo document organization
        - return cross cutting sets of data (e.g. all registers when registers are grouped by meter)
    '''

    @classmethod
    def get_utilbill_subdoc(cls, utilbill_doc):
        '''Returns a a dictionary that is the subdocument of a reebill document
        representing the "hypothetical" version of the given utility bill
        document.'''
        return {
            # the "id" field in the reebill subdocument identifies which
            # utility bill it is associated with; this should match the the
            # value in the "document_id" column of the row of the
            # utilbill_reebill table in MySQL representing the association
            # between this reebill and the utility bill, and the "_id" of the
            # corresponding utility bill document.
            'id': utilbill_doc['_id'],

            # hypothetical versions of all the registers in all the meters of
            # the utility bill--though the only thing that should ever be
            # different from the real versions is the value of the "quantity"
            # key in each register
            'shadow_registers': list(chain.from_iterable(m['registers'] for m in
                    utilbill_doc['meters'])),

            # hypothetical charges are the same as actual (on the utility
            # bill); they will not reflect the renewable energy quantity until
            # computed
            'hypothetical_chargegroups': utilbill_doc['chargegroups'],

            'ree_charges': 0,
            'ree_savings': 0,
            'ree_value': 0
        }

    @classmethod
    def get_reebill_doc_for_utilbills(cls, account, sequence, version,
                discount_rate, late_charge_rate, utilbill_docs):
        '''Returns a newly-created MongoReebill object having the given account
        number, discount rate, late charge rate, and list of utility bill
        documents. Hypothetical charges are the same as the utility bill's
        actual charges. Addresses are copied from the utility bill template.
        Note that the utility bill document _id is not changed; the caller is
        responsible for properly duplicating utility bill documents.'''
        # NOTE currently only one utility bill is allowed
        assert len(utilbill_docs) == 1
        utilbill = utilbill_docs[0]

        reebill_doc = {
            "_id" : {
                "account" : account,
                "sequence" : sequence,
                "version" : version,
            },
            "ree_charges" : 0,
            "ree_value" : 0,
            "discount_rate" : discount_rate,
            'late_charge_rate': late_charge_rate,
            'late_charges': 0,
            "message" : None,
            "issue_date" : None,
            "utilbills" : [cls.get_utilbill_subdoc(u) for u in utilbill_docs],
            "payment_received" : 0,
            "actual_total" : 0,
            "due_date" : None,
            "total_adjustment" : 0,
            "manual_adjustment" : 0,
            "ree_savings" : 0,
            "statistics" : {
                "renewable_utilization" : 0,
                "renewable_produced" : None,
                "total_conventional_consumed" : 0,
                "total_co2_offset" : 0,
                "conventional_consumed" : 0,
                "total_renewable_produced" : None,
                "total_savings" : 0,
                "consumption_trend" : [
                    { "quantity" : 0, "month" : "Dec" },
                    { "quantity" : 0, "month" : "Jan" },
                    { "quantity" : 0, "month" : "Feb" },
                    { "quantity" : 0, "month" : "Mar" },
                    { "quantity" : 0, "month" : "Apr" },
                    { "quantity" : 0, "month" : "May" },
                    { "quantity" : 0, "month" : "Jun" },
                    { "quantity" : 0, "month" : "Jul" },
                    { "quantity" : 0, "month" : "Aug" },
                    { "quantity" : 0, "month" : "Sep" },
                    { "quantity" : 0, "month" : "Oct" },
                    { "quantity" : 0, "month" : "Nov" }
                ],
                "conventional_utilization" : 0,
                "total_trees" : 0,
                "co2_offset" : 0,
                "total_renewable_consumed" : 0,
                "renewable_consumed" : 0,
            },
            "balance_due" : 0,
            "prior_balance" : 0,
            "hypothetical_total" : 0,
            "balance_forward" : 0,
            # NOTE these address fields are containers for utility bill
            # addresses. these addresses will eventually move into utility bill
            # documents, and if necessary new reebill-specific address fields
            # will be added. so copying the address from the utility bill to
            # the reebill is the correct thing (and there is only one utility
            # bill for now). see
            # https://www.pivotaltracker.com/story/show/47749247

            # copy addresses from utility bill
            # specifying keys explicitly to provide validation and to document
            # the schema
            "billing_address": {
                'addressee': utilbill['billing_address']['addressee'],
                'street': utilbill['billing_address']['street'],
                'city': utilbill['billing_address']['city'],
                'state': utilbill['billing_address']['state'],
                'postal_code': utilbill['billing_address']['postal_code'],
            },
            "service_address": {
                'addressee': utilbill['service_address']['addressee'],
                'street': utilbill['service_address']['street'],
                'city': utilbill['service_address']['city'],
                'state': utilbill['service_address']['state'],
                'postal_code': utilbill['service_address']['postal_code'],
            },
        }
        return MongoReebill(reebill_doc, utilbill_docs)


    def __init__(self, reebill_data, utilbill_dicts):
        assert isinstance(reebill_data, dict)
        # defensively copy whatever is passed in; who knows where the caller got it from
        self.reebill_dict = copy.deepcopy(reebill_data)
        self._utilbills = copy.deepcopy(utilbill_dicts)

    # TODO 36805917 clear() can go away when ReeBills can be constructed
    def clear(self):
        '''Code for clearing out fields of newly-rolled rebill and its utility
        bill documents (moved from __init__, called by Process.roll_bill). TODO
        remove this.'''
        # set start date of each utility bill in this reebill to the end date
        # of the previous utility bill for that service
        #for service in self.services:
        #    prev_start, prev_end = self.utilbill_period_for_service(service)
        #    self.set_utilbill_period_for_service(service, (prev_end, None))

        # process rebill
        self.total_adjustment = Decimal("0.00")
        self.manual_adjustment = Decimal("0.00")
        self.hypothetical_total = Decimal("0.00")
        self.actual_total = Decimal("0.00")
        self.ree_value = Decimal("0.00")
        self.ree_charges = Decimal("0.00")
        self.ree_savings = Decimal("0.00")
        self.due_date = None
        self.issue_date = None
        self.motd = None

        # this should always be set from the value in MySQL, which holds the
        # "current" discount rate for each customer
        self.discount_rate = Decimal("0.00")

        self.prior_balance = Decimal("0.00")
        self.total_due = Decimal("0.00")
        self.balance_due = Decimal("0.00")
        self.payment_received = Decimal("0.00")
        self.balance_forward = Decimal("0.00")
        # some customers are supposed to lack late_charges key, some are
        # supposed to have late_charges: None, and others have
        # self.late_charges: 0
        if 'late_charges' in self.reebill_dict and self.late_charges is not None:
            self.late_charges = Decimal("0.00")

        for service in self.services:
            # get utilbill numbers and zero them out
            self.set_actual_total_for_service(service, Decimal("0.00")) 
            self.set_hypothetical_total_for_service(service, Decimal("0.00")) 
            self.set_ree_value_for_service(service, Decimal("0.00")) 
            self.set_ree_savings_for_service(service, Decimal("0.00")) 
            self.set_ree_charges_for_service(service, Decimal("0.00")) 

            # set new UUID's & clear out the last bound charges
            actual_chargegroups = self.actual_chargegroups_for_service(service)
            for (group, charges) in actual_chargegroups.items():
                for charge in charges:
                    charge['uuid'] = str(UUID.uuid1())
                    if 'rate' in charge: del charge['rate']
                    if 'quantity' in charge: del charge['quantity']
                    if 'total' in charge: del charge['total']
                    
            self.set_actual_chargegroups_for_service(service, actual_chargegroups)

            hypothetical_chargegroups = self.hypothetical_chargegroups_for_service(service)
            for (group, charges) in hypothetical_chargegroups.items():
                for charge in charges:
                    charge['uuid'] = str(UUID.uuid1())
                    if 'rate' in charge: del charge['rate']
                    if 'quantity' in charge: del charge['quantity']
                    if 'total' in charge: del charge['total']
                    
            self.set_hypothetical_chargegroups_for_service(service, hypothetical_chargegroups)
       
            # reset measured usage
            for service in self.services:
                for meter in self.meters_for_service(service):
                    self.set_meter_read_date(service, meter['identifier'], None, meter['present_read_date'])
                for actual_register in self.actual_registers(service):
                    self.set_actual_register_quantity(actual_register['identifier'], Decimal(0.0))
                for shadow_register in self.shadow_registers(service):
                    self.set_shadow_register_quantity(shadow_register['identifier'], Decimal(0.0))

            # if "statistics" section exists in the bill, remove it
            if 'statistics' in self.reebill_dict:
                del self.reebill_dict['statistics']


    def convert_to_new_account(self, account):
        # TODO: the existence of this function is a symptom of ugly design.
        # figure out how to make it go away if possible.
        # https://www.pivotaltracker.com/story/show/37798427
        '''Sets the account of this reebill and all its utility bills to
        'account', and creates new _ids in all utility bills and the reebill's
        references to them. And converts frozen utility bills into editable
        ones by removing the "sequence" and "version" keys, if present. Used
        for converting an existing reebill and its utility bills into a
        template for a new account.'''
        self.account = account
        for handle in self.reebill_dict['utilbills']:
            u = self._get_utilbill_for_handle(handle)
            u['account'] = account
            if 'sequence' in u:
                del u['sequence']
            if 'version' in u:
                del u['version']
            u['_id'] = handle['id'] = bson.ObjectId()

    # TODO: is this method obsolete?
    def new_utilbill_ids(self):
        '''Replaces _ids in utility bill documents and the reebill document's
        references to them, and removes "sequence" and "version" keys if
        present (to convert frozen utility bill into editable one). Used when
        rolling to create copies of the utility bills. does not need to be
        called when creating a new account because 'convert_to_new_account'
        also does this.'''
        for utilbill_handle in self.reebill_dict['utilbills']:
            utilbill_doc = self._get_utilbill_for_handle(utilbill_handle)
            new_id = bson.objectid.ObjectId()
            utilbill_handle['id'] = utilbill_doc['_id'] = new_id
            if 'sequence' in utilbill_doc:
                del utilbill_doc['sequence']
            if 'version' in utilbill_doc:
                del utilbill_doc['version']

    def update_utilbill_subdocs(self):
        '''Refreshes the "utilbills" sub-documents of the reebill document to
        match the utility bill documents in _utilbills. (These represent the
        "hypothetical" version of each utility bill.)'''
        # TODO maybe this should be done in compute_bill or a method called by
        # it; see https://www.pivotaltracker.com/story/show/51581067
        self.reebill_dict['utilbills'] = \
                [MongoReebill.get_utilbill_subdoc(utilbill_doc) for
                utilbill_doc in self._utilbills]

                
    def compute_charges(self, uprs, cprs):
        """This function binds a rate structure against the actual and
        hypothetical charges found in a bill. If and RSI specifies information
        no in the bill, it is added to the bill. If the bill specifies
        information in a charge that is not in the RSI, the charge is left
        untouched."""
        account, sequence = self.account, self.sequence

        # process rate structures for all services
        for service in self.services:
            utilbill_doc = self._get_utilbill_for_service(service)
            compute_all_charges(utilbill_doc, uprs, cprs)

            # TODO temporary hack: duplicate the utility bill, set its register
            # quantities to the hypothetical values, recompute it, and then
            # copy all the charges back into the reebill
            hypothetical_utilbill = deepcopy(self._get_utilbill_for_service(service))

            # these three generators iterate through "actual registers" of the
            # real utility bill (describing conventional energy usage), "shadow
            # registers" of the reebill (describing renewable energy usage
            # offsetting conventional energy), and "hypothetical registers" in
            # the copy of the utility bill (which will be set to the sum of the
            # other two).
            actual_registers = chain.from_iterable(m['registers']
                    for m in utilbill_doc['meters'])
            shadow_registers = chain.from_iterable(u['shadow_registers']
                    for u in self.reebill_dict['utilbills'])
            hypothetical_registers = chain.from_iterable(m['registers'] for m
                    in hypothetical_utilbill['meters'])

            # set the quantity of each "hypothetical register" to the sum of
            # the corresponding "actual" and "shadow" registers.
            for h_register in hypothetical_registers:
                a_register = next(r for r in actual_registers
                        if r['register_binding'] == 
                        h_register['register_binding'])
                s_register = next(r for r in shadow_registers
                        if r['register_binding'] == 
                        h_register['register_binding'])
                h_register['quantity'] = a_register['quantity'] + \
                        h_register['quantity']

            # compute the charges of the hypothetical utility bill
            compute_all_charges(hypothetical_utilbill, uprs, cprs)

            # copy the charges from there into the reebill
            self.set_hypothetical_chargegroups_for_service(service,
                    hypothetical_utilbill['chargegroups'])






            ###
            ### All registers for all meters in a given service are made available
            ### to the rate structure for the given service.
            ### Registers that are not to be used by the rate structure should
            ### simply not have an rsi_binding.
            ###

            ### actual

            ### copy rate structure because it gets destroyed during use
            ##rate_structure = copy.deepcopy(the_rate_structure)

            ### get non-shadow registers in the reebill
            ##actual_register_readings = self.actual_registers(service)

            ###print "loaded rate structure"
            ###pp(rate_structure)

            ###print "loaded actual register readings"
            ###pp(actual_register_readings)

            ### copy the quantity of each non-shadow register in the reebill to
            ### the corresponding register dictionary in the rate structure
            ### ("apply the registers from the reebill to the probable rate structure")
            ##rate_structure.bind_register_readings(actual_register_readings) 
            ###print "rate structure with bound registers"
            ###pp(rate_structure)

            ### get all utility charges from the reebill's utility bill (in the
            ### form of a group name -> [list of charges] dictionary). for each
            ### charge, find the corresponding rate structure item (the one that
            ### matches its "rsi_binding") and copy the values of "description",
            ### "quantity", "quantity_units", "rate", and "rate_units" in that
            ### RSI to the charge
            ### ("process actual charges with non-shadow meter register totals")
            ### ("iterate over the charge groups, binding the reebill charges to
            ### its associated RSI")
            ##actual_chargegroups = self.actual_chargegroups_for_service(service)
            ##for charges in actual_chargegroups.values():
                ##rate_structure.bind_charges(charges)

            ### (original comment "don't have to set this because we modified the
            ### actual_chargegroups" is false--we modified the rate structure
            ### items, but left the charges in the bill unchanged. as far as i
            ### can tell this line of code has no effect)
            ##self.set_actual_chargegroups_for_service(service, actual_chargegroups)

            ## hypothetical charges

            ## re-copy rate structure because it gets destroyed during use
            #rate_structure = copy.deepcopy(the_rate_structure)

            ## get shadow and non-shadow registers in the reebill
            #actual_register_readings = self.actual_registers(service)
            #shadow_register_readings = self.shadow_registers(service)

            ## "add the shadow register totals to the actual register, and re-process"

            ## TODO: 12205265 Big problem here.... if REG_TOTAL, for example, is used to calculate
            ## a rate shown on the utility bill, it works - until REG_TOTAL has the shadow
            ## renewable energy - then the rate is calculated incorrectly.  This is because
            ## a seemingly innocent expression like SETF 2.22/REG_TOTAL.quantity calcs 
            ## one way for actual charge computation and another way for hypothetical charge
            ## computation.

            ## for each shadow register dictionary: add its quantity to the
            ## quantity of the corresponding non-shadow register
            #registers_to_bind = copy.deepcopy(shadow_register_readings)
            #for shadow_reading in registers_to_bind:
                #for actual_reading in actual_register_readings:
                    #if actual_reading['identifier'] == shadow_reading['identifier']:
                        #shadow_reading['quantity'] += actual_reading['quantity']
                ## TODO: throw exception when registers mismatch

            ## copy the quantity of each register dictionary in the reebill to
            ## the corresponding register dictionary in the rate structure
            ## ("apply the combined registers from the reebill to the probable
            ## rate structure")
            #rate_structure.bind_register_readings(registers_to_bind)

            ## for each hypothetical charge in the reebill, copy the values of
            ## "description", "quantity", "quantity_units", "rate", and
            ## "rate_units" from the corresponding rate structure item to the
            ## charge
            ## ("process hypothetical charges with shadow and non-shadow meter register totals")
            ## ("iterate over the charge groups, binding the reebill charges to its associated RSI")
            #hypothetical_chargegroups = self.hypothetical_chargegroups_for_service(service)
            #for chargegroup, charges in hypothetical_chargegroups.items():
                #rate_structure.bind_charges(charges)

            ## don't have to set this because we modified the hypothetical_chargegroups
            ##reebill.set_hypothetical_chargegroups_for_service(service, hypothetical_chargegroups)


    # methods for getting data out of the mongo document: these could change
    # depending on needs in render.py or other consumers. return values are
    # strings unless otherwise noted.
    
    # TODO should _id fields even have setters? they're never supposed to
    # change.
    @property
    def account(self):
        return self.reebill_dict['_id']['account']
    @account.setter
    def account(self, value):
        self.reebill_dict['_id']['account'] = value
    
    @property
    def sequence(self):
        return self.reebill_dict['_id']['sequence']
    @sequence.setter
    def sequence(self, value):
        self.reebill_dict['_id']['sequence'] = value

    @property
    def version(self):
        return self.reebill_dict['_id']['version']
    @version.setter
    def version(self, value):
        self.reebill_dict['_id']['version'] = int(value)
    
    @property
    def issue_date(self):
        """ This is a mandatory property of a ReeBill. Consequently, there is
        no information to be had by throwing a key exception on a missing
        issue_date.  """

        if 'issue_date' in self.reebill_dict:
            return python_convert(self.reebill_dict['issue_date'])

        return None

    @issue_date.setter
    def issue_date(self, value):
        self.reebill_dict['issue_date'] = value

    @property
    def due_date(self):
        return python_convert(self.reebill_dict['due_date'])
    @due_date.setter
    def due_date(self, value):
        self.reebill_dict['due_date'] = value

    # Periods are read-only on the basis of which utilbills have been attached
    @property
    def period_begin(self):
        return min([self._get_utilbill_for_service(s)['start'] for s in self.services])
    @property
    def period_end(self):
        return max([self._get_utilbill_for_service(s)['end'] for s in self.services])
    
    @property
    def discount_rate(self):
        '''Discount rate is a Decimal.'''
        return self.reebill_dict['discount_rate']
    @discount_rate.setter
    def discount_rate(self, value):
        self.reebill_dict['discount_rate'] = value

    @property
    def total(self):
        '''The sum of all charges on this bill that do not come from other
        bills, i.e. charges that are being charged to the customer's account on
        this bill's issue date. (This includes the late charge, which depends
        on another bill for its value but belongs to the bill on which it
        appears.) This total is what should be used to calculate the adjustment
        produced by the difference between two versions of a bill.'''
        # if/when more charges are added (e.g. "value-added charges") they
        # should be included here
        return self.ree_charges + (self.late_charges if 'late_charges' in
                self.reebill_dict else 0)

    @property
    def balance_due(self):
        '''Overall balance of the customer's account at the time this bill was
        issued, including unpaid charges from previous bills. Returns a
        Decimal.'''
        return self.reebill_dict['balance_due']
    @balance_due.setter
    def balance_due(self, value):
        self.reebill_dict['balance_due'] = value

    @property
    def late_charge_rate(self):
        '''Late charges rate is a Decimal.'''
        # currently, there is a population of reebills that do not have a late_charge_rate
        # because late_charge_rate was not yet implemented.
        # and since we may want to know this, let the key exception be raised.
        return self.reebill_dict['late_charge_rate']
    @late_charge_rate.setter
    def late_charge_rate(self, value):
        self.reebill_dict['late_charge_rate'] = value

    @property
    def late_charges(self):
        """ This is an optional property of a ReeBill.  There was a day where
        ReeBills were not part of a late charge program.  Consequently, we
        would want to present bills from the past without a late charge box in
        the UI.  So, an exception if they don't exist.  """
        return self.reebill_dict['late_charges']

    @late_charges.setter
    def late_charges(self, value):
        if type(value) is not Decimal: raise ValueError("Requires Decimal")
        self.reebill_dict['late_charges'] = value

    @property
    def billing_address(self):
        '''Returns a dict.'''
        return self.reebill_dict['billing_address']
    @billing_address.setter
    def billing_address(self, value):
        self.reebill_dict['billing_address'] = value

    @property
    def service_address(self):
        '''Returns a dict.'''
        return self.reebill_dict['service_address']
    @service_address.setter
    def service_address(self, value):
        self.reebill_dict['service_address'] = value

    def service_address_formatted(self):
        try:
            return '%(street)s, %(city)s, %(state)s' % self.reebill_dict['service_address']
        except KeyError as e:
            print >> sys.stderr, 'Reebill %s-%s-%s service address lacks key "%s"' \
                    % (self.account, self.sequence, self.version, e)
            print >> sys.stderr, self.reebill_dict['service_address']
            return '?'

    @property
    def prior_balance(self):
        return self.reebill_dict['prior_balance']
    @prior_balance.setter
    def prior_balance(self, value):
        self.reebill_dict['prior_balance'] = value

    @property
    def payment_received(self):
        return self.reebill_dict['payment_received']

    @payment_received.setter
    def payment_received(self, value):
        self.reebill_dict['payment_received'] = value

    @property
    def total_adjustment(self):
        return self.reebill_dict['total_adjustment']
    @total_adjustment.setter
    def total_adjustment(self, value):
        self.reebill_dict['total_adjustment'] = value

    @property
    def manual_adjustment(self):
        return Decimal(self.reebill_dict['manual_adjustment'])
    @manual_adjustment.setter
    def manual_adjustment(self, value):
        self.reebill_dict['manual_adjustment'] = Decimal(value)

    @property
    def ree_charges(self):
        return self.reebill_dict['ree_charges']
    @ree_charges.setter
    def ree_charges(self, value):
        self.reebill_dict['ree_charges'] = value

    @property
    def ree_savings(self):
        return self.reebill_dict['ree_savings']
    @ree_savings.setter
    def ree_savings(self, value):
        self.reebill_dict['ree_savings'] = value

    @property
    def balance_forward(self):
        return self.reebill_dict['balance_forward']
    @balance_forward.setter
    def balance_forward(self, value):
        self.reebill_dict['balance_forward'] = value

    @property
    def motd(self):
        '''"motd" = "message of the day"; it's optional, so the reebill may not
        have one.'''
        return self.reebill_dict.get('message', '')
    @motd.setter
    def motd(self, value):
        self.reebill_dict['message'] = value

    # TODO this must die https://www.pivotaltracker.com/story/show/36492387
    @property
    def actual_total(self):
        return self.reebill_dict['actual_total']
    @actual_total.setter
    def actual_total(self, value):
        self.reebill_dict['actual_total'] = value

    @property
    def hypothetical_total(self):
        return self.reebill_dict['hypothetical_total']
    @hypothetical_total.setter
    def hypothetical_total(self, value):
        self.reebill_dict['hypothetical_total'] = value

    @property
    def ree_value(self):
        return self.reebill_dict['ree_value']
    @ree_value.setter
    def ree_value(self, value):
        self.reebill_dict['ree_value'] = value

    @property
    def bill_recipients(self):
        '''E-mail addresses of bill recipients.

        If these data exist, returns a list of strings. Otherwise, returns None.'''
        res = self.reebill_dict.get('bill_recipients', None)
        if res is None:
            self.reebill_dict['bill_recipients'] = []
            return self.reebill_dict['bill_recipients']
        return res
        
    @bill_recipients.setter
    def bill_recipients(self, value):
        '''Assigns a list of e-mail addresses representing bill recipients.'''
        self.reebill_dict['bill_recipients'] = value

    @property
    def last_recipients(self):
        '''E-mail addresses of bill recipients.

        If these data exist, returns a list of strings. Otherwise, returns None.'''
        res = self.reebill_dict.get('last_recipients', None)
        if res is None:
            self.reebill_dict['last_recipients'] = []
            return self.reebill_dict['last_recipients']
        return res
    
    @last_recipients.setter
    def last_recipients(self, value):
        '''Assigns a list of e-mail addresses representing bill recipients.'''
        self.reebill_dict['last_recipients'] = value
        
    def _utilbill_ids(self):
        '''Useful for debugging.'''
        # note order is not guranteed so the result may look weird
        return zip([h['id'] for h in self.reebill_dict['utilbills']],
                [u['_id'] for u in self._utilbills])

    def _get_utilbill_for_service(self, service):
        '''Returns utility bill document having the given service. There must
        be exactly one.'''
        matching_utilbills = [u for u in self._utilbills if u['service'] ==
                service]
        if len(matching_utilbills) == 0:
            raise ValueError('No utilbill found for service "%s"' % service)
        if len(matching_utilbills) > 1:
            raise ValueError('Multiple utilbills found for service "%s"' % service)
        return matching_utilbills[0]

    def _get_handle_for_service(self, service):
        '''Returns internal 'utibills' subdictionary whose corresponding
        utility bill has the given service. There must be exactly 1.'''
        u = self._get_utilbill_for_service(service)
        handles = [h for h in self.reebill_dict['utilbills'] if h['id'] ==
                u['_id']]
        if len(handles) == 0:
            raise ValueError(('Reebill has no reference to utilbill for '
                    'service "%s"') % service)
        if len(handles) > 1:
            raise ValueError(('Reebil has mulutple references to utilbill '
                    'for service "%s"' % service))
        return handles[0]

    def _get_utilbill_for_handle(self, utilbill_handle):
        '''Returns the utility bill dictionary whose _id correspinds to the
        "id" in the given internal utilbill dictionary.'''
        # i am calling each subdocument in the "utilbills" list (which contains
        # the utility bill's _id and data related to that bill) a "handle"
        # because it is what you use to grab a utility bill and it's kind of
        # like a pointer.
        id = utilbill_handle['id']
        matching_utilbills = [u for u in self._utilbills if u['_id'] == id]
        if len(matching_utilbills) == 0:
            raise ValueError('No utilbill found for id "%s"' % id)
        if len(matching_utilbills) > 1:
            raise ValueError('Multiple utilbills found for id "%s"' % id)
        return matching_utilbills[0]

    def _get_utilbill_for_rs(self, utility, service, rate_structure_name):
        '''Returns the utility bill dictionary with the given utility name and
        rate structure name.'''
        matching_utilbills = [u for u in self._utilbills if u['utility'] ==
                utility and u['service'] == service and
                u['rate_structure_binding'] == rate_structure_name]
        if len(matching_utilbills) == 0:
            raise ValueError(('No utilbill found for utility "%s", rate'
                    'structure "%s"') % (utility, rate_structure_name))
        if len(matching_utilbills) > 1:
            raise ValueError(('Multiple utilbills found for utility "%s", rate'
                    'structure "%s"') % (utility, rate_structure_name))
        return matching_utilbills[0]

    def _set_utilbill_for_id(self, id, new_utilbill_doc):
        '''Used in save_reebill to replace an editable utility bill document
        with a frozen one.'''
        # find all utility bill documents with the given id, and make sure
        # there's exactly 1
        matching_indices = [index for (index, doc) in
                enumerate(self._utilbills) if doc['_id'] == id]
        if len(matching_indices) == 0:
            raise ValueError('No utilbill found for id "%s"' % id)
        if len(matching_indices) > 1:
            raise ValueError('Multiple utilbills found for id "%s"' % id)

        # replace that one with 'new_utilbill_doc'
        self._utilbills[matching_indices[0]] = new_utilbill_doc

    def hypothetical_total_for_service(self, service_name):
        '''Returns the total of hypothetical charges for the utilbill whose
        service is 'service_name'. There's not supposed to be more than one
        utilbill per service, so an exception is raised if that happens (or if
        there's no utilbill for that service).'''
        return self._get_handle_for_service(service_name)['hypothetical_total']

    def set_hypothetical_total_for_service(self, service_name, new_total):
        self._get_handle_for_service(service_name)['hypothetical_total'] \
                = new_total

    def actual_total_for_service(self, service_name):
        return self._get_utilbill_for_service(service_name)['total']

    def set_actual_total_for_service(self, service_name, new_total):
        self._get_utilbill_for_service(service_name)['total'] = new_total

    def ree_value_for_service(self, service_name):
        '''Returns the total of 'ree_value' (renewable energy value offsetting
        hypothetical charges) for the utilbill whose service is 'service_name'.
        There's not supposed to be more than one utilbill per service.'''
        return self._get_handle_for_service(service_name)['ree_value']

    def set_ree_value_for_service(self, service_name, new_ree_value):
        self._get_handle_for_service(service_name)['ree_value'] = new_ree_value

    def ree_savings_for_service(self, service_name):
        return self._get_handle_for_service(service_name)['ree_savings']

    def set_ree_savings_for_service(self, service_name, new_ree_savings):
        self._get_handle_for_service(service_name)['ree_savings'] = new_ree_savings

    def ree_charges_for_service(self, service_name):
        return self._get_handle_for_service(service_name)['ree_charges']

    def set_ree_charges_for_service(self, service_name, new_ree_charges):
        self._get_handle_for_service(service_name)['ree_charges'] = new_ree_charges

    def hypothetical_chargegroups_for_service(self, service_name):
        '''Returns the list of hypothetical chargegroups for the utilbill whose
        service is 'service_name'. There's not supposed to be more than one
        utilbill per service.'''
        return self._get_handle_for_service(service_name)['hypothetical_chargegroups']

    def set_hypothetical_chargegroups_for_service(self, service_name, new_chargegroups):
        '''Set hypothetical chargegroups, based on actual chargegroups.  This is used
        because it is customary to define the actual charges and base the hypothetical
        charges on them.'''
        self._get_handle_for_service(service_name)['hypothetical_chargegroups']\
                = new_chargegroups

    def actual_chargegroups_for_service(self, service_name):
        '''Returns the list of actual chargegroups for the utilbill whose
        service is 'service_name'. There's not supposed to be more than one
        utilbill per service, so an exception is raised if that happens (or if
        there's no utilbill for that service).'''
        return self._get_utilbill_for_service(service_name)['chargegroups']

    def set_actual_chargegroups_for_service(self, service_name, new_chargegroups):
        '''Set hypothetical chargegroups, based on actual chargegroups.  This is used
        because it is customary to define the actual charges and base the hypothetical
        charges on them.'''
        self._get_utilbill_for_service(service_name)['chargegroups'] \
                = new_chargegroups

    def chargegroups_model_for_service(self, service_name):
        '''Returns a shallow list of chargegroups for the utilbill whose
        service is 'service_name'. There's not supposed to be more than one
        utilbill per service, so an exception is raised if that happens (or if
        there's no utilbill for that service).'''
        return self._get_utilbill_for_service(service_name)['chargegroups']\
                .keys()

    @property
    def services(self):
        '''Returns a list of all services for which there are utilbills.'''
        return [u['service'] for u in self._utilbills if u['service'] not in self.suspended_services]

    @property
    def suspended_services(self):
        '''Returns list of services for which billing is suspended (e.g.
        because the customer has switched to a different fuel for part of the
        year). Utility bills for this service should be ignored in the attach
        operation.'''
        return self.reebill_dict.get('suspended_services', [])

    def suspend_service(self, service):
        '''Adds 'service' to the list of suspended services. Returns True iff
        it was added, False if it already present.'''
        service = service.lower()
        if service not in [s.lower() for s in self.services]:
            raise ValueError('Unknown service %s: services are %s' % (service, self.services))

        if 'suspended_services' not in self.reebill_dict:
            self.reebill_dict['suspended_services'] = []
        if service not in self.reebill_dict['suspended_services']:
            self.reebill_dict['suspended_services'].append(service)

    def resume_service(self, service):
        '''Removes 'service' from the list of suspended services. Returns True
        iff it was removed, False if it was not present.'''
        service = service.lower()
        if service not in [s.lower() for s in self.services]:
            raise ValueError('Unknown service %s: services are %s' % (service, self.services))

        if service in self.reebill_dict.get('suspended_services', {}):
            self.reebill_dict['suspended_services'].remove(service)
            # might as well take out the key if the list is empty
            if self.reebill_dict['suspended_services'] == []:
                del self.reebill_dict['suspended_services']

    def utilbill_period_for_service(self, service_name):
        '''Returns start & end dates of the first utilbill found whose service
        is 'service_name'. There's not supposed to be more than one utilbill
        per service.'''
        u = self._get_utilbill_for_service(service_name)
        return u['start'], u['end']

    def set_utilbill_period_for_service(self, service, period):
        '''Changes the period dates of the first utility bill associated with
        this reebill whose service is 'service'.'''
        u = self._get_utilbill_for_service(service)
        u['start'], u['end'] = period

    def renewable_energy_period(self):
        '''Returns 2-tuple of dates (inclusive start, exclusive end) describing
        the period of renewable energy consumption in this bill. In practice,
        this means the read dates of the only meter in the utility bill which
        is equivalent to the utility bill's period.'''
        assert len(self._utilbills) == 1
        return meter_read_period(self._utilbills[0])

    def meter_read_dates_for_service(self, service):
        '''Returns (prior_read_date, present_read_date) of the shadowed meter
        in the first utility bill found whose service is 'service_name'. (There
        should only be one utility bill for the given service, and only one
        register in one meter that has a corresponding shadow register in the
        reebill.)'''
        external_utilbill = self._get_utilbill_for_service(service)
        utilbill_handle = self._get_handle_for_service(service)
        for shadow_register in utilbill_handle['shadow_registers']:
            for meter in external_utilbill['meters']:
                for actual_register in meter['registers']:
                    if actual_register['identifier'] == shadow_register['identifier']:
                        return meter['prior_read_date'], meter['present_read_date']
        raise ValueError(('Utility bill for service "%s" has no meter '
                'containing a register whose identifier matches that of '
                'a shadow register') % service)

    @property
    def utilbill_periods(self):
        '''Return a dictionary whose keys are service and values are the
        utilbill period.'''
        return dict([(service, self.utilbill_period_for_service(service)) for
            service in self.services])

    # TODO: consider calling this meter readings
    def meters_for_service(self, service_name):
        '''Returns a list of copies of meter dictionaries for the utilbill
        whose service is 'service_name'. There's not supposed to be more than
        one utilbill per service, so an exception is raised if that happens (or
        if there's no utilbill for that service).'''
        meters = copy.deepcopy(
                self._get_utilbill_for_service(service_name)['meters'])

        # gather shadow register dictionaries
        shadow_registers = copy.deepcopy(self.shadow_registers(service_name))

        # put shadow: False in all the non-shadow registers, and merge the
        # shadow registers in with shadow: True to replicate the old reebill
        # data structure
        for m in meters:
            for register in m['registers']:
                if 'shadow' in register:
                    continue
                register['shadow'] = False
                for sr in shadow_registers:
                    if sr['identifier'] == register['identifier']:
                        sr['shadow'] = True
                        m['registers'].append(sr)
                        break
        return meters

    def _update_shadow_registers(self):
        '''Refreshes list of "shadow_register" dictionaries in this reebill
        document to match the utility bill documents. This should be called
        whenever _utilbills changes or a register is modified.'''
        # NOTE the fields typically found in a "shadow register" dictionary
        # are: "identifier", "quantity", "quantity_units", 'description", and
        # "register_binding" (a subset of the fields typically found in a
        # register in a utility bill document). the only really necessary
        # fields among these are are "identifier" and "quanity", because their
        # only purpose is represent the quantity a register would have had in a
        # hypothetical situation (and quantity should not be updated because it
        # is the only field in which a shadow register should differ from its
        # corresponding actual register.) however, for consistency, all these
        # fields will continue to be updated--except "quantity", which should
        # not be updated to match)
        for u in self._utilbills:
            handle = self._get_handle_for_service(u['service'])
            for m in u['meters']:
                for r in m['registers']:
                    try:
                        # shadow register dictionary already exists; update its
                        # fields other than "identifier" and "quantity" (though
                        # this is superfluous)
                        shadow_register = next(s for s in
                                handle['shadow_registers'] if s['identifier']
                                == r['identifier'])
                        shadow_register.update({
                            'quantity_units': r['quantity_units'],
                            'description': r['description'],
                            'register_binding': r['register_binding'],
                            'type': r['type'],
                        })
                    except StopIteration:
                        # shadow register dictionary does not exist; create it
                        handle['shadow_registers'].append({
                            'identifier': r['identifier'],
                            'quantity': Decimal(0),
                            'quantity_units': r['quantity_units'],
                            'description': r['description'],
                            'register_binding': r['register_binding'],
                            'type': r['type'],
                        })

        # cull any unnecessary shadow registers
        for handle in self.reebill_dict['utilbills']:
            shadow_registers = handle['shadow_registers']
            for shadow_register in shadow_registers:

                # NOTE this loop is an example of prioritizing clarity over
                # efficiency: since there is no "goto", a lot of if statements
                # are required to break out of these loops after a match is
                # found, but who cares about a few extra iterations?
                has_a_match = False
                for u in self._utilbills:
                    for m in u['meters']:
                        if any(r['identifier'] == shadow_register['identifier']
                                for r in m['registers']):
                            has_a_match = True

                if not has_a_match:
                    shadow_registers.remove(shadow_register)

    def set_meter_dates_from_utilbills(self):
        '''Set the meter read dates to the start and end dates of the
        associated utilbill.'''
        for service in self.services:
            for meter in self.meters_for_service(service):
                start, end = self.utilbill_period_for_service(service)
                self.set_meter_read_date(service, meter['identifier'], end, start)

    def set_meter_read_date(self, service, identifier, present_read_date,
            prior_read_date):
        ''' Set the read date for a specified meter.'''
        utilbill = self._get_utilbill_for_service(service)
        meter = next(m for m in utilbill['meters'] if m['identifier'] ==
                identifier)
        meter['present_read_date'] = present_read_date
        meter['prior_read_date'] = prior_read_date

    def set_meter_actual_register(self, service, meter_identifier, register_identifier, quantity):
        ''' Set the total for a specified meter register.'''
        utilbill = self._get_utilbill_for_service(service)
        meter = next(m for m in utilbill['meters'] if m['identifier'] ==
                meter_identifier)
        for register in meter['registers']:
            if register['identifier'] == register_identifier:
                register['quantity'] = quantity

    def set_meter_identifier(self, service, old_identifier, new_identifier):
        if old_identifier == new_identifier:
            return
        utilbill = self._get_utilbill_for_service(service)
        # complain if any existing meter has the same identifier
        for meter in utilbill['meters']:
            if meter['identifier'] == new_identifier:
                raise ValueError("Duplicate Identifier")
        meter = next(m for m in utilbill['meters'] if m['identifier'] ==
                meter_identifier)
        meter['identifier'] = new_identifier

    def set_register_identifier(self, service, old_identifier, new_identifier):
        if old_identifier == new_identifier:
            return
        utilbill = self._get_utilbill_for_service(service)

        # complain if any register in any existing meter has the same
        # identifier
        for meter in utilbill['meters']:
            for register in meter['registers']:
                if register['identifier'] == new_identifier:
                    raise ValueError("Duplicate Identifier")

        # actual register in utilbill
        for meter in utilbill['meters']:
            for register in meter['registers']:
                if register['identifier'] == old_identifier:
                    register['identifier'] = new_identifier

        # hypothetical register in reebill
        for meter in utilbill['meters']:
            for register in meter['registers']:
                if register['identifier'] == old_identifier:
                    register['identifier'] = new_identifier

    def meter_for_register(self, service, identifier):
        meters = self.meters_for_service(service)
        for meter in meters:
            for register in meter['registers']:
                if register['identifier'] == identifier:
                    return meter
    @property
    def meters(self):
        '''Returns a dictionary mapping service names to lists of meters.'''
        return dict([(service, self.meters_for_service(service)) for service
                in self.services])

    def actual_register(self, service, identifier):
        actual_register = [register for register in
                self.actual_registers(service)
                if register['identifier'] == identifier]
        if len(actual_register) == 0:
            return None
        elif len(actual_register) ==1:
            return actual_register[0]
        else:
            raise Exception("More than one actual register named %s"
                    % identifier)

    def actual_registers(self, service):
        '''Returns a list of all nonempty non-shadow register dictionaries of
        all meters for the given service. (The "actual" in the name has nothing
        to do with "actual charges".)
        Registers have rate structure bindings that are used to make the actual
        registers available to rate structure items.'''
        result = []
        for utilbill in self._utilbills:
            for meter in utilbill['meters']:
                result.extend(meter['registers'])
        return result

    def set_actual_register_quantity(self, identifier, quantity):
        '''Sets the value 'quantity' in the first register subdictionary whose
        identifier is 'identifier' to 'quantity'. Raises an exception if no
        register with that identified is found.'''
        for u in self._utilbills:
            for m in u['meters']:
                for r in m['registers']:
                    if r['identifier'] == identifier:
                        r['quantity'] = quantity
                        return

    def all_shadow_registers(self):
        return list(chain.from_iterable([self.shadow_registers(s) for s in
                self.services]))

    def shadow_registers(self, service):
        '''Returns list of copies of shadow register dictionaries for the
        utility bill with the given service.'''
        utilbill_handle = self._get_handle_for_service(service)
        #print repr(utilbill_handle.get('shadow_registers'))
        return copy.deepcopy(utilbill_handle.get('shadow_registers'))

    def set_shadow_register_quantity(self, identifier, quantity):
        '''Sets the value for the key "quantity" in the first shadow register
        found whose identifier is 'identifier' to 'quantity' (assumed to be in
        BTU). Raises an exception if no register with that identifier is
        found.'''
        # find the register and set its quanitity
        for utilbill_handle in self.reebill_dict['utilbills']:
            for register in utilbill_handle['shadow_registers']:
                if register['identifier'] == identifier:
                    # convert units
                    if register['quantity_units'].lower() == 'kwh':
                        # TODO physical constants must be global
                        quantity /= Decimal('3412.14')
                    elif register['quantity_units'].lower() == 'therms':
                        # TODO physical constants must be global
                        quantity /= Decimal('100000.0')
                    elif register['quantity_units'].lower() == 'ccf':
                        # TODO 28247371: this is an unfair conversion
                        # TODO physical constants must be global
                        quantity /= Decimal('100000.0')
                    else:
                        raise ValueError('unknown energy unit %s' %
                                register['quantity_units'])
                    # set the quantity
                    register['quantity'] = quantity
                    return
        raise ValueError('No register found with identifier "%s"' % quantity)

    def utility_name_for_service(self, service_name):
        return self._get_utilbill_for_service(service_name)['utility']

    def rate_structure_name_for_service(self, service_name):
        return self._get_utilbill_for_service(service_name)\
                ['rate_structure_binding']

    @property
    def savings(self):
        '''Value of renewable energy generated, or total savings from
        hypothetical utility bill.'''
        return self.reebill_dict['ree_value']

    def total_renewable_energy(self, ccf_conversion_factor=None):
        '''Returns all renewable energy distributed among shadow registers of
        this reebill, in therms.'''
        # TODO switch to BTU
        if type(ccf_conversion_factor) not in (type(None), Decimal):
            raise ValueError("ccf conversion factor must be a Decimal")
        # TODO: CCF is not an energy unit, and registers actually hold CCF
        # instead of therms. we need to start keeping track of CCF-to-therms
        # conversion factors.
        # https://www.pivotaltracker.com/story/show/22171391
        total_therms = Decimal(0)
        for register in self.all_shadow_registers():
            quantity = register['quantity']
            unit = register['quantity_units'].lower()
            if unit == 'therms':
                total_therms += quantity
            elif unit == 'btu':
                # TODO physical constants must be global
                total_therms += quantity / Decimal("100000.0")
            elif unit == 'kwh':
                # TODO physical constants must be global
                total_therms += quantity / Decimal(".0341214163")
            elif unit == 'ccf':
                if ccf_conversion_factor is not None:
                    total_therms += quantity * ccf_conversion_factor
                else:
                    # TODO: 28825375 - need the conversion factor for this
                    print ("Register in reebill %s-%s-%s contains gas measured "
                        "in ccf: energy value is wrong; time to implement "
                        "https://www.pivotaltracker.com/story/show/28825375")\
                        % (self.account, self.sequence, self.version)
                    # assume conversion factor is 1
                    total_therms += quantity
            else:
                raise ValueError('Unknown energy unit: "%s"' % \
                        register['quantity_units'])
        return total_therms

    #
    # Helper functions
    #

    # the following functions are all about flattening nested chargegroups for the UI grid
    def hypothetical_chargegroups_flattened(self, service,
            chargegroups='hypothetical_chargegroups'):
        utilbill_handle = self._get_handle_for_service(service)
        return flatten_chargegroups_dict(copy.deepcopy(
                utilbill_handle['hypothetical_chargegroups']))

    def set_hypothetical_chargegroups_flattened(self, service, flat_charges):
        utilbill_handle = self._get_handle_for_service(service)
        utilbill_handle['hypothetical_chargegroups'] = \
                unflatten_chargegroups_list(flat_charges)

class ReebillDAO(object):
    '''A "data access object" for reading and writing reebills in MongoDB.'''

    def __init__(self, state_db, database, **kwargs):
        self.state_db = state_db
        self.reebills_collection = database['reebills']
        self.utilbills_collection = database['utilbills']

    def _get_version_query(self, account, sequence, specifier):
        '''Returns the version part of a Mongo query for a reebill based on the
        "version specifier": .'''

        # TODO
        if isinstance(specifier, date):
            raise NotImplementedError

        raise ValueError('Unknown version specifier "%s"' % specifier)

    #def increment_reebill_version(self, session, reebill):
        #'''Converts the reebill into its version successor: increments
        #_id.version, sets issue_date to None, and reloads the utility bills
        #from Mongo (since the reebill is unissued, these will be the current
        #versionless ones, not the ones that belong to the previous old
        #version of this reebill).'''
        #reebill.issue_date = None
        #reebill.version += 1

        ## replace the reebill's utility bill dictionaries with new ones loaded
        ## from mongo. which ones? the un-frozen/editable/"current truth"
        ## versions of the frozen ones currently in the reebill. how do you find
        ## them? i think the only way is by {account, service, utility, start
        ## date, end date}.
        ## TODO reconsider: https://www.pivotaltracker.com/story/show/37521779
        #all_new_utilbills = []
        #for utilbill_handle in reebill.reebill_dict['utilbills']:
            ## load new utility bill
            #old_utilbill = reebill._get_utilbill_for_handle(utilbill_handle)
            #new_utilbill = self.load_utilbill(account=reebill.account,
                    #utility=old_utilbill['utility'],
                    #service=old_utilbill['service'],
                    #start=old_utilbill['start'], end=old_utilbill['end'],
                    ## must not contain "sequence" or "version" keys
                    #sequence=False, version=False)

            ## convert types
            #new_utilbill = deep_map(float_to_decimal, new_utilbill)
            #new_utilbill = convert_datetimes(new_utilbill)

            #all_new_utilbills.append(new_utilbill)

            ## utilbill_handle's _id should match the new utility bill
            #utilbill_handle['id'] = new_utilbill['_id']

        ## replace utilbills with new ones loaded above (all at once)
        #reebill._utilbills = all_new_utilbills


    def load_utilbills(self, **kwargs):
        '''Loads 0 or more utility bill documents from Mongo, returns a list of
        the raw dictionaries ordered by start date.

        kwargs (any of these added will be added to the query:
        account
        service
        utility
        start
        end
        sequence
        version
        '''
        #check individually for each allowed key in case extra things get thrown into kwargs
        query = {}
        if kwargs.has_key('account'):
            query.update({'account': kwargs['account']})
        if kwargs.has_key('utility'):
            query.update({'utility': kwargs['utility']})
        if kwargs.has_key('service'):
            query.update({'service': kwargs['service']})
        if kwargs.has_key('start'):
            query.update({'start': date_to_datetime(kwargs['start'])})
        if kwargs.has_key('end'):
            query.update({'end': date_to_datetime(kwargs['end'])})
        if kwargs.has_key('sequence'):
            query.update({'sequence': kwargs['sequence']})
        if kwargs.has_key('version'):
            query.update({'version': kwargs['version']})
        cursor = self.utilbills_collection.find(query, sort=[('start',
                pymongo.ASCENDING)])
        return list(cursor)

    def load_utilbill(self, account, service, utility, start, end,
            sequence=None, version=None):
        '''Loads exactly one utility bill document from Mongo, returns the raw
        dictionary. Raises a NoSuchBillException if zero or multiple utility
        bills are found.
        
        'start' and 'end' may be None because there are some reebills that have
        None dates (when the dates have not yet been filled in by the user).
        
        'sequence' and 'version' are optional because they only apply to a
        frozen utility bill that belongs to a particular issued reebill
        version. A specific sequence or version may be given, or a boolean to
        test for the existence of the 'sequence' or 'version' key.'''

        query = {
            'account': account,
            'utility': utility,
            'service': service,
            # querying for None datetimes should work
            'start': date_to_datetime(start) \
                    if isinstance(start, date) else None,
            'end': date_to_datetime(end) \
                    if isinstance(end, date) else None,
        }

        # "sequence" and "version" may be int for specific sequence/version, or
        # boolean to query for key existence
        # NOTE bool must be checked first because bool is a subclass of
        # int! http://www.python.org/dev/peps/pep-0285/
        if isinstance(sequence, bool):
            query['sequence'] = {'$exists': sequence}
        elif isinstance(sequence, int):
            query['sequence'] = sequence
        elif sequence is not None:
            raise ValueError("'sequence'=%s; must be int or boolean" % sequence)

        if isinstance(version, bool):
            query['version'] = {'$exists': version}
        elif isinstance(version, int):
            query['version'] = version
        elif version is not None:
            raise ValueError("'version'=%s; must be int or boolean" % version)

        docs = self.utilbills_collection.find(query)

        # make sure exactly one doc was found
        if docs.count() == 0:
            raise NoSuchBillException(("No utility bill found in %s: "
                    "query was %s") % (self.utilbills_collection,
                    format_query(query)))
        elif docs.count() > 1:
            raise NotUniqueException(("Multiple utility bills in %s satisfy "
                    "query %s") % (self.utilbills_collection,
                    format_query(query)))
        return docs[0]


    def _load_utilbill_by_id(self, _id):
        docs = self.utilbills_collection.find({'_id': bson.ObjectId(_id)})
        if docs.count() == 0:
            raise NoSuchBillException("No utility bill document for _id %s"
                    % _id)
        assert docs.count() == 1
        result = docs[0]
        result = deep_map(float_to_decimal, result)
        result = convert_datetimes(result)
        return result

    def load_doc_for_utilbill(self, utilbill, reebill=None):
        '''Returns the Mongo utility bill document corresponding to the given
        state.UtilBill object.

        If 'reebill' is None, this is the "current" document, i.e. the one
        whose _id is in the utilbill table.

        If a ReeBill is given, this is the document for the version of the
        utility bill associated with the current reebill--either the same as
        the "current" one if the reebill is unissued, or a frozen one (whose
        _id is in the utilbill_reebill table) if the reebill is issued.'''
        if utilbill.state == UtilBill.Hypothetical:
            assert utilbill.document_id == None
            assert utilbill.uprs_id == None
            assert utilbill.cprs_id == None
            raise ValueError('No document for hypothetical utilty bill: %s'
                    % utilbill)
        # empty document_ids are legitimate because "hypothetical" utility
        # bills do not have a document
        # empty document_ids should not be possible, once the db is cleaned up
        # (there's already a "not null" constraint for 'document_id' but the
        # default value is "")
        if reebill is None or reebill.document_id_for_utilbill(utilbill) \
                is None:
            return self._load_utilbill_by_id(utilbill.document_id)
        return self._load_utilbill_by_id(
                reebill.document_id_for_utilbill(utilbill))

    def delete_doc_for_statedb_utilbill(self, utilbill_row):
        # TODO add reebill argument here like above?
        '''Deletes the Mongo utility bill document corresponding to the given
        state.UtilBill object.'''
        if utilbill_row._utilbill_reebills != []:
            raise ValueError(("Can't delete a utility bill that has "
                    "reebills associated with it"))
        result = self.utilbills_collection.remove({
                '_id': bson.ObjectId(utilbill_row.document_id)}, safe=True)
        if result['err'] is not None or result['n'] == 0:
            raise MongoError(result)

    def load_utilbill_template(self, session, account):
        '''Returns the Mongo utility bill document template for the customer
        given by 'account'.'''
        customer = session.query(Customer)\
                .filter(Customer.account==account).one()
        assert customer.utilbill_template_id not in (None, '')
        docs = self.utilbills_collection.find({
                '_id': bson.ObjectId(customer.utilbill_template_id)})
        if docs.count() == 0:
            raise NoSuchBillException("No utility bill template for %s" %
                    customer)
        assert docs.count() == 1
        utilbill_doc = docs[0]

        # convert types
        utilbill_doc = deep_map(float_to_decimal, utilbill_doc)
        utilbill_doc = convert_datetimes(utilbill_doc)

        return utilbill_doc

    def _load_all_utillbills_for_reebill(self, session, reebill_doc):
        '''Loads all utility bill documents from Mongo that match the ones in
        the 'utilbills' list in the given reebill dictionary (NOT MongoReebill
        object). Returns list of dictionaries with converted types.'''
        result = []

        for utilbill_handle in reebill_doc['utilbills']:
            query = {'_id': utilbill_handle['id']}
            utilbill_doc = self.utilbills_collection.find_one(query)
            if utilbill_doc == None:
                raise NoSuchBillException(("No utility bill found for reebill "
                        " %s-%s-%s in %s: query was %s") % (
                        reebill_doc['_id']['account'],
                        reebill_doc['_id']['sequence'], reebill_doc['_id']['version'],
                        self.utilbills_collection, format_query(query)))


            # convert types
            utilbill_doc = deep_map(float_to_decimal, utilbill_doc)
            utilbill_doc = convert_datetimes(utilbill_doc)

            result.append(utilbill_doc)

        return result


    def load_reebill(self, account, sequence, version='max'):
        '''Returns the reebill with the given account and sequence, and the a
        version: a specific version number, an issue date (before which the
        greatest issued version is returned, and after which the greatest
        overall version is returned), or 'max', which specifies the greatest
        version overall.'''
        # NOTE not using context manager here because it commits the
        # transaction when the session exits! this method should be usable
        # inside other transactions.
        session = self.state_db.session()

        assert isinstance(account, basestring)
        assert isinstance(sequence, long) or isinstance(sequence, int)
        assert isinstance(version, basestring) or isinstance(version, long) \
                or isinstance(version, int) or isinstance(version, date)

        query = {"_id.account": account, "_id.sequence": sequence}

        # TODO figure out how to move this into _get_version_query(): it can't
        # be expressed as part of the query, except maybe with a javascript
        # "where" clause
        if isinstance(version, int) or isinstance(version, long):
            query.update({'_id.version': version})
            mongo_doc = self.reebills_collection.find_one(query)
        elif version == 'max':
            # get max version from MySQL, since that's the definitive source of
            # information on what officially exists (but version 0 reebill
            # documents are templates that do not go in MySQL)
            try:
                if sequence != 0:
                    max_version = self.state_db.max_version(session, account,
                            sequence)
                    query.update({'_id.version': max_version})
                mongo_doc = self.reebills_collection.find_one(query)
            except NoResultFound:
                # customer not found in MySQL
                mongo_doc = None
        elif isinstance(version, date):
            version_dt = date_to_datetime(version)
            docs = self.reebills_collection.find(query, sort=[('_id.version',
                    pymongo.ASCENDING)])
            earliest_issue_date = docs[0]['issue_date']
            if earliest_issue_date is not None and earliest_issue_date < version_dt:
                docs_before_date = [d for d in docs if d['issue_date'] < version_dt]
                mongo_doc = docs_before_date[len(docs_before_date)-1]
            else:
                mongo_doc = docs[docs.count()-1]
        else:
            raise ValueError('Unknown version specifier "%s" (%s)' %
                    (version, type(version)))

        if mongo_doc is None:
            raise NoSuchBillException(("no reebill found in %s: query was %s")
                    % (self.reebills_collection, format_query(query)))

        # convert types in reebill document
        mongo_doc = deep_map(float_to_decimal, mongo_doc)
        mongo_doc = convert_datetimes(mongo_doc) # this must be an assignment because it copies

        # load utility bills
        utilbill_docs = self._load_all_utillbills_for_reebill(session, mongo_doc)

        mongo_reebill = MongoReebill(mongo_doc, utilbill_docs)
        return mongo_reebill

    def load_reebills_for(self, account, version='max'):
        if not account: return None
        # NOTE not using context manager (see comment in load_reebill)
        session = self.state_db.session()
        sequences = self.state_db.listSequences(session, account)
        return [self.load_reebill(account, sequence, version) for sequence in sequences]
    
    def load_reebills_in_period(self, account=None, version=0, start_date=None,
            end_date=None, include_0=False):
        '''Returns a list of MongoReebills whose period began on or before
        'end_date' and ended on or after 'start_date' (i.e. all bills between
        those dates and all bills whose period includes either endpoint). The
        results are ordered by sequence. If 'start_date' and 'end_date' are not
        given or are None, the time period extends to the begining or end of
        time, respectively. Sequence 0 is never included.
        
        'version' may be a specific version number, or 'any' to get all
        versions.'''
        with DBSession(self.state_db) as session:
            query = {}
            if account is not None:
                query['_id.account'] = account
            if isinstance(version, int):
                query.update({'_id.version': version})
            elif version == 'any':
                pass
            elif version == 'max':
                # TODO max version (it's harder than it looks because you don't
                # have the account or sequence of a specific reebill to query
                # MySQL for here)
                raise NotImplementedError
            else:
                raise ValueError('Unknown version specifier "%s"' % version)
            if not include_0:
                query['_id.sequence'] = {'$gt': 0}

            # add dates to query if present (converting dates into datetimes
            # because mongo only allows datetimes)
            if start_date is not None:
                start_datetime = datetime(start_date.year, start_date.month,
                        start_date.day)
                query['period_end'] = {'$gte': start_datetime}
            if end_date is not None:
                end_datetime = datetime(end_date.year, end_date.month,
                        end_date.day)
                query['period_begin'] = {'$lte': end_datetime}
            result = []
            docs = self.reebills_collection.find(query).sort('sequence')
            for mongo_doc in self.reebills_collection.find(query):
                mongo_doc = convert_datetimes(mongo_doc)
                mongo_doc = deep_map(float_to_decimal, mongo_doc)
                utilbill_docs = self._load_all_utillbills_for_reebill(session, mongo_doc)
                result.append(MongoReebill(mongo_doc, utilbill_docs))
            return result

    def save_reebill(self, reebill, freeze_utilbills=False, force=False):
        '''Saves the MongoReebill 'reebill' into the database. If a document
        with the same account, sequence, and version already exists, the existing
        document is replaced.

        'freeze_utilbills' should be used when issuing a reebill for the first
        time (an original or a correction). This creates "frozen" (immutable)
        copies of the utility bill documents with new _ids and puts the
        reebill's sequence and version in them. This document serves as a
        permanent archive of the utility bill document as it was at the time of
        issuing, and its _id should go in the "document_id" column of the
        "utilbill_reebill" table in MySQL.
        
        Replacing an already-issued reebill (as determined by StateDB) or its
        utility bills is forbidden unless 'force' is True (this should only be
        used for testing).
        
        Returns the _id of the frozen utility bill if 'freeze_utilbills' is
        True, or None otherwise.'''
        # TODO pass session into save_reebill instead of re-creating it
        # https://www.pivotaltracker.com/story/show/36258193
        # TODO 38459029
        # NOTE not using context manager (see comment in load_reebill)
        session = self.state_db.session()
        issued = self.state_db.is_issued(session, reebill.account,
                reebill.sequence, version=reebill.version, nonexistent=False)
        if issued and not force:
            raise IssuedBillError("Can't modify an issued reebill.")
        
        # there will only be a return value if 'freeze_utilbills' is True
        return_value = None

        # NOTE returning the _id of the new frozen utility bill can only work
        # if there is only one utility bill; otherwise some system is needed to
        # specify which _id goes with which utility bill in MySQL
        if len(reebill._utilbills) > 1:
            raise NotImplementedError('Multiple services not yet supported')

        for utilbill_handle in reebill.reebill_dict['utilbills']:
            utilbill_doc = reebill._get_utilbill_for_handle(utilbill_handle)
            if freeze_utilbills:
                # convert the utility bills into frozen copies by putting
                # "sequence" and "version" keys in the utility bill, and
                # changing its _id to a new one
                old_id = utilbill_doc['_id']
                new_id = bson.objectid.ObjectId()

                # copy utility bill doc so changes to it do not persist if
                # saving fails below
                utilbill_doc = copy.deepcopy(utilbill_doc)
                utilbill_doc['_id'] = new_id
                self.save_utilbill(utilbill_doc, force=force,
                        sequence_and_version=(reebill.sequence,
                        reebill.version))
                # saving succeeded: set handle id to match the saved
                # utility bill and replace the old utility bill document with the new one
                utilbill_handle['id'] = new_id
                reebill._set_utilbill_for_id(old_id, utilbill_doc)
                return_value = new_id
            else:
                self.save_utilbill(utilbill_doc, force=force)

        reebill_doc = bson_convert(copy.deepcopy(reebill.reebill_dict))
        self.reebills_collection.save(reebill_doc, safe=True)
        # TODO catch mongo's return value and raise MongoError

        return return_value

    def save_utilbill(self, utilbill_doc, sequence_and_version=None,
            force=False):
        '''Save raw utility bill dictionary. If this utility bill belongs to an
        issued reebill (i.e. has sequence and version in it) it can't be saved.
        force=True overrides this rule; only use it for testing.

        'sequence_and_version' should a (sequence, version) tuple, to be used
        when (and only when) issuing the containing reebill for the first time
        (i.e. calling save_reebill(freeze_utilbills=True). This puts sequence
        and version keys into the utility bill. (If those keys are already in
        the utility bill, you won't be able to save it.)
        '''
        if 'sequence' in utilbill_doc or 'version' in utilbill_doc:
            assert 'sequence' in utilbill_doc and 'version' in utilbill_doc
            if not force:
                raise IssuedBillError(("Can't save utility bill document "
                    "because it belongs to issued reebill %s-%s-%s") % (
                        utilbill_doc['account'], utilbill_doc['sequence'],
                        utilbill_doc['version']))

        # check for uniqueness of {account, service, utility, start, end} (and
        # sequence + version if appropriate). Mongo won't enforce this for us.
        unique_fields = {
            'account': utilbill_doc['account'],
            'service': utilbill_doc['service'],
            'utility': utilbill_doc['utility'],
            'start': date_to_datetime(utilbill_doc['start']) if
                    utilbill_doc['start'] is not None else None,
            'end': date_to_datetime(utilbill_doc['end']) if utilbill_doc['end']
                    is not None else None,
        }
        if sequence_and_version is not None:
            # this utility bill is being frozen: check for existing frozen
            # utility bills with same sequence and version (ignoring un-frozen
            # ones)
            unique_fields['sequence'] = sequence_and_version[0]
            unique_fields['version'] = sequence_and_version[1]
        elif 'sequence' in utilbill_doc:
            # NOTE re-saving a frozen utility bill document can only happen when
            # the 'force' argument is used
            assert force is True
            # check for existing frozen utility bills with the same sequence
            # and version (ignoring un-frozen ones)
            unique_fields['sequence'] = utilbill_doc['sequence']
            unique_fields['version'] = utilbill_doc['version']
        else:
            # not frozen: only check for existing utility bills that don't have
            # sequence/version keys
            unique_fields['sequence'] = {'$exists': False}
            unique_fields['version'] = {'$exists': False}
        # NOTE do not use load_utilbills(**unique_fields) here because it
        # unpacks None values into nonexistent keys!
        # see bug #39717171
        for duplicate in self.utilbills_collection.find(unique_fields):
            if duplicate['_id'] != utilbill_doc['_id']:
                raise NotUniqueException(("Can't save utility bill with "
                        "_id=%s: There's already a utility bill with "
                        "id=%s matching %s") % (utilbill_doc['_id'],
                        duplicate['_id'],
                        format_query(unique_fields)))

        if sequence_and_version is not None:
            utilbill_doc.update({
                'sequence': sequence_and_version[0],
                'version': sequence_and_version[1],
            })

        utilbill_doc = bson_convert(copy.deepcopy(utilbill_doc))
        self.utilbills_collection.save(utilbill_doc, safe=True)
        # TODO catch mongo's return value and raise MongoError

    def delete_reebill(self, reebill):
        '''Deletes the document corresponding to the given state.ReeBill. Does
        not check if the reebill has been issued. No utility bill documents are
        deleted, even if there are frozen utility bill documents for this
        reebill, because only issued reebills have those and issued reebills
        should not be deleted.'''
        result = self.reebills_collection.remove({
            '_id.account': reebill.customer.account,
            '_id.sequence': reebill.sequence,
            '_id.version': reebill.version,
        }, safe=True)
        check_error(result)

    # TODO remove this method; this should be determined by looking at utility
    # bills in MySQL
    def get_first_issue_date_for_account(self, account):
        '''Returns the issue date of the account's earliest reebill, or None if
        no reebills exist for the customer.'''
        query = {
            '_id.account': account,
            '_id.sequence': 1,
        }
        result = self.reebills_collection.find_one(query)
        if result == None:
            return None
        return MongoReebill(result).issue_date<|MERGE_RESOLUTION|>--- conflicted
+++ resolved
@@ -15,13 +15,9 @@
 from copy import deepcopy
 import uuid as UUID
 from itertools import chain
-<<<<<<< HEAD
-from billing.util.mongo_utils import bson_convert, python_convert, format_query, check_error
-=======
 from collections import defaultdict
 from tsort import topological_sort
-from billing.util.mongo_utils import bson_convert, python_convert, format_query
->>>>>>> 2e589084
+from billing.util.mongo_utils import bson_convert, python_convert, format_query, check_error
 from billing.util.dictutils import deep_map, subdict
 from billing.util.dateutils import date_to_datetime
 from billing.processing.session_contextmanager import DBSession
@@ -300,18 +296,11 @@
     return meter['prior_read_date'], meter['present_read_date']
 
 # TODO make this a method of a utility bill document class when one exists
-<<<<<<< HEAD
-# TODO maybe rename something like "compute_utility_bill_charges"
-def compute_utility_bill(utilbill_doc, the_rate_structure):
-    '''Updates charges in the given utility bill document to match the given
-    rate structure document.
-=======
 def compute_all_charges(utilbill_doc, uprs, cprs):
     '''Updates "quantity", "rate", and "total" fields in all charges in this
     utility bill document so they're correct accoding to the formulas in the
     RSIs in the given rate structures. RSIs in 'uprs' that have the same
     'rsi_binding' as any RSI in 'cprs' are ignored.
->>>>>>> 2e589084
     '''
     # identifiers in RSI formulas are of the form "NAME.{quantity,rate,total}"
     # (where NAME can be a register or the RSI_BINDING of some other charge).
