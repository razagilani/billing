#!/usr/bin/env python
import sys
import datetime
from datetime import date, time, datetime
from decimal import Decimal
import pymongo
import bson # part of pymongo package
import functools
from urlparse import urlparse
import httplib
import string
import base64
import itertools as it
import copy
import uuid as UUID
import operator
from billing.util.mongo_utils import bson_convert, python_convert, format_query
from billing.util.dictutils import deep_map, subdict
from billing.util.dateutils import date_to_datetime
from billing.processing.session_contextmanager import DBSession
from billing.processing.exceptions import NoSuchBillException, NotUniqueException, NoRateStructureError, NoUtilityNameError, IssuedBillError, MongoError
from sqlalchemy.orm.exc import NoResultFound

import mongoengine
from mongoengine.base import ValidationError
from mongoengine import Document, EmbeddedDocument
from mongoengine import StringField, IntField, FloatField, BooleanField
from mongoengine import DateTimeField, ListField, DictField
from mongoengine import EmbeddedDocumentField
from mongoengine import ObjectIdField

import pprint
from sqlalchemy.orm.exc import NoResultFound
pp = pprint.PrettyPrinter(indent=1).pprint
sys.stdout = sys.stderr

###############################################################################
# utility functions
###############################################################################

def float_to_decimal(x):
    '''Converts float into Decimal. Used in getter methods.'''
    # str() tells Decimal to automatically figure out how many digts of
    # precision we want
    return Decimal(str(x)) if type(x) is float else x

def convert_datetimes(x, datetime_keys=[], ancestor_key=None):
    # TODO combine this into python_convert(), and include the ancestor_key
    # argument, and datetime_keys (or maybe a dictionary mapping key names to
    # types in general, so any type conversion could be done according to key
    # name)
    '''If x is a datetime, returns the date part of x unless ancestor_key is in
    in datetime_keys. If x is a dictionary, convert_datetimes() is recursively
    applied to all values in dictionary, with ancestor_key set to the key of
    each value. If x is a list, convert_datetimes() is recursively applied to
    all values with ancestor_key unchanged (so each item in the list or any
    descendant list is converted according to the key of its closest ancestor
    that was a dictionary). In the root call of this function, x should be a
    dictionary and the ancestor_key argument should be omitted; an ancestor_key
    must be given if x is anything other than a dictionary.'''
    if type(x) is not dict and ancestor_key is None:
        raise ValueError(("Can't convert %s into a date or datetime without"
            "an ancestor key.") % x)
    if type(x) is datetime:
        return x if ancestor_key in datetime_keys else x.date()
    if type(x) is dict:
        return dict((key, convert_datetimes(value, datetime_keys, key))
            for key, value in x.iteritems())
    if type(x) is list:
        return [convert_datetimes(element, datetime_keys, ancestor_key) for
                element in x]
    return x


# TODO believed to be needed only by presentation code, so put it there.
def flatten_chargegroups_dict(chargegroups):
    flat_charges = []
    for (chargegroup, charges) in chargegroups.items(): 
        for charge in charges:
            charge['chargegroup'] = chargegroup
            flat_charges.append(charge)
    return flat_charges

# TODO believed to be needed only by presentation code, so put it there.
def unflatten_chargegroups_list(flat_charges):
    new_chargegroups = {}
    for cg, charges in it.groupby(sorted(flat_charges, key=lambda
            charge:charge['chargegroup']),
            key=lambda charge:charge['chargegroup']):
        new_chargegroups[cg] = []
        for charge in charges:
            del charge['chargegroup']
            new_chargegroups[cg].append(charge)
    return new_chargegroups

###############################################################################
# utility bill classes
###############################################################################

class Register(EmbeddedDocument):
    '''A register inside a meter in a utility bill document.'''
    quantity_units = StringField(required=True)
    quantity = FloatField(required=True)
    register_binding = StringField(required=True)
    identifier = StringField(required=True)
    type = StringField(required=True)
    description = StringField(required=True)

    def to_dict(self):
        result = {field : getattr(self, field) for field in ['quantity_units',
            'quantity', 'register_binding', 'identifier', 'type',
            'description']
        }
        # accomodate rate structure code which wants decimals (TODO remove
        # this; always use floats except for rounding of money)
        result = deep_map(float_to_decimal, result)
        return result

    def set_quantity(self, quantity):
        self.quantity = quantity

    def quantity_btu(self, ccf_conversion_factor=None):
        '''Returns quantity converted to BTU. To convert CCF (a volume unit),
        CCF-to-therms conversion factor must be supplied. (Note this is not
        CCF-to-BTU, because bills always show a conversion factor for
        therms.)'''
        if self.quantity_units.lower() == 'btu':
            return self.quantity
        if self.quantity_units.lower() == 'therms':
            return self.quantity * 100000.
        if self.quantity_units.lower() == 'kwh':
            return self.quantity * 3412.14163
        if self.quantity.lower() == 'ccf':
            if ccf_conversion_factor is None:
                raise ValueError(("Register contains gas measured "
                    "in ccf: can't convert that into energy "
                    "without the multiplier."))
            else:
                return quantity * 100000 * ccf_conversion_factor
        raise ValueError('Unknown energy unit "%s"' % self.quantity_units)

class Meter(EmbeddedDocument):
    '''A utility meter inside a utility bill document.'''
    registers = ListField(field=EmbeddedDocumentField(Register))
    identifier = StringField(required=True)
    prior_read_date = DateTimeField(required=True)
    present_read_date = DateTimeField(required=True)
    #estimated = BooleanField(required=True)
    estimated = BooleanField() # TODO change back

    def to_dict(self):
        result = {
            field : getattr(self, field) for field in ['identifier',
                'prior_read_date', 'present_read_date', 'estimated']
        }
        result['registers'] = [r.to_dict() for r in self.registers()]
        return result

    def get_register(self, identifier):
        regs = [r for r in self.regsiters if r.identifier == identifier]
        if len(regs) == 0:
            raise ValueError('No register with identifier "%s"' % identifier)
        if len(regs) > 1:
            raise ValueError('Multiple registers with identifier "%s"' %
                    identifier)
        return regs[0]

    @property
    def read_period(self):
        return self.prior_read_date, self.present_read_date
    def set_read_period(self, prior_read_date, present_read_date):
        self.prior_read_date = prior_read_date
        self.present_read_date = present_read_date

class Charge(EmbeddedDocument):
    '''A charge in a utility bill document.'''
    # in dictionaries some of these fields were absent but now they should all
    # be None when there is no value
    rsi_binding = StringField(required=True)
    description = StringField(required=True)
    uuid = StringField(required=True)
    quantity_units = StringField(required=True)
    quantity = FloatField(required=True)
    rate = FloatField(required=True)
    rate_units = StringField(required=True)
    total = FloatField(required=True)

    def to_dict(self):
        result = {name : getattr(self, name) for name in ['rsi_binding',
                'description', 'uuid', 'quantity_units', 'quantity', 'rate',
                'rate_units', 'total']}
        # accomodate rate structure code which wants decimals (TODO remove
        # this; always use floats except for rounding of money)
        result = deep_map(float_to_decimal, result)
        return result

    # to acommodate rate structure code messing with internal data structure of
    # utility bill; TODO remove when possible
    @classmethod
    def from_dict(cls, d):
        return Charge(**d)

class UtilBill(Document):
    '''Schema definition for utility bill document in Mongo.'''
    meta = {
        # "db_alias" tells MongoEngine which database this goes with, while
        # still allowing it to be configurable.
        'db_alias': 'utilbills',
        'collection': 'utilbills',
        'allow_inheritance': False
    }

    id = ObjectIdField(required=True)

    # unofficially unique identifying fields
    account = StringField(required=True)
    utility = StringField(required=True)
    service = StringField(required=True)
    start = DateTimeField(required=True) # Mongo does not have plain dates
    end = DateTimeField(required=True)

    # optional fields for frozen utility bills
    # TODO these don't persist when saved
    sequence = IntField()
    version = IntField()

    # other fields
    chargegroups = DictField(required=True,
            field=ListField(field=EmbeddedDocumentField(Charge)))
    total = FloatField(required=True)
    rate_structure_binding = StringField(required=True)
    service_address = DictField(required=True, field=StringField())
    #billing_address = DictField(required=True, field=StringField())
    billing_address = DictField(field=StringField())
    meters = ListField(field=EmbeddedDocumentField(Meter), required=True)

    @property
    def period(self):
        return self.start, self.end

    #@property
    #def read_period(self):
        #if len(self.meters) != 1:
            #raise ValueError("There must be exactly one meter")
        #m = meters[0]
        #return m.prior_read_date, m.present_read_date

    def get_meter(self, identifier):
        '''Returns the Meter with the given identifier.'''
        meters = [m for m in self.meters if m.identifier == identifier]
        if len(meters) == 0:
            raise ValueError('No meter with identifier "%s"' % identifier)
        if len(meters) > 1:
            raise ValueError('Multiple meters with identifier "%s"' %
                    identifier)
        return meters[0]

    def total_energy(self):
        '''Returns sum of energy quantity in all registers, in BTU.'''
        return sum(sum(r.quantity_btu() for r in m.registers) for m in
                self.meters)

###############################################################################
# reebill
###############################################################################

class MongoReebill(object):
    '''Class representing the reebill data structure stored in MongoDB. All
    data is stored in 'dictionary', which is a Python dict that PyMongo could
    read/write directly from/to the database. Provides methods for extracting
    pieces of bill information.

    Design matters to work through:

        where type conversions occur - 
            Should only happen on load/save so that object references are not
            lost. 
            The lifecycle should be:  load from source converting to preferred
            python types.  Use class.  save to source converting to preferred
            source types.  
            This is in opposition to doing type conversion on getter/setter
            invocation.

        key naming in mongo: key names must be unique so that types can be properly
        translated to the preferred python type.  The function that translates the
        types does so recursively and it is desired the type mapping table be kept
        flat and uncomplicated otherwise we are going in the direction of enforc-
        ing a schema which is undesirable.

        dictionary style access: e.g. bill.statistics() - dict returned, key access
            In this case, consumer needs to select a default if the key is missing
            which is good because a missing key means different things to 
            different consumers. Dict.get(key, default) allows consumers to nicely
            contextulize a missing value.
            Consumers that need a missing key to be exceptional, than should 
            directly access they key.

        property style access: e.g. bill.account - scalar returned
            In this case, this code needs to select a default if the key is missing
            probably wan't some consistency

        property style access that returns a dictionary:
            Not sure this ever happens.

        This class should not include business logic, rather a helper should.
        This helper is process.py atm.

        This class should:
        - marshal and unmarshal data (e.g. flatten and nest charges)
        - convert types
        - localize
        - hide the underlying mongo document organization
        - return cross cutting sets of data (e.g. all registers when registers are grouped by meter)
    '''
    def __init__(self, reebill_data, utilbills):
        assert isinstance(reebill_data, dict)
        # defensively copy whatever is passed in; who knows where the caller got it from
        self.reebill_dict = copy.deepcopy(reebill_data)
        self._utilbills = copy.deepcopy(utilbills)

    # TODO 36805917 clear() can go away when ReeBills can be constructed
    def clear(self):
        '''Code for clearing out fields of newly-rolled rebill (moved from
        __init__, called by Process.roll_bill). TODO remove this.'''
        # set start date of each utility bill in this reebill to the end date
        # of the previous utility bill for that service
        #for service in self.services:
        #    prev_start, prev_end = self.utilbill_period_for_service(service)
        #    self.set_utilbill_period_for_service(service, (prev_end, None))

        # process rebill
        self.total_adjustment = Decimal("0.00")
        self.manual_adjustment = Decimal("0.00")
        self.hypothetical_total = Decimal("0.00")
        self.actual_total = Decimal("0.00")
        self.ree_value = Decimal("0.00")
        self.ree_charges = Decimal("0.00")
        self.ree_savings = Decimal("0.00")
        self.due_date = None
        self.issue_date = None
        self.motd = None

        # this should always be set from the value in MySQL, which holds the
        # "current" discount rate for each customer
        self.discount_rate = Decimal("0.00")

        self.prior_balance = Decimal("0.00")
        self.total_due = Decimal("0.00")
        self.balance_due = Decimal("0.00")
        self.payment_received = Decimal("0.00")
        self.balance_forward = Decimal("0.00")
        # some customers are supposed to lack late_charges key, some are
        # supposed to have late_charges: None, and others have
        # self.late_charges: 0
        if 'late_charges' in self.reebill_dict and self.late_charges is not None:
            self.late_charges = Decimal("0.00")

        for service in self.services:
            # get utilbill numbers and zero them out
            self.set_actual_total_for_service(service, Decimal("0.00")) 
            self.set_hypothetical_total_for_service(service, Decimal("0.00")) 
            self.set_ree_value_for_service(service, Decimal("0.00")) 
            self.set_ree_savings_for_service(service, Decimal("0.00")) 
            self.set_ree_charges_for_service(service, Decimal("0.00")) 

            # set new UUID's & clear out the last bound charges
            actual_chargegroups = self.actual_chargegroups_for_service(service)
            for (group, charges) in actual_chargegroups.items():
                for charge in charges:
                    charge.uuid = str(UUID.uuid1())
                    charge.rate = None
                    charge.quantity = None
                    charge.total = None
                    
            self.set_actual_chargegroups_for_service(service, actual_chargegroups)

            hypothetical_chargegroups = self.hypothetical_chargegroups_for_service(service)
            for (group, charges) in hypothetical_chargegroups.items():
                for charge in charges:
                    charge['uuid'] = str(UUID.uuid1())
                    if 'rate' in charge: del charge['rate']
                    if 'quantity' in charge: del charge['quantity']
                    if 'total' in charge: del charge['total']
                    
            self.set_hypothetical_chargegroups_for_service(service, hypothetical_chargegroups)
       
            # reset measured usage
            for service in self.services:
                utilbill = self._get_utilbill_for_service(service)
                for meter in utilbill.meters:
                    meter.prior_read_date = meter.present_read_date
                    meter.present_read_date = None
                    for register in meter.registers:
                        register.quantity = Decimal(0.0)
                for shadow_register in self.shadow_registers(service):
                    self.set_shadow_register_quantity(shadow_register['identifier'], Decimal(0.0))

            # zero out statistics section
            self.reebill_dict['statistics'] = {
                "conventional_consumed": 0,
                "renewable_consumed": 0,
                "renewable_utilization": 0,
                "conventional_utilization": 0,
                "renewable_produced": 0,
                "co2_offset": 0,
                "total_savings": Decimal("0.00"),
                "total_renewable_consumed": 0,
                "total_renewable_produced": 0,
                "total_trees": 0,
                "total_co2_offset": 0,
                "consumption_trend": [],
            }

    def convert_to_new_account(self, account):
        # TODO: the existence of this function is a symptom of ugly design.
        # figure out how to make it go away if possible.
        # https://www.pivotaltracker.com/story/show/37798427
        '''Sets the account of this reebill and all its utility bills to
        'account', and creates new _ids in all utility bills and the reebill's
        references to them. And converts frozen utility bills into editable
        ones by removing the "sequence" and "version" keys, if present. Used
        for converting an existing reebill and its utility bills into a
        template for a new account.'''
        self.account = account
        for handle in self.reebill_dict['utilbills']:
            u = self._get_utilbill_for_handle(handle)
            u.account = account
            # TODO determine how to determine if the field really does not
            # exist (should not be the same as having None value!)
            if u.sequence is not None:
                u.sequence = None
            if u.version is not None:
                u.version = None
                u.id = bson.ObjectId()

    def new_utilbill_ids(self):
        '''Replaces _ids in utility bill documents and the reebill document's
        references to them, and removed "sequence" and "version" keys if
        present (to convert frozen utility bill into editable one). Used when
        rolling to create copies of the utility bills.'''
        for utilbill_handle in self.reebill_dict['utilbills']:
            utilbill_doc = self._get_utilbill_for_handle(utilbill_handle)
            new_id = bson.objectid.ObjectId()
            utilbill_handle['id'] = utilbill_doc['_id'] = new_id
            if 'sequence' in utilbill_doc:
                del utilbill_doc['sequence']
            if 'version' in utilbill_doc:
                del utilbill_doc['version']

    # methods for getting data out of the mongo document: these could change
    # depending on needs in render.py or other consumers. return values are
    # strings unless otherwise noted.
    
    # TODO should _id fields even have setters? they're never supposed to
    # change.
    @property
    def account(self):
        return self.reebill_dict['_id']['account']
    @account.setter
    def account(self, value):
        self.reebill_dict['_id']['account'] = value
    
    @property
    def sequence(self):
        return self.reebill_dict['_id']['sequence']
    @sequence.setter
    def sequence(self, value):
        self.reebill_dict['_id']['sequence'] = value

    @property
    def version(self):
        return self.reebill_dict['_id']['version']
    @version.setter
    def version(self, value):
        self.reebill_dict['_id']['version'] = int(value)
    
    @property
    def issue_date(self):
        """ This is a mandatory property of a ReeBill. Consequently, there is
        no information to be had by throwing a key exception on a missing
        issue_date.  """

        if 'issue_date' in self.reebill_dict:
            return python_convert(self.reebill_dict['issue_date'])

        return None

    @issue_date.setter
    def issue_date(self, value):
        self.reebill_dict['issue_date'] = value

    @property
    def due_date(self):
        return python_convert(self.reebill_dict['due_date'])
    @due_date.setter
    def due_date(self, value):
        self.reebill_dict['due_date'] = value

    # Periods are read-only on the basis of which utilbills have been attached
    @property
    def period_begin(self):
        return min([self._get_utilbill_for_service(s)['start'] for s in self.services])
    @property
    def period_end(self):
        return max([self._get_utilbill_for_service(s)['end'] for s in self.services])
    
    @property
    def discount_rate(self):
        '''Discount rate is a Decimal.'''
        return self.reebill_dict['discount_rate']
    @discount_rate.setter
    def discount_rate(self, value):
        self.reebill_dict['discount_rate'] = value

    @property
    def total(self):
        '''The sum of all charges on this bill that do not come from other
        bills, i.e. charges that are being charged to the customer's account on
        this bill's issue date. (This includes the late charge, which depends
        on another bill for its value but belongs to the bill on which it
        appears.) This total is what should be used to calculate the adjustment
        produced by the difference between two versions of a bill.'''
        # if/when more charges are added (e.g. "value-added charges") they
        # should be included here
        return self.ree_charges + (self.late_charges if 'late_charges' in
                self.reebill_dict else 0)

    @property
    def balance_due(self):
        '''Overall balance of the customer's account at the time this bill was
        issued, including unpaid charges from previous bills. Returns a
        Decimal.'''
        return self.reebill_dict['balance_due']
    @balance_due.setter
    def balance_due(self, value):
        self.reebill_dict['balance_due'] = value

    @property
    def late_charge_rate(self):
        '''Late charges rate is a Decimal.'''
        # currently, there is a population of reebills that do not have a late_charge_rate
        # because late_charge_rate was not yet implemented.
        # and since we may want to know this, let the key exception be raised.
        return self.reebill_dict['late_charge_rate']
    @late_charge_rate.setter
    def late_charge_rate(self, value):
        self.reebill_dict['late_charge_rate'] = value

    @property
    def late_charges(self):
        """ This is an optional property of a ReeBill.  There was a day where
        ReeBills were not part of a late charge program.  Consequently, we
        would want to present bills from the past without a late charge box in
        the UI.  So, an exception if they don't exist.  """
        return self.reebill_dict['late_charges']

    @late_charges.setter
    def late_charges(self, value):
        if type(value) is not Decimal: raise ValueError("Requires Decimal")
        self.reebill_dict['late_charges'] = value

    @property
    def billing_address(self):
        '''Returns a dict.'''
        return self.reebill_dict['billing_address']
    @billing_address.setter
    def billing_address(self, value):
        self.reebill_dict['billing_address'] = value

    @property
    def service_address(self):
        '''Returns a dict.'''
        return self.reebill_dict['service_address']
    @service_address.setter
    def service_address(self, value):
        self.reebill_dict['service_address'] = value

    @property
    def prior_balance(self):
        return self.reebill_dict['prior_balance']
    @prior_balance.setter
    def prior_balance(self, value):
        self.reebill_dict['prior_balance'] = value

    @property
    def payment_received(self):
        return self.reebill_dict['payment_received']

    @payment_received.setter
    def payment_received(self, value):
        self.reebill_dict['payment_received'] = value

    @property
    def total_adjustment(self):
        return self.reebill_dict['total_adjustment']
    @total_adjustment.setter
    def total_adjustment(self, value):
        self.reebill_dict['total_adjustment'] = value

    @property
    def manual_adjustment(self):
        return self.reebill_dict['manual_adjustment']
    @manual_adjustment.setter
    def manual_adjustment(self, value):
        self.reebill_dict['manual_adjustment'] = value

    @property
    def ree_charges(self):
        return self.reebill_dict['ree_charges']
    @ree_charges.setter
    def ree_charges(self, value):
        self.reebill_dict['ree_charges'] = value

    @property
    def ree_savings(self):
        return self.reebill_dict['ree_savings']
    @ree_savings.setter
    def ree_savings(self, value):
        self.reebill_dict['ree_savings'] = value

    @property
    def balance_forward(self):
        return self.reebill_dict['balance_forward']
    @balance_forward.setter
    def balance_forward(self, value):
        self.reebill_dict['balance_forward'] = value

    @property
    def motd(self):
        '''"motd" = "message of the day"; it's optional, so the reebill may not
        have one.'''
        return self.reebill_dict.get('message', '')
    @motd.setter
    def motd(self, value):
        self.reebill_dict['message'] = value

    @property
    def statistics(self):
        '''Returns a dictionary of the information that goes in the
        "statistics" section of reebill.'''
        return self.reebill_dict['statistics']
    @statistics.setter
    def statistics(self, value):
        self.reebill_dict['statistics'].update(value)

    # TODO this must die https://www.pivotaltracker.com/story/show/36492387
    @property
    def actual_total(self):
        return sum(u.total for u in self._utilbills)

    @property
    def hypothetical_total(self):
        return self.reebill_dict['hypothetical_total']
    @hypothetical_total.setter
    def hypothetical_total(self, value):
        self.reebill_dict['hypothetical_total'] = value

    @property
    def ree_value(self):
        return self.reebill_dict['ree_value']
    @ree_value.setter
    def ree_value(self, value):
        self.reebill_dict['ree_value'] = value

    @property
    def bill_recipients(self):
        '''E-mail addresses of bill recipients.

        If these data exist, returns a list of strings. Otherwise, returns None.'''
        res = self.reebill_dict.get('bill_recipients', None)
        if res is None:
            self.reebill_dict['bill_recipients'] = []
            return self.reebill_dict['bill_recipients']
        return res
        
    @bill_recipients.setter
    def bill_recipients(self, value):
        '''Assigns a list of e-mail addresses representing bill recipients.'''
        self.reebill_dict['bill_recipients'] = value

    @property
    def last_recipients(self):
        '''E-mail addresses of bill recipients.

        If these data exist, returns a list of strings. Otherwise, returns None.'''
        res = self.reebill_dict.get('last_recipients', None)
        if res is None:
            self.reebill_dict['last_recipients'] = []
            return self.reebill_dict['last_recipients']
        return res
    
    @last_recipients.setter
    def last_recipients(self, value):
        '''Assigns a list of e-mail addresses representing bill recipients.'''
        self.reebill_dict['last_recipients'] = value
        
    def _utilbill_ids(self):
        '''Useful for debugging.'''
        # note order is not guranteed so the result may look weird
        # NOTE MongoEngine uses the name "id" for the "_id" property; you set
        # a property called _id but it won't work
        return zip([h['id'] for h in self.reebill_dict['utilbills']],
                [u.id for u in self._utilbills])

    def _get_utilbill_for_service(self, service):
        '''Returns utility bill document having the given service. There must
        be exactly one.'''
        matching_utilbills = [u for u in self._utilbills if u.service ==
                service]
        if len(matching_utilbills) == 0:
            raise ValueError('No utilbill found for service "%s"' % service)
        if len(matching_utilbills) > 1:
            raise ValueError('Multiple utilbills found for service "%s"' % service)
        return matching_utilbills[0]

    def _get_handle_for_service(self, service):
        '''Returns internal 'utibills' subdictionary whose corresponding
        utility bill has the given service. There must be exactly 1.'''
        u = self._get_utilbill_for_service(service)
        handles = [h for h in self.reebill_dict['utilbills'] if h['id'] ==
                u.id]
        if len(handles) == 0:
            raise ValueError(('Reebill has no reference to utilbill for '
                    'service "%s"') % service)
        if len(handles) > 1:
            raise ValueError(('Reebil has mulutple references to utilbill '
                    'for service "%s"' % service))
        return handles[0]

    def _get_utilbill_for_handle(self, utilbill_handle):
        '''Returns the utility bill document whose id correspinds to the "id"
        in the given internal utilbill dictionary.'''
        # i am calling each subdocument in the "utilbills" list (which contains
        # the utility bill's id and data related to that bill) a "handle"
        # because it is what you use to grab a utility bill and it's kind of
        # like a pointer.
        id = utilbill_handle['id']
<<<<<<< HEAD
        matching_utilbills = [u for u in self._utilbills if u.id == id]
=======
        matching_utilbills = [u for u in self._utilbills if u['_id'] == id]
>>>>>>> 81ef4f43
        if len(matching_utilbills) == 0:
            raise ValueError('No utilbill found for id "%s"' % id)
        if len(matching_utilbills) > 1:
            raise ValueError('Multiple utilbills found for id "%s"' % id)
        return matching_utilbills[0]

    def _set_utilbill_for_id(self, id, new_utilbill_doc):
        '''Used in save_reebill to replace an editable utility bill document
        with a frozen one.'''
        # find all utility bill documents with the given id, and make sure
        # there's exactly 1
        matching_indices = [index for (index, doc) in
<<<<<<< HEAD
                enumerate(self._utilbills) if doc.id == id]
=======
                enumerate(self._utilbills) if doc['_id'] == id]
>>>>>>> 81ef4f43
        if len(matching_indices) == 0:
            raise ValueError('No utilbill found for id "%s"' % id)
        if len(matching_indices) > 1:
            raise ValueError('Multiple utilbills found for id "%s"' % id)

        # replace that one with 'new_utilbill_doc'
        self._utilbills[matching_indices[0]] = new_utilbill_doc

    def hypothetical_total_for_service(self, service_name):
        '''Returns the total of hypothetical charges for the utilbill whose
        service is 'service_name'. There's not supposed to be more than one
        utilbill per service, so an exception is raised if that happens (or if
        there's no utilbill for that service).'''
        return self._get_handle_for_service(service_name)['hypothetical_total']

    def set_hypothetical_total_for_service(self, service_name, new_total):
        self._get_handle_for_service(service_name)['hypothetical_total'] \
                = new_total

    def actual_total_for_service(self, service_name):
        return self._get_utilbill_for_service(service_name).total

    def set_actual_total_for_service(self, service_name, new_total):
        self._get_utilbill_for_service(service_name).total = new_total

    def ree_value_for_service(self, service_name):
        '''Returns the total of 'ree_value' (renewable energy value offsetting
        hypothetical charges) for the utilbill whose service is 'service_name'.
        There's not supposed to be more than one utilbill per service.'''
        return self._get_handle_for_service(service_name)['ree_value']

    def set_ree_value_for_service(self, service_name, new_ree_value):
        self._get_handle_for_service(service_name)['ree_value'] = new_ree_value

    def ree_savings_for_service(self, service_name):
        return self._get_handle_for_service(service_name)['ree_savings']

    def set_ree_savings_for_service(self, service_name, new_ree_savings):
        self._get_handle_for_service(service_name)['ree_savings'] = new_ree_savings

    def ree_charges_for_service(self, service_name):
        return self._get_handle_for_service(service_name)['ree_charges']

    def set_ree_charges_for_service(self, service_name, new_ree_charges):
        self._get_handle_for_service(service_name)['ree_charges'] = new_ree_charges

    def hypothetical_chargegroups_for_service(self, service_name):
        '''Returns the list of hypothetical chargegroups for the utilbill whose
        service is 'service_name'. There's not supposed to be more than one
        utilbill per service.'''
        return self._get_handle_for_service(service_name)['hypothetical_chargegroups']

    # TODO 37477445 better to remove than make work with UtilBill class
    def set_hypothetical_chargegroups_for_service(self, service_name, new_chargegroups):
        '''Set hypothetical chargegroups, based on actual chargegroups.  This is used
        because it is customary to define the actual charges and base the hypothetical
        charges on them.'''
        self._get_handle_for_service(service_name)['hypothetical_chargegroups']\
                = new_chargegroups

    def actual_chargegroups_for_service(self, service_name):
        '''Returns a list of chargegroup dictionaries for the utilbill whose
        service is 'service_name'. The charges are dictionaries, not Charge
        objects, because that's what the rate structure code wants.'''
        #return [{group_name: [c.to_dict() for c in charges]} for (group_name,
                #charges) in self._get_utilbill_for_service(service_name)
                #.chargegroups.iteritems()]
        chargegroups_dict = self._get_utilbill_for_service(service_name)\
                .chargegroups
        if type(chargegroups_dict.values()[0][0]) != Charge:
            import ipdb; ipdb.set_trace()
        return {group_name: [c.to_dict() for c in charges] for (group_name,
                charges) in chargegroups_dict.iteritems()}

    # TODO 37477445 remove when old rate structure code is removed
    def set_actual_chargegroups_for_service(self, service_name, new_chargegroups):
        '''Set hypothetical chargegroups, based on actual chargegroups.  This is used
        because it is customary to define the actual charges and base the hypothetical
        charges on them.'''
        #self._get_utilbill_for_service(service_name)['chargegroups'] \
                #= new_chargegroups
        self._get_utilbill_for_service(service_name).chargegroups = {name :
                [Charge.from_dict(c) for c in charges] for (name, charges) in
                new_chargegroups.iteritems()}

    def chargegroups_model_for_service(self, service_name):
        '''Returns a shallow list of chargegroups for the utilbill whose
        service is 'service_name'. There's not supposed to be more than one
        utilbill per service, so an exception is raised if that happens (or if
        there's no utilbill for that service).'''
        return self._get_utilbill_for_service(service_name).chargegroups.keys()

    @property
    def services(self):
        '''Returns a list of all services for which there are utilbills.'''
        return [u.service for u in self._utilbills if u.service not in self.suspended_services]

    @property
    def suspended_services(self):
        '''Returns list of services for which billing is suspended (e.g.
        because the customer has switched to a different fuel for part of the
        year). Utility bills for this service should be ignored in the attach
        operation.'''
        return self.reebill_dict.get('suspended_services', [])

    def suspend_service(self, service):
        '''Adds 'service' to the list of suspended services. Returns True iff
        it was added, False if it already present.'''
        service = service.lower()
        if service not in [s.lower() for s in self.services]:
            raise ValueError('Unknown service %s: services are %s' % (service, self.services))

        if 'suspended_services' not in self.reebill_dict:
            self.reebill_dict['suspended_services'] = []
        if service not in self.reebill_dict['suspended_services']:
            self.reebill_dict['suspended_services'].append(service)

    def resume_service(self, service):
        '''Removes 'service' from the list of suspended services. Returns True
        iff it was removed, False if it was not present.'''
        service = service.lower()
        if service not in [s.lower() for s in self.services]:
            raise ValueError('Unknown service %s: services are %s' % (service, self.services))

        if service in self.reebill_dict.get('suspended_services', {}):
            self.reebill_dict['suspended_services'].remove(service)
            # might as well take out the key if the list is empty
            if self.reebill_dict['suspended_services'] == []:
                del self.reebill_dict['suspended_services']

    def utilbill_period_for_service(self, service_name):
        '''Returns start & end dates of the first utilbill found whose service
        is 'service_name'. There's not supposed to be more than one utilbill
        per service.'''
        return self._get_utilbill_for_service(service_name).period

    def set_utilbill_period_for_service(self, service, period):
        '''Changes the period dates of the first utility bill associated with
        this reebill whose service is 'service'.'''
        u = self._get_utilbill_for_service(service)
        u.start, u.end = period

    def meter_read_period(self, service):
        '''Returns tuple of period dates for first meter found with the given
        service.'''
        return self._get_utilbill_for_service(service).meters[0].read_period

    def meter_read_dates_for_service(self, service):
        '''Returns (prior_read_date, present_read_date) of the shadowed meter
        in the first utility bill found whose service is 'service_name'. (There
        should only be one utility bill for the given service, and only one
        register in one meter that has a corresponding shadow register in the
        reebill.)'''
        external_utilbill = self._get_utilbill_for_service(service)
        utilbill_handle = self._get_handle_for_service(service)
        for shadow_register in utilbill_handle['shadow_registers']:
<<<<<<< HEAD
            for meter in external_utilbill.meters:
                for actual_register in meter.registers:
                    if actual_register.identifier == shadow_register['identifier']:
                        return meter.prior_read_date, meter.present_read_date
        raise Exception(('Utility bill for service "%s" has no meter '
=======
            for meter in external_utilbill['meters']:
                for actual_register in meter['registers']:
                    if actual_register['identifier'] == shadow_register['identifier']:
                        return meter['prior_read_date'], meter['present_read_date']
        raise ValueError(('Utility bill for service "%s" has no meter '
>>>>>>> 81ef4f43
                'containing a register whose identifier matches that of '
                'a shadow register') % service)

    @property
    def utilbill_periods(self):
        '''Return a dictionary whose keys are service and values are the
        utilbill period.'''
        return dict([(service, self.utilbill_period_for_service(service)) for
            service in self.services])

    # TODO 37477445 remove this
    def meters_for_service(self, service_name):
        '''Returns a list of copies of meter dictionaries for the utilbill
        whose service is 'service_name'. There's not supposed to be more than
        one utilbill per service, so an exception is raised if that happens (or
        if there's no utilbill for that service).'''
        meters = copy.deepcopy(
                self._get_utilbill_for_service(service_name)['meters'])

        # gather shadow register dictionaries
        shadow_registers = copy.deepcopy(self.shadow_registers(service_name))

        # put shadow: False in all the non-shadow registers, and merge the
        # shadow registers in with shadow: True to replicate the old reebill
        # data structure
        for m in meters:
            for register in m['registers']:
                if 'shadow' in register:
                    continue
                register['shadow'] = False
                for sr in shadow_registers:
                    if sr['identifier'] == register['identifier']:
                        sr['shadow'] = True
                        m['registers'].append(sr)
                        break
        return meters

    # TODO 37477445 replace with utility bill meter; remove this method from MongoReebill
    def meter(self, service, identifier):
        return self._get_utilbill_for_service(service).get_meter(identifier).to_dict()

    # TODO 37477445 replace with utility bill meter; remove this method from MongoReebill
    # (part of "reebill structure editor": may be dead)
    def delete_meter(self, service, identifier):
        '''Deletes all meters the utility bill for the given service.'''
        ub = self._get_utilbill_for_service(service)
        for ub in self._utilbills:
            if ub['service'] == service:
                for meter in ub['meters']:
                    del meter

    # TODO 37477445 replace with utility bill method; remove this method from MongoReebill
    # (part of "reebill structure editor": may be dead)
    def new_meter(self, service):
        new_meter = Meter(
            identifier=str(UUID.uuid4()),
            prior_read_date=datetime.now(),
            present_read_date=None,
            estimated=False,
            resgisters=[],
        )
        self._get_utilbill_for_service(service).meters.append(new_meter)
        return new_meter

    # TODO 37477445 replace with utility bill method; remove this method from MongoReebill
    # (part of "reebill structure editor": may be dead)
    def new_register(self, service, meter_identifier):
        identifier = str(UUID.uuid4())
        new_actual_register = Register(
            description="No description",
            quantity=0,
            quantity_units= "No units",
            shadow=False,
            indentifier=identifier,
            type=total,
            register_binding="No binding",
        )
        new_shadow_register = {
            "description" : "No description",
            "quantity" : 0,
            "quantity_units" : "No Units",
            "shadow" : True,
            "identifier" : identifier,
            "type" : "total",
            "register_binding": "No Binding"
        }

        # put actual register in meter in utilbill document
        utilbill = self._get_utilbill_for_service(service)
        meter = utilbill.get_meter(meter_identifier)
        meter.registers.append(new_shadow_register)

        # put hypothetical register in 'utilbills' list of reebill document
        self._get_handle_for_service(service)['shadow_registers']\
                .append(new_shadow_register)
        return (new_actual_register.to_dict(), new_shadow_register)

    def set_meter_dates_from_utilbills(self):
        '''Set the meter read dates to the start and end dates of the associated utilbill.'''
        for service in self.services:
            for meter in self.meters_for_service(service):
                start, end = self.utilbill_period_for_service(service)
                self.set_meter_read_date(service, meter.identifier, end, start)

    # TODO 37477445 repl_ace with utility bill method; remove this method from MongoReebill
    # (part of "reebill structure editor": may be dead)
    def set_meter_identifier(self, service, old_identifier, new_identifier):
        self._get_utilbill_for_service(service).get_meter(old_identifier)\
                .identifier = new_identifier

    # TODO 37477445 replace with utility bill method; remove this method from MongoReebill
    # (part of "reebill structure editor": may be dead)
    def set_register_identifier(self, service, old_identifier, new_identifier):
        if old_identifier == new_identifier:
            return
        utilbill = self._get_utilbill_for_service(service)

        # complain if any register in any existing meter has the same
        # identifier
        for meter in utilbill.meters:
            for register in meter.registers:
                if register.identifier == new_identifier:
                    raise Exception("Duplicate Identifier")

        # actual register in utilbill
        for meter in utilbill['meters']:
            for register in meter.registers:
                if register['identifier'] == old_identifier:
                    register['identifier'] = new_identifier

        # hypothetical register in reebill
        for meter in utilbill['meters']:
            for register in meter['registers']:
                if register['identifier'] == old_identifier:
                    register['identifier'] = new_identifier

    # TODO delete or move to meter
    # (part of "reebill structure editor": may be dead)
    def meter_for_register(self, service, identifier):
        meters = self.meters_for_service(service)
        for meter in meters:
            for register in meter['registers']:
                if register['identifier'] == identifier:
                    return meter

    @property
    def meters(self):
        '''Returns a dictionary mapping service names to lists of meters.'''
        return dict([(service, self.meters_for_service(service)) for service
                in self.services])

    # TODO 37477445 replace with utility bill method; remove this method from MongoReebill
    # (part of "reebill structure editor": may be dead)
    def actual_register(self, service, identifier):
        actual_register = [register for register in
                self.actual_registers(service)
                if register['identifier'] == identifier]
        if len(actual_register) == 0:
            return None
        elif len(actual_register) ==1:
            return actual_register[0]
        else:
            raise Exception("More than one actual register named %s"
                    % identifier)

    # TODO 37477445 replace with utility bill method; remove this method from MongoReebill
    def actual_registers(self, service):
        '''Returns a list of all nonempty non-shadow register dictionaries of
        all meters for the given service. (The "actual" in the name has nothing
        to do with "actual charges".)
        Registers have rate structure bindings that are used to make the actual
        registers available to rate structure items.'''
        result = []
        for utilbill in self._utilbills:
            for meter in utilbill.meters:
                result.extend([r.to_dict() for r in meter.registers])
        return result

    def shadow_registers(self, service):
        '''Returns list of copies of shadow register dictionaries for the
        utility bill with the given service.'''
        utilbill_handle = self._get_handle_for_service(service)
        return copy.deepcopy(utilbill_handle['shadow_registers'])

    def set_shadow_register_quantity(self, identifier, quantity):
        '''Sets the value for the key "quantity" in the first shadow register
        found whose identifier is 'identifier' to 'quantity' (assumed to be in
        BTU). Raises an exception if no register with that identifier is
        found.'''
        # find the register and set its quanitity
        for utilbill_handle in self.reebill_dict['utilbills']:
            for register in utilbill_handle['shadow_registers']:
                if register['identifier'] == identifier:
                    # convert units
                    if register['quantity_units'].lower() == 'kwh':
                        # TODO physical constants must be global
                        quantity /= Decimal('3412.14')
                    elif register['quantity_units'].lower() == 'therms':
                        # TODO physical constants must be global
                        quantity /= Decimal('100000.0')
                    elif register['quantity_units'].lower() == 'ccf':
                        # TODO 28247371: this is an unfair conversion
                        # TODO physical constants must be global
                        quantity /= Decimal('100000.0')
                    else:
                        raise Exception('unknown energy unit %s' %
                                register['quantity_units'])
                    # set the quantity
                    register['quantity'] = quantity
                    return
        raise Exception('No register found with identifier "%s"' % quantity)

    # TODO move to utility bill (eventually)
    def utility_name_for_service(self, service_name):
        return self._get_utilbill_for_service(service_name).utility

    # TODO move to utility bill (eventually)
    def rate_structure_name_for_service(self, service_name):
        return self._get_utilbill_for_service(service_name)\
                .rate_structure_binding

    @property
    def savings(self):
        '''Value of renewable energy generated, or total savings from
        hypothetical utility bill.'''
        return self.reebill_dict['ree_value']

    def total_renewable_energy(self, ccf_conversion_factor=None):
        '''Returns all renewable energy distributed among shadow registers of
        this reebill, in therms.'''
        # TODO switch to BTU
        if type(ccf_conversion_factor) not in (type(None), float, Decimal):
            raise ValueError("ccf conversion factor must be a float or Decimal")
        if isinstance(ccf_conversion_factor, Decimal):
            ccf_conversion_factor = float(ccf_conversion_factor)
        # TODO: CCF is not an energy unit, and registers actually hold CCF
        # instead of therms. we need to start keeping track of CCF-to-therms
        # conversion factors.
        # https://www.pivotaltracker.com/story/show/22171391
        total_therms = 0
        for utilbill_handle in self.reebill_dict['utilbills']:
            for register in utilbill_handle['shadow_registers']:
                quantity = register['quantity']
                unit = register['quantity_units'].lower()
                if unit == 'therms':
                    total_therms += quantity
                elif unit == 'btu':
                    # TODO physical constants must be global
                    total_therms += quantity / Decimal("100000.0")
                elif unit == 'kwh':
                    # TODO physical constants must be global
                    total_therms += quantity / Decimal(".0341214163")
                elif unit == 'ccf':
                    if ccf_conversion_factor is not None:
                        total_therms += quantity * ccf_conversion_factor
                    else:
                        # TODO: 28825375 - need the conversion factor for this
                        raise Exception(("Register contains gas measured "
                            "in ccf: can't convert that into energy "
                            "without the multiplier."))
                else:
                    raise Exception('Unknown energy unit: "%s"' % \
                            register['quantity_units'])
        return float(total_therms)

    #
    # Helper functions
    #

    # the following functions are all about flattening nested chargegroups for the UI grid
    def hypothetical_chargegroups_flattened(self, service,
            chargegroups='hypothetical_chargegroups'):
        utilbill_handle = self._get_handle_for_service(service)
        return flatten_chargegroups_dict(copy.deepcopy(
                utilbill_handle['hypothetical_chargegroups']))

    def actual_chargegroups_flattened(self, service):
        utilbill = self._get_utilbill_for_service(service)
        return flatten_chargegroups_dict(copy.deepcopy(
                utilbill.chargegroups))


    # TODO 37477445 remove
    def set_hypothetical_chargegroups_flattened(self, service, flat_charges):
        utilbill_handle = self._get_handle_for_service(service)
        utilbill_handle['hypothetical_chargegroups'] = \
                unflatten_chargegroups_list(flat_charges)

    # TODO 37477445 remove
    def set_actual_chargegroups_flattened(self, service, flat_charges):
        utilbill = self._get_utilbill_for_service(service)
        utilbill['chargegroups'] = unflatten_chargegroups_list(flat_charges)



###############################################################################
# DAO
###############################################################################

class ReebillDAO:
    '''A "data access object" for reading and writing reebills in MongoDB.'''

    def __init__(self, state_db, host='localhost', port=27017,
            database=None, **kwargs):
        self.state_db = state_db

        try:
            self.connection = pymongo.Connection(host, int(port)) 
        except Exception as e: 
            print >> sys.stderr, "Exception Connecting to Mongo:" + str(e)
            raise e
        finally:
            # TODO disconnect from the database __del__
            pass
        
        self.reebills_collection = self.connection[database]['reebills']
        self.utilbills_collection = self.connection[database]['utilbills']

    def _get_version_query(self, account, sequence, specifier):
        '''Returns the version part of a Mongo query for a reebill based on the
        "version specifier": .'''

        # TODO
        if isinstance(specifier, date):
            raise NotImplementedError

        raise ValueError('Unknown version specifier "%s"' % specifier)

    def increment_reebill_version(self, session, reebill):
        '''Converts the reebill into its version successor: increments
        _id.version, sets issue_date to None, and reloads the utility bills
        from Mongo (since the reebill is unissued, these will be the current
        versionless ones, not the ones that belong to the previous old
        version of this reebill).'''
        reebill.issue_date = None
        reebill.version += 1

        # replace the reebill's utility bill dictionaries with new ones loaded
        # from mongo. which ones? the un-frozen/editable/"current truth"
        # versions of the frozen ones currently in the reebill. how do you find
        # them? i think the only way is by {account, service, utility, start
        # date, end date}.
        # TODO reconsider: https://www.pivotaltracker.com/story/show/37521779
        all_new_utilbills = []
        for utilbill_handle in reebill.reebill_dict['utilbills']:
            # load new utility bill
            old_utilbill = reebill._get_utilbill_for_handle(utilbill_handle)
            new_utilbill = self.load_utilbill(account=reebill.account,
                    utility=old_utilbill['utility'],
                    service=old_utilbill['service'],
                    start=old_utilbill['start'], end=old_utilbill['end'],
                    # must not contain "sequence" or "version" keys
                    sequence=False, version=False)

            all_new_utilbills.append(new_utilbill)

            # utilbill_handle's _id should match the new utility bill
            utilbill_handle['id'] = new_utilbill.id

        # replace utilbills with new ones loaded above (all at once)
        reebill._utilbills = all_new_utilbills


    def load_utilbills(self, **kwargs):
        '''Loads 0 or more utility bill documents from Mongo, returns a list of
        the raw dictionaries ordered by start date.

        kwargs (any of these added will be added to the query:
        account
        service
        utility
        start
        end
        sequence
        version
        '''
        #check individually for each allowed key in case extra things get thrown into kwargs
        query = {}
        if kwargs.has_key('account'):
            query.update({'account': kwargs['account']})
        if kwargs.has_key('utility'):
            query.update({'utility': kwargs['utility']})
        if kwargs.has_key('service'):
            query.update({'service': kwargs['service']})
        if kwargs.has_key('start'):
            query.update({'start': date_to_datetime(kwargs['start'])})
        if kwargs.has_key('end'):
            query.update({'end': date_to_datetime(kwargs['end'])})
        if kwargs.has_key('sequence'):
            query.update({'sequence': kwargs['sequence']})
        if kwargs.has_key('version'):
            query.update({'version': kwargs['version']})
        return list(UtilBill.objects(__raw__=query).all())

    def load_utilbill(self, account, service, utility, start, end,
            sequence=None, version=None):
        '''Loads exactly one utility bill document from Mongo, returns the raw
        dictionary. Raises a NoSuchBillException if zero or multiple utility
        bills are found.
        
        'start' and 'end' may be None because there are some reebills that have
        None dates (when the dates have not yet been filled in by the user).
        
        'sequence' and 'version' are optional because they only apply to a
        frozen utility bill that belongs to a particular issued reebill
        version. A specific sequence or version may be given, or a boolean to
        test for the existence of the 'sequence' or 'version' key.'''

        query = {
            'account': account,
            'utility': utility,
            'service': service,
            # querying for None datetimes should work
            'start': date_to_datetime(start) \
                    if isinstance(start, date) else None,
            'end': date_to_datetime(end) \
                    if isinstance(end, date) else None,
        }

        # "sequence" and "version" may be int for specific sequence/version, or
        # boolean to query for key existence
        # NOTE bool must be checked first because bool is a subclass of
        # int! http://www.python.org/dev/peps/pep-0285/
        if isinstance(sequence, bool):
            query['sequence'] = {'$exists': sequence}
        elif isinstance(sequence, int):
            query['sequence'] = sequence
        elif sequence is not None:
            raise ValueError("'sequence'=%s; must be int or boolean" % sequence)

        if isinstance(version, bool):
            query['version'] = {'$exists': version}
        elif isinstance(version, int):
            query['version'] = version
        elif version is not None:
            raise ValueError("'version'=%s; must be int or boolean" % version)

        # MongoEngine get() ensures uniqueness ("raw" means query like regular
        # pymongo)
        docs = UtilBill.objects(__raw__=query)
        if docs.count() == 0:
            raise NoSuchBillException('No utility bill found for query %s' % query)
        elif docs.count() > 1:
            raise NotUniqueException('Multiple utility bills found for query %s' % query)
        return docs[0]

    def _load_all_utillbills_for_reebill(self, session, reebill_doc):
        '''Loads all utility bill documents from Mongo that match the ones in
        the 'utilbills' list in the given reebill dictionary (NOT MongoReebill
        object). Returns list of dictionaries with converted types.'''
        result = []
        for utilbill_handle in reebill_doc['utilbills']:
            result.append(UtilBill.objects().get(id=utilbill_handle['id']))
        return result

    def load_reebill(self, account, sequence, version='max'):
        '''Returns the reebill with the given account and sequence, and the a
        version: a specific version number, an issue date (before which the
        greatest issued version is returned, and after which the greatest
        overall version is returned), or 'max', which specifies the greatest
        version overall.'''
        # NOTE not using context manager here because it commits the
        # transaction when the session exits! this method should be usable
        # inside other transactions.
        session = self.state_db.session()

        # TODO looks like somebody's temporary hack should be removed
        if account is None: return None
        if sequence is None: return None

        query = {
            "_id.account": str(account),
            # TODO stop passing in sequnce as a string from BillToolBridge
            "_id.sequence": int(sequence),
        }

        # TODO figure out how to move this into _get_version_query(): it can't
        # be expressed as part of the query, except maybe with a javascript
        # "where" clause
        if isinstance(version, int):
            query.update({'_id.version': version})
            mongo_doc = self.reebills_collection.find_one(query)
        elif version == 'max':
            # get max version from MySQL, since that's the definitive source of
            # information on what officially exists (but version 0 reebill
            # documents are templates that do not go in MySQL)
            try:
                if sequence != 0:
                    max_version = self.state_db.max_version(session, account,
                            sequence)
                    query.update({'_id.version': max_version})
                mongo_doc = self.reebills_collection.find_one(query)
            except NoResultFound:
                # customer not found in MySQL
                mongo_doc = None
        elif isinstance(version, date):
            version_dt = date_to_datetime(version)
            docs = self.reebills_collection.find(query, sort=[('_id.version',
                    pymongo.ASCENDING)])
            earliest_issue_date = docs[0]['issue_date']
            if earliest_issue_date is not None and earliest_issue_date < version_dt:
                docs_before_date = [d for d in docs if d['issue_date'] < version_dt]
                mongo_doc = docs_before_date[len(docs_before_date)-1]
            else:
                mongo_doc = docs[docs.count()-1]
        else:
            raise ValueError('Unknown version specifier "%s"' % version)

        if mongo_doc is None:
            raise NoSuchBillException(("no reebill found in %s: query was %s")
                    % (self.reebills_collection, format_query(query)))

        # convert types in reebill document
        mongo_doc = deep_map(float_to_decimal, mongo_doc)
        mongo_doc = convert_datetimes(mongo_doc) # this must be an assignment because it copies

        # load utility bills
        utilbill_docs = self._load_all_utillbills_for_reebill(session, mongo_doc)

        mongo_reebill = MongoReebill(mongo_doc, utilbill_docs)
        return mongo_reebill

    def load_reebills_for(self, account, version='max'):
        if not account: return None
        # NOTE not using context manager (see comment in load_reebill)
        session = self.state_db.session()
        sequences = self.state_db.listSequences(session, account)
        return [self.load_reebill(account, sequence) for sequence in sequences]
    
    def load_reebills_in_period(self, account=None, version=0, start_date=None,
            end_date=None, include_0=False):
        '''Returns a list of MongoReebills whose period began on or before
        'end_date' and ended on or after 'start_date' (i.e. all bills between
        those dates and all bills whose period includes either endpoint). The
        results are ordered by sequence. If 'start_date' and 'end_date' are not
        given or are None, the time period extends to the begining or end of
        time, respectively. Sequence 0 is never included.
        
        'version' may be a specific version number, or 'any' to get all
        versions.'''
        with DBSession(self.state_db) as session:
            query = {}
            if account is not None:
                query['_id.account'] = account
            if isinstance(version, int):
                query.update({'_id.version': version})
            elif version == 'any':
                pass
            elif version == 'max':
                # TODO max version (it's harder than it looks because you don't
                # have the account or sequence of a specific reebill to query
                # MySQL for here)
                raise NotImplementedError
            else:
                raise ValueError('Unknown version specifier "%s"' % version)
            if not include_0:
                query['_id.sequence'] = {'$gt': 0}

            # add dates to query if present (converting dates into datetimes
            # because mongo only allows datetimes)
            if start_date is not None:
                start_datetime = datetime(start_date.year, start_date.month,
                        start_date.day)
                query['period_end'] = {'$gte': start_datetime}
            if end_date is not None:
                end_datetime = datetime(end_date.year, end_date.month,
                        end_date.day)
                query['period_begin'] = {'$lte': end_datetime}
            result = []
            docs = self.reebills_collection.find(query).sort('sequence')
            for mongo_doc in self.reebills_collection.find(query):
                mongo_doc = convert_datetimes(mongo_doc)
                mongo_doc = deep_map(float_to_decimal, mongo_doc)
                utilbill_docs = self._load_all_utillbills_for_reebill(session, mongo_doc)
                result.append(MongoReebill(mongo_doc, utilbill_docs))
            return result

    def last_issue_date(self, session, account):
        last_sequence = self.state_db.last_issued_sequence(session, account)
        reebill = self.load_reebill(account, last_sequence)
        return reebill.issue_date

        
    def save_reebill(self, reebill, freeze_utilbills=False, force=False):
        '''Saves the MongoReebill 'reebill' into the database. If a document
        with the same account, sequence, and version already exists, the existing
        document is replaced.

        'freeze_utilbills' should be used when issuing a reebill for the first
        time (an original or a correction). This creates immutable copies of
        the utility bill documents with new _ids and puts the reebill's
        sequence and version in them.
        
        Replacing an already-issued reebill (as determined by StateDB, using
        the rule that all versions except the highest are issued) or its
        utility bills is forbidden unless 'force' is True (this should only be
        used for testing).'''
        # TODO pass session into save_reebill instead of re-creating it
        # https://www.pivotaltracker.com/story/show/36258193
        # TODO 38459029
        # NOTE not using context manager (see comment in load_reebill)
        session = self.state_db.session()
        issued = self.state_db.is_issued(session, reebill.account,
                reebill.sequence, version=reebill.version, nonexistent=False)
        attached = self.state_db.is_attached(session, reebill.account,
                reebill.sequence, nonexistent=False)
        if issued and not force:
            raise IssuedBillError("Can't modify an issued reebill.")
        if (issued or attached) and freeze_utilbills:
            raise IssuedBillError("Can't freeze utility bills because this "
                    "reebill is attached or issued; frozen utility bills "
                    "should already exist")
        
        for utilbill_handle in reebill.reebill_dict['utilbills']:
            utilbill_doc = reebill._get_utilbill_for_handle(utilbill_handle)
            if freeze_utilbills:
                # this reebill is being attached (usually right before
                # issuing): convert the utility bills into frozen copies by
                # putting "sequence" and "version" keys in the utility
                # bill, and changing its _id to a new one
                old_id = utilbill_doc['_id']
                new_id = bson.objectid.ObjectId()

                # copy utility bill doc so changes to it do not persist if
                # saving fails below
                utilbill_doc = copy.deepcopy(utilbill_doc)
                utilbill_doc['_id'] = new_id
                self._save_utilbill(utilbill_doc, force=force,
                        sequence_and_version=(reebill.sequence,
                        reebill.version))
                # saving succeeded: set handle id to match the saved
                # utility bill and replace the old utility bill document with the new one
                utilbill_handle['id'] = new_id
                reebill._set_utilbill_for_id(old_id, utilbill_doc)
            else:
                self._save_utilbill(utilbill_doc, force=force)

        reebill_doc = bson_convert(copy.deepcopy(reebill.reebill_dict))
        self.reebills_collection.save(reebill_doc, safe=True)
        # TODO catch mongo's return value and raise MongoError

    def _save_utilbill(self, utilbill_doc, sequence_and_version=None,
            force=False):
        '''Save raw utility bill dictionary. If this utility bill belongs to an
        issued reebill (i.e. has sequence and version in it) it can't be saved.
        force=True overrides this rule; only use it for testing.

        'sequence_and_version' should a (sequence, version) tuple, to be used
        when (and only when) issuing the containing reebill for the first time
        (i.e. calling save_reebill(freeze_utilbills=True). This puts sequence
        and version keys into the utility bill. (If those keys are already in
        the utility bill, you won't be able to save it.)'''

        # check for uniqueness of {account, service, utility, start, end} (and
        # sequence + version if appropriate). Mongo won't enforce this for us.
        unique_fields = {
            'account': utilbill_doc.account,
            'service': utilbill_doc.service,
            'utility': utilbill_doc.utility,
            'start': utilbill_doc.start,
            'end': utilbill_doc.end,
        }
        if sequence_and_version is not None:
            # this utility bill is being frozen: check for existing frozen
            # utility bills with same sequence and version (ignoring un-frozen
            # ones)
            unique_fields['sequence'] = sequence_and_version[0]
            unique_fields['version'] = sequence_and_version[1]
        elif 'sequence' in utilbill_doc:
            # this utility bill is already a frozen one and has been saved:
            # check for existing frozen utility bills with the same sequence
            # and version (ignoring un-frozen ones)
            unique_fields['sequence'] = utilbill_doc.sequence
            unique_fields['version'] = utilbill_doc.version
        else:
            # not frozen: only check for existing utility bills that don't have
            # sequence/version keys
            unique_fields['sequence'] = {'$exists': False}
            unique_fields['version'] = {'$exists': False}
        for duplicate in UtilBill.objects(__raw__=unique_fields):
            if duplicate.id != utilbill_doc.id:
                raise NotUniqueException(("Can't save utility bill with "
                        "_id=%s: There's already a utility bill with "
                        "_id=%s matching %s") % (utilbill_doc.id,
                        duplicate.id, format_query(unique_fields)))

        if sequence_and_version is not None:
            utilbill_doc.sequence = sequence_and_version[0]
            utilbill_doc.version = sequence_and_version[1]
            # tell MongoEngine to force creation of a new document (because the
            # id has just been changed in save_reebill())
            utilbill_doc.save(safe=True, force_insert=True)

            # verify that sequence & version got saved
            # (TODO remove)
            assert utilbill_doc.sequence == sequence_and_version[0]
            assert utilbill_doc.version == sequence_and_version[1]
            u = UtilBill.objects(id=utilbill_doc.id)[0]
            assert u.sequence == sequence_and_version[0]
            assert u.version == sequence_and_version[1]
        else:
            # normal save
            utilbill_doc.save(safe=True)

    def delete_reebill(self, account, sequence, version):
        # load reebill in order to find utility bills
        reebill = self.load_reebill(account, sequence, version)

        # first ensure that each utility bill can be found and the reebill can
        # be found (to help keep this operation atomic)
        for u in reebill._utilbills:
            UtilBill.objects().get(id=u.id)
        self.reebills_collection.find({
            '_id.account': account,
            '_id.sequence': sequence,
            '_id.version': version,
        })

        # remove each utility bill, then the reebill
        for u in reebill._utilbills:
            # if this is a frozen utility bill, delete it
            if 'sequence' in u:
                u.delete(safe=True)

            # if this is an editable utility bill, delete it only if the
            # reebill's version is 0. (the editable document is retained for
            # version > 0 so new versions can still be created after this
            # version is removed.) this also deletes the "editable version of"
            # the frozen utility bill above, if any.
            #
            # (NOTE it is not actually possible to identify the "editable
            # version of" a given frozen utility bill because the keys can
            # change; see
            # https://www.pivotaltracker.com/projects/397621#!/stories/37521779)
            if version == 0:
                q = {
                    'account': account,
                    'service': u['service'],
                    'utility': u['utility'],
                    'start': None if u['start'] is None
                            else date_to_datetime(u['start']),
                    'end': None if u['end'] is None
                            else date_to_datetime(u['end']),
                    'sequence': {'$exists': False},
                    'version': {'$exists': False},
                }
                UtilBill.objects(__raw__=q).delete(safe=True)

        result = self.reebills_collection.remove({
            '_id.account': account,
            '_id.sequence': sequence,
            '_id.version': version,
        }, safe=True)
        if result['err'] is not None or result['n'] == 0:
            raise MongoError(result)

    def get_first_bill_date_for_account(self, account):
        '''Returns the start date of the account's earliest reebill, or None if
        no reebills exist for the customer.'''
        query = {
            '_id.account': account,
            '_id.sequence': 1,
        }
        reebill_result = self.reebills_collection.find_one(query)
        if reebill_result is None:
            raise NoSuchBillException('First reebill for account %s is missing'
                    % account)

        utilbill_ids = [ub['id'] for ub in reebill_result['utilbills']]
        query = {
            '_id': {"$in": utilbill_ids}
        }
        utilbill_result = self.utilbills_collection.find(query)
        if utilbill_result is None:
            raise NoSuchBillException('Utilbills for first reebill for account %s is missing'
                    % account)
        else:
            utilbill_result = list(utilbill_result)

        return MongoReebill(reebill_result, utilbill_result).period_begin

    def get_first_issue_date_for_account(self, account):
        '''Returns the issue date of the account's earliest reebill, or None if
        no reebills exist for the customer.'''
        query = {
            '_id.account': account,
            '_id.sequence': 1,
        }
        result = self.reebills_collection.find_one(query)
        if result == None:
            return None
        return MongoReebill(result).issue_date

    def last_sequence(self, account):
        '''Returns the sequence of the last reebill for the given account, or 0
        if no reebills were found. This is different from
        StateDB.last_sequence() because it uses Mongo; there may be un-issued
        reebills in Mongo that are not in MySQL.'''
        result = self.reebills_collection.find_one({
            '_id.account': account
            }, sort=[('_id.sequence', pymongo.DESCENDING)])
        if result is None:
            return 0
        return result['_id']['sequence']
<|MERGE_RESOLUTION|>--- conflicted
+++ resolved
@@ -735,11 +735,7 @@
         # because it is what you use to grab a utility bill and it's kind of
         # like a pointer.
         id = utilbill_handle['id']
-<<<<<<< HEAD
         matching_utilbills = [u for u in self._utilbills if u.id == id]
-=======
-        matching_utilbills = [u for u in self._utilbills if u['_id'] == id]
->>>>>>> 81ef4f43
         if len(matching_utilbills) == 0:
             raise ValueError('No utilbill found for id "%s"' % id)
         if len(matching_utilbills) > 1:
@@ -752,11 +748,7 @@
         # find all utility bill documents with the given id, and make sure
         # there's exactly 1
         matching_indices = [index for (index, doc) in
-<<<<<<< HEAD
                 enumerate(self._utilbills) if doc.id == id]
-=======
-                enumerate(self._utilbills) if doc['_id'] == id]
->>>>>>> 81ef4f43
         if len(matching_indices) == 0:
             raise ValueError('No utilbill found for id "%s"' % id)
         if len(matching_indices) > 1:
@@ -913,19 +905,11 @@
         external_utilbill = self._get_utilbill_for_service(service)
         utilbill_handle = self._get_handle_for_service(service)
         for shadow_register in utilbill_handle['shadow_registers']:
-<<<<<<< HEAD
             for meter in external_utilbill.meters:
                 for actual_register in meter.registers:
                     if actual_register.identifier == shadow_register['identifier']:
                         return meter.prior_read_date, meter.present_read_date
-        raise Exception(('Utility bill for service "%s" has no meter '
-=======
-            for meter in external_utilbill['meters']:
-                for actual_register in meter['registers']:
-                    if actual_register['identifier'] == shadow_register['identifier']:
-                        return meter['prior_read_date'], meter['present_read_date']
         raise ValueError(('Utility bill for service "%s" has no meter '
->>>>>>> 81ef4f43
                 'containing a register whose identifier matches that of '
                 'a shadow register') % service)
 
@@ -1070,7 +1054,6 @@
             for register in meter['registers']:
                 if register['identifier'] == identifier:
                     return meter
-
     @property
     def meters(self):
         '''Returns a dictionary mapping service names to lists of meters.'''
