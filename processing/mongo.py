--- conflicted
+++ resolved
@@ -1,17 +1,7 @@
-<<<<<<< HEAD
 from datetime import date, datetime
 import copy
 from itertools import chain
 
-import pymongo
-=======
-#!/usr/bin/env python
-from datetime import date, datetime
-from operator import itemgetter
-import copy
-from itertools import chain
-
->>>>>>> 68ac8a90
 import bson # part of pymongo package
 from sqlalchemy.orm.exc import NoResultFound
 
@@ -19,15 +9,9 @@
 from billing.util.dateutils import date_to_datetime
 from billing.processing.state import Customer, UtilBill
 from billing.exc import NoSuchBillException, \
-<<<<<<< HEAD
     NotUniqueException, IssuedBillError, MongoError
 
 
-=======
-    NotUniqueException, IssuedBillError, MongoError, NoRSIError
-
-
->>>>>>> 68ac8a90
 def convert_datetimes(x, datetime_keys=[], ancestor_key=None):
     # TODO combine this into python_convert(), and include the ancestor_key
     # argument, and datetime_keys (or maybe a dictionary mapping key names to
@@ -224,13 +208,6 @@
     return meter['identifier'], register['identifier']
 
 
-<<<<<<< HEAD
-=======
-# TODO make this a method of a utility bill document class when one exists
-def get_service_address(utilbill_doc):
-    return utilbill_doc['service_address']
-
->>>>>>> 68ac8a90
 # TODO rename to get_meter_read_period
 # TODO make this a method of a utility bill document class when one exists
 def meter_read_period(utilbill_doc):
@@ -240,26 +217,6 @@
     meter = utilbill_doc['meters'][0]
     return meter['prior_read_date'], meter['present_read_date']
 
-<<<<<<< HEAD
-=======
-# TODO make this a method of a utility bill document class when one exists
-def set_meter_read_period(utilbill_doc, start, end):
-    '''Sets the period dates of the first (i.e. only) meter in this bill.
-    '''
-    assert len(utilbill_doc['meters']) >= 1
-    meter = utilbill_doc['meters'][0]
-    meter['prior_read_date'], meter['present_read_date'] = start, end
-
-# TODO make this a method of a utility bill document class when one exists
-def total_of_all_charges(utilbill_doc):
-    '''Returns sum of "total" fields of all charges in the utility bill.
-    '''
-    # TODO: use method on SQLAlchemy UtilBill object to return this (or None
-    # for a hypothetical utility bill). It can't be done here because 'state'
-    # is not stored in the Mongo document.
-    return sum(charge.get('total', 0) for charge in utilbill_doc['charges'])
-
->>>>>>> 68ac8a90
 class MongoReebill(object):
 
     @classmethod
@@ -324,12 +281,6 @@
         assert isinstance(reebill_data, dict)
         # defensively copy whatever is passed in; who knows where the caller got it from
         self.reebill_dict = copy.deepcopy(reebill_data)
-
-<<<<<<< HEAD
-=======
-    # TODO should _id fields even have setters? they're never supposed to
-    # change.
->>>>>>> 68ac8a90
     @property
     def account(self):
         return self.reebill_dict['_id']['account']
@@ -351,22 +302,6 @@
     def version(self, value):
         self.reebill_dict['_id']['version'] = int(value)
     
-<<<<<<< HEAD
-    def get_all_shadow_registers_json(self):
-        '''Given a utility bill document, returns a list of dictionaries describing
-        registers of all meters.'''
-        assert len(self.reebill_dict['utilbills']) == 1
-        result = []
-        for register in self.reebill_dict['utilbills'][0]['shadow_registers']:
-                result.append({
-                    'measure': register['measure'],
-                    'register_binding': register['register_binding'],
-                    'quantity': register['quantity']
-                })
-        return result
-=======
->>>>>>> 68ac8a90
-
 class ReebillDAO(object):
     '''A "data access object" for reading and writing reebills in MongoDB.'''
 
@@ -374,51 +309,6 @@
         self.state_db = state_db
         self.reebills_collection = database['reebills']
         self.utilbills_collection = database['utilbills']
-
-<<<<<<< HEAD
-    def load_utilbills(self, **kwargs):
-        '''Loads 0 or more utility bill documents from Mongo, returns a list of
-        the raw dictionaries ordered by start date.
-
-        kwargs (any of these added will be added to the query:
-        account
-        service
-        utility
-        start
-        end
-        sequence
-        version
-        '''
-        #check individually for each allowed key in case extra things get thrown into kwargs
-        query = {}
-        if kwargs.has_key('account'):
-            query.update({'account': kwargs['account']})
-        if kwargs.has_key('utility'):
-            query.update({'utility': kwargs['utility']})
-        if kwargs.has_key('service'):
-            query.update({'service': kwargs['service']})
-        if kwargs.has_key('start'):
-            query.update({'start': date_to_datetime(kwargs['start'])})
-        if kwargs.has_key('end'):
-            query.update({'end': date_to_datetime(kwargs['end'])})
-        if kwargs.has_key('sequence'):
-            query.update({'sequence': kwargs['sequence']})
-        if kwargs.has_key('version'):
-            query.update({'version': kwargs['version']})
-        cursor = self.utilbills_collection.find(query, sort=[('start',
-                pymongo.ASCENDING)])
-        return list(cursor)
-=======
-    def _get_version_query(self, account, sequence, specifier):
-        '''Returns the version part of a Mongo query for a reebill based on the
-        "version specifier": .'''
-
-        # TODO
-        if isinstance(specifier, date):
-            raise NotImplementedError
-
-        raise ValueError('Unknown version specifier "%s"' % specifier)
->>>>>>> 68ac8a90
 
     def load_utilbill(self, account, service, utility, start, end,
             sequence=None, version=None):
