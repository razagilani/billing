#!/usr/bin/env python
import sys
import datetime
from datetime import date, time, datetime
import pymongo
import bson # part of pymongo package
from operator import itemgetter
import itertools as it
import copy
from copy import deepcopy
from itertools import chain
from collections import defaultdict
import tsort
from billing.util.mongo_utils import bson_convert, python_convert, format_query, check_error
from billing.util.dictutils import deep_map, subdict, dict_merge
from billing.util.dateutils import date_to_datetime
from billing.processing.session_contextmanager import DBSession
from billing.processing.state import Customer, UtilBill
from billing.processing.exceptions import NoSuchBillException, \
    NotUniqueException, IssuedBillError, MongoError, FormulaError, RSIError, \
    NoRSIError
from billing.processing.rate_structure2 import RateStructure
import pprint
from sqlalchemy.orm.exc import NoResultFound
pp = pprint.PrettyPrinter(indent=1).pprint
sys.stdout = sys.stderr

# utility bill-to-reebill address schema converters
# also remember that utilbill and reebill use different names for these

def utilbill_billing_address_to_reebill_address(billing_address):
    '''Transforms Rich's utility bill billing address schema to his reebill
    address schema (which is the same for both kinds of addresses).'''
    return {
        ('ba_postal_code' if key == 'postalcode'
            else ('ba_street1' if key == 'street'
                else 'ba_' + key)): value
        for (key, value) in billing_address.iteritems()
    }

def utilbill_service_address_to_reebill_address(service_address):
    '''Transforms Rich's utility bill service address schema to his reebill
    address schema (which is the same for both kinds of addresses).'''
    return {
        ('sa_postal_code' if key == 'postalcode'
            else ('sa_street1' if key == 'street'
                else 'sa_' + key)): value
        for (key, value) in service_address.iteritems()
    }


def reebill_address_to_utilbill_address(address):
    '''Transforms any reebill address to utility bill address.'''
    return {
            (key[3:-1] if key[-7:] == 'street1'
                else ('postal_code' if key[3:] == 'postal_code'
                    else key[3:])): value
        for (key, value) in address.iteritems()
    }

# type-conversion functions

def convert_datetimes(x, datetime_keys=[], ancestor_key=None):
    # TODO combine this into python_convert(), and include the ancestor_key
    # argument, and datetime_keys (or maybe a dictionary mapping key names to
    # types in general, so any type conversion could be done according to key
    # name)
    '''If x is a datetime, returns the date part of x unless ancestor_key is in
    in datetime_keys. If x is a dictionary, convert_datetimes() is recursively
    applied to all values in dictionary, with ancestor_key set to the key of
    each value. If x is a list, convert_datetimes() is recursively applied to
    all values with ancestor_key unchanged (so each item in the list or any
    descendant list is converted according to the key of its closest ancestor
    that was a dictionary). In the root call of this function, x should be a
    dictionary and the ancestor_key argument should be omitted; an ancestor_key
    must be given if x is anything other than a dictionary.'''
    if type(x) is not dict and ancestor_key is None:
        raise ValueError(("Can't convert %s into a date or datetime without"
            "an ancestor key.") % x)
    if type(x) is datetime:
        return x if ancestor_key in datetime_keys else x.date()
    if type(x) is dict:
        return dict((key, convert_datetimes(value, datetime_keys, key))
            for key, value in x.iteritems())
    if type(x) is list:
        return [convert_datetimes(element, datetime_keys, ancestor_key) for
                element in x]
    return x


# NOTE deperecated; avoid using this if at all possible
def flatten_chargegroups_dict(chargegroups):
    flat_charges = []
    for (chargegroup, charges) in chargegroups.items(): 
        for charge in charges:
            charge['chargegroup'] = chargegroup
            flat_charges.append(charge)
    return flat_charges

# NOTE deperecated; avoid using this if at all possible
def unflatten_chargegroups_list(flat_charges):
    new_chargegroups = {}
    for cg, charges in it.groupby(sorted(flat_charges, key=lambda
            charge:charge['chargegroup']),
            key=lambda charge:charge['chargegroup']):
        new_chargegroups[cg] = []
        for charge in charges:
            del charge['chargegroup']
            new_chargegroups[cg].append(charge)
    return new_chargegroups

# TODO make this a method of a utility bill document class when one exists
def get_all_actual_registers_json(utilbill_doc):
    '''Given a utility bill document, returns a list of dictionaries describing
    registers of all meters. (The "actual" in the name has nothing
    to do with "actual charges".)'''
    result = []
    for meter in utilbill_doc['meters']:
        for register in meter['registers']:
            # compensate for unpredictable database schema by inserting ''
            # for missing keys
            result.append({
                'meter_id': meter['identifier'],
                'register_id': register['identifier'],
                'service': utilbill_doc['service'],
                'type': register.get('type', ''),
                'binding': register.get('register_binding', ''),
                'description': register.get('description', ''),
                'quantity': register.get('quantity', 0),
                'quantity_units': register.get('quantity_units', ''),

                # insert an "id" key that uniquely identifies these
                # objects. this is used by client code; TODO consider
                # moving into wsgi.py or somewhere else, but currently
                # inserting the "id" here is the simplest and avoids
                # repetition
                'id' : '%s/%s/%s' % (utilbill_doc['service'],
                        meter['identifier'], register['identifier'])
            })
    return result


# TODO make this a method of a utility bill document class when one exists
def new_register(utilbill_doc, meter_identifier=None, identifier = None):
    if meter_identifier is None:
        meter_identifier = _new_meter(utilbill_doc)['identifier']
    meter = _meter(utilbill_doc, meter_identifier)
    if meter is None:
        meter = _new_meter(utilbill_doc, meter_identifier)
    if identifier is None:
        identifier = 'Insert register ID here'
    new_actual_register = {
        "description" : "Insert description",
        "quantity" : 0,
        "quantity_units" : "therms",
        "identifier" : identifier,
        "type" : "total",
        "register_binding": "Insert register binding here"
    }
    for reg in meter['registers']:
        if reg['identifier'] == identifier:
            raise ValueError('Register %s for meter %s already exists.' %
                    (identifier, meter_identifier))
    meter['registers'].append(new_actual_register)

    return (meter_identifier, new_actual_register)

# TODO make this a method of a utility bill document class when one exists
def _meter(utilbill_doc, identifier):
    '''Returns the first meter found with the given identifier in the given
    utility bill document. Raises StopIteration if none was found.'''
    meter = next(meter for meter in utilbill_doc['meters'] if
            meter['identifier'] == identifier)
    return meter

# TODO make this a method of a utility bill document class when one exists
def _delete_meter(utilbill_doc, identifier):
        utilbill_doc['meters'][:] = [meter for meter in utilbill_doc['meters']
                if meter['identifier'] != identifier]

# TODO make this a method of a utility bill document class when one exists
def _new_meter(utilbill_doc, identifier=None):
    if any(m['identifier'] == identifier for m in utilbill_doc['meters']):
        raise ValueError('Meter %s for already exists' % (identifier))
    if identifier is None:
        identifier = 'Insert meter ID here'
    new_meter = {
        'identifier': identifier,
        'present_read_date': utilbill_doc['end'],
        'prior_read_date': utilbill_doc['start'],
        'registers': [],
    }
    utilbill_doc['meters'].append(new_meter)
    return new_meter

# TODO make this a method of a utility bill document class when one exists
def delete_register(utilbill_doc, meter_identifier, identifier):
    for meter in utilbill_doc['meters']:
        if meter['identifier'] == meter_identifier:
            meter['registers'][:] = [reg for reg in meter['registers'] if reg['identifier'] != identifier]
            if len(meter['registers']) == 0:
                _delete_meter(utilbill_doc, meter_identifier)
                break

# TODO make this a method of a utility bill document class when one exists
def update_register(utilbill_doc, original_meter_id, original_register_id,
        meter_id=None, register_id=None, description=None, quantity=None,
        quantity_units=None, type=None, binding=None):
    '''In the given utility bill document, updates fields in
    the register given by 'original_register_id' in the meter given by
    'original_meter_id'.'''
    # find the meter, and the register within the meter
    meter = _meter(utilbill_doc, original_meter_id)
    register = next(r for r in meter['registers'] if r['identifier'] ==
            original_register_id)
    if register_id is not None:
        existing_registers = [r for r in meter['registers'] if r['identifier']
                              == register_id]
        if len(existing_registers) > 0:
            raise ValueError("There is already a register with id %s and meter"
                             " id %s" %(register_id, original_meter_id))
    if meter_id is not None:
        # meter id is being updated, and there is an existing meter with
        # the given id, the register must be removed from its old meter and
        # inserted into that meter. if there is no meter with that id, the
        # id of the meter containing the register can be changed.
        try:
            existing_meter_with_new_id = _meter(utilbill_doc, meter_id)
        except StopIteration:
            # if there are any other registers in the same meter, a new
            # meter must be created. if not, the meter id can just be
            # changed.
            if len(meter['registers']) > 1:
                # create new meter
                new_meter = _new_meter(utilbill_doc, identifier=meter_id)
                # insert register in new meter
                new_register(utilbill_doc, meter_identifier=meter_id,
                        identifier=original_register_id)
                # remove register from old meter
                delete_register(utilbill_doc, original_meter_id,
                        original_register_id)
                meter = new_meter
            else:
                meter['identifier'] = meter_id
        else:
            existing_registers = [r for r in existing_meter_with_new_id
                                  ['registers'] if r['identifier']
                                  == register_id]
            if len(existing_registers) > 0:
                raise ValueError("There is already a register with id %s and"
                                 " meter id %s"
                                 %(original_register_id, meter_id))
                
            # insert register in new meter
            new_register(utilbill_doc, meter_identifier=
                    existing_meter_with_new_id['identifier'],
                    identifier=original_register_id)
            # remove register from old meter
            delete_register(utilbill_doc, original_meter_id,
                    original_register_id)
            meter = existing_meter_with_new_id
    if description is not None:
        register['description'] = description
    if quantity is not None:
        assert isinstance(quantity, (float, int))
        register['quantity'] = quantity
    if description is not None:
        register['description'] = description
    if quantity_units is not None:
        register['quantity_units'] = quantity_units
    if register_id is not None:
        register['identifier'] = register_id
    if type is not None:
        register['type'] = type
    if binding is not None:
        register['register_binding'] = binding

    return meter['identifier'], register['identifier']


# TODO make this a method of a utility bill document class when one exists
def get_charges_json(utilbill_doc):
    '''Returns list of dictionaries describing charges for use in web browser.
    '''
    return [dict_merge(c, {'id': c['rsi_binding']})
            for c in utilbill_doc['charges']]

# TODO make this a method of a utility bill document class when one exists
def get_service_address(utilbill_doc):
    return utilbill_doc['service_address']

# TODO rename to get_meter_read_period
# TODO make this a method of a utility bill document class when one exists
def meter_read_period(utilbill_doc):
    '''Returns the period dates of the first (i.e. only) meter in this bill.
    '''
    assert len(utilbill_doc['meters']) >= 1
    meter = utilbill_doc['meters'][0]
    return meter['prior_read_date'], meter['present_read_date']

# TODO make this a method of a utility bill document class when one exists
def set_meter_read_period(utilbill_doc, start, end):
    '''Sets the period dates of the first (i.e. only) meter in this bill.
    '''
    assert len(utilbill_doc['meters']) >= 1
    meter = utilbill_doc['meters'][0]
    meter['prior_read_date'], meter['present_read_date'] = start, end

# TODO make this a method of a utility bill document class when one exists
def refresh_charges(utilbill_doc, uprs):
    '''Replaces charges in the utility bill document with newly-created ones
    based on the Rate Structure Items in 'uprs'. A charge is created
    for every RSI. The charges are computed according to the rate structures.
    '''
    utilbill_doc['charges'] = [{
        'rsi_binding': rsi.rsi_binding,
        'quantity': 0,
        'quantity_units': rsi.quantity_units,
        'rate': 0,
        'total': 0,
        'description': rsi.description,
        'group': rsi.group,
    } for rsi in sorted(uprs.rates, key=itemgetter('rsi_binding'))
            if rsi.has_charge]

def _validate_charges(utilbill_doc, rate_structure):
    '''Raises a NoRSIError if any charge in 'utilbill_doc doesn't correspond to
    a RateStructureItem in 'rate_structure'.
    '''
    rsi_bindings = set(rsi['rsi_binding'] for rsi in rate_structure.rates)
    for charge in utilbill_doc['charges']:
        if charge['rsi_binding'] not in rsi_bindings:
            raise NoRSIError('No rate structure item for "%s"' %
                           charge['rsi_binding'])

def _get_charge_by_rsi_binding(utilbill_doc, rsi_binding):
    matches = [c for c in utilbill_doc['charges']
            if c['rsi_binding'] ==  rsi_binding]
    assert len(matches) == 1
    return matches[0]

def update_charge(utilbill_doc, rsi_binding, fields):
    '''Modify the charge given by 'rsi_binding' by setting key-value pairs
    to match the dictionary 'fields'.
    '''
    charge = _get_charge_by_rsi_binding(utilbill_doc, rsi_binding)
    charge.update(fields)

def delete_charge(utilbill_doc, rsi_binding):
    for charge in utilbill_doc['charges']:
        if charge['rsi_binding'] == rsi_binding:
            utilbill_doc['charges'].remove(charge)
            return
    raise ValueError('RSI binding "%s" not found' % rsi_binding)

# TODO make this a method of a utility bill document class when one exists
# (if it doesn't go away first)
def add_charge(utilbill_doc, group_name):
    '''Add a new charge to the given utility bill with charge group "group_name"
    and default value for all its fields.
    '''
    utilbill_doc['charges'].append({
        'rsi_binding': 'RSI binding required',
        'description': 'description required',
        'quantity': 0,
        'quantity_units': 'kWh',
        'rate': 0,
        'total': 0,
        'group': group_name,
    })

# TODO make this a method of a utility bill document class when one exists
def compute_all_charges(utilbill_doc, uprs):
    '''Updates "quantity", "rate", and "total" fields in all charges in this
    utility bill document so they're correct according to the formulas in the
    RSIs in the given rate structures.
    '''
    # catch any type errors in the rate structure document up front to avoid
    # confusing error messages later
    uprs.validate()

    rate_structure = uprs
    rsis = rate_structure.rates

    # complain if any charge has an rsi_binding that does not match an RSI
    _validate_charges(utilbill_doc, rate_structure)

    # identifiers in RSI formulas are of the form "NAME.{quantity,rate,total}"
    # (where NAME can be a register or the RSI_BINDING of some other charge).
    # these are not valid python identifiers, so they can't be parsed as
    # individual names. this dictionary maps names to "quantity"/"rate"/"total"
    # to float values; RateStructureItem.compute_charge uses it to get values
    # for the identifiers in the RSI formulas. it is initially filled only with
    # register names, and the inner dictionary corresponding to each register
    # name contains only "quantity".
    identifiers = defaultdict(lambda:{})
    for meter in utilbill_doc['meters']:
        for register in meter['registers']:
            identifiers[register['register_binding']]['quantity'] = \
                    register['quantity']

    # get dictionary mapping rsi_bindings names to the indices of the
    # corresponding RSIs in an alphabetical list. 'rsi_numbers' assigns a number
    # to each.
    rsi_numbers = {rsi.rsi_binding: index for index, rsi in enumerate(rsis)}

    # the dependencies of some RSIs' formulas on other RSIs form a
    # DAG, which will be represented as a list of pairs of RSI numbers in
    # 'rsi_numbers'. this list will be used to determine the order
    # in which charges get computed. to build the list, find all identifiers
    # in each RSI formula that is not a register name; every such identifier
    # must be the name of an RSI, and its presence means the RSI whose
    # formula contains that identifier depends on the RSI whose rsi_binding is
    # the identifier.
    dependency_graph = []
    # the list 'independent_rsi_numbers' initially contains all RSI
    # numbers, and by the end of the loop will contain only the numbers of
    # RSIs that have no relationship to another one
    independent_rsi_numbers = set(rsi_numbers.itervalues())
    for rsi in rsis:
        this_rsi_num = rsi_numbers[rsi.rsi_binding]

        # for every node in the AST of the RSI's "quantity" and "rate"
        # formulas, if the 'ast' module labels that node as an
        # identifier, and its name does not occur in 'identifiers' above
        # (which contains only register names), add the tuple (this
        # charge's number, that charge's number) to 'dependency_graph'.
        for identifier in rsi.get_identifiers():
            if identifier in identifiers:
                continue
            try:
                other_rsi_num = rsi_numbers[identifier]
            except KeyError:
                # TODO might want to validate identifiers before computing
                # for clarity
                raise FormulaError(('Unknown variable in formula of RSI '
                        '"%s": %s') % (rsi.rsi_binding, identifier))
            # a pair (x,y) means x precedes y, i.e. y depends on x
            dependency_graph.append((other_rsi_num, this_rsi_num))
            independent_rsi_numbers.discard(other_rsi_num)
            independent_rsi_numbers.discard(this_rsi_num)

    # charges that don't depend on other charges can be evaluated before ones
    # that do.
    evaluation_order = list(independent_rsi_numbers)

    # 'evaluation_order' now contains only the indices of charges that don't
    # have dependencies. topological sort the dependency graph to find an
    # evaluation order that works for the charges that do have dependencies.
    try:
        evaluation_order.extend(tsort.topological_sort(dependency_graph))
    except tsort.GraphError as g:
        # if the graph contains a cycle, provide a more comprehensible error
        # message with the charge numbers converted back to names
        names_in_cycle = ', '.join(all_rsis[i]['rsi_binding'] for i in
                g.args[1])
        raise RSIError('Circular dependency: %s' % names_in_cycle)

    assert len(evaluation_order) == len(rsis)

    all_charges = sorted(utilbill_doc['charges'],
            key=lambda charge: charge['rsi_binding'])

    assert len(evaluation_order) == len(rsis)

    # compute each charge, using its corresponding RSI, in the order described
    # by 'evaluation_order'. every time a charge is computed, store the
    # resulting "quantity", "rate", and "total" in 'identifiers' so it can be
    # used in evaluating subsequent charges that depend on it.
    for rsi_number in evaluation_order:
        # compute the RSI regardless of whether there is really a charge
        # corresponding to it
        rsi = rsis[rsi_number]
        quantity, rate = rsi.compute_charge(identifiers)
        total = quantity * rate

        # if there is a charge update its "quantity", "rate', and "total"
        # fields
        try:
            charge = next(c for c in all_charges
                    if c['rsi_binding'] == rsi.rsi_binding)
        except StopIteration:
            # this RSI has no charge corresponding to it
            pass
        else:
            charge.update({
                'quantity': quantity,
                'rate': rate,
                'total': total,
                'description': rsi['description']
            })

        # update 'identifiers' so the results of this computation can be used
        # as identifier values in other RSIs
        identifiers[rsi.rsi_binding]['quantity'] = quantity
        identifiers[rsi.rsi_binding]['rate'] = rate
        identifiers[rsi.rsi_binding]['total'] = total

# TODO make this a method of a utility bill document class when one exists
def total_of_all_charges(utilbill_doc):
    '''Returns sum of "total" fields of all charges in the utility bill.
    '''
    # TODO: use method on SQLAlchemy UtilBill object to return this (or None
    # for a hypothetical utility bill). It can't be done here because 'state'
    # is not stored in the Mongo document.
    return sum(charge.get('total', 0) for charge in utilbill_doc['charges'])

class MongoReebill(object):

    @classmethod
    def _get_utilbill_subdoc(cls, utilbill_doc):
        '''Returns a a dictionary that is the subdocument of a reebill document
        representing the "hypothetical" version of the given utility bill
        document.'''
        return {
            # the "id" field in the reebill subdocument identifies which
            # utility bill it is associated with; this should match the the
            # value in the "document_id" column of the row of the
            # utilbill_reebill table in MySQL representing the association
            # between this reebill and the utility bill, and the "_id" of the
            # corresponding utility bill document.
            'id': utilbill_doc['_id'],

            # subdocuments corresponding to the the registers in the meters
            # of the utility bill: for now, all registers get included,
            # but in the future this could change.
            'shadow_registers': [{
                # 'register_binding' matches up this subdocument with a
                # utility bill register
                'register_binding': r['register_binding'],
                # hypothetical quantity of the corresponding utility bill
                # register
                'quantity': 0,
                # OLAP measure name that will be used for determining the
                # hypothetical quantity above
                'measure': 'Energy Sold'
            } for r in chain.from_iterable(m['registers']
                    for m in utilbill_doc['meters'])],

            # hypothetical charges are the same as actual (on the utility
            # bill); they will not reflect the renewable energy quantity until
            # computed
            'hypothetical_charges': utilbill_doc['charges'],
        }

    @classmethod
    def get_reebill_doc_for_utilbills(cls, account, sequence, version,
                discount_rate, late_charge_rate, utilbill_docs):
        '''Returns a newly-created MongoReebill object having the given account
        number, discount rate, late charge rate, and list of utility bill
        documents. Hypothetical charges are the same as the utility bill's
        actual charges.
        Note that the utility bill document _id is not changed; the caller is
        responsible for properly duplicating utility bill documents.
        '''
        # NOTE currently only one utility bill is allowed
        assert len(utilbill_docs) == 1
        utilbill = utilbill_docs[0]

        reebill_doc = {
            "_id" : {
                "account" : account,
                "sequence" : sequence,
                "version" : version,
            },
            "utilbills" : [cls._get_utilbill_subdoc(u) for u in utilbill_docs],
        }
        return MongoReebill(reebill_doc, utilbill_docs)

    def __init__(self, reebill_data, utilbill_dicts):
        assert isinstance(reebill_data, dict)
        # defensively copy whatever is passed in; who knows where the caller got it from
        self.reebill_dict = copy.deepcopy(reebill_data)
        self._utilbills = copy.deepcopy(utilbill_dicts)

    def update_utilbill_subdocs(self, discount_rate):
        '''Refreshes the "utilbills" sub-documents of the reebill document to
        match the utility bill documents in _utilbills. (These represent the
        "hypothetical" version of each utility bill.)
        '''
        # TODO maybe this should be done in compute_bill or a method called by
        # it; see https://www.pivotaltracker.com/story/show/51581067
        # also might want to merge this with compute_charges below.
        self.reebill_dict['utilbills'] = \
                [MongoReebill._get_utilbill_subdoc(utilbill_doc) for
                utilbill_doc in self._utilbills]

    # NOTE avoid using this if at all possible,
    # because MongoReebill._utilbills will go away
    def get_total_utility_charges(self):
        return sum(total_of_all_charges(self._get_utilbill_for_handle(
            subdoc)) for subdoc in self.reebill_dict['utilbills'])

    # NOTE avoid using this if at all possible,
    # because MongoReebill._utilbills will go away
    def get_all_hypothetical_charges(self):
        ''' Returns all "hypothetical" versions of all charges, sorted
            alphabetically by group and rsi_binding
        '''
        assert len(self.reebill_dict['utilbills']) == 1
        return sorted((charge for subdoc in self.reebill_dict['utilbills']
                       for charge in subdoc['hypothetical_charges']),
                            key=itemgetter('group','rsi_binding'))

    def get_total_hypothetical_charges(self):
        '''Returns sum of "hypothetical" versions of all charges.
        '''
        # NOTE extreme tolerance for malformed data is required to acommodate
        # old bills; see https://www.pivotaltracker.com/story/show/66177446
        return sum(sum(charge.get('total', 0)
                for charge in subdoc['hypothetical_charges'])
                for subdoc in self.reebill_dict['utilbills'])

    def compute_charges(self, uprs):
        '''Recomputes hypothetical versions of all charges based on the
        associated utility bill.
        '''
        # process rate structures for all services
        for service in self.services:
            utilbill_doc = self._get_utilbill_for_service(service)
            compute_all_charges(utilbill_doc, uprs)

            # TODO temporary hack: duplicate the utility bill, set its register
            # quantities to the hypothetical values, recompute it, and then
            # copy all the charges back into the reebill
            hypothetical_utilbill = deepcopy(self._get_utilbill_for_service(
                    service))

            # these three generators iterate through "actual registers" of the
            # real utility bill (describing conventional energy usage), "shadow
            # registers" of the reebill (describing renewable energy usage
            # offsetting conventional energy), and "hypothetical registers" in
            # the copy of the utility bill (which will be set to the sum of the
            # other two).
            actual_registers = chain.from_iterable(m['registers']
                    for m in utilbill_doc['meters'])
            shadow_registers = chain.from_iterable(u['shadow_registers']
                    for u in self.reebill_dict['utilbills'])
            hypothetical_registers = chain.from_iterable(m['registers'] for m
                    in hypothetical_utilbill['meters'])

            # set the quantity of each "hypothetical register" to the sum of
            # the corresponding "actual" and "shadow" registers.
            for h_register in hypothetical_registers:
                a_register = next(r for r in actual_registers
                        if r['register_binding'] == 
                        h_register['register_binding'])
                s_register = next(r for r in shadow_registers
                        if r['register_binding'] == 
                        h_register['register_binding'])
                h_register['quantity'] = a_register['quantity'] + \
                        s_register['quantity']

            # compute the charges of the hypothetical utility bill
            compute_all_charges(hypothetical_utilbill, uprs)

            # copy the charges from there into the reebill
            self.reebill_dict['utilbills'][0]['hypothetical_charges'] = \
                    hypothetical_utilbill['charges']

    # TODO should _id fields even have setters? they're never supposed to
    # change.
    @property
    def account(self):
        return self.reebill_dict['_id']['account']
    @account.setter
    def account(self, value):
        self.reebill_dict['_id']['account'] = value
    
    @property
    def sequence(self):
        return self.reebill_dict['_id']['sequence']
    @sequence.setter
    def sequence(self, value):
        self.reebill_dict['_id']['sequence'] = value

    @property
    def version(self):
        return self.reebill_dict['_id']['version']
    @version.setter
    def version(self, value):
        self.reebill_dict['_id']['version'] = int(value)
    
    # Periods are read-only on the basis of which utilbills have been attached
    @property
    def period_begin(self):
        return min([self._get_utilbill_for_service(s)['start'] for s in self.services])
    @property
    def period_end(self):
        return max([self._get_utilbill_for_service(s)['end'] for s in self.services])

    def _utilbill_ids(self):
        '''Useful for debugging.'''
        # note order is not guranteed so the result may look weird
        return zip([h['id'] for h in self.reebill_dict['utilbills']],
                [u['_id'] for u in self._utilbills])

    def _get_utilbill_for_service(self, service):
        '''Returns utility bill document having the given service. There must
        be exactly one.'''
        matching_utilbills = [u for u in self._utilbills if u['service'] ==
                service]
        if len(matching_utilbills) == 0:
            raise ValueError('No utilbill found for service "%s"' % service)
        if len(matching_utilbills) > 1:
            raise ValueError('Multiple utilbills found for service "%s"' % service)
        return matching_utilbills[0]

    def _get_handle_for_service(self, service):
        '''Returns internal 'utibills' subdictionary whose corresponding
        utility bill has the given service. There must be exactly 1.'''
        u = self._get_utilbill_for_service(service)
        handles = [h for h in self.reebill_dict['utilbills'] if h['id'] ==
                u['_id']]
        if len(handles) == 0:
            raise ValueError(('Reebill has no reference to utilbill for '
                    'service "%s"') % service)
        if len(handles) > 1:
            raise ValueError(('Reebil has mulutple references to utilbill '
                    'for service "%s"' % service))
        return handles[0]

    def _get_utilbill_for_handle(self, utilbill_handle):
        '''Returns the utility bill dictionary whose _id correspinds to the
        "id" in the given internal utilbill dictionary.'''
        # i am calling each subdocument in the "utilbills" list (which contains
        # the utility bill's _id and data related to that bill) a "handle"
        # because it is what you use to grab a utility bill and it's kind of
        # like a pointer.
        id = utilbill_handle['id']
        matching_utilbills = [u for u in self._utilbills if u['_id'] == id]
        if len(matching_utilbills) == 0:
            raise ValueError('No utilbill found for id "%s"' % id)
        if len(matching_utilbills) > 1:
            raise ValueError('Multiple utilbills found for id "%s"' % id)
        return matching_utilbills[0]

    def _get_utilbill_for_rs(self, utility, service, rate_class):
        '''Returns the utility bill dictionary with the given utility name and
        rate structure name.'''
        matching_utilbills = [u for u in self._utilbills if u['utility'] ==
                utility and u['service'] == service and
                u['rate_structure_binding'] == rate_class]
        if len(matching_utilbills) == 0:
            raise ValueError(('No utilbill found for utility "%s", rate'
                    'structure "%s"') % (utility, rate_class))
        if len(matching_utilbills) > 1:
            raise ValueError(('Multiple utilbills found for utility "%s", rate'
                    'structure "%s"') % (utility, rate_class))
        return matching_utilbills[0]

    def _set_utilbill_for_id(self, id, new_utilbill_doc):
        '''Used in save_reebill_and_utilbill to replace an editable utility bill document
        with a frozen one.'''
        # find all utility bill documents with the given id, and make sure
        # there's exactly 1
        matching_indices = [index for (index, doc) in
                enumerate(self._utilbills) if doc['_id'] == id]
        if len(matching_indices) == 0:
            raise ValueError('No utilbill found for id "%s"' % id)
        if len(matching_indices) > 1:
            raise ValueError('Multiple utilbills found for id "%s"' % id)

        # replace that one with 'new_utilbill_doc'
        self._utilbills[matching_indices[0]] = new_utilbill_doc

    def get_all_shadow_registers_json(self):
        '''Given a utility bill document, returns a list of dictionaries describing
        registers of all meters.'''
        assert len(self.reebill_dict['utilbills']) == 1
        result = []
        for register in self.reebill_dict['utilbills'][0]['shadow_registers']:
                result.append({
                    'measure': register['measure'],
                    'register_binding': register['register_binding'],
                    'quantity': register['quantity']
                })
        return result

    @property
    def services(self):
        '''Returns a list of all services for which there are utilbills.'''
        return [u['service'] for u in self._utilbills if u['service'] not in self.suspended_services]

    @property
    def suspended_services(self):
        '''Returns list of services for which billing is suspended (e.g.
        because the customer has switched to a different fuel for part of the
        year). Utility bills for this service should be ignored in the attach
        operation.'''
        return self.reebill_dict.get('suspended_services', [])

    # TODO remove, since this feature is dead
    def suspend_service(self, service):
        '''Adds 'service' to the list of suspended services. Returns True iff
        it was added, False if it already present.'''
        service = service.lower()
        if service not in [s.lower() for s in self.services]:
            raise ValueError('Unknown service %s: services are %s' % (service, self.services))

        if 'suspended_services' not in self.reebill_dict:
            self.reebill_dict['suspended_services'] = []
        if service not in self.reebill_dict['suspended_services']:
            self.reebill_dict['suspended_services'].append(service)

    # TODO remove, since this feature is dead
    def resume_service(self, service):
        '''Removes 'service' from the list of suspended services. Returns True
        iff it was removed, False if it was not present.'''
        service = service.lower()
        if service not in [s.lower() for s in self.services]:
            raise ValueError('Unknown service %s: services are %s' % (service, self.services))

        if service in self.reebill_dict.get('suspended_services', {}):
            self.reebill_dict['suspended_services'].remove(service)
            # might as well take out the key if the list is empty
            if self.reebill_dict['suspended_services'] == []:
                del self.reebill_dict['suspended_services']

<<<<<<< HEAD
    # def utilbill_period_for_service(self, service_name):
    #     '''Returns start & end dates of the first utilbill found whose service
    #     is 'service_name'. There's not supposed to be more than one utilbill
    #     per service.'''
    #     u = self._get_utilbill_for_service(service_name)
    #     return u['start'], u['end']

    #def set_utilbill_period_for_service(self, service, period):
    #    '''Changes the period dates of the first utility bill associated with
    #    this reebill whose service is 'service'.'''
    #    u = self._get_utilbill_for_service(service)
    #    u['start'], u['end'] = period

    # def renewable_energy_period(self):
    #     '''Returns 2-tuple of dates (inclusive start, exclusive end) describing
    #     the period of renewable energy consumption in this bill. In practice,
    #     this means the read dates of the only meter in the utility bill which
    #     is equivalent to the utility bill's period.'''
    #     assert len(self._utilbills) == 1
    #     return meter_read_period(self._utilbills[0])

    # # TODO make this go away; don't use reebill object to get utility bill data
    # def meter_read_dates_for_service(self, service):
    #     '''Returns (prior_read_date, present_read_date) of the shadowed meter
    #     in the first utility bill found whose service is 'service_name'. (There
    #     should only be one utility bill for the given service, and only one
    #     register in one meter that has a corresponding shadow register in the
    #     reebill.)'''
    #     external_utilbill = self._get_utilbill_for_service(service)
    #     utilbill_handle = self._get_handle_for_service(service)
    #     for shadow_register in utilbill_handle['shadow_registers']:
    #         for meter in external_utilbill['meters']:
    #             for actual_register in meter['registers']:
    #                 if actual_register['identifier'] == shadow_register['identifier']:
    #                     return meter['prior_read_date'], meter['present_read_date']
    #     raise ValueError(('Utility bill for service "%s" has no meter '
    #             'containing a register whose identifier matches that of '
    #             'a shadow register') % service)
    #
    # #@property
    # #def utilbill_periods(self):
    # #    '''Return a dictionary whose keys are service and values are the
    # #    utilbill period.'''
    # #    return dict([(service, self.utilbill_period_for_service(service)) for
    # #        service in self.services])
    #
    # # TODO make this go away when render.py is replaced
    # def meters_for_service(self, service_name):
    #     '''Replicates part of an old version of the reebill/utility bill
    #     document schema for use by render.py which is tightly coupled to it.
    #     Do not add any new calls to this method!
    #     '''
    #     assert len(self._utilbills) == 1
    #     meters = copy.deepcopy(
    #             self._get_utilbill_for_service(service_name)['meters'])
    #     utilbill_handle = self._get_handle_for_service(service_name)
    #
    #     result = []
    #     for m in meters:
    #         meter_dict = {
    #             'prior_read_date': m['prior_read_date'],
    #             'present_read_date': m['present_read_date'],
    #             'identifier': m['identifier'],
    #             'registers': [],
    #         }
    #         for register in m['registers']:
    #             assert 'shadow' not in m['registers']
    #             meter_dict['registers'].append({
    #                 'shadow': False,
    #                 'register_binding': register['register_binding'],
    #                 'quantity_units': register['quantity_units'],
    #                 'type': register['type'],
    #                 'description': register['description'],
    #                 'quantity': register['quantity'],
    #                 'identifier': register['identifier'],
    #             })
    #             for sr in utilbill_handle['shadow_registers']:
    #                 if sr['register_binding'] == register['register_binding']:
    #                     meter_dict['registers'].append({
    #                         'shadow': True,
    #                         'register_binding': register['register_binding'],
    #                         'quantity_units': register['quantity_units'],
    #                         'type': register['type'],
    #                         'description': register['description'],
    #                         'identifier': register['identifier'],
    #                         'quantity': sr['quantity'],
    #                     })
    #                     break
    #         result.append(meter_dict)
    #     return result


    #def _update_shadow_registers(self):
    #    '''Refreshes list of "shadow_register" dictionaries in this reebill
    #    document to match the utility bill documents. This should be called
    #    whenever _utilbills changes or a register is modified.'''
    #    # NOTE the fields typically found in a "shadow register" dictionary
    #    # are: "identifier", "quantity", "quantity_units", 'description", and
    #    # "register_binding" (a subset of the fields typically found in a
    #    # register in a utility bill document). the only really necessary
    #    # fields among these are are "identifier" and "quanity", because their
    #    # only purpose is represent the quantity a register would have had in a
    #    # hypothetical situation (and quantity should not be updated because it
    #    # is the only field in which a shadow register should differ from its
    #    # corresponding actual register.) however, for consistency, all these
    #    # fields will continue to be updated--except "quantity", which should
    #    # not be updated to match)
    #    for u in self._utilbills:
    #        handle = self._get_handle_for_service(u['service'])
    #        for m in u['meters']:
    #            for r in m['registers']:
    #                try:
    #                    # shadow register dictionary already exists; update its
    #                    # fields other than "identifier" and "quantity" (though
    #                    # this is superfluous)
    #                    shadow_register = next(s for s in
    #                            handle['shadow_registers'] if s['identifier']
    #                            == r['identifier'])
    #                    shadow_register.update({
    #                        'quantity_units': r['quantity_units'],
    #                        'description': r['description'],
    #                        'register_binding': r['register_binding'],
    #                        'type': r['type'],
    #                    })
    #                except StopIteration:
    #                    # shadow register dictionary does not exist; create it
    #                    handle['shadow_registers'].append({
    #                        'identifier': r['identifier'],
    #                        'quantity': 0,
    #                        'quantity_units': r['quantity_units'],
    #                        'description': r['description'],
    #                        'register_binding': r['register_binding'],
    #                        'type': r['type'],
    #                    })
    #
    #    # cull any unnecessary shadow registers
    #    for handle in self.reebill_dict['utilbills']:
    #        shadow_registers = handle['shadow_registers']
    #        for shadow_register in shadow_registers:
    #
    #            # NOTE this loop is an example of prioritizing clarity over
    #            # efficiency: since there is no "goto", a lot of if statements
    #            # are required to break out of these loops after a match is
    #            # found, but who cares about a few extra iterations?
    #            has_a_match = False
    #            for u in self._utilbills:
    #                for m in u['meters']:
    #                    if any(r['identifier'] == shadow_register['identifier']
    #                            for r in m['registers']):
    #                        has_a_match = True
    #
    #            if not has_a_match:
    #                shadow_registers.remove(shadow_register)

    #def set_meter_dates_from_utilbills(self):
    #    '''Set the meter read dates to the start and end dates of the
    #    associated utilbill.'''
    #    for service in self.services:
    #        for meter in self.meters_for_service(service):
    #            start, end = self.utilbill_period_for_service(service)
    #            self.set_meter_read_date(service, meter['identifier'], end, start)

    #def set_meter_read_date(self, service, identifier, present_read_date,
    #        prior_read_date):
    #    ''' Set the read date for a specified meter.'''
    #    utilbill = self._get_utilbill_for_service(service)
    #    meter = next(m for m in utilbill['meters'] if m['identifier'] ==
    #            identifier)
    #    meter['present_read_date'] = present_read_date
    #    meter['prior_read_date'] = prior_read_date

    #def set_meter_actual_register(self, service, meter_identifier, register_identifier, quantity):
    #    ''' Set the total for a specified meter register.'''
    #    utilbill = self._get_utilbill_for_service(service)
    #    meter = next(m for m in utilbill['meters'] if m['identifier'] ==
    #            meter_identifier)
    #    for register in meter['registers']:
    #        if register['identifier'] == register_identifier:
    #            register['quantity'] = quantity

    #def set_meter_identifier(self, service, old_identifier, new_identifier):
    #    if old_identifier == new_identifier:
    #        return
    #    utilbill = self._get_utilbill_for_service(service)
    #    # complain if any existing meter has the same identifier
    #    for meter in utilbill['meters']:
    #        if meter['identifier'] == new_identifier:
    #            raise ValueError("Duplicate Identifier")
    #    meter = next(m for m in utilbill['meters'] if m['identifier'] ==
    #            meter_identifier)
    #    meter['identifier'] = new_identifier

    #def set_register_identifier(self, service, old_identifier, new_identifier):
    #    if old_identifier == new_identifier:
    #        return
    #    utilbill = self._get_utilbill_for_service(service)
    #
    #    # complain if any register in any existing meter has the same
    #    # identifier
    #    for meter in utilbill['meters']:
    #        for register in meter['registers']:
    #            if register['identifier'] == new_identifier:
    #                raise ValueError("Duplicate Identifier")
    #
    #    # actual register in utilbill
    #    for meter in utilbill['meters']:
    #        for register in meter['registers']:
    #            if register['identifier'] == old_identifier:
    #                register['identifier'] = new_identifier
    #
    #    # hypothetical register in reebill
    #    for meter in utilbill['meters']:
    #        for register in meter['registers']:
    #            if register['identifier'] == old_identifier:
    #                register['identifier'] = new_identifier

    #def meter_for_register(self, service, identifier):
    #    meters = self.meters_for_service(service)
    #    for meter in meters:
    #        for register in meter['registers']:
    #            if register['identifier'] == identifier:
    #                return meter

    #@property
    #def meters(self):
    #    '''Returns a dictionary mapping service names to lists of meters.'''
    #    return dict([(service, self.meters_for_service(service)) for service
    #            in self.services])

    #def actual_register(self, service, identifier):
    #    actual_register = [register for register in
    #            self.actual_registers(service)
    #            if register['identifier'] == identifier]
    #    if len(actual_register) == 0:
    #        return None
    #    elif len(actual_register) ==1:
    #        return actual_register[0]
    #    else:
    #        raise Exception("More than one actual register named %s"
    #                % identifier)

    ## TODO make this go away; don't use reebill object to get utility bill data
    #def actual_registers(self, service):
    #    '''Returns a list of all nonempty non-shadow register dictionaries of
    #    all meters for the given service. (The "actual" in the name has nothing
    #    to do with "actual charges".)
    #    Registers have rate structure bindings that are used to make the actual
    #    registers available to rate structure items.'''
    #    result = []
    #    for utilbill in self._utilbills:
    #        for meter in utilbill['meters']:
    #            result.extend(meter['registers'])
    #    return result

    #def set_actual_register_quantity(self, identifier, quantity):
    #    '''Sets the value 'quantity' in the first register subdictionary whose
    #    identifier is 'identifier' to 'quantity'. Raises an exception if no
    #    register with that identified is found.'''
    #    for u in self._utilbills:
    #        for m in u['meters']:
    #            for r in m['registers']:
    #                if r['identifier'] == identifier:
    #                    r['quantity'] = quantity
    #                    return

    #def all_shadow_registers(self):
    #    return list(chain.from_iterable([self.shadow_registers(s) for s in
    #            self.services]))


    #def set_shadow_register_quantity(self, identifier, quantity):
    #    '''Sets the value for the key "quantity" in the first shadow register
    #    found whose identifier is 'identifier' to 'quantity' (assumed to be in
    #    BTU). Raises an exception if no register with that identifier is
    #    found.'''
    #    # find the register and set its quanitity
    #    for utilbill_handle in self.reebill_dict['utilbills']:
    #        for register in utilbill_handle['shadow_registers']:
    #            if register['identifier'] == identifier:
    #                # convert units
    #                if register['quantity_units'].lower() == 'kwh':
    #                    # TODO physical constants must be global
    #                    quantity /= 3412.14
    #                elif register['quantity_units'].lower() == 'therms':
    #                    # TODO physical constants must be global
    #                    quantity /= 100000.0
    #                elif register['quantity_units'].lower() == 'ccf':
    #                    # TODO 28247371: this is an unfair conversion
    #                    # TODO physical constants must be global
    #                    quantity /= 100000.0
    #                else:
    #                    raise ValueError('unknown energy unit %s' %
    #                            register['quantity_units'])
    #                # set the quantity
    #                register['quantity'] = quantity
    #                return
    #    raise ValueError('No register found with identifier "%s"' % quantity)

    # def set_hypothetical_register_quantity(self, register_binding,
    #                 new_quantity):
    #     ''' Sets the "quantity" field of the given register subdocument to the
    #     given value, assumed to be in BTU for thermal and kW for PV.
    #     When stored, this quantity is converted to the same unit as the
    #     corresponding utility bill register.
    #     '''
    #     assert isinstance(new_quantity, float)
    #
    #     # NOTE this may choose the wrong utility bill register if there are
    #     # multiple utility bills
    #     assert len(self.reebill_dict['utilbills']) == 1
    #
    #     # look up corresponding utility bill register to get unit
    #     utilbill = self._utilbills[0]
    #     utilbill_register = next(chain.from_iterable((r for r in m['registers']
    #             if r['register_binding'] == register_binding)
    #             for m in utilbill['meters']))
    #     unit = utilbill_register['quantity_units'].lower()
    #
    #     # Thermal: convert quantity to therms according to unit, and add it to
    #     # the total
    #     if unit == 'therms':
    #         new_quantity /= 1e5
    #     elif unit == 'btu':
    #         # TODO physical constants must be global
    #         pass
    #     elif unit == 'kwh':
    #         # TODO physical constants must be global
    #         new_quantity /= 1e5
    #         new_quantity /= .0341214163
    #     elif unit == 'ccf':
    #         # deal with non-energy unit "CCF" by converting to therms with
    #         # conversion factor 1
    #         # TODO: 28825375 - need the conversion factor for this
    #         print ("Register in reebill %s-%s-%s contains gas measured "
    #                "in ccf: energy value is wrong; time to implement "
    #                "https://www.pivotaltracker.com/story/show/28825375") \
    #               % (self.account, self.sequence, self.version)
    #         new_quantity /= 1e5
    #     # PV: Unit is kilowatt; no conversion needs to happen
    #     elif unit == 'kwd':
    #         pass
    #     else:
    #         raise ValueError('Unknown energy unit: "%s"' % unit)
    #
    #     all_hypo_registers = chain.from_iterable(u['shadow_registers'] for u
    #             in self.reebill_dict['utilbills'])
    #     register_subdoc = next(r for r in all_hypo_registers
    #             if r['register_binding'] == register_binding)
    #     register_subdoc['quantity'] = new_quantity
=======
    def renewable_energy_period(self):
        '''Returns 2-tuple of dates (inclusive start, exclusive end) describing
        the period of renewable energy consumption in this bill. In practice,
        this means the read dates of the only meter in the utility bill which
        is equivalent to the utility bill's period.'''
        assert len(self._utilbills) == 1
        return meter_read_period(self._utilbills[0])

    def set_hypothetical_register_quantity(self, register_binding,
                    new_quantity):
        ''' Sets the "quantity" field of the given register subdocument to the
        given value, assumed to be in BTU for thermal and kW for PV.
        When stored, this quantity is converted to the same unit as the
        corresponding utility bill register.
        '''
        assert isinstance(new_quantity, float)

        # NOTE this may choose the wrong utility bill register if there are
        # multiple utility bills
        assert len(self.reebill_dict['utilbills']) == 1

        # look up corresponding utility bill register to get unit
        utilbill = self._utilbills[0]
        utilbill_register = next(chain.from_iterable((r for r in m['registers']
                if r['register_binding'] == register_binding)
                for m in utilbill['meters']))
        unit = utilbill_register['quantity_units'].lower()

        # Thermal: convert quantity to therms according to unit, and add it to
        # the total
        if unit == 'therms':
            new_quantity /= 1e5
        elif unit == 'btu':
            # TODO physical constants must be global
            pass
        elif unit == 'kwh':
            # TODO physical constants must be global
            new_quantity /= 1e5
            new_quantity /= .0341214163
        elif unit == 'ccf':
            # deal with non-energy unit "CCF" by converting to therms with
            # conversion factor 1
            # TODO: 28825375 - need the conversion factor for this
            print ("Register in reebill %s-%s-%s contains gas measured "
                   "in ccf: energy value is wrong; time to implement "
                   "https://www.pivotaltracker.com/story/show/28825375") \
                  % (self.account, self.sequence, self.version)
            new_quantity /= 1e5
        # PV: Unit is kilowatt; no conversion needs to happen
        elif unit == 'kwd':
            pass
        else:
            raise ValueError('Unknown energy unit: "%s"' % unit)

        all_hypo_registers = chain.from_iterable(u['shadow_registers'] for u
                in self.reebill_dict['utilbills'])
        register_subdoc = next(r for r in all_hypo_registers
                if r['register_binding'] == register_binding)
        register_subdoc['quantity'] = new_quantity
>>>>>>> 139a3cf1

    def total_renewable_energy(self, ccf_conversion_factor=None):
        # TODO eliminate duplicate code with set_hypothetical_register_quantity
        assert ccf_conversion_factor is None or isinstance(
                ccf_conversion_factor, float)
        total_therms = 0
        for utilbill_handle in self.reebill_dict['utilbills']:
            for register_subdoc in utilbill_handle['shadow_registers']:
                quantity = register_subdoc['quantity']

                # look up corresponding utility bill register to get unit
                utilbill = self._get_utilbill_for_handle(utilbill_handle)
                utilbill_register = next(chain.from_iterable(
                        (r for r in m.get('registers', [])
                        if r.get('register_binding', None) == \
                        register_subdoc.get('register_binding', ''))
                        for m in utilbill.get('meters', [])))
                unit = utilbill_register['quantity_units'].lower()

                # convert quantity to therms according to unit, and add it to
                # the total
                if unit == 'therms':
                    total_therms += quantity
                elif unit == 'btu':
                    # TODO physical constants must be global
                    total_therms += quantity / 100000.0
                elif unit == 'kwh':
                    # TODO physical constants must be global
                    total_therms += quantity / .0341214163
                elif unit == 'ccf':
                    if ccf_conversion_factor is not None:
                        total_therms += quantity * ccf_conversion_factor
                    else:
                        # TODO: 28825375 - need the conversion factor for this
                        print ("Register in reebill %s-%s-%s contains gas measured "
                               "in ccf: energy value is wrong; time to implement "
                               "https://www.pivotaltracker.com/story/show/28825375") \
                              % (self.account, self.sequence, self.version)
                        # assume conversion factor is 1
                        total_therms += quantity
                elif unit =='kwd':
                    total_therms += quantity
                else:
                    raise ValueError('Unknown energy unit: "%s"' % unit)

        return total_therms

class ReebillDAO(object):
    '''A "data access object" for reading and writing reebills in MongoDB.'''

    def __init__(self, state_db, database, **kwargs):
        self.state_db = state_db
        self.reebills_collection = database['reebills']
        self.utilbills_collection = database['utilbills']

    def _get_version_query(self, account, sequence, specifier):
        '''Returns the version part of a Mongo query for a reebill based on the
        "version specifier": .'''

        # TODO
        if isinstance(specifier, date):
            raise NotImplementedError

        raise ValueError('Unknown version specifier "%s"' % specifier)

    def load_utilbills(self, **kwargs):
        '''Loads 0 or more utility bill documents from Mongo, returns a list of
        the raw dictionaries ordered by start date.

        kwargs (any of these added will be added to the query:
        account
        service
        utility
        start
        end
        sequence
        version
        '''
        #check individually for each allowed key in case extra things get thrown into kwargs
        query = {}
        if kwargs.has_key('account'):
            query.update({'account': kwargs['account']})
        if kwargs.has_key('utility'):
            query.update({'utility': kwargs['utility']})
        if kwargs.has_key('service'):
            query.update({'service': kwargs['service']})
        if kwargs.has_key('start'):
            query.update({'start': date_to_datetime(kwargs['start'])})
        if kwargs.has_key('end'):
            query.update({'end': date_to_datetime(kwargs['end'])})
        if kwargs.has_key('sequence'):
            query.update({'sequence': kwargs['sequence']})
        if kwargs.has_key('version'):
            query.update({'version': kwargs['version']})
        cursor = self.utilbills_collection.find(query, sort=[('start',
                pymongo.ASCENDING)])
        return list(cursor)

    def load_utilbill(self, account, service, utility, start, end,
            sequence=None, version=None):
        '''Loads exactly one utility bill document from Mongo, returns the raw
        dictionary. Raises a NoSuchBillException if zero or multiple utility
        bills are found.
        
        'start' and 'end' may be None because there are some reebills that have
        None dates (when the dates have not yet been filled in by the user).
        
        'sequence' and 'version' are optional because they only apply to a
        frozen utility bill that belongs to a particular issued reebill
        version. A specific sequence or version may be given, or a boolean to
        test for the existence of the 'sequence' or 'version' key.'''

        query = {
            'account': account,
            'utility': utility,
            'service': service,
            # querying for None datetimes should work
            'start': date_to_datetime(start) \
                    if isinstance(start, date) else None,
            'end': date_to_datetime(end) \
                    if isinstance(end, date) else None,
        }

        # "sequence" and "version" may be int for specific sequence/version, or
        # boolean to query for key existence
        # NOTE bool must be checked first because bool is a subclass of
        # int! http://www.python.org/dev/peps/pep-0285/
        if isinstance(sequence, bool):
            query['sequence'] = {'$exists': sequence}
        elif isinstance(sequence, int):
            query['sequence'] = sequence
        elif sequence is not None:
            raise ValueError("'sequence'=%s; must be int or boolean" % sequence)

        if isinstance(version, bool):
            query['version'] = {'$exists': version}
        elif isinstance(version, int):
            query['version'] = version
        elif version is not None:
            raise ValueError("'version'=%s; must be int or boolean" % version)

        docs = self.utilbills_collection.find(query)

        # make sure exactly one doc was found
        if docs.count() == 0:
            raise NoSuchBillException(("No utility bill found in %s: "
                    "query was %s") % (self.utilbills_collection,
                    format_query(query)))
        elif docs.count() > 1:
            raise NotUniqueException(("Multiple utility bills in %s satisfy "
                    "query %s") % (self.utilbills_collection,
                    format_query(query)))
        return docs[0]

    def _load_utilbill_by_id(self, _id):
        docs = self.utilbills_collection.find({'_id': bson.ObjectId(_id)})
        if docs.count() == 0:
            raise NoSuchBillException("No utility bill document for _id %s"
                    % _id)
        assert docs.count() == 1
        result = docs[0]
        result = convert_datetimes(result)
        return result

    def load_doc_for_utilbill(self, utilbill, reebill=None):
        '''Returns the Mongo utility bill document corresponding to the given
        state.UtilBill object.

        If 'reebill' is None, this is the "current" document, i.e. the one
        whose _id is in the utilbill table.

        If a ReeBill is given, this is the document for the version of the
        utility bill associated with the current reebill--either the same as
        the "current" one if the reebill is unissued, or a frozen one (whose
        _id is in the utilbill_reebill table) if the reebill is issued.'''
        if utilbill.state == UtilBill.Hypothetical:
            assert utilbill.document_id == None
            assert utilbill.uprs_document_id == None
            raise ValueError('No document for hypothetical utilty bill: %s'
                    % utilbill)
        # empty document_ids are legitimate because "hypothetical" utility
        # bills do not have a document
        # empty document_ids should not be possible, once the db is cleaned up
        # (there's already a "not null" constraint for 'document_id' but the
        # default value is "")
        if reebill is None or reebill.document_id_for_utilbill(utilbill) \
                is None:
            return self._load_utilbill_by_id(utilbill.document_id)
        return self._load_utilbill_by_id(
                reebill.document_id_for_utilbill(utilbill))

    def delete_doc_for_statedb_utilbill(self, utilbill_row):
        # TODO add reebill argument here like above?
        '''Deletes the Mongo utility bill document corresponding to the given
        state.UtilBill object.'''
        if utilbill_row._utilbill_reebills != []:
            raise ValueError(("Can't delete a utility bill that has "
                    "reebills associated with it"))
        result = self.utilbills_collection.remove({
                '_id': bson.ObjectId(utilbill_row.document_id)}, safe=True)
        if result['err'] is not None or result['n'] == 0:
            raise MongoError(result)

    def load_utilbill_template(self, session, account):
        '''Returns the Mongo utility bill document template for the customer
        given by 'account'.'''
        customer = session.query(Customer)\
                .filter(Customer.account==account).one()
        assert customer.utilbill_template_id not in (None, '')
        docs = self.utilbills_collection.find({
                '_id': bson.ObjectId(customer.utilbill_template_id)})
        if docs.count() == 0:
            raise NoSuchBillException("No utility bill template for %s" %
                    customer)
        assert docs.count() == 1
        utilbill_doc = docs[0]

        # convert types
        utilbill_doc = convert_datetimes(utilbill_doc)

        return utilbill_doc

    def _load_all_utillbills_for_reebill(self, session, reebill_doc):
        '''Loads all utility bill documents from Mongo that match the ones in
        the 'utilbills' list in the given reebill dictionary (NOT MongoReebill
        object). Returns list of dictionaries with converted types.'''
        result = []

        for utilbill_handle in reebill_doc['utilbills']:
            query = {'_id': utilbill_handle['id']}
            utilbill_doc = self.utilbills_collection.find_one(query)
            if utilbill_doc == None:
                raise NoSuchBillException(("No utility bill found for reebill "
                        " %s-%s-%s in %s: query was %s") % (
                        reebill_doc['_id']['account'],
                        reebill_doc['_id']['sequence'], reebill_doc['_id']['version'],
                        self.utilbills_collection, format_query(query)))


            # convert types
            utilbill_doc = convert_datetimes(utilbill_doc)

            result.append(utilbill_doc)

        return result


    def load_reebill(self, account, sequence, version='max'):
        '''Returns the reebill with the given account and sequence, and the a
        version: a specific version number, an issue date (before which the
        greatest issued version is returned, and after which the greatest
        overall version is returned), or 'max', which specifies the greatest
        version overall.'''
        # NOTE not using context manager here because it commits the
        # transaction when the session exits! this method should be usable
        # inside other transactions.
        session = self.state_db.session()

        assert isinstance(account, basestring)
        assert isinstance(sequence, long) or isinstance(sequence, int)
        assert isinstance(version, basestring) or isinstance(version, long) \
                or isinstance(version, int) or isinstance(version, date)

        query = {"_id.account": account, "_id.sequence": sequence}

        # TODO figure out how to move this into _get_version_query(): it can't
        # be expressed as part of the query, except maybe with a javascript
        # "where" clause
        if isinstance(version, int) or isinstance(version, long):
            query.update({'_id.version': version})
            mongo_doc = self.reebills_collection.find_one(query)
        elif version == 'max':
            # get max version from MySQL, since that's the definitive source of
            # information on what officially exists (but version 0 reebill
            # documents are templates that do not go in MySQL)
            try:
                if sequence != 0:
                    max_version = self.state_db.max_version(session, account,
                            sequence)
                    query.update({'_id.version': max_version})
                mongo_doc = self.reebills_collection.find_one(query)
            except NoResultFound:
                # customer not found in MySQL
                mongo_doc = None
        else:
            raise ValueError('Unknown version specifier "%s" (%s)' %
                    (version, type(version)))

        if mongo_doc is None:
            raise NoSuchBillException(("no reebill found in %s: query was %s")
                    % (self.reebills_collection, format_query(query)))

        # convert types in reebill document
        mongo_doc = convert_datetimes(mongo_doc) # this must be an assignment because it copies

        # load utility bills
        utilbill_docs = self._load_all_utillbills_for_reebill(session, mongo_doc)

        mongo_reebill = MongoReebill(mongo_doc, utilbill_docs)
        return mongo_reebill

    def load_reebills_for(self, account, version='max'):
        if not account: return None
        # NOTE not using context manager (see comment in load_reebill)
        session = self.state_db.session()
        sequences = self.state_db.listSequences(session, account)
        return [self.load_reebill(account, sequence, version) for sequence in sequences]
    
    def load_reebills_in_period(self, account=None, version=0, start_date=None,
            end_date=None, include_0=False):
        '''Returns a list of MongoReebills whose period began on or before
        'end_date' and ended on or after 'start_date' (i.e. all bills between
        those dates and all bills whose period includes either endpoint). The
        results are ordered by sequence. If 'start_date' and 'end_date' are not
        given or are None, the time period extends to the begining or end of
        time, respectively. Sequence 0 is never included.
        
        'version' may be a specific version number, or 'any' to get all
        versions.'''
        with DBSession(self.state_db) as session:
            query = {}
            if account is not None:
                query['_id.account'] = account
            if isinstance(version, int):
                query.update({'_id.version': version})
            elif version == 'any':
                pass
            elif version == 'max':
                # TODO max version (it's harder than it looks because you don't
                # have the account or sequence of a specific reebill to query
                # MySQL for here)
                raise NotImplementedError
            else:
                raise ValueError('Unknown version specifier "%s"' % version)
            if not include_0:
                query['_id.sequence'] = {'$gt': 0}

            # add dates to query if present (converting dates into datetimes
            # because mongo only allows datetimes)
            if start_date is not None:
                start_datetime = datetime(start_date.year, start_date.month,
                        start_date.day)
                query['period_end'] = {'$gte': start_datetime}
            if end_date is not None:
                end_datetime = datetime(end_date.year, end_date.month,
                        end_date.day)
                query['period_begin'] = {'$lte': end_datetime}
            result = []
            docs = self.reebills_collection.find(query).sort('sequence')
            for mongo_doc in self.reebills_collection.find(query):
                mongo_doc = convert_datetimes(mongo_doc)
                utilbill_docs = self._load_all_utillbills_for_reebill(session, mongo_doc)
                result.append(MongoReebill(mongo_doc, utilbill_docs))
            return result

    def save_reebill(self, reebill, force=False):
        '''Saves the given reebill document.

        Replacing an already-issued reebill (as determined by StateDB) or its
        utility bills is forbidden unless 'force' is True (this should only be
        used for testing).
        '''
        session = self.state_db.session()
        issued = self.state_db.is_issued(session, reebill.account,
                 reebill.sequence, version=reebill.version, nonexistent=False)
        if issued and not force:
            raise IssuedBillError("Can't modify an issued reebill.")

        reebill_doc = bson_convert(copy.deepcopy(reebill.reebill_dict))
        self.reebills_collection.save(reebill_doc, safe=True)
        # TODO catch mongo's return value and raise MongoError

    def save_utilbill(self, utilbill_doc, sequence_and_version=None,
            force=False):
        '''Save raw utility bill dictionary. If this utility bill belongs to an
        issued reebill (i.e. has sequence and version in it) it can't be saved.
        force=True overrides this rule; only use it for testing.

        'sequence_and_version' should a (sequence, version) tuple, to be used
        when (and only when) issuing the containing reebill for the first time
        (i.e. calling save_reebill_and_utilbill(freeze_utilbills=True). This puts sequence
        and version keys into the utility bill. (If those keys are already in
        the utility bill, you won't be able to save it.)
        '''
        if 'sequence' in utilbill_doc or 'version' in utilbill_doc:
            assert 'sequence' in utilbill_doc and 'version' in utilbill_doc
            if not force:
                raise IssuedBillError(("Can't save utility bill document "
                    "because it belongs to issued reebill %s-%s-%s") % (
                        utilbill_doc['account'], utilbill_doc['sequence'],
                        utilbill_doc['version']))

        if sequence_and_version is not None:
            utilbill_doc.update({
                'sequence': sequence_and_version[0],
                'version': sequence_and_version[1],
            })

        utilbill_doc = bson_convert(copy.deepcopy(utilbill_doc))
        self.utilbills_collection.save(utilbill_doc, safe=True)
        # TODO catch mongo's return value and raise MongoError

    def delete_reebill(self, reebill):
        '''Deletes the document corresponding to the given state.ReeBill. Does
        not check if the reebill has been issued. No utility bill documents are
        deleted, even if there are frozen utility bill documents for this
        reebill, because only issued reebills have those and issued reebills
        should not be deleted.'''
        result = self.reebills_collection.remove({
            '_id.account': reebill.customer.account,
            '_id.sequence': reebill.sequence,
            '_id.version': reebill.version,
        }, safe=True)
        check_error(result)
<|MERGE_RESOLUTION|>--- conflicted
+++ resolved
@@ -688,7 +688,6 @@
     @property
     def period_end(self):
         return max([self._get_utilbill_for_service(s)['end'] for s in self.services])
-
     def _utilbill_ids(self):
         '''Useful for debugging.'''
         # note order is not guranteed so the result may look weird
@@ -817,357 +816,6 @@
             if self.reebill_dict['suspended_services'] == []:
                 del self.reebill_dict['suspended_services']
 
-<<<<<<< HEAD
-    # def utilbill_period_for_service(self, service_name):
-    #     '''Returns start & end dates of the first utilbill found whose service
-    #     is 'service_name'. There's not supposed to be more than one utilbill
-    #     per service.'''
-    #     u = self._get_utilbill_for_service(service_name)
-    #     return u['start'], u['end']
-
-    #def set_utilbill_period_for_service(self, service, period):
-    #    '''Changes the period dates of the first utility bill associated with
-    #    this reebill whose service is 'service'.'''
-    #    u = self._get_utilbill_for_service(service)
-    #    u['start'], u['end'] = period
-
-    # def renewable_energy_period(self):
-    #     '''Returns 2-tuple of dates (inclusive start, exclusive end) describing
-    #     the period of renewable energy consumption in this bill. In practice,
-    #     this means the read dates of the only meter in the utility bill which
-    #     is equivalent to the utility bill's period.'''
-    #     assert len(self._utilbills) == 1
-    #     return meter_read_period(self._utilbills[0])
-
-    # # TODO make this go away; don't use reebill object to get utility bill data
-    # def meter_read_dates_for_service(self, service):
-    #     '''Returns (prior_read_date, present_read_date) of the shadowed meter
-    #     in the first utility bill found whose service is 'service_name'. (There
-    #     should only be one utility bill for the given service, and only one
-    #     register in one meter that has a corresponding shadow register in the
-    #     reebill.)'''
-    #     external_utilbill = self._get_utilbill_for_service(service)
-    #     utilbill_handle = self._get_handle_for_service(service)
-    #     for shadow_register in utilbill_handle['shadow_registers']:
-    #         for meter in external_utilbill['meters']:
-    #             for actual_register in meter['registers']:
-    #                 if actual_register['identifier'] == shadow_register['identifier']:
-    #                     return meter['prior_read_date'], meter['present_read_date']
-    #     raise ValueError(('Utility bill for service "%s" has no meter '
-    #             'containing a register whose identifier matches that of '
-    #             'a shadow register') % service)
-    #
-    # #@property
-    # #def utilbill_periods(self):
-    # #    '''Return a dictionary whose keys are service and values are the
-    # #    utilbill period.'''
-    # #    return dict([(service, self.utilbill_period_for_service(service)) for
-    # #        service in self.services])
-    #
-    # # TODO make this go away when render.py is replaced
-    # def meters_for_service(self, service_name):
-    #     '''Replicates part of an old version of the reebill/utility bill
-    #     document schema for use by render.py which is tightly coupled to it.
-    #     Do not add any new calls to this method!
-    #     '''
-    #     assert len(self._utilbills) == 1
-    #     meters = copy.deepcopy(
-    #             self._get_utilbill_for_service(service_name)['meters'])
-    #     utilbill_handle = self._get_handle_for_service(service_name)
-    #
-    #     result = []
-    #     for m in meters:
-    #         meter_dict = {
-    #             'prior_read_date': m['prior_read_date'],
-    #             'present_read_date': m['present_read_date'],
-    #             'identifier': m['identifier'],
-    #             'registers': [],
-    #         }
-    #         for register in m['registers']:
-    #             assert 'shadow' not in m['registers']
-    #             meter_dict['registers'].append({
-    #                 'shadow': False,
-    #                 'register_binding': register['register_binding'],
-    #                 'quantity_units': register['quantity_units'],
-    #                 'type': register['type'],
-    #                 'description': register['description'],
-    #                 'quantity': register['quantity'],
-    #                 'identifier': register['identifier'],
-    #             })
-    #             for sr in utilbill_handle['shadow_registers']:
-    #                 if sr['register_binding'] == register['register_binding']:
-    #                     meter_dict['registers'].append({
-    #                         'shadow': True,
-    #                         'register_binding': register['register_binding'],
-    #                         'quantity_units': register['quantity_units'],
-    #                         'type': register['type'],
-    #                         'description': register['description'],
-    #                         'identifier': register['identifier'],
-    #                         'quantity': sr['quantity'],
-    #                     })
-    #                     break
-    #         result.append(meter_dict)
-    #     return result
-
-
-    #def _update_shadow_registers(self):
-    #    '''Refreshes list of "shadow_register" dictionaries in this reebill
-    #    document to match the utility bill documents. This should be called
-    #    whenever _utilbills changes or a register is modified.'''
-    #    # NOTE the fields typically found in a "shadow register" dictionary
-    #    # are: "identifier", "quantity", "quantity_units", 'description", and
-    #    # "register_binding" (a subset of the fields typically found in a
-    #    # register in a utility bill document). the only really necessary
-    #    # fields among these are are "identifier" and "quanity", because their
-    #    # only purpose is represent the quantity a register would have had in a
-    #    # hypothetical situation (and quantity should not be updated because it
-    #    # is the only field in which a shadow register should differ from its
-    #    # corresponding actual register.) however, for consistency, all these
-    #    # fields will continue to be updated--except "quantity", which should
-    #    # not be updated to match)
-    #    for u in self._utilbills:
-    #        handle = self._get_handle_for_service(u['service'])
-    #        for m in u['meters']:
-    #            for r in m['registers']:
-    #                try:
-    #                    # shadow register dictionary already exists; update its
-    #                    # fields other than "identifier" and "quantity" (though
-    #                    # this is superfluous)
-    #                    shadow_register = next(s for s in
-    #                            handle['shadow_registers'] if s['identifier']
-    #                            == r['identifier'])
-    #                    shadow_register.update({
-    #                        'quantity_units': r['quantity_units'],
-    #                        'description': r['description'],
-    #                        'register_binding': r['register_binding'],
-    #                        'type': r['type'],
-    #                    })
-    #                except StopIteration:
-    #                    # shadow register dictionary does not exist; create it
-    #                    handle['shadow_registers'].append({
-    #                        'identifier': r['identifier'],
-    #                        'quantity': 0,
-    #                        'quantity_units': r['quantity_units'],
-    #                        'description': r['description'],
-    #                        'register_binding': r['register_binding'],
-    #                        'type': r['type'],
-    #                    })
-    #
-    #    # cull any unnecessary shadow registers
-    #    for handle in self.reebill_dict['utilbills']:
-    #        shadow_registers = handle['shadow_registers']
-    #        for shadow_register in shadow_registers:
-    #
-    #            # NOTE this loop is an example of prioritizing clarity over
-    #            # efficiency: since there is no "goto", a lot of if statements
-    #            # are required to break out of these loops after a match is
-    #            # found, but who cares about a few extra iterations?
-    #            has_a_match = False
-    #            for u in self._utilbills:
-    #                for m in u['meters']:
-    #                    if any(r['identifier'] == shadow_register['identifier']
-    #                            for r in m['registers']):
-    #                        has_a_match = True
-    #
-    #            if not has_a_match:
-    #                shadow_registers.remove(shadow_register)
-
-    #def set_meter_dates_from_utilbills(self):
-    #    '''Set the meter read dates to the start and end dates of the
-    #    associated utilbill.'''
-    #    for service in self.services:
-    #        for meter in self.meters_for_service(service):
-    #            start, end = self.utilbill_period_for_service(service)
-    #            self.set_meter_read_date(service, meter['identifier'], end, start)
-
-    #def set_meter_read_date(self, service, identifier, present_read_date,
-    #        prior_read_date):
-    #    ''' Set the read date for a specified meter.'''
-    #    utilbill = self._get_utilbill_for_service(service)
-    #    meter = next(m for m in utilbill['meters'] if m['identifier'] ==
-    #            identifier)
-    #    meter['present_read_date'] = present_read_date
-    #    meter['prior_read_date'] = prior_read_date
-
-    #def set_meter_actual_register(self, service, meter_identifier, register_identifier, quantity):
-    #    ''' Set the total for a specified meter register.'''
-    #    utilbill = self._get_utilbill_for_service(service)
-    #    meter = next(m for m in utilbill['meters'] if m['identifier'] ==
-    #            meter_identifier)
-    #    for register in meter['registers']:
-    #        if register['identifier'] == register_identifier:
-    #            register['quantity'] = quantity
-
-    #def set_meter_identifier(self, service, old_identifier, new_identifier):
-    #    if old_identifier == new_identifier:
-    #        return
-    #    utilbill = self._get_utilbill_for_service(service)
-    #    # complain if any existing meter has the same identifier
-    #    for meter in utilbill['meters']:
-    #        if meter['identifier'] == new_identifier:
-    #            raise ValueError("Duplicate Identifier")
-    #    meter = next(m for m in utilbill['meters'] if m['identifier'] ==
-    #            meter_identifier)
-    #    meter['identifier'] = new_identifier
-
-    #def set_register_identifier(self, service, old_identifier, new_identifier):
-    #    if old_identifier == new_identifier:
-    #        return
-    #    utilbill = self._get_utilbill_for_service(service)
-    #
-    #    # complain if any register in any existing meter has the same
-    #    # identifier
-    #    for meter in utilbill['meters']:
-    #        for register in meter['registers']:
-    #            if register['identifier'] == new_identifier:
-    #                raise ValueError("Duplicate Identifier")
-    #
-    #    # actual register in utilbill
-    #    for meter in utilbill['meters']:
-    #        for register in meter['registers']:
-    #            if register['identifier'] == old_identifier:
-    #                register['identifier'] = new_identifier
-    #
-    #    # hypothetical register in reebill
-    #    for meter in utilbill['meters']:
-    #        for register in meter['registers']:
-    #            if register['identifier'] == old_identifier:
-    #                register['identifier'] = new_identifier
-
-    #def meter_for_register(self, service, identifier):
-    #    meters = self.meters_for_service(service)
-    #    for meter in meters:
-    #        for register in meter['registers']:
-    #            if register['identifier'] == identifier:
-    #                return meter
-
-    #@property
-    #def meters(self):
-    #    '''Returns a dictionary mapping service names to lists of meters.'''
-    #    return dict([(service, self.meters_for_service(service)) for service
-    #            in self.services])
-
-    #def actual_register(self, service, identifier):
-    #    actual_register = [register for register in
-    #            self.actual_registers(service)
-    #            if register['identifier'] == identifier]
-    #    if len(actual_register) == 0:
-    #        return None
-    #    elif len(actual_register) ==1:
-    #        return actual_register[0]
-    #    else:
-    #        raise Exception("More than one actual register named %s"
-    #                % identifier)
-
-    ## TODO make this go away; don't use reebill object to get utility bill data
-    #def actual_registers(self, service):
-    #    '''Returns a list of all nonempty non-shadow register dictionaries of
-    #    all meters for the given service. (The "actual" in the name has nothing
-    #    to do with "actual charges".)
-    #    Registers have rate structure bindings that are used to make the actual
-    #    registers available to rate structure items.'''
-    #    result = []
-    #    for utilbill in self._utilbills:
-    #        for meter in utilbill['meters']:
-    #            result.extend(meter['registers'])
-    #    return result
-
-    #def set_actual_register_quantity(self, identifier, quantity):
-    #    '''Sets the value 'quantity' in the first register subdictionary whose
-    #    identifier is 'identifier' to 'quantity'. Raises an exception if no
-    #    register with that identified is found.'''
-    #    for u in self._utilbills:
-    #        for m in u['meters']:
-    #            for r in m['registers']:
-    #                if r['identifier'] == identifier:
-    #                    r['quantity'] = quantity
-    #                    return
-
-    #def all_shadow_registers(self):
-    #    return list(chain.from_iterable([self.shadow_registers(s) for s in
-    #            self.services]))
-
-
-    #def set_shadow_register_quantity(self, identifier, quantity):
-    #    '''Sets the value for the key "quantity" in the first shadow register
-    #    found whose identifier is 'identifier' to 'quantity' (assumed to be in
-    #    BTU). Raises an exception if no register with that identifier is
-    #    found.'''
-    #    # find the register and set its quanitity
-    #    for utilbill_handle in self.reebill_dict['utilbills']:
-    #        for register in utilbill_handle['shadow_registers']:
-    #            if register['identifier'] == identifier:
-    #                # convert units
-    #                if register['quantity_units'].lower() == 'kwh':
-    #                    # TODO physical constants must be global
-    #                    quantity /= 3412.14
-    #                elif register['quantity_units'].lower() == 'therms':
-    #                    # TODO physical constants must be global
-    #                    quantity /= 100000.0
-    #                elif register['quantity_units'].lower() == 'ccf':
-    #                    # TODO 28247371: this is an unfair conversion
-    #                    # TODO physical constants must be global
-    #                    quantity /= 100000.0
-    #                else:
-    #                    raise ValueError('unknown energy unit %s' %
-    #                            register['quantity_units'])
-    #                # set the quantity
-    #                register['quantity'] = quantity
-    #                return
-    #    raise ValueError('No register found with identifier "%s"' % quantity)
-
-    # def set_hypothetical_register_quantity(self, register_binding,
-    #                 new_quantity):
-    #     ''' Sets the "quantity" field of the given register subdocument to the
-    #     given value, assumed to be in BTU for thermal and kW for PV.
-    #     When stored, this quantity is converted to the same unit as the
-    #     corresponding utility bill register.
-    #     '''
-    #     assert isinstance(new_quantity, float)
-    #
-    #     # NOTE this may choose the wrong utility bill register if there are
-    #     # multiple utility bills
-    #     assert len(self.reebill_dict['utilbills']) == 1
-    #
-    #     # look up corresponding utility bill register to get unit
-    #     utilbill = self._utilbills[0]
-    #     utilbill_register = next(chain.from_iterable((r for r in m['registers']
-    #             if r['register_binding'] == register_binding)
-    #             for m in utilbill['meters']))
-    #     unit = utilbill_register['quantity_units'].lower()
-    #
-    #     # Thermal: convert quantity to therms according to unit, and add it to
-    #     # the total
-    #     if unit == 'therms':
-    #         new_quantity /= 1e5
-    #     elif unit == 'btu':
-    #         # TODO physical constants must be global
-    #         pass
-    #     elif unit == 'kwh':
-    #         # TODO physical constants must be global
-    #         new_quantity /= 1e5
-    #         new_quantity /= .0341214163
-    #     elif unit == 'ccf':
-    #         # deal with non-energy unit "CCF" by converting to therms with
-    #         # conversion factor 1
-    #         # TODO: 28825375 - need the conversion factor for this
-    #         print ("Register in reebill %s-%s-%s contains gas measured "
-    #                "in ccf: energy value is wrong; time to implement "
-    #                "https://www.pivotaltracker.com/story/show/28825375") \
-    #               % (self.account, self.sequence, self.version)
-    #         new_quantity /= 1e5
-    #     # PV: Unit is kilowatt; no conversion needs to happen
-    #     elif unit == 'kwd':
-    #         pass
-    #     else:
-    #         raise ValueError('Unknown energy unit: "%s"' % unit)
-    #
-    #     all_hypo_registers = chain.from_iterable(u['shadow_registers'] for u
-    #             in self.reebill_dict['utilbills'])
-    #     register_subdoc = next(r for r in all_hypo_registers
-    #             if r['register_binding'] == register_binding)
-    #     register_subdoc['quantity'] = new_quantity
-=======
     def renewable_energy_period(self):
         '''Returns 2-tuple of dates (inclusive start, exclusive end) describing
         the period of renewable energy consumption in this bill. In practice,
@@ -1227,7 +875,6 @@
         register_subdoc = next(r for r in all_hypo_registers
                 if r['register_binding'] == register_binding)
         register_subdoc['quantity'] = new_quantity
->>>>>>> 139a3cf1
 
     def total_renewable_energy(self, ccf_conversion_factor=None):
         # TODO eliminate duplicate code with set_hypothetical_register_quantity
