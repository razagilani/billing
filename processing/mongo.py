#!/usr/bin/env python
import sys
import datetime
from datetime import date, time, datetime
import pymongo
import bson # part of pymongo package
from operator import itemgetter
import itertools as it
import copy
from copy import deepcopy
from itertools import chain
from collections import defaultdict
import tsort
from billing.util.mongo_utils import bson_convert, python_convert, format_query, check_error
from billing.util.dictutils import deep_map, subdict, dict_merge
from billing.util.dateutils import date_to_datetime
from billing.processing.session_contextmanager import DBSession
from billing.processing.state import Customer, UtilBill
from billing.processing.exceptions import NoSuchBillException, \
    NotUniqueException, IssuedBillError, MongoError, FormulaError, RSIError, \
    NoRSIError
from billing.processing.rate_structure2 import RateStructure
import pprint
from sqlalchemy.orm.exc import NoResultFound
pp = pprint.PrettyPrinter(indent=1).pprint
sys.stdout = sys.stderr

# utility bill-to-reebill address schema converters
# also remember that utilbill and reebill use different names for these

def utilbill_billing_address_to_reebill_address(billing_address):
    '''Transforms Rich's utility bill billing address schema to his reebill
    address schema (which is the same for both kinds of addresses).'''
    return {
        ('ba_postal_code' if key == 'postalcode'
            else ('ba_street1' if key == 'street'
                else 'ba_' + key)): value
        for (key, value) in billing_address.iteritems()
    }

def utilbill_service_address_to_reebill_address(service_address):
    '''Transforms Rich's utility bill service address schema to his reebill
    address schema (which is the same for both kinds of addresses).'''
    return {
        ('sa_postal_code' if key == 'postalcode'
            else ('sa_street1' if key == 'street'
                else 'sa_' + key)): value
        for (key, value) in service_address.iteritems()
    }


def reebill_address_to_utilbill_address(address):
    '''Transforms any reebill address to utility bill address.'''
    return {
            (key[3:-1] if key[-7:] == 'street1'
                else ('postal_code' if key[3:] == 'postal_code'
                    else key[3:])): value
        for (key, value) in address.iteritems()
    }

# type-conversion functions

def convert_datetimes(x, datetime_keys=[], ancestor_key=None):
    # TODO combine this into python_convert(), and include the ancestor_key
    # argument, and datetime_keys (or maybe a dictionary mapping key names to
    # types in general, so any type conversion could be done according to key
    # name)
    '''If x is a datetime, returns the date part of x unless ancestor_key is in
    in datetime_keys. If x is a dictionary, convert_datetimes() is recursively
    applied to all values in dictionary, with ancestor_key set to the key of
    each value. If x is a list, convert_datetimes() is recursively applied to
    all values with ancestor_key unchanged (so each item in the list or any
    descendant list is converted according to the key of its closest ancestor
    that was a dictionary). In the root call of this function, x should be a
    dictionary and the ancestor_key argument should be omitted; an ancestor_key
    must be given if x is anything other than a dictionary.'''
    if type(x) is not dict and ancestor_key is None:
        raise ValueError(("Can't convert %s into a date or datetime without"
            "an ancestor key.") % x)
    if type(x) is datetime:
        return x if ancestor_key in datetime_keys else x.date()
    if type(x) is dict:
        return dict((key, convert_datetimes(value, datetime_keys, key))
            for key, value in x.iteritems())
    if type(x) is list:
        return [convert_datetimes(element, datetime_keys, ancestor_key) for
                element in x]
    return x


# NOTE deperecated; avoid using this if at all possible
def flatten_chargegroups_dict(chargegroups):
    flat_charges = []
    for (chargegroup, charges) in chargegroups.items(): 
        for charge in charges:
            charge['chargegroup'] = chargegroup
            flat_charges.append(charge)
    return flat_charges

# NOTE deperecated; avoid using this if at all possible
def unflatten_chargegroups_list(flat_charges):
    new_chargegroups = {}
    for cg, charges in it.groupby(sorted(flat_charges, key=lambda
            charge:charge['chargegroup']),
            key=lambda charge:charge['chargegroup']):
        new_chargegroups[cg] = []
        for charge in charges:
            del charge['chargegroup']
            new_chargegroups[cg].append(charge)
    return new_chargegroups

# TODO make this a method of a utility bill document class when one exists
def get_all_actual_registers_json(utilbill_doc):
    '''Given a utility bill document, returns a list of dictionaries describing
    registers of all meters. (The "actual" in the name has nothing
    to do with "actual charges".)'''
    result = []
    for meter in utilbill_doc['meters']:
        for register in meter['registers']:
            # compensate for unpredictable database schema by inserting ''
            # for missing keys
            result.append({
                'meter_id': meter['identifier'],
                'register_id': register['identifier'],
                'service': utilbill_doc['service'],
                'type': register.get('type', ''),
                'binding': register.get('register_binding', ''),
                'description': register.get('description', ''),
                'quantity': register.get('quantity', 0),
                'quantity_units': register.get('quantity_units', ''),

                # insert an "id" key that uniquely identifies these
                # objects. this is used by client code; TODO consider
                # moving into wsgi.py or somewhere else, but currently
                # inserting the "id" here is the simplest and avoids
                # repetition
                'id' : '%s/%s/%s' % (utilbill_doc['service'],
                        meter['identifier'], register['identifier'])
            })
    return result


# TODO make this a method of a utility bill document class when one exists
def new_register(utilbill_doc, meter_identifier=None, identifier = None):
    if meter_identifier is None:
        meter_identifier = _new_meter(utilbill_doc)['identifier']
    meter = _meter(utilbill_doc, meter_identifier)
    if meter is None:
        meter = _new_meter(utilbill_doc, meter_identifier)
    if identifier is None:
        identifier = 'Insert register ID here'
    new_actual_register = {
        "description" : "Insert description",
        "quantity" : 0,
        "quantity_units" : "therms",
        "identifier" : identifier,
        "type" : "total",
        "register_binding": "Insert register binding here"
    }
    for reg in meter['registers']:
        if reg['identifier'] == identifier:
            raise ValueError('Register %s for meter %s already exists.' %
                    (identifier, meter_identifier))
    meter['registers'].append(new_actual_register)

    return (meter_identifier, new_actual_register)

# TODO make this a method of a utility bill document class when one exists
def _meter(utilbill_doc, identifier):
    '''Returns the first meter found with the given identifier in the given
    utility bill document. Raises StopIteration if none was found.'''
    meter = next(meter for meter in utilbill_doc['meters'] if
            meter['identifier'] == identifier)
    return meter

# TODO make this a method of a utility bill document class when one exists
def _delete_meter(utilbill_doc, identifier):
        utilbill_doc['meters'][:] = [meter for meter in utilbill_doc['meters']
                if meter['identifier'] != identifier]

# TODO make this a method of a utility bill document class when one exists
def _new_meter(utilbill_doc, identifier=None):
    if any(m['identifier'] == identifier for m in utilbill_doc['meters']):
        raise ValueError('Meter %s for already exists' % (identifier))
    if identifier is None:
        identifier = 'Insert meter ID here'
    new_meter = {
        'identifier': identifier,
        'present_read_date': utilbill_doc['end'],
        'prior_read_date': utilbill_doc['start'],
        'registers': [],
    }
    utilbill_doc['meters'].append(new_meter)
    return new_meter

# TODO make this a method of a utility bill document class when one exists
def delete_register(utilbill_doc, meter_identifier, identifier):
    for meter in utilbill_doc['meters']:
        if meter['identifier'] == meter_identifier:
            meter['registers'][:] = [reg for reg in meter['registers'] if reg['identifier'] != identifier]
            if len(meter['registers']) == 0:
                _delete_meter(utilbill_doc, meter_identifier)
                break

# TODO make this a method of a utility bill document class when one exists
def update_register(utilbill_doc, original_meter_id, original_register_id,
        meter_id=None, register_id=None, description=None, quantity=None,
        quantity_units=None, type=None, binding=None):
    '''In the given utility bill document, updates fields in
    the register given by 'original_register_id' in the meter given by
    'original_meter_id'.'''
    # find the meter, and the register within the meter
    meter = _meter(utilbill_doc, original_meter_id)
    register = next(r for r in meter['registers'] if r['identifier'] ==
            original_register_id)
    if register_id is not None:
        existing_registers = [r for r in meter['registers'] if r['identifier']
                              == register_id]
        if len(existing_registers) > 0:
            raise ValueError("There is already a register with id %s and meter"
                             " id %sj" %(register_id, original_meter_id))
    if meter_id is not None:
        # meter id is being updated, and there is an existing meter with
        # the given id, the register must be removed from its old meter and
        # inserted into that meter. if there is no meter with that id, the
        # id of the meter containing the register can be changed.
        try:
            existing_meter_with_new_id = _meter(utilbill_doc, meter_id)
        except StopIteration:
            # if there are any other registers in the same meter, a new
            # meter must be created. if not, the meter id can just be
            # changed.
            if len(meter['registers']) > 1:
                # create new meter
                new_meter = _new_meter(utilbill_doc, identifier=meter_id)
                # insert register in new meter
                new_register(utilbill_doc, meter_identifier=meter_id,
                        identifier=original_register_id)
                # remove register from old meter
                delete_register(utilbill_doc, original_meter_id,
                        original_register_id)
                meter = new_meter
            else:
                meter['identifier'] = meter_id
        else:
            existing_registers = [r for r in existing_meter_with_new_id
                                  ['registers'] if r['identifier']
                                  == register_id]
            if len(existing_registers) > 0:
                raise ValueError("There is already a register with id %s and"
                                 " meter id %s"
                                 %(original_register_id, meter_id))
                
            # insert register in new meter
            new_register(utilbill_doc, meter_identifier=
                    existing_meter_with_new_id['identifier'],
                    identifier=original_register_id)
            # remove register from old meter
            delete_register(utilbill_doc, original_meter_id,
                    original_register_id)
            meter = existing_meter_with_new_id
    if description is not None:
        register['description'] = description
    if quantity is not None:
        assert isinstance(quantity, (float, int))
        register['quantity'] = quantity
    if description is not None:
        register['description'] = description
    if quantity_units is not None:
        register['quantity_units'] = quantity_units
    if register_id is not None:
        register['identifier'] = register_id
    if type is not None:
        register['type'] = type
    if binding is not None:
        register['register_binding'] = binding

    return meter['identifier'], register['identifier']


# TODO make this a method of a utility bill document class when one exists
def get_charges_json(utilbill_doc):
    '''Returns list of dictionaries describing charges for use in web browser.
    '''
    return [dict_merge(c, {'id': c['rsi_binding']})
            for c in utilbill_doc['charges']]

# TODO make this a method of a utility bill document class when one exists
def get_service_address(utilbill_doc):
    return utilbill_doc['service_address']

# # NOTE deprecated; do not add new calls to this function
# def set_actual_chargegroups_flattened(utilbill_doc, flat_charges):
#     # remove "id" field that came from the client
#     flat_charges = copy.deepcopy(flat_charges)
#     for c in flat_charges:
#         if 'id' in c:
#             del c['id']
#     utilbill_doc['chargegroups'] = unflatten_chargegroups_list(flat_charges)

# TODO rename to get_meter_read_period
# TODO make this a method of a utility bill document class when one exists
def meter_read_period(utilbill_doc):
    '''Returns the period dates of the first (i.e. only) meter in this bill.
    '''
    assert len(utilbill_doc['meters']) >= 1
    meter = utilbill_doc['meters'][0]
    return meter['prior_read_date'], meter['present_read_date']

# TODO make this a method of a utility bill document class when one exists
def set_meter_read_period(utilbill_doc, start, end):
    '''Sets the period dates of the first (i.e. only) meter in this bill.
    '''
    assert len(utilbill_doc['meters']) >= 1
    meter = utilbill_doc['meters'][0]
    meter['prior_read_date'], meter['present_read_date'] = start, end

# TODO make this a method of a utility bill document class when one exists
def refresh_charges(utilbill_doc, uprs):
    '''Replaces charges in the utility bill document with newly-created ones
    based on the Rate Structure Items in 'uprs'. A charge is created
    for every RSI. The charges are computed according to the rate structures.
    '''
    utilbill_doc['charges'] = [{
        'rsi_binding': rsi.rsi_binding,
        'quantity': 0,
        'quantity_units': rsi.quantity_units,
        'rate': 0,
        'total': 0,
        'description': rsi.description,
        'group': rsi.group,
    } for rsi in sorted(uprs.rates, key=itemgetter('rsi_binding'))
            if rsi.has_charge]

def _validate_charges(utilbill_doc, rate_structure):
    '''Raises a NoRSIError if any charge in 'utilbill_doc doesn't correspond to
    a RateStructureItem in 'rate_structure'.
    '''
    rsi_bindings = set(rsi['rsi_binding'] for rsi in rate_structure.rates)
    for charge in utilbill_doc['charges']:
        if charge['rsi_binding'] not in rsi_bindings:
            raise NoRSIError('No rate structure item for "%s"' %
                           charge['rsi_binding'])

def _get_charge_by_rsi_binding(utilbill_doc, rsi_binding):
    matches = [c for c in utilbill_doc['charges']
            if c['rsi_binding'] ==  rsi_binding]
    assert len(matches) == 1
    return matches[0]

def update_charge(utilbill_doc, rsi_binding, fields):
    '''Modify the charge given by 'rsi_binding' by setting key-value pairs
    to match the dictionary 'fields'.
    '''
    charge = _get_charge_by_rsi_binding(utilbill_doc, rsi_binding)
    charge.update(fields)

def delete_charge(utilbill_doc, rsi_binding):
    for charge in utilbill_doc['charges']:
        if charge['rsi_binding'] == rsi_binding:
            utilbill_doc['charges'].remove(charge)
            return
    raise ValueError('RSI binding "%s" not found' % rsi_binding)

# TODO make this a method of a utility bill document class when one exists
# (if it doesn't go away first)
def add_charge(utilbill_doc, group_name):
    '''Add a new charge to the given utility bill with charge group "group_name"
    and default value for all its fields.
    '''
    utilbill_doc['charges'].append({
        'rsi_binding': 'RSI binding required',
        'description': 'description required',
        'quantity': 0,
        'quantity_units': 'kWh',
        'rate': 0,
        'total': 0,
    })

# TODO make this a method of a utility bill document class when one exists
def compute_all_charges(utilbill_doc, uprs):
    '''Updates "quantity", "rate", and "total" fields in all charges in this
    utility bill document so they're correct according to the formulas in the
    RSIs in the given rate structures.
    '''
    # catch any type errors in the rate structure document up front to avoid
    # confusing error messages later
    uprs.validate()

    rate_structure = uprs
    rsis = rate_structure.rates

    # complain if any charge has an rsi_binding that does not match an RSI
    _validate_charges(utilbill_doc, rate_structure)

    # identifiers in RSI formulas are of the form "NAME.{quantity,rate,total}"
    # (where NAME can be a register or the RSI_BINDING of some other charge).
    # these are not valid python identifiers, so they can't be parsed as
    # individual names. this dictionary maps names to "quantity"/"rate"/"total"
    # to float values; RateStructureItem.compute_charge uses it to get values
    # for the identifiers in the RSI formulas. it is initially filled only with
    # register names, and the inner dictionary corresponding to each register
    # name contains only "quantity".
    identifiers = defaultdict(lambda:{})
    for meter in utilbill_doc['meters']:
        for register in meter['registers']:
            identifiers[register['register_binding']]['quantity'] = \
                    register['quantity']

    # get dictionary mapping rsi_bindings names to the indices of the
    # corresponding RSIs in an alphabetical list. 'rsi_numbers' assigns a number
    # to each.
    rsi_numbers = {rsi.rsi_binding: index for index, rsi in enumerate(rsis)}

    # the dependencies of some RSIs' formulas on other RSIs form a
    # DAG, which will be represented as a list of pairs of RSI numbers in
    # 'rsi_numbers'. this list will be used to determine the order
    # in which charges get computed. to build the list, find all identifiers
    # in each RSI formula that is not a register name; every such identifier
    # must be the name of an RSI, and its presence means the RSI whose
    # formula contains that identifier depends on the RSI whose rsi_binding is
    # the identifier.
    dependency_graph = []
    # the list 'independent_rsi_numbers' initially contains all RSI
    # numbers, and by the end of the loop will contain only the numbers of
    # RSIs that have no relationship to another one
    independent_rsi_numbers = set(rsi_numbers.itervalues())
    for rsi in rsis:
        this_rsi_num = rsi_numbers[rsi.rsi_binding]

        # for every node in the AST of the RSI's "quantity" and "rate"
        # formulas, if the 'ast' module labels that node as an
        # identifier, and its name does not occur in 'identifiers' above
        # (which contains only register names), add the tuple (this
        # charge's number, that charge's number) to 'dependency_graph'.
        for identifier in rsi.get_identifiers():
            if identifier in identifiers:
                continue
            try:
                other_rsi_num = rsi_numbers[identifier]
            except KeyError:
                # TODO might want to validate identifiers before computing
                # for clarity
                raise FormulaError(('Unknown variable in formula of RSI '
                        '"%s": %s') % (rsi.rsi_binding, identifier))
            # a pair (x,y) means x precedes y, i.e. y depends on x
            dependency_graph.append((other_rsi_num, this_rsi_num))
            independent_rsi_numbers.discard(other_rsi_num)
            independent_rsi_numbers.discard(this_rsi_num)

    # charges that don't depend on other charges can be evaluated before ones
    # that do.
    evaluation_order = list(independent_rsi_numbers)

    # 'evaluation_order' now contains only the indices of charges that don't
    # have dependencies. topological sort the dependency graph to find an
    # evaluation order that works for the charges that do have dependencies.
    try:
        evaluation_order.extend(tsort.topological_sort(dependency_graph))
    except tsort.GraphError as g:
        # if the graph contains a cycle, provide a more comprehensible error
        # message with the charge numbers converted back to names
        names_in_cycle = ', '.join(all_rsis[i]['rsi_binding'] for i in
                g.args[1])
        raise RSIError('Circular dependency: %s' % names_in_cycle)

    assert len(evaluation_order) == len(rsis)

    all_charges = sorted(utilbill_doc['charges'],
            key=lambda charge: charge['rsi_binding'])

    assert len(evaluation_order) == len(rsis)

    # compute each charge, using its corresponding RSI, in the order described
    # by 'evaluation_order'. every time a charge is computed, store the
    # resulting "quantity", "rate", and "total" in 'identifiers' so it can be
    # used in evaluating subsequent charges that depend on it.
    for rsi_number in evaluation_order:
        # compute the RSI regardless of whether there is really a charge
        # corresponding to it
        rsi = rsis[rsi_number]
        quantity, rate = rsi.compute_charge(identifiers)
        total = quantity * rate

        # if there is a charge update its "quantity", "rate', and "total"
        # fields
        try:
            charge = next(c for c in all_charges
                    if c['rsi_binding'] == rsi.rsi_binding)
        except StopIteration:
            # this RSI has no charge corresponding to it
            pass
        else:
            charge.update({
                'quantity': quantity,
                'rate': rate,
                'total': total,
                'description': rsi['description']
            })

        # update 'identifiers' so the results of this computation can be used
        # as identifier values in other RSIs
        identifiers[rsi.rsi_binding]['quantity'] = quantity
        identifiers[rsi.rsi_binding]['rate'] = rate
        identifiers[rsi.rsi_binding]['total'] = total

# TODO make this a method of a utility bill document class when one exists
def total_of_all_charges(utilbill_doc):
    '''Returns sum of "total" fields of all charges in the utility bill.
    '''
    # TODO: use method on SQLAlchemy UtilBill object to return this (or None
    # for a hypothetical utility bill). It can't be done here because 'state'
    # is not stored in the Mongo document.
    return sum(charge.get('total', 0) for charge in utilbill_doc['charges'])

class MongoReebill(object):
    '''Class representing the reebill data structure stored in MongoDB. All
    data is stored in 'dictionary', which is a Python dict that PyMongo could
    read/write directly from/to the database. Provides methods for extracting
    pieces of bill information.

    Design matters to work through:

        where type conversions occur - 
            Should only happen on load/save so that object references are not
            lost. 
            The lifecycle should be:  load from source converting to preferred
            python types.  Use class.  save to source converting to preferred
            source types.  
            This is in opposition to doing type conversion on getter/setter
            invocation.

        key naming in mongo: key names must be unique so that types can be properly
        translated to the preferred python type.  The function that translates the
        types does so recursively and it is desired the type mapping table be kept
        flat and uncomplicated otherwise we are going in the direction of enforc-
        ing a schema which is undesirable.

        dictionary style access: e.g. bill.statistics() - dict returned, key access
            In this case, consumer needs to select a default if the key is missing
            which is good because a missing key means different things to 
            different consumers. Dict.get(key, default) allows consumers to nicely
            contextulize a missing value.
            Consumers that need a missing key to be exceptional, than should 
            directly access they key.

        property style access: e.g. bill.account - scalar returned
            In this case, this code needs to select a default if the key is missing
            probably wan't some consistency

        property style access that returns a dictionary:
            Not sure this ever happens.

        This class should not include business logic, rather a helper should.
        This helper is process.py atm.

        This class should:
        - marshal and unmarshal data (e.g. flatten and nest charges)
        - convert types
        - localize
        - hide the underlying mongo document organization
        - return cross cutting sets of data (e.g. all registers when registers are grouped by meter)
    '''

    @classmethod
    def _get_utilbill_subdoc(cls, utilbill_doc):
        '''Returns a a dictionary that is the subdocument of a reebill document
        representing the "hypothetical" version of the given utility bill
        document.'''
        return {
            # the "id" field in the reebill subdocument identifies which
            # utility bill it is associated with; this should match the the
            # value in the "document_id" column of the row of the
            # utilbill_reebill table in MySQL representing the association
            # between this reebill and the utility bill, and the "_id" of the
            # corresponding utility bill document.
            'id': utilbill_doc['_id'],

            # subdocuments corresponding to the the registers in the meters
            # of the utility bill: for now, all registers get included,
            # but in the future this could change.
            'shadow_registers': [{
                # 'register_binding' matches up this subdocument with a
                # utility bill register
                'register_binding': r['register_binding'],
                # hypothetical quantity of the corresponding utility bill
                # register
                'quantity': 0,
                # OLAP measure name that will be used for determining the
                # hypothetical quantity above
                'measure': 'Energy Sold'
            } for r in chain.from_iterable(m['registers']
                    for m in utilbill_doc['meters'])],

            # hypothetical charges are the same as actual (on the utility
            # bill); they will not reflect the renewable energy quantity until
            # computed
            'hypothetical_charges': utilbill_doc['charges'],

            # 'ree_charges': 0,
            # 'ree_savings': 0,
        }

    @classmethod
    def get_reebill_doc_for_utilbills(cls, account, sequence, version,
                discount_rate, late_charge_rate, utilbill_docs):
        '''Returns a newly-created MongoReebill object having the given account
        number, discount rate, late charge rate, and list of utility bill
        documents. Hypothetical charges are the same as the utility bill's
        actual charges. Addresses are copied from the utility bill template.
        Note that the utility bill document _id is not changed; the caller is
        responsible for properly duplicating utility bill documents.'''
        # NOTE currently only one utility bill is allowed
        assert len(utilbill_docs) == 1
        utilbill = utilbill_docs[0]

        reebill_doc = {
            "_id" : {
                "account" : account,
                "sequence" : sequence,
                "version" : version,
            },
            # "ree_charges" : 0,
            # "discount_rate" : discount_rate,
            # 'late_charge_rate': late_charge_rate,
            # 'late_charges': 0,
            # "message" : None,
            "utilbills" : [cls._get_utilbill_subdoc(u) for u in utilbill_docs],
            # "payment_received" : 0,
            # "due_date" : None,
            # "total_adjustment" : 0,
            # "manual_adjustment" : 0,
            # "ree_savings" : 0,
            # "balance_due" : 0,
            # "prior_balance" : 0,
            #"hypothetical_total" : 0,
            # "balance_forward" : 0,
            # NOTE these address fields are containers for utility bill
            # addresses. these addresses will eventually move into utility bill
            # documents, and if necessary new reebill-specific address fields
            # will be added. so copying the address from the utility bill to
            # the reebill is the correct thing (and there is only one utility
            # bill for now). see
            # https://www.pivotaltracker.com/story/show/47749247

            # copy addresses from utility bill
            # specifying keys explicitly to provide validation and to document
            # the schema
            "billing_address": {
                'addressee': utilbill['billing_address']['addressee'],
                'street': utilbill['billing_address']['street'],
                'city': utilbill['billing_address']['city'],
                'state': utilbill['billing_address']['state'],
                'postal_code': utilbill['billing_address']['postal_code'],
            },
            "service_address": {
                'addressee': utilbill['service_address']['addressee'],
                'street': utilbill['service_address']['street'],
                'city': utilbill['service_address']['city'],
                'state': utilbill['service_address']['state'],
                'postal_code': utilbill['service_address']['postal_code'],
            },
        }
        return MongoReebill(reebill_doc, utilbill_docs)


    def __init__(self, reebill_data, utilbill_dicts):
        assert isinstance(reebill_data, dict)
        # defensively copy whatever is passed in; who knows where the caller got it from
        self.reebill_dict = copy.deepcopy(reebill_data)
        self._utilbills = copy.deepcopy(utilbill_dicts)

    def update_utilbill_subdocs(self, discount_rate):
        '''Refreshes the "utilbills" sub-documents of the reebill document to
        match the utility bill documents in _utilbills. (These represent the
        "hypothetical" version of each utility bill.)
        '''
        # TODO maybe this should be done in compute_bill or a method called by
        # it; see https://www.pivotaltracker.com/story/show/51581067
        # also might want to merge this with compute_charges below.
        self.reebill_dict['utilbills'] = \
                [MongoReebill._get_utilbill_subdoc(utilbill_doc) for
                utilbill_doc in self._utilbills]

    # NOTE avoid using this if at all possible,
    # because MongoReebill._utilbills will go away
    def get_total_utility_charges(self):
        return sum(total_of_all_charges(self._get_utilbill_for_handle(
            subdoc)) for subdoc in self.reebill_dict['utilbills'])

<<<<<<< HEAD
    # NOTE avoid using this if at all possible,
    # because MongoReebill._utilbills will go away
    def get_all_hypothetical_charges(self):
        ''' Returns all "hypothetical" versions of all charges, sorted
            alphabetically by group
        '''
        assert len(self.reebill_dict['utilbills']) == 1
        return sorted((charge for subdoc in self.reebill_dict['utilbills']
                       for charge in subdoc['hypothetical_charges']),
                            key=itemgetter('group','rsi_binding'))

    def get_total_hypothetical_charges(self):
        '''Returns sum of "hypothetical" versions of all charges.
        '''
        assert len(self.reebill_dict['utilbills']) == 1
        return sum(sum(charge['total']
                for charge in subdoc['hypothetical_charges'])
                for subdoc in self.reebill_dict['utilbills'])

    def compute_charges(self, uprs):
        '''Recomputes hypothetical versions of all charges based on the
        associated utility bill.
        '''
        # process rate structures for all services
        for service in self.services:
            utilbill_doc = self._get_utilbill_for_service(service)
            compute_all_charges(utilbill_doc, uprs)

            # TODO temporary hack: duplicate the utility bill, set its register
            # quantities to the hypothetical values, recompute it, and then
            # copy all the charges back into the reebill
            hypothetical_utilbill = deepcopy(self._get_utilbill_for_service(
                    service))

            # these three generators iterate through "actual registers" of the
            # real utility bill (describing conventional energy usage), "shadow
            # registers" of the reebill (describing renewable energy usage
            # offsetting conventional energy), and "hypothetical registers" in
            # the copy of the utility bill (which will be set to the sum of the
            # other two).
            actual_registers = chain.from_iterable(m['registers']
                    for m in utilbill_doc['meters'])
            shadow_registers = chain.from_iterable(u['shadow_registers']
                    for u in self.reebill_dict['utilbills'])
            hypothetical_registers = chain.from_iterable(m['registers'] for m
                    in hypothetical_utilbill['meters'])

            # set the quantity of each "hypothetical register" to the sum of
            # the corresponding "actual" and "shadow" registers.
            for h_register in hypothetical_registers:
                a_register = next(r for r in actual_registers
                        if r['register_binding'] == 
                        h_register['register_binding'])
                s_register = next(r for r in shadow_registers
                        if r['register_binding'] == 
                        h_register['register_binding'])
                h_register['quantity'] = a_register['quantity'] + \
                        s_register['quantity']

            # compute the charges of the hypothetical utility bill
            compute_all_charges(hypothetical_utilbill, uprs)

            # copy the charges from there into the reebill
            self.reebill_dict['utilbills'][0]['hypothetical_charges'] = \
                    hypothetical_utilbill['charges']







            """This function binds a rate structure against the actual and
            hypothetical charges found in a bill. If and RSI specifies information
            no in the bill, it is added to the bill. If the bill specifies
            information in a charge that is not in the RSI, the charge is left
            untouched."""
            ###
            ### All registers for all meters in a given service are made available
            ### to the rate structure for the given service.
            ### Registers that are not to be used by the rate structure should
            ### simply not have an rsi_binding.
            ###

            ### actual

            ### copy rate structure because it gets destroyed during use
            ##rate_structure = copy.deepcopy(the_rate_structure)

            ### get non-shadow registers in the reebill
            ##actual_register_readings = self.actual_registers(service)

            ###print "loaded rate structure"
            ###pp(rate_structure)

            ###print "loaded actual register readings"
            ###pp(actual_register_readings)

            ### copy the quantity of each non-shadow register in the reebill to
            ### the corresponding register dictionary in the rate structure
            ### ("apply the registers from the reebill to the probable rate structure")
            ##rate_structure.bind_register_readings(actual_register_readings) 
            ###print "rate structure with bound registers"
            ###pp(rate_structure)

            ### get all utility charges from the reebill's utility bill (in the
            ### form of a group name -> [list of charges] dictionary). for each
            ### charge, find the corresponding rate structure item (the one that
            ### matches its "rsi_binding") and copy the values of "description",
            ### "quantity", "quantity_units", "rate", and "rate_units" in that
            ### RSI to the charge
            ### ("process actual charges with non-shadow meter register totals")
            ### ("iterate over the charge groups, binding the reebill charges to
            ### its associated RSI")
            ##actual_chargegroups = self.actual_chargegroups_for_service(service)
            ##for charges in actual_chargegroups.values():
                ##rate_structure.bind_charges(charges)

            ### (original comment "don't have to set this because we modified the
            ### actual_chargegroups" is false--we modified the rate structure
            ### items, but left the charges in the bill unchanged. as far as i
            ### can tell this line of code has no effect)
            ##self.set_actual_chargegroups_for_service(service, actual_chargegroups)

            ## hypothetical charges

            ## re-copy rate structure because it gets destroyed during use
            #rate_structure = copy.deepcopy(the_rate_structure)

            ## get shadow and non-shadow registers in the reebill
            #actual_register_readings = self.actual_registers(service)
            #shadow_register_readings = self.shadow_registers(service)

            ## "add the shadow register totals to the actual register, and re-process"

            ## TODO: 12205265 Big problem here.... if REG_TOTAL, for example, is used to calculate
            ## a rate shown on the utility bill, it works - until REG_TOTAL has the shadow
            ## renewable energy - then the rate is calculated incorrectly.  This is because
            ## a seemingly innocent expression like SETF 2.22/REG_TOTAL.quantity calcs 
            ## one way for actual charge computation and another way for hypothetical charge
            ## computation.

            ## for each shadow register dictionary: add its quantity to the
            ## quantity of the corresponding non-shadow register
            #registers_to_bind = copy.deepcopy(shadow_register_readings)
            #for shadow_reading in registers_to_bind:
                #for actual_reading in actual_register_readings:
                    #if actual_reading['identifier'] == shadow_reading['identifier']:
                        #shadow_reading['quantity'] += actual_reading['quantity']
                ## TODO: throw exception when registers mismatch

            ## copy the quantity of each register dictionary in the reebill to
            ## the corresponding register dictionary in the rate structure
            ## ("apply the combined registers from the reebill to the probable
            ## rate structure")
            #rate_structure.bind_register_readings(registers_to_bind)

            ## for each hypothetical charge in the reebill, copy the values of
            ## "description", "quantity", "quantity_units", "rate", and
            ## "rate_units" from the corresponding rate structure item to the
            ## charge
            ## ("process hypothetical charges with shadow and non-shadow meter register totals")
            ## ("iterate over the charge groups, binding the reebill charges to its associated RSI")
            #hypothetical_chargegroups = self.hypothetical_chargegroups_for_service(service)
            #for chargegroup, charges in hypothetical_chargegroups.items():
                #rate_structure.bind_charges(charges)

            ## don't have to set this because we modified the hypothetical_chargegroups
            ##reebill.set_hypothetical_chargegroups_for_service(service, hypothetical_chargegroups)
=======
    # def compute_charges(self, uprs):
    #     '''Recomputes hypothetical versions of all charges based on the
    #     associated utility bill.
    #     '''
    #     # process rate structures for all services
    #     for service in self.services:
    #         utilbill_doc = self._get_utilbill_for_service(service)
    #         compute_all_charges(utilbill_doc, uprs)
    #
    #         # TODO temporary hack: duplicate the utility bill, set its register
    #         # quantities to the hypothetical values, recompute it, and then
    #         # copy all the charges back into the reebill
    #         hypothetical_utilbill = deepcopy(self._get_utilbill_for_service(
    #                 service))
    #
    #         # these three generators iterate through "actual registers" of the
    #         # real utility bill (describing conventional energy usage), "shadow
    #         # registers" of the reebill (describing renewable energy usage
    #         # offsetting conventional energy), and "hypothetical registers" in
    #         # the copy of the utility bill (which will be set to the sum of the
    #         # other two).
    #         actual_registers = chain.from_iterable(m['registers']
    #                 for m in utilbill_doc['meters'])
    #         shadow_registers = chain.from_iterable(u['shadow_registers']
    #                 for u in self.reebill_dict['utilbills'])
    #         hypothetical_registers = chain.from_iterable(m['registers'] for m
    #                 in hypothetical_utilbill['meters'])
    #
    #         # set the quantity of each "hypothetical register" to the sum of
    #         # the corresponding "actual" and "shadow" registers.
    #         for h_register in hypothetical_registers:
    #             a_register = next(r for r in actual_registers
    #                     if r['register_binding'] ==
    #                     h_register['register_binding'])
    #             s_register = next(r for r in shadow_registers
    #                     if r['register_binding'] ==
    #                     h_register['register_binding'])
    #             h_register['quantity'] = a_register['quantity'] + \
    #                     s_register['quantity']
    #
    #         # compute the charges of the hypothetical utility bill
    #         compute_all_charges(hypothetical_utilbill, uprs)
    #
    #         # copy the charges from there into the reebill
    #         self.reebill_dict['utilbills'][0]['hypothetical_charges'] = \
    #                 hypothetical_utilbill['charges']
    #
    #
    #
    #
    #
    #
    #
    #         """This function binds a rate structure against the actual and
    #         hypothetical charges found in a bill. If and RSI specifies information
    #         no in the bill, it is added to the bill. If the bill specifies
    #         information in a charge that is not in the RSI, the charge is left
    #         untouched."""
    #         ###
    #         ### All registers for all meters in a given service are made available
    #         ### to the rate structure for the given service.
    #         ### Registers that are not to be used by the rate structure should
    #         ### simply not have an rsi_binding.
    #         ###
    #
    #         ### actual
    #
    #         ### copy rate structure because it gets destroyed during use
    #         ##rate_structure = copy.deepcopy(the_rate_structure)
    #
    #         ### get non-shadow registers in the reebill
    #         ##actual_register_readings = self.actual_registers(service)
    #
    #         ###print "loaded rate structure"
    #         ###pp(rate_structure)
    #
    #         ###print "loaded actual register readings"
    #         ###pp(actual_register_readings)
    #
    #         ### copy the quantity of each non-shadow register in the reebill to
    #         ### the corresponding register dictionary in the rate structure
    #         ### ("apply the registers from the reebill to the probable rate structure")
    #         ##rate_structure.bind_register_readings(actual_register_readings)
    #         ###print "rate structure with bound registers"
    #         ###pp(rate_structure)
    #
    #         ### get all utility charges from the reebill's utility bill (in the
    #         ### form of a group name -> [list of charges] dictionary). for each
    #         ### charge, find the corresponding rate structure item (the one that
    #         ### matches its "rsi_binding") and copy the values of "description",
    #         ### "quantity", "quantity_units", "rate", and "rate_units" in that
    #         ### RSI to the charge
    #         ### ("process actual charges with non-shadow meter register totals")
    #         ### ("iterate over the charge groups, binding the reebill charges to
    #         ### its associated RSI")
    #         ##actual_chargegroups = self.actual_chargegroups_for_service(service)
    #         ##for charges in actual_chargegroups.values():
    #             ##rate_structure.bind_charges(charges)
    #
    #         ### (original comment "don't have to set this because we modified the
    #         ### actual_chargegroups" is false--we modified the rate structure
    #         ### items, but left the charges in the bill unchanged. as far as i
    #         ### can tell this line of code has no effect)
    #         ##self.set_actual_chargegroups_for_service(service, actual_chargegroups)
    #
    #         ## hypothetical charges
    #
    #         ## re-copy rate structure because it gets destroyed during use
    #         #rate_structure = copy.deepcopy(the_rate_structure)
    #
    #         ## get shadow and non-shadow registers in the reebill
    #         #actual_register_readings = self.actual_registers(service)
    #         #shadow_register_readings = self.shadow_registers(service)
    #
    #         ## "add the shadow register totals to the actual register, and re-process"
    #
    #         ## TODO: 12205265 Big problem here.... if REG_TOTAL, for example, is used to calculate
    #         ## a rate shown on the utility bill, it works - until REG_TOTAL has the shadow
    #         ## renewable energy - then the rate is calculated incorrectly.  This is because
    #         ## a seemingly innocent expression like SETF 2.22/REG_TOTAL.quantity calcs
    #         ## one way for actual charge computation and another way for hypothetical charge
    #         ## computation.
    #
    #         ## for each shadow register dictionary: add its quantity to the
    #         ## quantity of the corresponding non-shadow register
    #         #registers_to_bind = copy.deepcopy(shadow_register_readings)
    #         #for shadow_reading in registers_to_bind:
    #             #for actual_reading in actual_register_readings:
    #                 #if actual_reading['identifier'] == shadow_reading['identifier']:
    #                     #shadow_reading['quantity'] += actual_reading['quantity']
    #             ## TODO: throw exception when registers mismatch
    #
    #         ## copy the quantity of each register dictionary in the reebill to
    #         ## the corresponding register dictionary in the rate structure
    #         ## ("apply the combined registers from the reebill to the probable
    #         ## rate structure")
    #         #rate_structure.bind_register_readings(registers_to_bind)
    #
    #         ## for each hypothetical charge in the reebill, copy the values of
    #         ## "description", "quantity", "quantity_units", "rate", and
    #         ## "rate_units" from the corresponding rate structure item to the
    #         ## charge
    #         ## ("process hypothetical charges with shadow and non-shadow meter register totals")
    #         ## ("iterate over the charge groups, binding the reebill charges to its associated RSI")
    #         #hypothetical_chargegroups = self.hypothetical_chargegroups_for_service(service)
    #         #for chargegroup, charges in hypothetical_chargegroups.items():
    #             #rate_structure.bind_charges(charges)
    #
    #         ## don't have to set this because we modified the hypothetical_chargegroups
    #         ##reebill.set_hypothetical_chargegroups_for_service(service, hypothetical_chargegroups)
>>>>>>> cfe56b1f

    # def update_summary_values(self, discount_rate):
    #     '''Update the values of "ree_value", "ree_charges" and "ree_savings" in
    #     the reebill document. This should be done whenever the bill is
    #     computed. Eventually code in Process._compute_reebill_document should move into
    #     here and this method should be renamed to something more general.
    #     '''
    #     for subdoc in self.reebill_dict['utilbills']:
    #         actual_total = total_of_all_charges(
    #                 self._get_utilbill_for_handle(subdoc))
    #         hypothetical_total = sum(charge['total'] for charge in
    #                 chain.from_iterable(subdoc['hypothetical_chargegroups'].itervalues()))
    #
    #         subdoc['ree_value'] = hypothetical_total - actual_total
    #         subdoc['ree_charges'] = (hypothetical_total -
    #                 actual_total) * (1 - discount_rate)
    #         subdoc['ree_savings'] = (hypothetical_total -
    #                 actual_total) * discount_rate
        
    # methods for getting data out of the mongo document: these could change
    # depending on needs in render.py or other consumers. return values are
    # strings unless otherwise noted.
    
    # TODO should _id fields even have setters? they're never supposed to
    # change.
    @property
    def account(self):
        return self.reebill_dict['_id']['account']
    @account.setter
    def account(self, value):
        self.reebill_dict['_id']['account'] = value
    
    @property
    def sequence(self):
        return self.reebill_dict['_id']['sequence']
    @sequence.setter
    def sequence(self, value):
        self.reebill_dict['_id']['sequence'] = value

    @property
    def version(self):
        return self.reebill_dict['_id']['version']
    @version.setter
    def version(self, value):
        self.reebill_dict['_id']['version'] = int(value)
    
    # @property
    # def due_date(self):
    #     return python_convert(self.reebill_dict['due_date'])
    # @due_date.setter
    # def due_date(self, value):
    #     self.reebill_dict['due_date'] = value

    # Periods are read-only on the basis of which utilbills have been attached
    @property
    def period_begin(self):
        return min([self._get_utilbill_for_service(s)['start'] for s in self.services])
    @property
    def period_end(self):
        return max([self._get_utilbill_for_service(s)['end'] for s in self.services])
    
    # @property
    # def discount_rate(self):
    #     return self.reebill_dict['discount_rate']
    # @discount_rate.setter
    # def discount_rate(self, value):
    #     self.reebill_dict['discount_rate'] = value

    # NOTE deprecated (this is not used for calculating adjustments anymore;
    # see state.ReeBill.total)
    # @property
    # def total(self):
    #     '''The sum of all charges on this bill that do not come from other
    #     bills, i.e. charges that are being charged to the customer's account on
    #     this bill's issue date. (This includes the late charge, which depends
    #     on another bill for its value but belongs to the bill on which it
    #     appears.) This total is what should be used to calculate the adjustment
    #     produced by the difference between two versions of a bill.'''
    #     # if/when more charges are added (e.g. "value-added charges") they
    #     # should be included here
    #     return self.ree_charges + (self.late_charges if 'late_charges' in
    #             self.reebill_dict else 0)

    # @property
    # def balance_due(self):
    #     '''Overall balance of the customer's account at the time this bill was
    #     issued, including unpaid charges from previous bills.
    #     '''
    #     return self.reebill_dict['balance_due']
    # @balance_due.setter
    # def balance_due(self, value):
    #     self.reebill_dict['balance_due'] = value

    # @property
    # def late_charge_rate(self):
    #     # currently, there is a population of reebills that do not have a late_charge_rate
    #     # because late_charge_rate was not yet implemented.
    #     # and since we may want to know this, let the key exception be raised.
    #     return self.reebill_dict['late_charge_rate']
    # @late_charge_rate.setter
    # def late_charge_rate(self, value):
    #     self.reebill_dict['late_charge_rate'] = value
    #
    # @property
    # def late_charges(self):
    #     """ This is an optional property of a ReeBill.  There was a day where
    #     ReeBills were not part of a late charge program.  Consequently, we
    #     would want to present bills from the past without a late charge box in
    #     the UI.  So, an exception if they don't exist.  """
    #     return self.reebill_dict['late_charges']
    #
    # @late_charges.setter
    # def late_charges(self, value):
    #     self.reebill_dict['late_charges'] = value

    @property
    def billing_address(self):
        '''Returns a dict.'''
        return self.reebill_dict['billing_address']
    @billing_address.setter
    def billing_address(self, value):
        self.reebill_dict['billing_address'] = value

    @property
    def service_address(self):
        '''Returns a dict.'''
        return self.reebill_dict['service_address']
    @service_address.setter
    def service_address(self, value):
        self.reebill_dict['service_address'] = value

    def service_address_formatted(self):
        try:
            return '%(street)s, %(city)s, %(state)s' % self.reebill_dict['service_address']
        except KeyError as e:
            print >> sys.stderr, 'Reebill %s-%s-%s service address lacks key "%s"' \
                    % (self.account, self.sequence, self.version, e)
            print >> sys.stderr, self.reebill_dict['service_address']
            return '?'

    # @property
    # def prior_balance(self):
    #     return self.reebill_dict['prior_balance']
    # @prior_balance.setter
    # def prior_balance(self, value):
    #     self.reebill_dict['prior_balance'] = value
    #
    # @property
    # def payment_received(self):
    #     return self.reebill_dict['payment_received']
    #
    # @payment_received.setter
    # def payment_received(self, value):
    #     self.reebill_dict['payment_received'] = value
    #
    # @property
    # def total_adjustment(self):
    #     return self.reebill_dict['total_adjustment']
    # @total_adjustment.setter
    # def total_adjustment(self, value):
    #     self.reebill_dict['total_adjustment'] = value
    #
    # @property
    # def manual_adjustment(self):
    #     return self.reebill_dict['manual_adjustment']
    # @manual_adjustment.setter
    # def manual_adjustment(self, value):
    #     self.reebill_dict['manual_adjustment'] = value
    #
    # @property
    # def ree_charges(self):
    #     return self.reebill_dict['ree_charges']
    # @ree_charges.setter
    # def ree_charges(self, value):
    #     self.reebill_dict['ree_charges'] = value
    #
    # @property
    # def ree_savings(self):
    #     return self.reebill_dict['ree_savings']
    # @ree_savings.setter
    # def ree_savings(self, value):
    #     self.reebill_dict['ree_savings'] = value
    #
    # @property
    # def balance_forward(self):
    #     return self.reebill_dict['balance_forward']
    # @balance_forward.setter
    # def balance_forward(self, value):
    #     self.reebill_dict['balance_forward'] = value

    @property
    def motd(self):
        '''"motd" = "message of the day"; it's optional, so the reebill may not
        have one.'''
        return self.reebill_dict.get('message', '')
    @motd.setter
    def motd(self, value):
        self.reebill_dict['message'] = value

    # # TODO this must die https://www.pivotaltracker.com/story/show/36492387
    # @property
    # def actual_total(self):
    #     '''Returns total of all charges of all utility bills belonging to this
    #     reebill.
    #     '''
    #     return sum(total_of_all_charges(u) for u in self._utilbills)
    #
    # @property
    # def hypothetical_total(self):
    #     '''Returns total of all charges of all "hypothetical utility bill"
    #     subdocuments belongong to this reebill.
    #     '''
    #     return sum(sum(charge.get('total',0) for charge in chain.from_iterable(
    #             subdoc['hypothetical_chargegroups'].itervalues()))
    #             for subdoc in self.reebill_dict['utilbills'])
    #
    # @property
    # def ree_value(self):
    #     return self.reebill_dict['ree_value']
    # @ree_value.setter
    # def ree_value(self, value):
    #     self.reebill_dict['ree_value'] = value

    # @property
    # def bill_recipients(self):
    #     '''E-mail addresses of bill recipients.
    #
    #     If these data exist, returns a list of strings. Otherwise, returns None.'''
    #     res = self.reebill_dict.get('bill_recipients', None)
    #     if res is None:
    #         self.reebill_dict['bill_recipients'] = []
    #         return self.reebill_dict['bill_recipients']
    #     return res
    #
    # @bill_recipients.setter
    # def bill_recipients(self, value):
    #     '''Assigns a list of e-mail addresses representing bill recipients.'''
    #     self.reebill_dict['bill_recipients'] = value

    # @property
    # def last_recipients(self):
    #     '''E-mail addresses of bill recipients.
    #
    #     If these data exist, returns a list of strings. Otherwise, returns None.'''
    #     res = self.reebill_dict.get('last_recipients', None)
    #     if res is None:
    #         self.reebill_dict['last_recipients'] = []
    #         return self.reebill_dict['last_recipients']
    #     return res
    #
    # @last_recipients.setter
    # def last_recipients(self, value):
    #     '''Assigns a list of e-mail addresses representing bill recipients.'''
    #     self.reebill_dict['last_recipients'] = value
        
    def _utilbill_ids(self):
        '''Useful for debugging.'''
        # note order is not guranteed so the result may look weird
        return zip([h['id'] for h in self.reebill_dict['utilbills']],
                [u['_id'] for u in self._utilbills])

    def _get_utilbill_for_service(self, service):
        '''Returns utility bill document having the given service. There must
        be exactly one.'''
        matching_utilbills = [u for u in self._utilbills if u['service'] ==
                service]
        if len(matching_utilbills) == 0:
            raise ValueError('No utilbill found for service "%s"' % service)
        if len(matching_utilbills) > 1:
            raise ValueError('Multiple utilbills found for service "%s"' % service)
        return matching_utilbills[0]

    def _get_handle_for_service(self, service):
        '''Returns internal 'utibills' subdictionary whose corresponding
        utility bill has the given service. There must be exactly 1.'''
        u = self._get_utilbill_for_service(service)
        handles = [h for h in self.reebill_dict['utilbills'] if h['id'] ==
                u['_id']]
        if len(handles) == 0:
            raise ValueError(('Reebill has no reference to utilbill for '
                    'service "%s"') % service)
        if len(handles) > 1:
            raise ValueError(('Reebil has mulutple references to utilbill '
                    'for service "%s"' % service))
        return handles[0]

    def _get_utilbill_for_handle(self, utilbill_handle):
        '''Returns the utility bill dictionary whose _id correspinds to the
        "id" in the given internal utilbill dictionary.'''
        # i am calling each subdocument in the "utilbills" list (which contains
        # the utility bill's _id and data related to that bill) a "handle"
        # because it is what you use to grab a utility bill and it's kind of
        # like a pointer.
        id = utilbill_handle['id']
        matching_utilbills = [u for u in self._utilbills if u['_id'] == id]
        if len(matching_utilbills) == 0:
            raise ValueError('No utilbill found for id "%s"' % id)
        if len(matching_utilbills) > 1:
            raise ValueError('Multiple utilbills found for id "%s"' % id)
        return matching_utilbills[0]

    def _get_utilbill_for_rs(self, utility, service, rate_class):
        '''Returns the utility bill dictionary with the given utility name and
        rate structure name.'''
        matching_utilbills = [u for u in self._utilbills if u['utility'] ==
                utility and u['service'] == service and
                u['rate_structure_binding'] == rate_class]
        if len(matching_utilbills) == 0:
            raise ValueError(('No utilbill found for utility "%s", rate'
                    'structure "%s"') % (utility, rate_class))
        if len(matching_utilbills) > 1:
            raise ValueError(('Multiple utilbills found for utility "%s", rate'
                    'structure "%s"') % (utility, rate_class))
        return matching_utilbills[0]

    def _set_utilbill_for_id(self, id, new_utilbill_doc):
        '''Used in save_reebill to replace an editable utility bill document
        with a frozen one.'''
        # find all utility bill documents with the given id, and make sure
        # there's exactly 1
        matching_indices = [index for (index, doc) in
                enumerate(self._utilbills) if doc['_id'] == id]
        if len(matching_indices) == 0:
            raise ValueError('No utilbill found for id "%s"' % id)
        if len(matching_indices) > 1:
            raise ValueError('Multiple utilbills found for id "%s"' % id)

        # replace that one with 'new_utilbill_doc'
        self._utilbills[matching_indices[0]] = new_utilbill_doc

    def get_all_shadow_registers_json(self):
        '''Given a utility bill document, returns a list of dictionaries describing
        registers of all meters.'''
        assert len(self.reebill_dict['utilbills']) == 1
        result = []
        for register in self.reebill_dict['utilbills'][0]['shadow_registers']:
                result.append({
                    'measure': register['measure'],
                    'register_binding': register['register_binding'],
                    'quantity': register['quantity']
                })
        return result

    #def hypothetical_total_for_service(self, service_name):
        #'''Returns the total of hypothetical charges for the utilbill whose
        #service is 'service_name'. There's not supposed to be more than one
        #utilbill per service, so an exception is raised if that happens (or if
        #there's no utilbill for that service).'''
        #return self._get_handle_for_service(service_name)['hypothetical_total']

    #def set_hypothetical_total_for_service(self, service_name, new_total):
        #self._get_handle_for_service(service_name)['hypothetical_total'] \
                #= new_total

    #def actual_total_for_service(self, service_name):
        #return self._get_utilbill_for_service(service_name)['total']

    #def set_actual_total_for_service(self, service_name, new_total):
        #self._get_utilbill_for_service(service_name)['total'] = new_total

    #def ree_value_for_service(self, service_name):
    #    '''Returns the total of 'ree_value' (renewable energy value offsetting
    #    hypothetical charges) for the utilbill whose service is 'service_name'.
    #    There's not supposed to be more than one utilbill per service.'''
    #    return self._get_handle_for_service(service_name)['ree_value']
    #
    #def set_ree_value_for_service(self, service_name, new_ree_value):
    #    self._get_handle_for_service(service_name)['ree_value'] = new_ree_value
    #
    #def ree_savings_for_service(self, service_name):
    #    return self._get_handle_for_service(service_name)['ree_savings']
    #
    #def set_ree_savings_for_service(self, service_name, new_ree_savings):
    #    self._get_handle_for_service(service_name)['ree_savings'] = new_ree_savings
    #
    #def ree_charges_for_service(self, service_name):
    #    return self._get_handle_for_service(service_name)['ree_charges']
    #
    #def set_ree_charges_for_service(self, service_name, new_ree_charges):
    #    self._get_handle_for_service(service_name)['ree_charges'] = new_ree_charges

    # def hypothetical_chargegroups_for_service(self, service_name):
    #     '''Returns the list of hypothetical chargegroups for the utilbill whose
    #     service is 'service_name'. There's not supposed to be more than one
    #     utilbill per service.'''
    #     return self._get_handle_for_service(service_name)['hypothetical_chargegroups']
    #
    # def set_hypothetical_chargegroups_for_service(self, service_name, new_chargegroups):
    #     '''Set hypothetical chargegroups, based on actual chargegroups.  This is used
    #     because it is customary to define the actual charges and base the hypothetical
    #     charges on them.'''
    #     self._get_handle_for_service(service_name)['hypothetical_chargegroups']\
    #             = new_chargegroups
    #
    # def actual_chargegroups_for_service(self, service_name):
    #     '''Returns the list of actual chargegroups for the utilbill whose
    #     service is 'service_name'. There's not supposed to be more than one
    #     utilbill per service, so an exception is raised if that happens (or if
    #     there's no utilbill for that service).'''
    #     return self._get_utilbill_for_service(service_name)['chargegroups']
    #
    # def set_actual_chargegroups_for_service(self, service_name, new_chargegroups):
    #     '''Set hypothetical chargegroups, based on actual chargegroups.  This is used
    #     because it is customary to define the actual charges and base the hypothetical
    #     charges on them.'''
    #     self._get_utilbill_for_service(service_name)['chargegroups'] \
    #             = new_chargegroups
    #
    # def chargegroups_model_for_service(self, service_name):
    #     '''Returns a shallow list of chargegroups for the utilbill whose
    #     service is 'service_name'. There's not supposed to be more than one
    #     utilbill per service, so an exception is raised if that happens (or if
    #     there's no utilbill for that service).'''
    #     return self._get_utilbill_for_service(service_name)['chargegroups']\
    #             .keys()

    @property
    def services(self):
        '''Returns a list of all services for which there are utilbills.'''
        return [u['service'] for u in self._utilbills if u['service'] not in self.suspended_services]

    @property
    def suspended_services(self):
        '''Returns list of services for which billing is suspended (e.g.
        because the customer has switched to a different fuel for part of the
        year). Utility bills for this service should be ignored in the attach
        operation.'''
        return self.reebill_dict.get('suspended_services', [])

    def suspend_service(self, service):
        '''Adds 'service' to the list of suspended services. Returns True iff
        it was added, False if it already present.'''
        service = service.lower()
        if service not in [s.lower() for s in self.services]:
            raise ValueError('Unknown service %s: services are %s' % (service, self.services))

        if 'suspended_services' not in self.reebill_dict:
            self.reebill_dict['suspended_services'] = []
        if service not in self.reebill_dict['suspended_services']:
            self.reebill_dict['suspended_services'].append(service)

    def resume_service(self, service):
        '''Removes 'service' from the list of suspended services. Returns True
        iff it was removed, False if it was not present.'''
        service = service.lower()
        if service not in [s.lower() for s in self.services]:
            raise ValueError('Unknown service %s: services are %s' % (service, self.services))

        if service in self.reebill_dict.get('suspended_services', {}):
            self.reebill_dict['suspended_services'].remove(service)
            # might as well take out the key if the list is empty
            if self.reebill_dict['suspended_services'] == []:
                del self.reebill_dict['suspended_services']

    # def utilbill_period_for_service(self, service_name):
    #     '''Returns start & end dates of the first utilbill found whose service
    #     is 'service_name'. There's not supposed to be more than one utilbill
    #     per service.'''
    #     u = self._get_utilbill_for_service(service_name)
    #     return u['start'], u['end']

    #def set_utilbill_period_for_service(self, service, period):
    #    '''Changes the period dates of the first utility bill associated with
    #    this reebill whose service is 'service'.'''
    #    u = self._get_utilbill_for_service(service)
    #    u['start'], u['end'] = period

    def renewable_energy_period(self):
        '''Returns 2-tuple of dates (inclusive start, exclusive end) describing
        the period of renewable energy consumption in this bill. In practice,
        this means the read dates of the only meter in the utility bill which
        is equivalent to the utility bill's period.'''
        assert len(self._utilbills) == 1
        return meter_read_period(self._utilbills[0])

    # # TODO make this go away; don't use reebill object to get utility bill data
    # def meter_read_dates_for_service(self, service):
    #     '''Returns (prior_read_date, present_read_date) of the shadowed meter
    #     in the first utility bill found whose service is 'service_name'. (There
    #     should only be one utility bill for the given service, and only one
    #     register in one meter that has a corresponding shadow register in the
    #     reebill.)'''
    #     external_utilbill = self._get_utilbill_for_service(service)
    #     utilbill_handle = self._get_handle_for_service(service)
    #     for shadow_register in utilbill_handle['shadow_registers']:
    #         for meter in external_utilbill['meters']:
    #             for actual_register in meter['registers']:
    #                 if actual_register['identifier'] == shadow_register['identifier']:
    #                     return meter['prior_read_date'], meter['present_read_date']
    #     raise ValueError(('Utility bill for service "%s" has no meter '
    #             'containing a register whose identifier matches that of '
    #             'a shadow register') % service)
    #
    # #@property
    # #def utilbill_periods(self):
    # #    '''Return a dictionary whose keys are service and values are the
    # #    utilbill period.'''
    # #    return dict([(service, self.utilbill_period_for_service(service)) for
    # #        service in self.services])
    #
    # # TODO make this go away when render.py is replaced
    # def meters_for_service(self, service_name):
    #     '''Replicates part of an old version of the reebill/utility bill
    #     document schema for use by render.py which is tightly coupled to it.
    #     Do not add any new calls to this method!
    #     '''
    #     assert len(self._utilbills) == 1
    #     meters = copy.deepcopy(
    #             self._get_utilbill_for_service(service_name)['meters'])
    #     utilbill_handle = self._get_handle_for_service(service_name)
    #
    #     result = []
    #     for m in meters:
    #         meter_dict = {
    #             'prior_read_date': m['prior_read_date'],
    #             'present_read_date': m['present_read_date'],
    #             'identifier': m['identifier'],
    #             'registers': [],
    #         }
    #         for register in m['registers']:
    #             assert 'shadow' not in m['registers']
    #             meter_dict['registers'].append({
    #                 'shadow': False,
    #                 'register_binding': register['register_binding'],
    #                 'quantity_units': register['quantity_units'],
    #                 'type': register['type'],
    #                 'description': register['description'],
    #                 'quantity': register['quantity'],
    #                 'identifier': register['identifier'],
    #             })
    #             for sr in utilbill_handle['shadow_registers']:
    #                 if sr['register_binding'] == register['register_binding']:
    #                     meter_dict['registers'].append({
    #                         'shadow': True,
    #                         'register_binding': register['register_binding'],
    #                         'quantity_units': register['quantity_units'],
    #                         'type': register['type'],
    #                         'description': register['description'],
    #                         'identifier': register['identifier'],
    #                         'quantity': sr['quantity'],
    #                     })
    #                     break
    #         result.append(meter_dict)
    #     return result


    #def _update_shadow_registers(self):
    #    '''Refreshes list of "shadow_register" dictionaries in this reebill
    #    document to match the utility bill documents. This should be called
    #    whenever _utilbills changes or a register is modified.'''
    #    # NOTE the fields typically found in a "shadow register" dictionary
    #    # are: "identifier", "quantity", "quantity_units", 'description", and
    #    # "register_binding" (a subset of the fields typically found in a
    #    # register in a utility bill document). the only really necessary
    #    # fields among these are are "identifier" and "quanity", because their
    #    # only purpose is represent the quantity a register would have had in a
    #    # hypothetical situation (and quantity should not be updated because it
    #    # is the only field in which a shadow register should differ from its
    #    # corresponding actual register.) however, for consistency, all these
    #    # fields will continue to be updated--except "quantity", which should
    #    # not be updated to match)
    #    for u in self._utilbills:
    #        handle = self._get_handle_for_service(u['service'])
    #        for m in u['meters']:
    #            for r in m['registers']:
    #                try:
    #                    # shadow register dictionary already exists; update its
    #                    # fields other than "identifier" and "quantity" (though
    #                    # this is superfluous)
    #                    shadow_register = next(s for s in
    #                            handle['shadow_registers'] if s['identifier']
    #                            == r['identifier'])
    #                    shadow_register.update({
    #                        'quantity_units': r['quantity_units'],
    #                        'description': r['description'],
    #                        'register_binding': r['register_binding'],
    #                        'type': r['type'],
    #                    })
    #                except StopIteration:
    #                    # shadow register dictionary does not exist; create it
    #                    handle['shadow_registers'].append({
    #                        'identifier': r['identifier'],
    #                        'quantity': 0,
    #                        'quantity_units': r['quantity_units'],
    #                        'description': r['description'],
    #                        'register_binding': r['register_binding'],
    #                        'type': r['type'],
    #                    })
    #
    #    # cull any unnecessary shadow registers
    #    for handle in self.reebill_dict['utilbills']:
    #        shadow_registers = handle['shadow_registers']
    #        for shadow_register in shadow_registers:
    #
    #            # NOTE this loop is an example of prioritizing clarity over
    #            # efficiency: since there is no "goto", a lot of if statements
    #            # are required to break out of these loops after a match is
    #            # found, but who cares about a few extra iterations?
    #            has_a_match = False
    #            for u in self._utilbills:
    #                for m in u['meters']:
    #                    if any(r['identifier'] == shadow_register['identifier']
    #                            for r in m['registers']):
    #                        has_a_match = True
    #
    #            if not has_a_match:
    #                shadow_registers.remove(shadow_register)

    #def set_meter_dates_from_utilbills(self):
    #    '''Set the meter read dates to the start and end dates of the
    #    associated utilbill.'''
    #    for service in self.services:
    #        for meter in self.meters_for_service(service):
    #            start, end = self.utilbill_period_for_service(service)
    #            self.set_meter_read_date(service, meter['identifier'], end, start)

    #def set_meter_read_date(self, service, identifier, present_read_date,
    #        prior_read_date):
    #    ''' Set the read date for a specified meter.'''
    #    utilbill = self._get_utilbill_for_service(service)
    #    meter = next(m for m in utilbill['meters'] if m['identifier'] ==
    #            identifier)
    #    meter['present_read_date'] = present_read_date
    #    meter['prior_read_date'] = prior_read_date

    #def set_meter_actual_register(self, service, meter_identifier, register_identifier, quantity):
    #    ''' Set the total for a specified meter register.'''
    #    utilbill = self._get_utilbill_for_service(service)
    #    meter = next(m for m in utilbill['meters'] if m['identifier'] ==
    #            meter_identifier)
    #    for register in meter['registers']:
    #        if register['identifier'] == register_identifier:
    #            register['quantity'] = quantity

    #def set_meter_identifier(self, service, old_identifier, new_identifier):
    #    if old_identifier == new_identifier:
    #        return
    #    utilbill = self._get_utilbill_for_service(service)
    #    # complain if any existing meter has the same identifier
    #    for meter in utilbill['meters']:
    #        if meter['identifier'] == new_identifier:
    #            raise ValueError("Duplicate Identifier")
    #    meter = next(m for m in utilbill['meters'] if m['identifier'] ==
    #            meter_identifier)
    #    meter['identifier'] = new_identifier

    #def set_register_identifier(self, service, old_identifier, new_identifier):
    #    if old_identifier == new_identifier:
    #        return
    #    utilbill = self._get_utilbill_for_service(service)
    #
    #    # complain if any register in any existing meter has the same
    #    # identifier
    #    for meter in utilbill['meters']:
    #        for register in meter['registers']:
    #            if register['identifier'] == new_identifier:
    #                raise ValueError("Duplicate Identifier")
    #
    #    # actual register in utilbill
    #    for meter in utilbill['meters']:
    #        for register in meter['registers']:
    #            if register['identifier'] == old_identifier:
    #                register['identifier'] = new_identifier
    #
    #    # hypothetical register in reebill
    #    for meter in utilbill['meters']:
    #        for register in meter['registers']:
    #            if register['identifier'] == old_identifier:
    #                register['identifier'] = new_identifier

    #def meter_for_register(self, service, identifier):
    #    meters = self.meters_for_service(service)
    #    for meter in meters:
    #        for register in meter['registers']:
    #            if register['identifier'] == identifier:
    #                return meter

    #@property
    #def meters(self):
    #    '''Returns a dictionary mapping service names to lists of meters.'''
    #    return dict([(service, self.meters_for_service(service)) for service
    #            in self.services])

    #def actual_register(self, service, identifier):
    #    actual_register = [register for register in
    #            self.actual_registers(service)
    #            if register['identifier'] == identifier]
    #    if len(actual_register) == 0:
    #        return None
    #    elif len(actual_register) ==1:
    #        return actual_register[0]
    #    else:
    #        raise Exception("More than one actual register named %s"
    #                % identifier)

    ## TODO make this go away; don't use reebill object to get utility bill data
    #def actual_registers(self, service):
    #    '''Returns a list of all nonempty non-shadow register dictionaries of
    #    all meters for the given service. (The "actual" in the name has nothing
    #    to do with "actual charges".)
    #    Registers have rate structure bindings that are used to make the actual
    #    registers available to rate structure items.'''
    #    result = []
    #    for utilbill in self._utilbills:
    #        for meter in utilbill['meters']:
    #            result.extend(meter['registers'])
    #    return result

    #def set_actual_register_quantity(self, identifier, quantity):
    #    '''Sets the value 'quantity' in the first register subdictionary whose
    #    identifier is 'identifier' to 'quantity'. Raises an exception if no
    #    register with that identified is found.'''
    #    for u in self._utilbills:
    #        for m in u['meters']:
    #            for r in m['registers']:
    #                if r['identifier'] == identifier:
    #                    r['quantity'] = quantity
    #                    return

    #def all_shadow_registers(self):
    #    return list(chain.from_iterable([self.shadow_registers(s) for s in
    #            self.services]))


    #def set_shadow_register_quantity(self, identifier, quantity):
    #    '''Sets the value for the key "quantity" in the first shadow register
    #    found whose identifier is 'identifier' to 'quantity' (assumed to be in
    #    BTU). Raises an exception if no register with that identifier is
    #    found.'''
    #    # find the register and set its quanitity
    #    for utilbill_handle in self.reebill_dict['utilbills']:
    #        for register in utilbill_handle['shadow_registers']:
    #            if register['identifier'] == identifier:
    #                # convert units
    #                if register['quantity_units'].lower() == 'kwh':
    #                    # TODO physical constants must be global
    #                    quantity /= 3412.14
    #                elif register['quantity_units'].lower() == 'therms':
    #                    # TODO physical constants must be global
    #                    quantity /= 100000.0
    #                elif register['quantity_units'].lower() == 'ccf':
    #                    # TODO 28247371: this is an unfair conversion
    #                    # TODO physical constants must be global
    #                    quantity /= 100000.0
    #                else:
    #                    raise ValueError('unknown energy unit %s' %
    #                            register['quantity_units'])
    #                # set the quantity
    #                register['quantity'] = quantity
    #                return
    #    raise ValueError('No register found with identifier "%s"' % quantity)

    def set_hypothetical_register_quantity(self, register_binding,
                    new_quantity):
        ''' Sets the "quantity" field of the given register subdocument to the
        given value, assumed to be in BTU for thermal and kW for PV.
        When stored, this quantity is converted to the same unit as the
        corresponding utility bill register.
        '''
        assert isinstance(new_quantity, float)

        # NOTE this may choose the wrong utility bill register if there are
        # multiple utility bills
        assert len(self.reebill_dict['utilbills']) == 1

        # look up corresponding utility bill register to get unit
        utilbill = self._utilbills[0]
        utilbill_register = next(chain.from_iterable((r for r in m['registers']
                if r['register_binding'] == register_binding)
                for m in utilbill['meters']))
        unit = utilbill_register['quantity_units'].lower()

        # Thermal: convert quantity to therms according to unit, and add it to
        # the total
        if unit == 'therms':
            new_quantity /= 1e5
        elif unit == 'btu':
            # TODO physical constants must be global
            pass
        elif unit == 'kwh':
            # TODO physical constants must be global
            new_quantity /= 1e5
            new_quantity /= .0341214163
        elif unit == 'ccf':
            # deal with non-energy unit "CCF" by converting to therms with
            # conversion factor 1
            # TODO: 28825375 - need the conversion factor for this
            print ("Register in reebill %s-%s-%s contains gas measured "
                   "in ccf: energy value is wrong; time to implement "
                   "https://www.pivotaltracker.com/story/show/28825375") \
                  % (self.account, self.sequence, self.version)
            new_quantity /= 1e5
        # PV: Unit is kilowatt; no conversion needs to happen
        elif unit == 'kwd':
            pass
        else:
            raise ValueError('Unknown energy unit: "%s"' % unit)

        all_hypo_registers = chain.from_iterable(u['shadow_registers'] for u
                in self.reebill_dict['utilbills'])
        register_subdoc = next(r for r in all_hypo_registers
                if r['register_binding'] == register_binding)
        register_subdoc['quantity'] = new_quantity

    def utility_name_for_service(self, service_name):
        return self._get_utilbill_for_service(service_name)['utility']

    ## TODO remove
    #def rate_structure_name_for_service(self, service_name):
    #    return self._get_utilbill_for_service(service_name)\
    #            ['rate_structure_binding']

    #@property
    #def savings(self):
    #    '''Value of renewable energy generated, or total savings from
    #    hypothetical utility bill.'''
    #    return self.reebill_dict['ree_value']

    #def total_renewable_energy(self, ccf_conversion_factor=None):
    #    '''Returns all renewable energy distributed among shadow registers of
    #    this reebill, in therms.'''
    #    # TODO switch to BTU
    #    if type(ccf_conversion_factor) not in (type(None), float):
    #        raise ValueError("ccf conversion factor must be a float")
    #    # TODO: CCF is not an energy unit, and registers actually hold CCF
    #    # instead of therms. we need to start keeping track of CCF-to-therms
    #    # conversion factors.
    #    # https://www.pivotaltracker.com/story/show/22171391
    #    total_therms = 0
    #    for register in self.reebill_dict['shadow_registers']:
    #        quantity = register['quantity']
    #        unit = register['quantity_units'].lower()
    #        if unit == 'therms':
    #            total_therms += quantity
    #        elif unit == 'btu':
    #            # TODO physical constants must be global
    #            total_therms += quantity / 100000.0
    #        elif unit == 'kwh':
    #            # TODO physical constants must be global
    #            total_therms += quantity / .0341214163
    #        elif unit == 'ccf':
    #            if ccf_conversion_factor is not None:
    #                total_therms += quantity * ccf_conversion_factor
    #            else:
    #                # TODO: 28825375 - need the conversion factor for this
    #                print ("Register in reebill %s-%s-%s contains gas measured "
    #                    "in ccf: energy value is wrong; time to implement "
    #                    "https://www.pivotaltracker.com/story/show/28825375")\
    #                    % (self.account, self.sequence, self.version)
    #                # assume conversion factor is 1
    #                total_therms += quantity
    #        else:
    #            raise ValueError('Unknown energy unit: "%s"' % \
    #                    register['quantity_units'])
    #    return total_therms

    def total_renewable_energy(self, ccf_conversion_factor=None):
        assert ccf_conversion_factor is None or isinstance(
                ccf_conversion_factor, float)
        total_therms = 0
        for utilbill_handle in self.reebill_dict['utilbills']:
            for register_subdoc in utilbill_handle['shadow_registers']:
                quantity = register_subdoc['quantity']

                # look up corresponding utility bill register to get unit
                utilbill = self._get_utilbill_for_handle(utilbill_handle)
                utilbill_register = next(chain.from_iterable(
                        (r for r in m.get('registers', [])
                        if r.get('register_binding', None) == \
                        register_subdoc.get('register_binding', ''))
                        for m in utilbill.get('meters', [])))
                unit = utilbill_register['quantity_units'].lower()

                # convert quantity to therms according to unit, and add it to
                # the total
                if unit == 'therms':
                    total_therms += quantity
                elif unit == 'btu':
                    # TODO physical constants must be global
                    total_therms += quantity / 100000.0
                elif unit == 'kwh':
                    # TODO physical constants must be global
                    total_therms += quantity / .0341214163
                elif unit == 'ccf':
                    if ccf_conversion_factor is not None:
                        total_therms += quantity * ccf_conversion_factor
                    else:
                        # TODO: 28825375 - need the conversion factor for this
                        print ("Register in reebill %s-%s-%s contains gas measured "
                               "in ccf: energy value is wrong; time to implement "
                               "https://www.pivotaltracker.com/story/show/28825375") \
                              % (self.account, self.sequence, self.version)
                        # assume conversion factor is 1
                        total_therms += quantity
                elif unit =='kwd':
                    total_therms += quantity
                else:
                    raise ValueError('Unknown energy unit: "%s"' % unit)

        return total_therms

    # Helper functions
    #

    # # NOTE deprecated; avoid using this if at all possible
    # def hypothetical_chargegroups_flattened(self, service,
    #         chargegroups='hypothetical_chargegroups'):
    #     utilbill_handle = self._get_handle_for_service(service)
    #     return flatten_chargegroups_dict(copy.deepcopy(
    #             utilbill_handle['hypothetical_chargegroups']))
    #
    # # NOTE deprecated; avoid using this if at all possible
    # def set_hypothetical_chargegroups_flattened(self, service, flat_charges):
    #     utilbill_handle = self._get_handle_for_service(service)
    #     utilbill_handle['hypothetical_chargegroups'] = \
    #             unflatten_chargegroups_list(flat_charges)


class ReebillDAO(object):
    '''A "data access object" for reading and writing reebills in MongoDB.'''

    def __init__(self, state_db, database, **kwargs):
        self.state_db = state_db
        self.reebills_collection = database['reebills']
        self.utilbills_collection = database['utilbills']

    def _get_version_query(self, account, sequence, specifier):
        '''Returns the version part of a Mongo query for a reebill based on the
        "version specifier": .'''

        # TODO
        if isinstance(specifier, date):
            raise NotImplementedError

        raise ValueError('Unknown version specifier "%s"' % specifier)

    #def increment_reebill_version(self, session, reebill):
        #'''Converts the reebill into its version successor: increments
        #_id.version, sets issue_date to None, and reloads the utility bills
        #from Mongo (since the reebill is unissued, these will be the current
        #versionless ones, not the ones that belong to the previous old
        #version of this reebill).'''
        #reebill.issue_date = None
        #reebill.version += 1

        ## replace the reebill's utility bill dictionaries with new ones loaded
        ## from mongo. which ones? the un-frozen/editable/"current truth"
        ## versions of the frozen ones currently in the reebill. how do you find
        ## them? i think the only way is by {account, service, utility, start
        ## date, end date}.
        ## TODO reconsider: https://www.pivotaltracker.com/story/show/37521779
        #all_new_utilbills = []
        #for utilbill_handle in reebill.reebill_dict['utilbills']:
            ## load new utility bill
            #old_utilbill = reebill._get_utilbill_for_handle(utilbill_handle)
            #new_utilbill = self.load_utilbill(account=reebill.account,
                    #utility=old_utilbill['utility'],
                    #service=old_utilbill['service'],
                    #start=old_utilbill['start'], end=old_utilbill['end'],
                    ## must not contain "sequence" or "version" keys
                    #sequence=False, version=False)

            ## convert types
            #new_utilbill = deep_map(float_to_decimal, new_utilbill)
            #new_utilbill = convert_datetimes(new_utilbill)

            #all_new_utilbills.append(new_utilbill)

            ## utilbill_handle's _id should match the new utility bill
            #utilbill_handle['id'] = new_utilbill['_id']

        ## replace utilbills with new ones loaded above (all at once)
        #reebill._utilbills = all_new_utilbills


    def load_utilbills(self, **kwargs):
        '''Loads 0 or more utility bill documents from Mongo, returns a list of
        the raw dictionaries ordered by start date.

        kwargs (any of these added will be added to the query:
        account
        service
        utility
        start
        end
        sequence
        version
        '''
        #check individually for each allowed key in case extra things get thrown into kwargs
        query = {}
        if kwargs.has_key('account'):
            query.update({'account': kwargs['account']})
        if kwargs.has_key('utility'):
            query.update({'utility': kwargs['utility']})
        if kwargs.has_key('service'):
            query.update({'service': kwargs['service']})
        if kwargs.has_key('start'):
            query.update({'start': date_to_datetime(kwargs['start'])})
        if kwargs.has_key('end'):
            query.update({'end': date_to_datetime(kwargs['end'])})
        if kwargs.has_key('sequence'):
            query.update({'sequence': kwargs['sequence']})
        if kwargs.has_key('version'):
            query.update({'version': kwargs['version']})
        cursor = self.utilbills_collection.find(query, sort=[('start',
                pymongo.ASCENDING)])
        return list(cursor)

    def load_utilbill(self, account, service, utility, start, end,
            sequence=None, version=None):
        '''Loads exactly one utility bill document from Mongo, returns the raw
        dictionary. Raises a NoSuchBillException if zero or multiple utility
        bills are found.
        
        'start' and 'end' may be None because there are some reebills that have
        None dates (when the dates have not yet been filled in by the user).
        
        'sequence' and 'version' are optional because they only apply to a
        frozen utility bill that belongs to a particular issued reebill
        version. A specific sequence or version may be given, or a boolean to
        test for the existence of the 'sequence' or 'version' key.'''

        query = {
            'account': account,
            'utility': utility,
            'service': service,
            # querying for None datetimes should work
            'start': date_to_datetime(start) \
                    if isinstance(start, date) else None,
            'end': date_to_datetime(end) \
                    if isinstance(end, date) else None,
        }

        # "sequence" and "version" may be int for specific sequence/version, or
        # boolean to query for key existence
        # NOTE bool must be checked first because bool is a subclass of
        # int! http://www.python.org/dev/peps/pep-0285/
        if isinstance(sequence, bool):
            query['sequence'] = {'$exists': sequence}
        elif isinstance(sequence, int):
            query['sequence'] = sequence
        elif sequence is not None:
            raise ValueError("'sequence'=%s; must be int or boolean" % sequence)

        if isinstance(version, bool):
            query['version'] = {'$exists': version}
        elif isinstance(version, int):
            query['version'] = version
        elif version is not None:
            raise ValueError("'version'=%s; must be int or boolean" % version)

        docs = self.utilbills_collection.find(query)

        # make sure exactly one doc was found
        if docs.count() == 0:
            raise NoSuchBillException(("No utility bill found in %s: "
                    "query was %s") % (self.utilbills_collection,
                    format_query(query)))
        elif docs.count() > 1:
            raise NotUniqueException(("Multiple utility bills in %s satisfy "
                    "query %s") % (self.utilbills_collection,
                    format_query(query)))
        return docs[0]

    def _load_utilbill_by_id(self, _id):
        docs = self.utilbills_collection.find({'_id': bson.ObjectId(_id)})
        if docs.count() == 0:
            raise NoSuchBillException("No utility bill document for _id %s"
                    % _id)
        assert docs.count() == 1
        result = docs[0]
        result = convert_datetimes(result)
        return result

    def load_doc_for_utilbill(self, utilbill, reebill=None):
        '''Returns the Mongo utility bill document corresponding to the given
        state.UtilBill object.

        If 'reebill' is None, this is the "current" document, i.e. the one
        whose _id is in the utilbill table.

        If a ReeBill is given, this is the document for the version of the
        utility bill associated with the current reebill--either the same as
        the "current" one if the reebill is unissued, or a frozen one (whose
        _id is in the utilbill_reebill table) if the reebill is issued.'''
        if utilbill.state == UtilBill.Hypothetical:
            assert utilbill.document_id == None
            assert utilbill.uprs_document_id == None
            raise ValueError('No document for hypothetical utilty bill: %s'
                    % utilbill)
        # empty document_ids are legitimate because "hypothetical" utility
        # bills do not have a document
        # empty document_ids should not be possible, once the db is cleaned up
        # (there's already a "not null" constraint for 'document_id' but the
        # default value is "")
        if reebill is None or reebill.document_id_for_utilbill(utilbill) \
                is None:
            return self._load_utilbill_by_id(utilbill.document_id)
        return self._load_utilbill_by_id(
                reebill.document_id_for_utilbill(utilbill))

    def delete_doc_for_statedb_utilbill(self, utilbill_row):
        # TODO add reebill argument here like above?
        '''Deletes the Mongo utility bill document corresponding to the given
        state.UtilBill object.'''
        if utilbill_row._utilbill_reebills != []:
            raise ValueError(("Can't delete a utility bill that has "
                    "reebills associated with it"))
        result = self.utilbills_collection.remove({
                '_id': bson.ObjectId(utilbill_row.document_id)}, safe=True)
        if result['err'] is not None or result['n'] == 0:
            raise MongoError(result)

    def load_utilbill_template(self, session, account):
        '''Returns the Mongo utility bill document template for the customer
        given by 'account'.'''
        customer = session.query(Customer)\
                .filter(Customer.account==account).one()
        assert customer.utilbill_template_id not in (None, '')
        docs = self.utilbills_collection.find({
                '_id': bson.ObjectId(customer.utilbill_template_id)})
        if docs.count() == 0:
            raise NoSuchBillException("No utility bill template for %s" %
                    customer)
        assert docs.count() == 1
        utilbill_doc = docs[0]

        # convert types
        utilbill_doc = convert_datetimes(utilbill_doc)

        return utilbill_doc

    def _load_all_utillbills_for_reebill(self, session, reebill_doc):
        '''Loads all utility bill documents from Mongo that match the ones in
        the 'utilbills' list in the given reebill dictionary (NOT MongoReebill
        object). Returns list of dictionaries with converted types.'''
        result = []

        for utilbill_handle in reebill_doc['utilbills']:
            query = {'_id': utilbill_handle['id']}
            utilbill_doc = self.utilbills_collection.find_one(query)
            if utilbill_doc == None:
                raise NoSuchBillException(("No utility bill found for reebill "
                        " %s-%s-%s in %s: query was %s") % (
                        reebill_doc['_id']['account'],
                        reebill_doc['_id']['sequence'], reebill_doc['_id']['version'],
                        self.utilbills_collection, format_query(query)))


            # convert types
            utilbill_doc = convert_datetimes(utilbill_doc)

            result.append(utilbill_doc)

        return result


    def load_reebill(self, account, sequence, version='max'):
        '''Returns the reebill with the given account and sequence, and the a
        version: a specific version number, an issue date (before which the
        greatest issued version is returned, and after which the greatest
        overall version is returned), or 'max', which specifies the greatest
        version overall.'''
        # NOTE not using context manager here because it commits the
        # transaction when the session exits! this method should be usable
        # inside other transactions.
        session = self.state_db.session()

        assert isinstance(account, basestring)
        assert isinstance(sequence, long) or isinstance(sequence, int)
        assert isinstance(version, basestring) or isinstance(version, long) \
                or isinstance(version, int) or isinstance(version, date)

        query = {"_id.account": account, "_id.sequence": sequence}

        # TODO figure out how to move this into _get_version_query(): it can't
        # be expressed as part of the query, except maybe with a javascript
        # "where" clause
        if isinstance(version, int) or isinstance(version, long):
            query.update({'_id.version': version})
            mongo_doc = self.reebills_collection.find_one(query)
        elif version == 'max':
            # get max version from MySQL, since that's the definitive source of
            # information on what officially exists (but version 0 reebill
            # documents are templates that do not go in MySQL)
            try:
                if sequence != 0:
                    max_version = self.state_db.max_version(session, account,
                            sequence)
                    query.update({'_id.version': max_version})
                mongo_doc = self.reebills_collection.find_one(query)
            except NoResultFound:
                # customer not found in MySQL
                mongo_doc = None
        #elif isinstance(version, date):
            #version_dt = date_to_datetime(version)
            #docs = self.reebills_collection.find(query, sort=[('_id.version',
                    #pymongo.ASCENDING)])
            #earliest_issue_date = docs[0]['issue_date']
            #if earliest_issue_date is not None and earliest_issue_date < version_dt:
                #docs_before_date = [d for d in docs if d['issue_date'] < version_dt]
                #mongo_doc = docs_before_date[len(docs_before_date)-1]
            #else:
                #mongo_doc = docs[docs.count()-1]
        else:
            raise ValueError('Unknown version specifier "%s" (%s)' %
                    (version, type(version)))

        if mongo_doc is None:
            raise NoSuchBillException(("no reebill found in %s: query was %s")
                    % (self.reebills_collection, format_query(query)))

        # convert types in reebill document
        mongo_doc = convert_datetimes(mongo_doc) # this must be an assignment because it copies

        # load utility bills
        utilbill_docs = self._load_all_utillbills_for_reebill(session, mongo_doc)

        mongo_reebill = MongoReebill(mongo_doc, utilbill_docs)
        return mongo_reebill

    def load_reebills_for(self, account, version='max'):
        if not account: return None
        # NOTE not using context manager (see comment in load_reebill)
        session = self.state_db.session()
        sequences = self.state_db.listSequences(session, account)
        return [self.load_reebill(account, sequence, version) for sequence in sequences]
    
    def load_reebills_in_period(self, account=None, version=0, start_date=None,
            end_date=None, include_0=False):
        '''Returns a list of MongoReebills whose period began on or before
        'end_date' and ended on or after 'start_date' (i.e. all bills between
        those dates and all bills whose period includes either endpoint). The
        results are ordered by sequence. If 'start_date' and 'end_date' are not
        given or are None, the time period extends to the begining or end of
        time, respectively. Sequence 0 is never included.
        
        'version' may be a specific version number, or 'any' to get all
        versions.'''
        with DBSession(self.state_db) as session:
            query = {}
            if account is not None:
                query['_id.account'] = account
            if isinstance(version, int):
                query.update({'_id.version': version})
            elif version == 'any':
                pass
            elif version == 'max':
                # TODO max version (it's harder than it looks because you don't
                # have the account or sequence of a specific reebill to query
                # MySQL for here)
                raise NotImplementedError
            else:
                raise ValueError('Unknown version specifier "%s"' % version)
            if not include_0:
                query['_id.sequence'] = {'$gt': 0}

            # add dates to query if present (converting dates into datetimes
            # because mongo only allows datetimes)
            if start_date is not None:
                start_datetime = datetime(start_date.year, start_date.month,
                        start_date.day)
                query['period_end'] = {'$gte': start_datetime}
            if end_date is not None:
                end_datetime = datetime(end_date.year, end_date.month,
                        end_date.day)
                query['period_begin'] = {'$lte': end_datetime}
            result = []
            docs = self.reebills_collection.find(query).sort('sequence')
            for mongo_doc in self.reebills_collection.find(query):
                mongo_doc = convert_datetimes(mongo_doc)
                utilbill_docs = self._load_all_utillbills_for_reebill(session, mongo_doc)
                result.append(MongoReebill(mongo_doc, utilbill_docs))
            return result

    def save_reebill(self, reebill, freeze_utilbills=False, force=False):
        '''Saves the MongoReebill 'reebill' into the database. If a document
        with the same account, sequence, and version already exists, the existing
        document is replaced.

        'freeze_utilbills' should be used when issuing a reebill for the first
        time (an original or a correction). This creates "frozen" (immutable)
        copies of the utility bill documents with new _ids and puts the
        reebill's sequence and version in them. This document serves as a
        permanent archive of the utility bill document as it was at the time of
        issuing, and its _id should go in the "document_id" column of the
        "utilbill_reebill" table in MySQL.
        
        Replacing an already-issued reebill (as determined by StateDB) or its
        utility bills is forbidden unless 'force' is True (this should only be
        used for testing).
        
        Returns the _id of the frozen utility bill if 'freeze_utilbills' is
        True, or None otherwise.'''
        # TODO pass session into save_reebill instead of re-creating it
        # https://www.pivotaltracker.com/story/show/36258193
        # TODO 38459029
        # NOTE not using context manager (see comment in load_reebill)
        session = self.state_db.session()
        issued = self.state_db.is_issued(session, reebill.account,
                reebill.sequence, version=reebill.version, nonexistent=False)
        if issued and not force:
            raise IssuedBillError("Can't modify an issued reebill.")
        
        # there will only be a return value if 'freeze_utilbills' is True
        return_value = None

        # NOTE returning the _id of the new frozen utility bill can only work
        # if there is only one utility bill; otherwise some system is needed to
        # specify which _id goes with which utility bill in MySQL
        if len(reebill._utilbills) > 1:
            raise NotImplementedError('Multiple services not yet supported')

        for utilbill_handle in reebill.reebill_dict['utilbills']:
            utilbill_doc = reebill._get_utilbill_for_handle(utilbill_handle)
            if freeze_utilbills:
                # convert the utility bills into frozen copies by putting
                # "sequence" and "version" keys in the utility bill, and
                # changing its _id to a new one
                old_id = utilbill_doc['_id']
                new_id = bson.objectid.ObjectId()

                # copy utility bill doc so changes to it do not persist if
                # saving fails below
                utilbill_doc = copy.deepcopy(utilbill_doc)
                utilbill_doc['_id'] = new_id
                self.save_utilbill(utilbill_doc, force=force,
                        sequence_and_version=(reebill.sequence,
                        reebill.version))
                # saving succeeded: set handle id to match the saved
                # utility bill and replace the old utility bill document with the new one
                utilbill_handle['id'] = new_id
                reebill._set_utilbill_for_id(old_id, utilbill_doc)
                return_value = new_id
            else:
                self.save_utilbill(utilbill_doc, force=force)

        reebill_doc = bson_convert(copy.deepcopy(reebill.reebill_dict))
        self.reebills_collection.save(reebill_doc, safe=True)
        # TODO catch mongo's return value and raise MongoError

        return return_value

    def save_utilbill(self, utilbill_doc, sequence_and_version=None,
            force=False):
        '''Save raw utility bill dictionary. If this utility bill belongs to an
        issued reebill (i.e. has sequence and version in it) it can't be saved.
        force=True overrides this rule; only use it for testing.

        'sequence_and_version' should a (sequence, version) tuple, to be used
        when (and only when) issuing the containing reebill for the first time
        (i.e. calling save_reebill(freeze_utilbills=True). This puts sequence
        and version keys into the utility bill. (If those keys are already in
        the utility bill, you won't be able to save it.)
        '''
        if 'sequence' in utilbill_doc or 'version' in utilbill_doc:
            assert 'sequence' in utilbill_doc and 'version' in utilbill_doc
            if not force:
                raise IssuedBillError(("Can't save utility bill document "
                    "because it belongs to issued reebill %s-%s-%s") % (
                        utilbill_doc['account'], utilbill_doc['sequence'],
                        utilbill_doc['version']))

        if sequence_and_version is not None:
            utilbill_doc.update({
                'sequence': sequence_and_version[0],
                'version': sequence_and_version[1],
            })

        utilbill_doc = bson_convert(copy.deepcopy(utilbill_doc))
        self.utilbills_collection.save(utilbill_doc, safe=True)
        # TODO catch mongo's return value and raise MongoError

    def delete_reebill(self, reebill):
        '''Deletes the document corresponding to the given state.ReeBill. Does
        not check if the reebill has been issued. No utility bill documents are
        deleted, even if there are frozen utility bill documents for this
        reebill, because only issued reebills have those and issued reebills
        should not be deleted.'''
        result = self.reebills_collection.remove({
            '_id.account': reebill.customer.account,
            '_id.sequence': reebill.sequence,
            '_id.version': reebill.version,
        }, safe=True)
        check_error(result)
<|MERGE_RESOLUTION|>--- conflicted
+++ resolved
@@ -688,7 +688,6 @@
         return sum(total_of_all_charges(self._get_utilbill_for_handle(
             subdoc)) for subdoc in self.reebill_dict['utilbills'])
 
-<<<<<<< HEAD
     # NOTE avoid using this if at all possible,
     # because MongoReebill._utilbills will go away
     def get_all_hypothetical_charges(self):
@@ -754,262 +753,6 @@
             # copy the charges from there into the reebill
             self.reebill_dict['utilbills'][0]['hypothetical_charges'] = \
                     hypothetical_utilbill['charges']
-
-
-
-
-
-
-
-            """This function binds a rate structure against the actual and
-            hypothetical charges found in a bill. If and RSI specifies information
-            no in the bill, it is added to the bill. If the bill specifies
-            information in a charge that is not in the RSI, the charge is left
-            untouched."""
-            ###
-            ### All registers for all meters in a given service are made available
-            ### to the rate structure for the given service.
-            ### Registers that are not to be used by the rate structure should
-            ### simply not have an rsi_binding.
-            ###
-
-            ### actual
-
-            ### copy rate structure because it gets destroyed during use
-            ##rate_structure = copy.deepcopy(the_rate_structure)
-
-            ### get non-shadow registers in the reebill
-            ##actual_register_readings = self.actual_registers(service)
-
-            ###print "loaded rate structure"
-            ###pp(rate_structure)
-
-            ###print "loaded actual register readings"
-            ###pp(actual_register_readings)
-
-            ### copy the quantity of each non-shadow register in the reebill to
-            ### the corresponding register dictionary in the rate structure
-            ### ("apply the registers from the reebill to the probable rate structure")
-            ##rate_structure.bind_register_readings(actual_register_readings) 
-            ###print "rate structure with bound registers"
-            ###pp(rate_structure)
-
-            ### get all utility charges from the reebill's utility bill (in the
-            ### form of a group name -> [list of charges] dictionary). for each
-            ### charge, find the corresponding rate structure item (the one that
-            ### matches its "rsi_binding") and copy the values of "description",
-            ### "quantity", "quantity_units", "rate", and "rate_units" in that
-            ### RSI to the charge
-            ### ("process actual charges with non-shadow meter register totals")
-            ### ("iterate over the charge groups, binding the reebill charges to
-            ### its associated RSI")
-            ##actual_chargegroups = self.actual_chargegroups_for_service(service)
-            ##for charges in actual_chargegroups.values():
-                ##rate_structure.bind_charges(charges)
-
-            ### (original comment "don't have to set this because we modified the
-            ### actual_chargegroups" is false--we modified the rate structure
-            ### items, but left the charges in the bill unchanged. as far as i
-            ### can tell this line of code has no effect)
-            ##self.set_actual_chargegroups_for_service(service, actual_chargegroups)
-
-            ## hypothetical charges
-
-            ## re-copy rate structure because it gets destroyed during use
-            #rate_structure = copy.deepcopy(the_rate_structure)
-
-            ## get shadow and non-shadow registers in the reebill
-            #actual_register_readings = self.actual_registers(service)
-            #shadow_register_readings = self.shadow_registers(service)
-
-            ## "add the shadow register totals to the actual register, and re-process"
-
-            ## TODO: 12205265 Big problem here.... if REG_TOTAL, for example, is used to calculate
-            ## a rate shown on the utility bill, it works - until REG_TOTAL has the shadow
-            ## renewable energy - then the rate is calculated incorrectly.  This is because
-            ## a seemingly innocent expression like SETF 2.22/REG_TOTAL.quantity calcs 
-            ## one way for actual charge computation and another way for hypothetical charge
-            ## computation.
-
-            ## for each shadow register dictionary: add its quantity to the
-            ## quantity of the corresponding non-shadow register
-            #registers_to_bind = copy.deepcopy(shadow_register_readings)
-            #for shadow_reading in registers_to_bind:
-                #for actual_reading in actual_register_readings:
-                    #if actual_reading['identifier'] == shadow_reading['identifier']:
-                        #shadow_reading['quantity'] += actual_reading['quantity']
-                ## TODO: throw exception when registers mismatch
-
-            ## copy the quantity of each register dictionary in the reebill to
-            ## the corresponding register dictionary in the rate structure
-            ## ("apply the combined registers from the reebill to the probable
-            ## rate structure")
-            #rate_structure.bind_register_readings(registers_to_bind)
-
-            ## for each hypothetical charge in the reebill, copy the values of
-            ## "description", "quantity", "quantity_units", "rate", and
-            ## "rate_units" from the corresponding rate structure item to the
-            ## charge
-            ## ("process hypothetical charges with shadow and non-shadow meter register totals")
-            ## ("iterate over the charge groups, binding the reebill charges to its associated RSI")
-            #hypothetical_chargegroups = self.hypothetical_chargegroups_for_service(service)
-            #for chargegroup, charges in hypothetical_chargegroups.items():
-                #rate_structure.bind_charges(charges)
-
-            ## don't have to set this because we modified the hypothetical_chargegroups
-            ##reebill.set_hypothetical_chargegroups_for_service(service, hypothetical_chargegroups)
-=======
-    # def compute_charges(self, uprs):
-    #     '''Recomputes hypothetical versions of all charges based on the
-    #     associated utility bill.
-    #     '''
-    #     # process rate structures for all services
-    #     for service in self.services:
-    #         utilbill_doc = self._get_utilbill_for_service(service)
-    #         compute_all_charges(utilbill_doc, uprs)
-    #
-    #         # TODO temporary hack: duplicate the utility bill, set its register
-    #         # quantities to the hypothetical values, recompute it, and then
-    #         # copy all the charges back into the reebill
-    #         hypothetical_utilbill = deepcopy(self._get_utilbill_for_service(
-    #                 service))
-    #
-    #         # these three generators iterate through "actual registers" of the
-    #         # real utility bill (describing conventional energy usage), "shadow
-    #         # registers" of the reebill (describing renewable energy usage
-    #         # offsetting conventional energy), and "hypothetical registers" in
-    #         # the copy of the utility bill (which will be set to the sum of the
-    #         # other two).
-    #         actual_registers = chain.from_iterable(m['registers']
-    #                 for m in utilbill_doc['meters'])
-    #         shadow_registers = chain.from_iterable(u['shadow_registers']
-    #                 for u in self.reebill_dict['utilbills'])
-    #         hypothetical_registers = chain.from_iterable(m['registers'] for m
-    #                 in hypothetical_utilbill['meters'])
-    #
-    #         # set the quantity of each "hypothetical register" to the sum of
-    #         # the corresponding "actual" and "shadow" registers.
-    #         for h_register in hypothetical_registers:
-    #             a_register = next(r for r in actual_registers
-    #                     if r['register_binding'] ==
-    #                     h_register['register_binding'])
-    #             s_register = next(r for r in shadow_registers
-    #                     if r['register_binding'] ==
-    #                     h_register['register_binding'])
-    #             h_register['quantity'] = a_register['quantity'] + \
-    #                     s_register['quantity']
-    #
-    #         # compute the charges of the hypothetical utility bill
-    #         compute_all_charges(hypothetical_utilbill, uprs)
-    #
-    #         # copy the charges from there into the reebill
-    #         self.reebill_dict['utilbills'][0]['hypothetical_charges'] = \
-    #                 hypothetical_utilbill['charges']
-    #
-    #
-    #
-    #
-    #
-    #
-    #
-    #         """This function binds a rate structure against the actual and
-    #         hypothetical charges found in a bill. If and RSI specifies information
-    #         no in the bill, it is added to the bill. If the bill specifies
-    #         information in a charge that is not in the RSI, the charge is left
-    #         untouched."""
-    #         ###
-    #         ### All registers for all meters in a given service are made available
-    #         ### to the rate structure for the given service.
-    #         ### Registers that are not to be used by the rate structure should
-    #         ### simply not have an rsi_binding.
-    #         ###
-    #
-    #         ### actual
-    #
-    #         ### copy rate structure because it gets destroyed during use
-    #         ##rate_structure = copy.deepcopy(the_rate_structure)
-    #
-    #         ### get non-shadow registers in the reebill
-    #         ##actual_register_readings = self.actual_registers(service)
-    #
-    #         ###print "loaded rate structure"
-    #         ###pp(rate_structure)
-    #
-    #         ###print "loaded actual register readings"
-    #         ###pp(actual_register_readings)
-    #
-    #         ### copy the quantity of each non-shadow register in the reebill to
-    #         ### the corresponding register dictionary in the rate structure
-    #         ### ("apply the registers from the reebill to the probable rate structure")
-    #         ##rate_structure.bind_register_readings(actual_register_readings)
-    #         ###print "rate structure with bound registers"
-    #         ###pp(rate_structure)
-    #
-    #         ### get all utility charges from the reebill's utility bill (in the
-    #         ### form of a group name -> [list of charges] dictionary). for each
-    #         ### charge, find the corresponding rate structure item (the one that
-    #         ### matches its "rsi_binding") and copy the values of "description",
-    #         ### "quantity", "quantity_units", "rate", and "rate_units" in that
-    #         ### RSI to the charge
-    #         ### ("process actual charges with non-shadow meter register totals")
-    #         ### ("iterate over the charge groups, binding the reebill charges to
-    #         ### its associated RSI")
-    #         ##actual_chargegroups = self.actual_chargegroups_for_service(service)
-    #         ##for charges in actual_chargegroups.values():
-    #             ##rate_structure.bind_charges(charges)
-    #
-    #         ### (original comment "don't have to set this because we modified the
-    #         ### actual_chargegroups" is false--we modified the rate structure
-    #         ### items, but left the charges in the bill unchanged. as far as i
-    #         ### can tell this line of code has no effect)
-    #         ##self.set_actual_chargegroups_for_service(service, actual_chargegroups)
-    #
-    #         ## hypothetical charges
-    #
-    #         ## re-copy rate structure because it gets destroyed during use
-    #         #rate_structure = copy.deepcopy(the_rate_structure)
-    #
-    #         ## get shadow and non-shadow registers in the reebill
-    #         #actual_register_readings = self.actual_registers(service)
-    #         #shadow_register_readings = self.shadow_registers(service)
-    #
-    #         ## "add the shadow register totals to the actual register, and re-process"
-    #
-    #         ## TODO: 12205265 Big problem here.... if REG_TOTAL, for example, is used to calculate
-    #         ## a rate shown on the utility bill, it works - until REG_TOTAL has the shadow
-    #         ## renewable energy - then the rate is calculated incorrectly.  This is because
-    #         ## a seemingly innocent expression like SETF 2.22/REG_TOTAL.quantity calcs
-    #         ## one way for actual charge computation and another way for hypothetical charge
-    #         ## computation.
-    #
-    #         ## for each shadow register dictionary: add its quantity to the
-    #         ## quantity of the corresponding non-shadow register
-    #         #registers_to_bind = copy.deepcopy(shadow_register_readings)
-    #         #for shadow_reading in registers_to_bind:
-    #             #for actual_reading in actual_register_readings:
-    #                 #if actual_reading['identifier'] == shadow_reading['identifier']:
-    #                     #shadow_reading['quantity'] += actual_reading['quantity']
-    #             ## TODO: throw exception when registers mismatch
-    #
-    #         ## copy the quantity of each register dictionary in the reebill to
-    #         ## the corresponding register dictionary in the rate structure
-    #         ## ("apply the combined registers from the reebill to the probable
-    #         ## rate structure")
-    #         #rate_structure.bind_register_readings(registers_to_bind)
-    #
-    #         ## for each hypothetical charge in the reebill, copy the values of
-    #         ## "description", "quantity", "quantity_units", "rate", and
-    #         ## "rate_units" from the corresponding rate structure item to the
-    #         ## charge
-    #         ## ("process hypothetical charges with shadow and non-shadow meter register totals")
-    #         ## ("iterate over the charge groups, binding the reebill charges to its associated RSI")
-    #         #hypothetical_chargegroups = self.hypothetical_chargegroups_for_service(service)
-    #         #for chargegroup, charges in hypothetical_chargegroups.items():
-    #             #rate_structure.bind_charges(charges)
-    #
-    #         ## don't have to set this because we modified the hypothetical_chargegroups
-    #         ##reebill.set_hypothetical_chargegroups_for_service(service, hypothetical_chargegroups)
->>>>>>> cfe56b1f
 
     # def update_summary_values(self, discount_rate):
     #     '''Update the values of "ree_value", "ree_charges" and "ree_savings" in
