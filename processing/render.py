#!/usr/bin/env python
import sys
import os
from datetime import datetime
from argparse import ArgumentParser
import logging
from collections import deque
from itertools import groupby, chain
import csv
from errno import EEXIST, ENOENT

from pyPdf import PdfFileWriter, PdfFileReader
import reportlab
from reportlab.platypus import BaseDocTemplate, Paragraph, Table, TableStyle, Spacer, Image, PageTemplate, Frame, PageBreak, NextPageTemplate
from reportlab.platypus.flowables import UseUpSpace
from reportlab.lib.styles import getSampleStyleSheet,ParagraphStyle
from reportlab.lib.pagesizes import letter
from reportlab.lib.enums import TA_LEFT, TA_RIGHT, TA_CENTER
from reportlab.lib import colors
from reportlab.pdfgen import canvas
from reportlab.pdfbase import pdfmetrics
from reportlab.pdfbase.ttfonts import TTFont
from reportlab.pdfbase.pdfmetrics import registerFontFamily


# Important for currency formatting
import locale
locale.setlocale(locale.LC_ALL, '')

def round_for_display(x, places=2):
    '''Rounds the float 'x' for display as dollars according to the previous
    behavior in render.py using Decimals, which was to round to the nearest
    cent (.005 up to .01). If 'places' is given, a different number of decimal
    places can be used.
    '''
    return round(x * 10**places) / float(10**places)

def format_for_display(x, places=2):
    '''Formats the float 'x' for display as dollars by rounding it to the given
    number of places (default 2) and displaying as a string right-padded with
    0s to that many places.
    '''
    return ('%%.%sf' % places) % round_for_display(x, places)

def concat_pdfs(in_paths, out_path):
    '''Concatenates all PDF files given in 'in_paths', writing the output file
    at 'out_path'.'''
    # pyPdf requires all input files to remain open when the output file is
    # written, so "with" can't be used. stackoverflow also says that pyPdf uses
    # file() instead of open(), even though file() is supposed to be bad and
    # will be removed from python.
    in_files = [file(path) for path in in_paths]

    # concatenate all input files into the writer object
    writer = PdfFileWriter()
    for in_file in in_files:
        reader = PdfFileReader(in_file)
        for i in range(reader.numPages):
            writer.addPage(reader.getPage(i))

    # write output file
    with open(out_path, 'wb') as out_file:
        writer.write(out_file)

    # close all the input files
    for in_file in in_files:
        in_file.close()

class ReebillFileHandler(object):
    '''Methods for working with Reebill PDF files.
    '''

    TEMPLATE_DIR = 'reebill_templates'
    FILE_NAME_FORMAT = '%(account)s_%(sequence)04d.pdf'

    # TODO this will be set by type of energy service
    # see https://www.pivotaltracker.com/story/show/78497806
    PDF_SKIN_NAME = 'nextility_pv'

    @staticmethod
    def _ensure_directory_exists(path):
        '''Create directories if necessary to ensure that the given path is
        valid.
        '''
        try:
            os.makedirs(os.path.dirname(path))
        except OSError as e:
            # makedirs fails if the directories already exist
            if e.errno == EEXIST:
                pass

    def __init__(self, output_dir_path):
        ''':param output_dir_path: directory where reebill PDF files are
        stored.
        :param skin_name: name of "skin" to be used when rendering PDFs
        '''
        self._pdf_dir_path = output_dir_path

    def get_file_name(self, reebill):
        '''Return name of the PDF file associated with the given :class:`ReeBill`
        (the file may not exist).
        '''
        return ReebillFileHandler.FILE_NAME_FORMAT % dict(
                account=reebill.customer.account, sequence=reebill.sequence)

    def get_file_path(self, reebill):
        '''Return full path to the PDF file associated with the given
        :class:`ReeBill` (the file may not exist).
        '''
        return os.path.join(self._pdf_dir_path, reebill.customer.account,
                self.get_file_name(reebill))

    def delete_file(self, reebill, ignore_missing=False):
        '''Delete the file belonging to the given :class:`ReeBill`.
        If ignore_missing is True, no exception will be raised if the file to
        be deleted does not exist.
        '''
        # note that this will fail if the file does not exist. that is not
        # supposed to happen so it is not being ignored.
        path = self.get_file_path(reebill)
        try:
            os.remove(path)
        except OSError as e:
            if not ignore_missing or e.errno != ENOENT:
                raise

    def _generate_document(self, reebill):
        def get_utilbill_register_data_for_reebill_reading(reading):
            utilbill = reading.reebill.utilbill
            try:
                register = next(r for r in utilbill.registers
                        if r.register_binding == reading.register_binding)
            except StopIteration:
                return '', '', ''
            return (register.meter_identifier, register.identifier,
                    register.description)
        return {
            'account': reebill.customer.account,
            'sequence': str(reebill.sequence),
            'begin_period': reebill.utilbills[0].period_start,
            'manual_adjustment': reebill.manual_adjustment,
            'balance_forward': reebill.balance_forward,
            'payment_received': reebill.payment_received,
            'balance_due': reebill.balance_due,
            'total_energy_consumed': reebill.get_total_renewable_energy() + \
                                     reebill.get_total_conventional_energy(),
            'total_re_consumed': reebill.get_total_renewable_energy(),
            'total_ce_consumed': reebill.get_total_conventional_energy(),
            'total_re_delivered_grid': 0,
            'total_re_generated': reebill.get_total_conventional_energy(),
            'due_date': reebill.due_date,
            'end_period': reebill.utilbill.period_end,
            'hypothetical_charges': reebill.get_total_hypothetical_charges(),
            'discount_rate': reebill.discount_rate,
            'issue_date': reebill.issue_date,
            'late_charge': reebill.late_charge,
            'prior_balance': reebill.prior_balance,
            'ree_charge': reebill.ree_charge,
            'neg_credit_applied': 0,
            'neg_ree_charge': 0,
            'neg_credit_balance': 0,
            'ree_savings': reebill.ree_savings,
            'neg_ree_savings': 0,
            'neg_ree_potential_savings': 0,
            'ree_value': reebill.ree_value,
            'service_addressee': reebill.service_address.addressee,
            'service_city': reebill.service_address.city,
            'service_postal_code': reebill.service_address.postal_code,
            'service_state': reebill.service_address.state,
            'service_street': reebill.service_address.street,
            'total_adjustment': reebill.total_adjustment,
            'total_utility_charges': reebill.get_total_actual_charges(),
            'payment_addressee': 'Nextility',
            'payment_city': 'Washington',
            'payment_postal_code': '20009',
            'payment_state': 'DC',
            'payment_street': '1606 20th St NW',
            'billing_addressee': reebill.billing_address.addressee,
            'billing_street': reebill.billing_address.street,
            'billing_city': reebill.billing_address.city,
            'billing_postal_code': reebill.billing_address.postal_code,
            'billing_state': reebill.billing_address.state,
            'utility_meters':  [{
<<<<<<< HEAD
                'meter_id': meter_id,
                    'registers': [{
=======
                 'meter_id': meter_id,
                 'registers': [{
>>>>>>> 66ec8607
                    'register_id': register_id,
                    'description': description,
                    'shadow_total': reading.renewable_quantity,
                    'utility_total': reading.conventional_quantity,
                    'total': (reading.conventional_quantity +
                              reading.renewable_quantity),
                    'quantity_units': reading.unit,
                } for reading in readings]
            } for (meter_id, register_id, description), readings
                    in groupby(reebill.readings, key=lambda r: \
                    get_utilbill_register_data_for_reebill_reading(r))],
            'hypothetical_chargegroups': {
                group_name: [{
                    'description': charge.description,
                    'quantity': charge.h_quantity,
                    'rate': charge.rate,
                    'total': charge.h_total
                } for charge in charges]
            for group_name, charges in groupby(reebill.charges,
                                               key=lambda c: c.group)},
        }

    def render(self, reebill):
        '''Create a PDF of the given :class:`ReeBill`.
        '''
        path = self.get_file_path(reebill)
        self._ensure_directory_exists(path)
        dir_path, file_name = os.path.split(path)
        document = self._generate_document(reebill)
        ThermalBillDoc().render([document], dir_path,
                file_name, ReebillFileHandler.TEMPLATE_DIR,
                ReebillFileHandler.PDF_SKIN_NAME)

class BillDoc(BaseDocTemplate):
    """Structure Skyline Innovations Bill. """
    #
    # Globals
    #
    #defaultPageSize = letter
    #PAGE_HEIGHT=letter[1]; PAGE_WIDTH=letter[0]
    #Title = "Skyline Bill"
    #pageinfo = "Skyline Bill"
    page_names = []

    def __init__(self):
        """
        Config should be a dict of configuration keys and values.
        """
        # TODO Reportlab base class is old-style class
        #super(BillDoc, self).__init__("./basedoctemplate.pdf", pagesize=letter, showBoundary=0, allowSplitting=0)
        # TODO poor design of base class requires filename on __init__
        # Here, the filename is passed in on render()
        # TODO filesep
        #BaseDocTemplate.__init__(self, "%s/%s" % (output_directory, output_name), pagesize=letter, showBoundary=0, allowSplitting=0)
        BaseDocTemplate.__init__(self, "basedoctemplate.pdf", pagesize=letter, showBoundary=0, allowSplitting=0)

    def _load_fonts(self):

        # TODO make font directories relocatable
        rptlab_folder = os.path.join(os.path.dirname(reportlab.__file__), 'fonts')
        our_fonts = os.path.join(os.path.join(self.skin_directory, 'fonts/'))

        # register Vera (Included in reportlab)
        pdfmetrics.registerFont(TTFont('Vera', os.path.join(rptlab_folder, 'Vera.ttf')))
        pdfmetrics.registerFont(TTFont('VeraBd', os.path.join(rptlab_folder, 'VeraBd.ttf')))
        pdfmetrics.registerFont(TTFont('VeraIt', os.path.join(rptlab_folder, 'VeraIt.ttf')))
        pdfmetrics.registerFont(TTFont('VeraBI', os.path.join(rptlab_folder, 'VeraBI.ttf')))
        registerFontFamily('Vera',normal='Vera',bold='VeraBd',italic='VeraIt',boldItalic='VeraBI')

        # register Verdana (MS Licensed CoreFonts http://sourceforge.net/projects/corefonts/files/)
        pdfmetrics.registerFont(TTFont("Verdana", os.path.join(our_fonts, 'verdana.ttf')))
        pdfmetrics.registerFont(TTFont("VerdanaB", os.path.join(our_fonts, 'verdanab.ttf')))
        pdfmetrics.registerFont(TTFont("VerdanaI", os.path.join(our_fonts, 'verdanai.ttf')))
        registerFontFamily('Verdana',normal='Verdana',bold='VerdanaB',italic='VerdanaI')

        # register Calibri (MS Licensed CoreFonts http://sourceforge.net/projects/corefonts/files/)
        pdfmetrics.registerFont(TTFont("Courier", os.path.join(our_fonts, 'cour.ttf')))
        pdfmetrics.registerFont(TTFont("CourierB", os.path.join(our_fonts, 'courbd.ttf')))
        pdfmetrics.registerFont(TTFont("CourieI", os.path.join(our_fonts, 'couri.ttf')))
        pdfmetrics.registerFont(TTFont("CourieBI", os.path.join(our_fonts, 'courbi.ttf')))
        registerFontFamily('Courier',normal='Courier',bold='CourierB',italic='CourierBI')

        #register Inconsolata
        pdfmetrics.registerFont(TTFont("Inconsolata", os.path.join(our_fonts,'Inconsolata.ttf')))
        pdfmetrics.registerFont(TTFont("Inconsolata-Bold", os.path.join(our_fonts,'Inconsolata-Bold.ttf')))
        registerFontFamily('Inconsolata', 
                            normal = 'Inconsolata', 
                            bold = 'Inconsolata-Bold',
                            italic = 'Inconsolata')

        pdfmetrics.registerFont(TTFont('BryantBd', os.path.join(our_fonts, os.path.join('Bryant', 'Bryant-BoldAlternate.ttf'))))
        pdfmetrics.registerFont(TTFont('BryantLA', os.path.join(our_fonts, os.path.join('Bryant', 'Bryant-LightAlternate.ttf'))))
        pdfmetrics.registerFont(TTFont('BryantMA', os.path.join(our_fonts, os.path.join('Bryant', 'Bryant-MediumAlternate.ttf'))))
        pdfmetrics.registerFont(TTFont('BryantRA', os.path.join(our_fonts, os.path.join('Bryant', 'Bryant-RegularAlternate.ttf'))))
        registerFontFamily('Bryant',normal='BryantRA',bold='BryantBd',italic='',boldItalic='')

        pdfmetrics.registerFont(TTFont('AvenirBd', os.path.join(our_fonts, os.path.join('Avenir', 'AvenirNext-Bold.ttf'))))
        pdfmetrics.registerFont(TTFont('AvenirI', os.path.join(our_fonts, os.path.join('Avenir', 'AvenirNext-Italic.ttf'))))
        pdfmetrics.registerFont(TTFont('AvenirBI', os.path.join(our_fonts, os.path.join('Avenir', 'AvenirNext-BoldItalic.ttf'))))
        pdfmetrics.registerFont(TTFont('Avenir', os.path.join(our_fonts, os.path.join('Avenir', 'AvenirNext-Regular.ttf'))))
        registerFontFamily('Avenir',normal='Avenir',bold='AvenirBd',italic='AvenirI',boldItalic='AvenirBI')


    def _set_styles(self):

        self.styles = getSampleStyleSheet()
        self.styles.add(ParagraphStyle(name='BillLabel', fontName='AvenirBd', fontSize=10, leading=10))
        self.styles.add(ParagraphStyle(name='BillLabelRight', fontName='AvenirBd', fontSize=10, leading=10, alignment=TA_RIGHT))
        self.styles.add(ParagraphStyle(name='BillLabelLg', fontName='AvenirBd', fontSize=16, leading=14))
        self.styles.add(ParagraphStyle(name='BillLabelLgRight', fontName='AvenirBd', fontSize=12, leading=14, alignment=TA_RIGHT))
        self.styles.add(ParagraphStyle(name='BillLabelSm', fontName='AvenirBd', fontSize=8, leading=8))
        self.styles.add(ParagraphStyle(name='BillLabelExSm', fontName='AvenirBd', fontSize=6, leading=8))
        self.styles.add(ParagraphStyle(name='BillLabelMicro', fontName='AvenirBd', fontSize=5, leading=8))
        self.styles.add(ParagraphStyle(name='BillLabelSmRight', fontName='AvenirBd', fontSize=8, leading=8, alignment=TA_RIGHT))
        self.styles.add(ParagraphStyle(name='BillLabelSmCenter', fontName='AvenirBd', fontSize=8, leading=8, alignment=TA_CENTER))
        self.styles.add(ParagraphStyle(name='GraphLabel', fontName='AvenirBd', fontSize=6, leading=6))
        self.styles.add(ParagraphStyle(name='BillText', fontName='BryantRA', fontSize=10, leading=10, alignment=TA_LEFT))
        self.styles.add(ParagraphStyle(name='BillField', fontName='BryantMA', fontSize=10, leading=10, alignment=TA_LEFT))
        self.styles.add(ParagraphStyle(name='BillFieldLg', fontName='BryantMA', fontSize=14, leading=14, alignment=TA_LEFT))
        self.styles.add(ParagraphStyle(name='BillFieldLgBold', fontName='BryantBd', fontSize=16, leading=14, alignment=TA_RIGHT))
        self.styles.add(ParagraphStyle(name='BillFieldRight', fontName='BryantMA', fontSize=10, leading=10, alignment=TA_RIGHT))
        self.styles.add(ParagraphStyle(name='BillFieldLeft', fontName='BryantMA', fontSize=10, leading=10, alignment=TA_LEFT))
        self.styles.add(ParagraphStyle(name='BillFieldSm', fontName='BryantMA', fontSize=8, leading=8, alignment=TA_LEFT))
        self.styles.add(ParagraphStyle(name='BillFieldSmRight', fontName='BryantMA', fontSize=8, leading=8, alignment=TA_RIGHT))
        self.styles.add(ParagraphStyle(name='BillFieldMicroRight', fontName='BryantMA', fontSize=5, leading=8, alignment=TA_RIGHT))
        self.styles.add(ParagraphStyle(name='BillLabelFake', fontName='VerdanaB', fontSize=8, leading=8, textColor=colors.white))


    # NOTE: this should not be public but it can't be changed due to definition in ReportLab
    def afterPage(self):
        if self.pageTemplate.id == self.page_names[0]:
            self.canv.saveState()
            #self.canv.setStrokeColorRGB(32,32,32)
            #self.canv.setLineWidth(.05)
            #self.canv.setDash(1,3)
            #self.canv.line(0,537,612,537)
            #self.canv.line(0,264,612,264)
            self.canv.restoreState()
        if self.pageTemplate.id == self.page_names[1]:
            self.canv.saveState()
            #self.canv.setStrokeColorRGB(0,0,0)
            #self.canv.setLineWidth(.05)
            #self.canv.setDash(1,3)
            #self.canv.line(0,264,612,264)
            self.canv.restoreState()

    # NOTE: this should not be public but it can't be changed due to definition in ReportLab
    def handle_pageBegin(self):
        BaseDocTemplate.handle_pageBegin(self)

    # Staples envelope (for send)
    # #10 (4-1/8" (297pt)  x 9-1/2")
    # Left window position fits standard formats
    # Window size: 1-1/8" x 4-1/2" (324pt)
    # Window placement: 7/8" (63pt) from left and 1/2" (36pt) from bottom

    # canvas: x,y,612w,792h w/ origin bottom left
    # 72 dpi
    # frame (x,y,w,h)

    # Staples envelope (for return)
    # #9 standard invoice (3-7/8" (279pt) x 8-7/8" (639pt))
    # Left window position fits standard formats
    # Window size: 1-1/8" (81pt) x 4-1/2" (324pt)
    # Window placement: 7/8" (63pt) from left and 1/2" (36pt) from bottom
        # Staples envelope (for bill return)
        # #9 standard invoice (3-7/8" (279pt) x 8-7/8" (639pt))
        # Left window position fits standard formats
        # Window size: 1-1/8" (81pt) x 4-1/2" (324pt)
        # Window placement: 7/8" (63pt) from left and 1/2" (36pt) from bottom

    # Fanfolds
    # Top Y 528
    # Middle y 264
    # Bottom Y 0

    def _assemble_pages(self):
        pages = []
        for i, frames in enumerate(self._page_frames()):
            pages.append(PageTemplate(id=self.page_names[i], frames=frames))

        self.addPageTemplates(pages)

    # NOTE: this should not be public but it can't be changed due to definition in ReportLab
    def build(self, flowables):
        """build the document using the _flowables while drawing lines and figures on top of them."""

        # TODO: 17377331 - find out why the failure is silent
        BaseDocTemplate.build(self, flowables, canvasmaker=canvas.Canvas)

    def render(self, data, output_directory, output_name, skin_directory, skin_name):
        self.filename = os.path.join("%s", "%s") % (output_directory, output_name)
        self.skin_directory = os.path.join(os.path.dirname(os.path.dirname(os.path.realpath(__file__))), skin_directory)
        self.skin = skin_name
        self._load_fonts()
        self._set_styles()
        self._assemble_pages()
        self.build(self._flowables(data))

class ThermalBillDoc(BillDoc):

    page_names = ['First Page', 'Second Page']

    def _page_frames(self):

        _showBoundaries = 0

        # canvas: x,y,612w,792h w/ origin bottom left
        # 72 dpi
        # frame (x,y,w,h)

        #page one frames; divided into three sections:  Summary, graphs, Charge Details

        backgroundF1 = Frame(0,0, letter[0], letter[1], leftPadding=0, bottomPadding=0, rightPadding=0, topPadding=0, id='background1', showBoundary=_showBoundaries)

        # section 1/3 (612)w x (792pt-279pt=)h (to fit #9 envelope) 

        billPeriodTableF = Frame(36, 167, 241, 90, leftPadding=0, bottomPadding=0, rightPadding=0, topPadding=0, id='billPeriod', showBoundary=False)


        # Customer service address Frame
        serviceAddressF = Frame(371, 570, 227, 70, leftPadding=10, bottomPadding=0, rightPadding=0, topPadding=0, id='serviceAddress', showBoundary=_showBoundaries)

        # Staples envelope (for bill send)
        # #10 (4-1/8" (297pt)  x 9-1/2")
        # Left window position fits standard formats
        # Window size: 1-1/8" x 4-1/2" (324pt)
        # Window placement: 7/8" (63pt) from left and 1/2" (36pt) from bottom

        # Customer billing address frame
        #billingAddressF = Frame(78, 600, 250, 60, leftPadding=10, bottomPadding=0, rightPadding=0, topPadding=0, id='billingAddress', showBoundary=_showBoundaries)
        billingAddressF = Frame(78, 600, 390, 60, leftPadding=10, bottomPadding=0, rightPadding=0, topPadding=0, id='billingAddress', showBoundary=_showBoundaries)

        # section 2/3

        # section 3/3

        # summary background block
        summaryBackgroundF = Frame(141, 75, 443, 152, leftPadding=0, bottomPadding=0, rightPadding=0, topPadding=0, id='summaryBackground', showBoundary=_showBoundaries)

        # Skyline Account number frame
        billIdentificationF = Frame(90, 657, 227, 37, leftPadding=0, bottomPadding=0, rightPadding=0, topPadding=0, id='accountNumber', showBoundary=_showBoundaries)

        # Due date and Amount frame
        amountDueF = Frame(353, 657, 227, 37, leftPadding=0, bottomPadding=0, rightPadding=0, topPadding=0, id='amountDue', showBoundary=_showBoundaries)


        # summary charges block
        summaryChargesTableF = Frame(328, 167, 252, 90, leftPadding=0, bottomPadding=0, rightPadding=0, topPadding=0, id='summaryCharges', showBoundary=_showBoundaries)

        # balance block
        balanceF = Frame(77, 105, 265, 50, leftPadding=0, bottomPadding=0, rightPadding=0, topPadding=0, id='balance', showBoundary=_showBoundaries)

        # adjustments block
        adjustmentsF = Frame(77, 64, 265, 50, leftPadding=0, bottomPadding=0, rightPadding=0, topPadding=0, id='adjustments', showBoundary=_showBoundaries)

        # current charges block
        # your savings and renewable charges
        currentChargesF = Frame(360, 108, 220, 55, leftPadding=0, bottomPadding=0, rightPadding=0, topPadding=0, id='currentCharges', showBoundary=_showBoundaries)

        # balance forward block
        balanceForwardF = Frame(360, 75, 220, 21, leftPadding=0, bottomPadding=0, rightPadding=0, topPadding=0, id='balance', showBoundary=_showBoundaries)

        # balance due block
        balanceDueF = Frame(360, 41, 220, 25, leftPadding=0, bottomPadding=0, rightPadding=0, topPadding=0, id='balanceDue', showBoundary=_showBoundaries)


        # build page container for _flowables to populate
        firstPage = [backgroundF1, billIdentificationF, amountDueF, serviceAddressF, billingAddressF, summaryBackgroundF, billPeriodTableF, summaryChargesTableF, balanceF, adjustmentsF, currentChargesF, balanceForwardF, balanceDueF]

        # page two frames

        # page two background frame
        backgroundF2 = Frame(0,0, letter[0], letter[1], leftPadding=0, bottomPadding=0, rightPadding=0, topPadding=0, id='background2', showBoundary=_showBoundaries)


        # Measured Usage header frame
        measuredUsageHeaderF = Frame(30, 500, 550, 20, leftPadding=0, bottomPadding=0, rightPadding=0, topPadding=0, id='measuredUsageHeader', showBoundary=_showBoundaries)

        # measured usage meter summaries
        measuredUsageF = Frame(30, 400, 550, 105, leftPadding=0, bottomPadding=0, rightPadding=0, topPadding=0, id='billableUsage', showBoundary=_showBoundaries)

        # Charge details header frame
        chargeDetailsHeaderF = Frame(30, 350, 550, 20, leftPadding=0, bottomPadding=0, rightPadding=0, topPadding=0, id='chargeDetailsHeader', showBoundary=_showBoundaries)

        # charge details frame
        chargeDetailsF = Frame(30, 1, 550, 350, leftPadding=0, bottomPadding=0, rightPadding=0, topPadding=0, id='chargeDetails', showBoundary=_showBoundaries)

        # build page container for _flowables to populate
        #secondPage = PageTemplate(id=secondPageName,frames=[backgroundF2, measuredUsageHeaderF, measuredUsageF, chargeDetailsHeaderF, chargeDetailsF])
        secondPage = [backgroundF2, measuredUsageHeaderF, measuredUsageF, chargeDetailsHeaderF, chargeDetailsF]

        return [firstPage, secondPage]

    def _flowables(self, bill_data):

        b = bill_data[-1]

        fl = []

        s = self.styles 

        #
        # First Page
        #

        # populate backgroundF1
        pageOneBackground = Image(os.path.join(os.path.join(self.skin_directory, self.skin), "page_one.png"),letter[0], letter[1])

        fl.append(pageOneBackground)

        # populate account number, bill id & issue date
        issue_date = b["issue_date"]
        accountNumber = [
            [Paragraph("Account Number", s['BillLabelRight']),Paragraph(
                b["account"] + " " + str(b["sequence"]),s['BillField'])],
            [Paragraph("Issue Date", s['BillLabelRight']), Paragraph(issue_date.strftime('%m-%d-%Y') if issue_date is not None else 'None', s['BillField'])]
        ]

        t = Table(accountNumber, [135,85])
        t.setStyle(TableStyle([('ALIGN',(0,0),(0,-1),'RIGHT'), ('ALIGN',(1,0),(1,-1),'RIGHT'), ('BOTTOMPADDING', (0,0),(-1,-1), 3), ('TOPPADDING', (0,0),(-1,-1), 5), ('INNERGRID', (1,0), (-1,-1), 0.25, colors.black), ('BOX', (1,0), (-1,-1), 0.25, colors.black)]))
        fl.append(t)
        #fits perfectly
        #fl.append(UseUpSpace())

        # populate due date and amount
        dueDateAndAmount = [
            [Paragraph("Due Date", s['BillLabelRight']), Paragraph(b["due_date"]
            .strftime('%m-%d-%Y') if b["due_date"] is not None
            else 'None', s['BillFieldRight'])],
            [Paragraph("Balance Due", s['BillLabelRight']), Paragraph(
                format_for_display(b["balance_due"]), s[
                    'BillFieldRight'])]
        ]
        
        t = Table(dueDateAndAmount, [135,85])
        t.setStyle(TableStyle([('ALIGN',(0,0),(0,-1),'RIGHT'), ('ALIGN',(1,0),(1,-1),'RIGHT'), ('BOTTOMPADDING', (0,0),(-1,-1), 3), ('TOPPADDING', (0,0),(-1,-1), 5), ('INNERGRID', (1,0), (-1,-1), 0.25, colors.black), ('BOX', (1,0), (-1,-1), 0.25, colors.black)]))
        fl.append(t)
        fl.append(UseUpSpace())
        
        # populate service address
        fl.append(Spacer(100,10))
        fl.append(Paragraph("Service Location", s['BillLabel']))

        fl.append(Paragraph(b["service_addressee"], s['BillField']))
        fl.append(Paragraph(b["service_street"], s['BillField']))
        fl.append(Paragraph(" ".join((b["service_city"], b["service_state"], b["service_postal_code"])), s['BillField']))
        fl.append(UseUpSpace())

        # populate special instructions
        #fl.append(Spacer(50,50))
        #fl.append(UseUpSpace())
        
        # populate billing address
        fl.append(Spacer(100,20))
        fl.append(Paragraph(b["billing_addressee"], s['BillFieldLg']))
        fl.append(Paragraph(b["billing_street"], s['BillFieldLg']))
        #fl.append(Paragraph(" ".join((b["billing_city"], b["billing_state"], b["billing_postal_code"])), s['BillFieldLg']))
        fl.append(Paragraph(" ".join((b["billing_city"], b["billing_state"], b["billing_postal_code"])), s['BillField']))
        fl.append(UseUpSpace())

        # populate summary background
        fl.append(Image(os.path.join(self.skin_directory,'images','SummaryBackground.png'), 443, 151))
        fl.append(UseUpSpace())

        # populate billPeriodTableF
        # spacer so rows can line up with those in summarChargesTableF rows
        #periods=reebill_document.renewable_energy_period()
        serviceperiod = [
                [Paragraph("spacer", s['BillLabelFake']), Paragraph("spacer", s['BillLabelFake']), Paragraph("spacer", s['BillLabelFake'])],
                [Paragraph("", s['BillLabelSm']), Paragraph("From", s['BillLabelSm']), Paragraph("To", s['BillLabelSm'])]
            ] + [
                [
                    Paragraph( u' service',s['BillLabelSmRight']), 
                    Paragraph(b["begin_period"].strftime('%m-%d-%Y'), s['BillFieldRight']),
                    Paragraph(b["end_period"].strftime('%m-%d-%Y'), s['BillFieldRight'])
                ] 
            ]

        t = Table(serviceperiod, colWidths=[115,70,70])

        t.setStyle(TableStyle([('ALIGN',(0,0),(0,-1),'RIGHT'), ('ALIGN',(1,0),(1,-1),'CENTER'), ('ALIGN',(2,0),(2,-1),'CENTER'), ('RIGHTPADDING', (0,2),(0,-1), 8), ('BOTTOMPADDING', (0,0),(-1,-1), 3), ('TOPPADDING', (0,0),(-1,-1), 5), ('INNERGRID', (1,2), (-1,-1), 0.25, colors.black), ('BOX', (1,2), (-1,-1), 0.25, colors.black), ('BACKGROUND',(1,2),(-1,-1),colors.white)]))
        fl.append(t)
        fl.append(UseUpSpace())

        utilitycharges = [
            [Paragraph("Your Utility Charges", s['BillLabelSmCenter']),Paragraph("", s['BillLabelSm']),Paragraph("Green Energy", s['BillLabelSmCenter'])],
            [Paragraph("w/o Renewable", s['BillLabelSmCenter']),Paragraph("w/ Renewable", s['BillLabelSmCenter']),Paragraph("Value", s['BillLabelSmCenter'])]
        ]+[
            [
                Paragraph(str(format_for_display(b["hypothetical_charges"])),s['BillFieldRight']),
                Paragraph(str(format_for_display(b["total_utility_charges"])),s['BillFieldRight']),
                Paragraph(str(format_for_display(b["ree_value"])),s['BillFieldRight'])
            ]
        ]

        t = Table(utilitycharges, colWidths=[84,84,84])

        t.setStyle(TableStyle([('SPAN', (0,0), (1,0)), ('ALIGN',(1,0),(1,-1),'RIGHT'), ('BOTTOMPADDING', (0,0),(-1,-1), 3), ('TOPPADDING', (0,0),(-1,-1), 5), ('INNERGRID', (0,2), (-1,-1), 0.25, colors.black), ('BOX', (0,2), (-1,-1), 0.25, colors.black), ('BACKGROUND',(0,2),(-1,-1),colors.white)]))
        fl.append(t)
        fl.append(UseUpSpace())

        # populate balances
        balances = [
            [Paragraph("Prior Balance", s['BillLabelRight']), Paragraph(
                str(format_for_display(b["prior_balance"])),s[
                    'BillFieldRight'])],
            [Paragraph("Payment Received", s['BillLabelRight']),
                Paragraph(str(format_for_display(b["payment_received"])),
                    s['BillFieldRight'])]
        ]

        t = Table(balances, [180,85])
        t.setStyle(TableStyle([('ALIGN',(0,0),(0,-1),'RIGHT'), ('ALIGN',(1,0),(1,-1),'RIGHT'), ('BOTTOMPADDING', (0,0),(-1,-1), 3), ('TOPPADDING', (0,0),(-1,-1), 5), ('INNERGRID', (1,0), (-1,-1), 0.25, colors.black), ('BOX', (1,0), (-1,-1), 0.25, colors.black), ('BACKGROUND',(1,0),(-1,-1),colors.white)]))
        fl.append(t)
        fl.append(UseUpSpace())

        # populate adjustments
        manual_adjustments = b["manual_adjustment"]
        other_adjustments = b["total_adjustment"]
        adjustments = [
            [Paragraph("Manual Adjustments", s['BillLabelRight']), Paragraph(str(format_for_display(manual_adjustments)), s['BillFieldRight'])],
            [Paragraph("Other Adjustments", s['BillLabelRight']), Paragraph(str(format_for_display(other_adjustments)), s['BillFieldRight'])]
        ]
        
        t = Table(adjustments, [180,85])
        t.setStyle(TableStyle([('ALIGN',(0,0),(0,-1),'RIGHT'), ('ALIGN',(1,0),(1,-1),'RIGHT'), ('BOTTOMPADDING', (0,0),(-1,-1), 3), ('TOPPADDING', (0,0),(-1,-1), 5), ('INNERGRID', (1,0), (-1,-1), 0.25, colors.black), ('BOX', (1,0), (-1,-1), 0.25, colors.black), ('BACKGROUND',(1,0),(-1,-1),colors.white)]))
        fl.append(t)
        fl.append(UseUpSpace())


        try:
            # populate current charges
            late_charges = b["late_charge"]
        except KeyError:
            late_charges = None

        # depiction of conditional template logic based on ReeBill returning None
        # we will want to distinguish between a late charge, a zero dollar late charge and no late charge
        # to allow the template to do fancy formatting
        if late_charges is not None:
            currentCharges = [
                [Paragraph("Your Savings", s['BillLabelRight']), Paragraph(str(format_for_display(b["ree_savings"])), s['BillFieldRight'])],
                [Paragraph("Renewable Charges", s['BillLabelRight']), Paragraph(str(format_for_display(b["ree_charge"])), s['BillFieldRight'])],
                [Paragraph("Late Charges", s['BillLabelRight']), Paragraph(str(format_for_display(late_charges)), s['BillFieldRight'])]
            ]
        else:
            currentCharges = [
                [Paragraph("Your Savings", s['BillLabelRight']), Paragraph(str(format_for_display(reebill.ree_savings)), s['BillFieldRight'])],
                [Paragraph("Renewable Charges", s['BillLabelRight']), Paragraph(str(format_for_display(reebill.ree_charge)), s['BillFieldRight'])],
                [Paragraph("Late Charges", s['BillLabelRight']), Paragraph(str("n/a"), s['BillFieldRight'])]
            ]

        t = Table(currentCharges, [135,85])
        t.setStyle(TableStyle([('ALIGN',(0,0),(0,-1),'RIGHT'), ('ALIGN',(1,0),(1,-1),'RIGHT'), ('BOTTOMPADDING', (0,0),(-1,-1), 3), ('TOPPADDING', (0,0),(-1,-1), 5), ('INNERGRID', (1,0), (-1,-1), 0.25, colors.black), ('BOX', (1,0), (-1,-1), 0.25, colors.black), ('BACKGROUND',(1,0),(-1,-1),colors.white)]))
        fl.append(t)
        fl.append(UseUpSpace())

        # populate balanceForward
        balance = [
            [Paragraph("Balance Forward", s['BillLabelRight']), Paragraph(str(format_for_display(b["balance_forward"])), s['BillFieldRight'])]
        ]

        t = Table(balance, [135,85])
        t.setStyle(TableStyle([('ALIGN',(0,0),(0,-1),'RIGHT'), ('ALIGN',(1,0),(1,-1),'RIGHT'), ('BOTTOMPADDING', (0,0),(-1,-1), 3), ('TOPPADDING', (0,0),(-1,-1), 5), ('INNERGRID', (1,0), (-1,-1), 0.25, colors.black), ('BOX', (1,0), (-1,-1), 0.25, colors.black), ('BACKGROUND',(1,0),(-1,-1),colors.white)]))
        fl.append(t)
        fl.append(UseUpSpace())



        # populate balanceDueFrame
        balanceDue = [
            [Paragraph("Balance Due", s['BillLabelLgRight']), Paragraph(str(format_for_display(b["balance_due"])), s['BillFieldRight'])]
        ]

        t = Table(balanceDue, [135,85])
        t.setStyle(TableStyle([('ALIGN',(0,0),(0,-1),'RIGHT'), ('ALIGN',(1,0),(1,-1),'RIGHT'), ('BOTTOMPADDING', (0,0),(-1,-1), 3), ('TOPPADDING', (0,0),(-1,-1), 5), ('INNERGRID', (1,0), (-1,-1), 0.25, colors.black), ('BOX', (1,0), (-1,-1), 0.25, colors.black), ('BACKGROUND',(0,0),(-1,-1),colors.white)]))
        fl.append(t)
        fl.append(UseUpSpace())

        #
        # Second Page
        #
        fl.append(NextPageTemplate(self.page_names[1]));
        fl.append(PageBreak());


        pageTwoBackground = Image(os.path.join(self.skin_directory, self.skin, "page_two.png"), letter[0], letter[1])
        fl.append(pageTwoBackground)

        #populate measured usage header frame
        fl.append(Paragraph("Measured renewable and conventional energy.", s['BillLabel']))
        fl.append(UseUpSpace())

        # list of the rows
        measuredUsage = [
            ["Utility Register", "Description", "Quantity", "", "",""],
            [None, None, "Renewable", "Utility", "Total", None],
            [None, None, None, None,  None, None,]
        ]
        for meter in b["utility_meters"]:
            for register in meter["registers"]:
                measuredUsage.append([
                   "%s %s" % (meter["meter_id"], register["register_id"]),
                   register["description"],
                   register["shadow_total"],
                   register["utility_total"],
                   register["total"],
                   register["quantity_units"]
                ])

        # Load registers and match up shadow registers to actual registers
#        assert len(reebill.utilbills)==1
#        shadow_registers = reebill_document.get_all_shadow_registers_json()
#        utilbill_doc=self.reebill_dao.load_doc_for_utilbill(reebill.utilbills[0])
#        actual_registers = mongo.get_all_actual_registers_json(
#           utilbill_doc)
#        for s_register in shadow_registers:
#            total = 0
#            for a_register in actual_registers:
#                if s_register['register_binding'] == a_register['binding']:
#                    shadow_total = s_register['quantity']
#                    utility_total = a_register['quantity']
#                    total += (utility_total + shadow_total)
#                    measuredUsage.append([
#                        a_register['meter_id'],
#                        a_register['description'],
#                        round_for_display(shadow_total),
#                        utility_total,
#                        round_for_display(total),
#                        a_register['quantity_units']
#                    ])
#


        measuredUsage.append([None, None, None, None, None, None])

        # total width 550
        t = Table(measuredUsage, [100, 250, 55, 55, 55, 35])

        t.setStyle(TableStyle([
            ('SPAN',(2,0),(5,0)),
            ('SPAN',(4,1),(5,1)),
            ('BOX', (0,0), (-1,-1), 0.25, colors.black),
            ('BOX', (0,2), (0,-1), 0.25, colors.black),
            ('BOX', (1,2), (1,-1), 0.25, colors.black),
            ('BOX', (2,2), (2,-1), 0.25, colors.black),
            ('BOX', (3,2), (3,-1), 0.25, colors.black),
            ('BOX', (4,2), (5,-1), 0.25, colors.black),
            ('TOPPADDING', (0,0), (-1,-1), 0), 
            ('BOTTOMPADDING', (0,0), (-1,-1), 0),
            ('RIGHTPADDING', (4,2), (4,-1), 2), 
            ('LEFTPADDING', (5,2), (5,-1), 1), 
            ('FONT', (0,0),(-1,0), 'VerdanaB'), # Bill Label Style
            ('FONTSIZE', (0,0), (-1,0), 10),
            ('FONT', (0,1),(-1,-1), 'Inconsolata'),
            ('FONTSIZE', (0,1), (-1,-1), 7),
            ('LEADING', (0,1), (-1,-1), 9),
            ('ALIGN',(0,0),(0,0),'LEFT'),
            ('ALIGN',(1,0),(5,0),'CENTER'),
            ('ALIGN',(2,1),(3,1),'CENTER'),
            ('ALIGN',(4,1),(5,1),'CENTER'),
            ('ALIGN',(2,2),(2,-1),'RIGHT'),
            ('ALIGN',(3,2),(3,-1),'RIGHT'),
            ('ALIGN',(4,2),(4,-1),'RIGHT'),
            ('ALIGN',(4,2),(4,-1),'RIGHT'),
            ('ALIGN',(5,2),(5,-1),'LEFT'),
        ]))

        fl.append(t)
        fl.append(UseUpSpace())


        fl.append(Paragraph("Original utility charges prior to renewable energy.", s['BillLabel']))
        fl.append(UseUpSpace())

        # list of the rows
        chargeDetails = [
            [None, "Charge Description", "Quantity","", "Rate","", "Total"],
            [None, None, None, None, None, None, None]
        ]

        for group, charges in b["hypothetical_chargegroups"].iteritems():
            for i, charge in enumerate(charges):
                if not i: chargeDetails.append([group, None, None, None, None, None, None])
                chargeDetails.append([
                    None,
                    charge["description"],
                    charge["quantity"],
                    charge["rate"],
                    charge["total"],
                ])
        chargeDetails.append([None, None, None, None, None, None,
            format_for_display(
                b["hypothetical_charges"],
                places=2)
        ])


        t = Table(chargeDetails, [80, 180, 70, 40, 70, 40, 70])

        #('BOX', (0,0), (-1,-1), 0.25, colors.black), 
        t.setStyle(TableStyle([
            #('INNERGRID', (1,0), (-1,1), 0.25, colors.black), 
            ('BOX', (0,2), (0,-1), 0.25, colors.black),
            ('BOX', (1,2), (1,-1), 0.25, colors.black),
            ('BOX', (2,2), (3,-1), 0.25, colors.black),
            ('BOX', (4,2), (5,-1), 0.25, colors.black),
            ('BOX', (6,2), (6,-1), 0.25, colors.black),
            ('TOPPADDING', (0,0), (-1,-1), 0), 
            ('BOTTOMPADDING', (0,0), (-1,-1), 0),
            ('RIGHTPADDING', (2,2), (2,-1), 2), 
            ('LEFTPADDING', (3,2), (3,-1), 1), 
            ('RIGHTPADDING', (4,2), (4,-1), 2), 
            ('LEFTPADDING', (5,2), (5,-1), 1), 
            ('FONT', (0,0),(-1,0), 'VerdanaB'), # Bill Label Style
            ('FONTSIZE', (0,0), (-1,0), 10),
            ('FONT', (0,1),(-1,-1), 'Inconsolata'),
            ('FONTSIZE', (0,1), (-1,-1), 7),
            ('LEADING', (0,1), (-1,-1), 9),
            ('ALIGN',(0,0),(0,0),'LEFT'),
            ('ALIGN',(1,0),(1,0),'CENTER'),
            ('ALIGN',(2,0),(2,-1),'RIGHT'),
            ('ALIGN',(4,0),(4,-1),'RIGHT'),
            ('ALIGN',(6,0),(6,-1),'RIGHT'),
        ]))

        fl.append(t)
        fl.append(UseUpSpace())

        return fl


class PVBillDoc(BillDoc):

    page_names = ['first', 'second']

    def page_frames(self):
        """
        Returns list (all pages) of lists (each a page) of frames 
        """

        _showBoundaries = 0

        # first page frames
        fr1 = []

        #page one frames; divided into three sections:  Summary, graphs, Charge Details

        fr1.append(
            Frame(0,0, letter[0], letter[1], leftPadding=0, bottomPadding=0, rightPadding=0, topPadding=0, id='background1', showBoundary=_showBoundaries)
        )

        # service address
        fr1.append(
            Frame(125, 645, 195, 60, leftPadding=10, bottomPadding=0, rightPadding=0, topPadding=0, id='serviceAddress', showBoundary=_showBoundaries)
        )


        # Issue Date

        fr1.append(
            Frame(125, 620, 220, 25, leftPadding=0, bottomPadding=0, rightPadding=0, topPadding=0, id='amountDue', showBoundary=_showBoundaries)
        )


        # Bill Period

        fr1.append(
            Frame(125, 595, 220, 25, leftPadding=0, bottomPadding=0, rightPadding=0, topPadding=0, id='billPeriod', showBoundary=_showBoundaries)
        )

        # bill summary

        fr1.append(
            Frame(350, 595, 237, 120, leftPadding=0, bottomPadding=0, rightPadding=0, topPadding=0, id='billSummary', showBoundary=_showBoundaries)
        )

        # amount due
        fr1.append(
            Frame(350, 550, 237, 45, leftPadding=0, bottomPadding=0, rightPadding=0, topPadding=0, id='amountDue', showBoundary=_showBoundaries)
        )
       
        # How you are Saving

        fr1.append(
            Frame(25, 346, 281, 170, leftPadding=0, bottomPadding=0, rightPadding=0, topPadding=0, id='howSaving', showBoundary=_showBoundaries)
        )

        #
        # NEG monetized
        #

        # RE&E savings assertion

        # How you are Consuming

        fr1.append(
            Frame(311, 346, 276, 170, leftPadding=0, bottomPadding=0, rightPadding=0, topPadding=0, id='howConsuming', showBoundary=_showBoundaries)
        )


        fr1.append(
            Frame(25, 264, 562, 70, leftPadding=0, bottomPadding=0, rightPadding=0, topPadding=0, id='monthStrip', showBoundary=_showBoundaries)
        )
        # Remit Payment To:

        fr1.append(
            Frame(72, 50, 220, 80, leftPadding=10, bottomPadding=0, rightPadding=0, topPadding=0, id='billingAddress', showBoundary=_showBoundaries)
        )


        # amount due mailer

        # TODO: dollar value
        fr1.append(
            Frame(350, 136, 237, 80, leftPadding=0, bottomPadding=0, rightPadding=0, topPadding=0, id='amountDueMailer', showBoundary=_showBoundaries)
        )

        # billing address

        fr1.append(
            Frame(360, 25, 227, 90, leftPadding=10, bottomPadding=0, rightPadding=0, topPadding=0, id='billingAddress', showBoundary=_showBoundaries)
        )

        # end page one frames


        # page two frames
        fr2 = []

        # page two background frame
        fr2.append(
            Frame(0,0, letter[0], letter[1], leftPadding=0, bottomPadding=0, rightPadding=0, topPadding=0, id='background2', showBoundary=_showBoundaries)
        )

        # Measured Usage header frame
        fr2.append(
            Frame(30, 500, 550, 20, leftPadding=0, bottomPadding=0, rightPadding=0, topPadding=0, id='measuredUsageHeader', showBoundary=_showBoundaries)
        )

        # measured usage meter summaries
        fr2.append(
            Frame(30, 400, 550, 105, leftPadding=0, bottomPadding=0, rightPadding=0, topPadding=0, id='billableUsage', showBoundary=_showBoundaries)
        )

        # Charge details header frame
        fr2.append(
            Frame(30, 350, 550, 20, leftPadding=0, bottomPadding=0, rightPadding=0, topPadding=0, id='chargeDetailsHeader', showBoundary=_showBoundaries)
        )

        # charge details frame
        fr2.append(
            Frame(30, 1, 550, 350, leftPadding=0, bottomPadding=0, rightPadding=0, topPadding=0, id='chargeDetails', showBoundary=_showBoundaries)
        )

        return [fr1, fr2]

    def flowables(self, bill_data):
        """
        Returns list of _flowables for all pages
        """

        s = self.styles 

        b = bill_data[-1]

        # first page _flowables
        fl = []

        fl.append(
           Image(os.path.join(os.path.join(self.skin_directory, self.skin), "page_one.png"),letter[0], letter[1])
        )

        # 1/3 (612)w x (792pt-279pt=)h (to fit #9 envelope) 

        # service address

        fl.append(Paragraph("Service Location", s['BillLabel']))
        fl.append(Spacer(220,10))

        fl.append(Paragraph(b["service_addressee"], s['BillField']))
        fl.append(Paragraph(b["service_street"], s['BillField']))
        fl.append(Paragraph(" ".join((b["service_city"], b["service_state"], b["service_postal_code"])), s['BillField']))
        fl.append(UseUpSpace())

        # Issue Date

        issue_date = b["issue_date"].strftime('%m-%d-%Y')

        issue_date_table_data = [
            [Paragraph("Billing Date", s['BillLabel']), Paragraph(issue_date, s['BillField'])]
        ]
        t = Table(issue_date_table_data, colWidths=[125,85])

        t.setStyle(TableStyle([('ALIGN',(0,0),(0,-1),'RIGHT'), ('ALIGN',(1,0),(1,-1),'RIGHT'), ('INNERGRID', (1,0), (-1,-1), 0.25, colors.black), ('BOX', (1,0), (-1,-1), 0.25, colors.black)]))
        fl.append(t)
        fl.append(UseUpSpace())

        # Bill Period

        period_begin = b["begin_period"].strftime('%m-%d-%Y')
        period_end = b["end_period"].strftime('%m-%d-%Y')
         
        billing_period_table_data = [
            [Paragraph("Billing Period", s['BillLabel']), Paragraph(period_begin, s['BillField']), Paragraph(period_end, s['BillField'])]
        ]
        t = Table(billing_period_table_data, colWidths=[90, 70, 70])
        t.setStyle(TableStyle([('ALIGN',(0,0),(0,-3),'LEFT'), ('ALIGN',(1,0),(1,-2),'LEFT'), ('ALIGN', (2,0),(1,-1), 'LEFT'), ('INNERGRID', (1,0), (-1,-1), 0.25, colors.black), ('BOX', (1,0), (-1,-1), 0.25, colors.black)]))
        fl.append(t)
        fl.append(UseUpSpace())

        # bill summary

        # TODO manual adjustment
        bill_summary_table_data = [
            [Paragraph('Prior Balance', s['BillLabel']), Paragraph(locale.currency(b['prior_balance'],grouping=True), s['BillFieldRight'])],
            [Paragraph('Payments', s['BillLabel']), Paragraph(locale.currency(b['payment_received'],grouping=True), s['BillFieldRight'])],
            [Paragraph('Adjustments', s['BillLabel']), Paragraph(locale.currency(b['total_adjustment'],grouping=True), s['BillFieldRight'])],
            # conditional if there are late charges
            [Paragraph('Late Charges', s['BillLabel']),  Paragraph(locale.currency(b['late_charge'],grouping=True), s['BillFieldRight'])],
            [Paragraph('Balance Forward', s['BillLabel']), Paragraph(locale.currency(b['balance_forward'],grouping=True), s['BillFieldRight'])],
            [Paragraph('Current RE', s['BillLabel']), Paragraph(locale.currency(b['ree_charge'],grouping=True), s['BillFieldRight'])]
        ]
        if b['neg_ree_charge']:
            bill_summary_table_data.append([Paragraph('Prior RE (NEG)', s['BillLabel']), Paragraph(locale.currency(b['neg_ree_charge'],grouping=True), s['BillFieldRight'])])
        t = Table(bill_summary_table_data, colWidths=[135,102])
        t.setStyle(TableStyle([('INNERGRID', (1,0), (-1,-1), 0.25, colors.black), ('BOX', (1,0), (-1,-1), 0.25, colors.black)]))
        fl.append(t)
        fl.append(UseUpSpace())

        # amount due

        # TODO: dollar value
        amount_due = locale.currency(b["balance_due"], grouping=True)

        # TODO: large style
        amount_due_table_data = [
            [Paragraph("Amount Due", s['BillLabelLg']), Paragraph(amount_due, s['BillFieldLgBold'])]
        ]
        t = Table(amount_due_table_data, colWidths=[125,112])

        t.setStyle(TableStyle([('ALIGN',(0,0),(0,-1),'RIGHT'), ('ALIGN',(1,0),(1,-1),'RIGHT'), ('BOTTOMPADDING', (1,0),(-1,-1),6), ('INNERGRID', (1,0), (-1,-1), 0.25, colors.black), ('BOX', (1,0), (-1,-1), 0.25, colors.black)]))
        fl.append(t)
        fl.append(UseUpSpace())

        # How you are Saving

        #how_saving_table_data = [
        #    [Paragraph('How You Are Saving', s['BillLabel']), ''],
        #    ['Utility bill before solar', '$20,000'],
        #    ['Renewable energy bill', '$11,000'],
        #    ['Current utility bill', '$11,000'],
        #    ['Since you are saving at', 'X%'],
        #    ['You have saved', '$X,XXX']
        #]
        fl.append(Paragraph('How You Are Saving', s['BillLabel']))

        #
        # NEG monetized
        #

        # RE&E savings assertion
        fl.append(Spacer(281,5))
        fl.append(Paragraph(
            'Your utility bill would have been %s prior to solar. '
            'Your current utility bill is %s %s and the value '
            'of the renewable energy used is %s.   Since you have a Skyline discount '
            'of %s%% you have paid %s for renewable energy and have realized a savings '
            'of %s.'
            % (locale.currency(b['hypothetical_charges'], grouping=True),
            '(exclusive of NEG credit)' if b['neg_ree_charge'] else '',
            locale.currency(b['total_utility_charges'], grouping=True),
            locale.currency(b['ree_value'], grouping=True),
            (b['discount_rate']*100),
            locale.currency(b['ree_charge'], grouping=True),
            locale.currency(b['ree_savings'], grouping=True)), s['BillText']))

        if (b['neg_ree_savings']):
            # NEG savings assertion
            fl.append(Spacer(281,5))
            fl.append(Paragraph('A NEG credit of %s for the value of renewable '
            'energy that skyline previously sold to your utility has been applied '
            'to your utility bill.  Now that you\'ve used this credit, you have paid '
            '%s for renewable energy and have saved an additional %s dollars.'
                % (locale.currency(b['neg_credit_applied'], grouping=True),
                locale.currency(b['neg_ree_charge'], grouping=True),
                locale.currency(b['neg_ree_savings'], grouping=True)), s['BillText']))

        if (b['neg_ree_potential_savings']):
            # NEG Balance assertion 
            fl.append(Spacer(281,5))
            fl.append(Paragraph('You still have a NEG credit balance of %s '
            'dollars that has a potential savings of %s should that credit '
            'be used.' % (locale.currency(b['neg_credit_balance'], grouping=True),
            locale.currency(b['neg_ree_potential_savings'], grouping=True)), s['BillText']))

        fl.append(UseUpSpace())

        # How you are Consuming

        fl.append(Paragraph('How You Are Consuming (kWh)', s['BillLabel']))
        fl.append(Spacer(300,5))

        how_consuming_table_data = [
            [Paragraph('Renewable Energy Generated', s['BillText']), Paragraph('{:.0f}'.format(b['total_re_generated']), s['BillFieldRight'])],
            [Paragraph('Renewable Energy Consumed', s['BillText']), Paragraph('{:.0f}'.format(b['total_re_consumed']), s['BillFieldRight'])],
            [Paragraph('Conventional Energy Consumed', s['BillText']), Paragraph('{:.0f}'.format(b['total_ce_consumed']), s['BillFieldRight'])],
            [Paragraph('Total Energy Consumed', s['BillText']), Paragraph('{:.0f}'.format(b['total_energy_consumed']), s['BillFieldRight'])],
            [Paragraph('Renewable Energy Delivered to Grid', s['BillText']), Paragraph('{:.0f}'.format(b['total_re_delivered_grid']), s['BillFieldRight'])],
        ]

        t = Table(how_consuming_table_data, colWidths=[215,61])
        t.setStyle(TableStyle([('INNERGRID', (1,0), (-1,-1), 0.25, colors.black), ('BOX', (1,0), (-1,-1), 0.25, colors.black)]))
        fl.append(t)
        fl.append(UseUpSpace())

        pad_monthss = range(13 - len(bill_data))

        # 13 month strip padding
        date_hdrs = [''] + ['' for i in pad_monthss]
        neg_credit_applied = [Paragraph('NEG Applied ($)', s['BillLabelMicro'])] + ['' for i in pad_monthss]
        neg_credit_balance = [Paragraph('NEG Balance ($)', s['BillLabelMicro'])] + ['' for i in pad_monthss]

        for i in bill_data:
            date_hdrs.append(Paragraph(i['begin_period'].strftime("%b %y"), s['BillLabelMicro']))
            neg_credit_applied.append(Paragraph(locale.currency(i['neg_credit_applied'], symbol=False), s['BillFieldMicroRight']))
            neg_credit_balance.append(Paragraph(locale.currency(i['neg_credit_balance'], symbol=False), s['BillFieldMicroRight']))

        # convert last date header to 'current'
        date_hdrs[-1] = Paragraph("Current", s['BillLabelMicro'])

        month_strip_table_data = [date_hdrs, neg_credit_applied, neg_credit_balance]

        t = Table(month_strip_table_data, colWidths=[68, 38])
        t.setStyle(TableStyle([('ALIGN',(0,0),(0,0),'RIGHT'), ('INNERGRID', (1,0), (-1,-1), 0.25, colors.black), ('BOX', (1,0), (-1,-1), 0.25, colors.black)]))
        fl.append(t)
        fl.append(UseUpSpace())

        # Remit Payment To:

        fl.append(Paragraph("Remit Payment To:", s['BillLabel']))
        fl.append(Spacer(220,10))
        fl.append(Paragraph(b["payment_addressee"], s['BillField']))
        fl.append(Paragraph(b["payment_street"], s['BillField']))
        fl.append(Paragraph(" ".join((b["payment_city"], b["payment_state"], b["payment_postal_code"])), s['BillField']))
        fl.append(UseUpSpace())


        # amount due mailer

        # TODO: dollar value
        amount_due = locale.currency(b["balance_due"], grouping=True)
        due_date = b["due_date"].strftime("%Y-%m-%d")
        account_number = b["account"]

        # TODO: large style
        amount_due_mailer_table_data = [
            [Paragraph("Account", s['BillLabel']), Paragraph(account_number, s['BillField'])],
            [Paragraph("Amount Due", s['BillLabel']), Paragraph(amount_due, s['BillField'])],
            [Paragraph("Due Date", s['BillLabel']), Paragraph(due_date, s['BillField'])]
        ]
        t = Table(amount_due_mailer_table_data, colWidths=[137,100])

        t.setStyle(TableStyle([('ALIGN',(0,0),(0,-1),'RIGHT'), ('ALIGN',(1,0),(1,-1),'RIGHT'), ('BOTTOMPADDING', (0,0),(-1,-1), 3), ('TOPPADDING', (0,0),(-1,-1), 5), ('INNERGRID', (1,0), (-1,-1), 0.25, colors.black), ('BOX', (1,0), (-1,-1), 0.25, colors.black)]))
        fl.append(t)
        fl.append(UseUpSpace())

        # billing address

        fl.append(Paragraph("Billing Address", s['BillLabel']))
        fl.append(Spacer(227,10))

        fl.append(Paragraph(b["billing_addressee"], s['BillField']))
        fl.append(Paragraph(b["billing_street"], s['BillField']))
        fl.append(Paragraph(" ".join((b["billing_city"], b["billing_state"], b["billing_postal_code"])), s['BillField']))
        fl.append(UseUpSpace())

        #
        # Second Page
        #
        fl.append(NextPageTemplate(self.page_names[1]));
        fl.append(PageBreak());


        pageTwoBackground = Image(os.path.join(self.skin_directory, self.skin, "page_two.png"), letter[0], letter[1])
        fl.append(pageTwoBackground)

        #populate measured usage header frame
        fl.append(Paragraph("Measured renewable and conventional energy.", s['BillLabel']))
        fl.append(UseUpSpace())

        # list of the rows
        measuredUsage = [
            ["Utility Register", "Description", "Quantity", "", "",""],
            [None, None, "Renewable", "Utility", "Total", None],
            [None, None, None, None,  None, None,]
        ]
        for meter in b["utility_meters"]:
            for register in meter["registers"]:
                measuredUsage.append([
                   "%s %s" % (meter["meter_id"], register["register_id"]),
                   register["description"],
                   register["shadow_total"],
                   register["utility_total"],
                   register["total"],
                   register["quantity_units"]
                ])

        measuredUsage.append([None, None, None, None, None, None])

        # total width 550
        t = Table(measuredUsage, [100, 250, 55, 55, 55, 35])

        t.setStyle(TableStyle([
            ('SPAN',(2,0),(5,0)),
            ('SPAN',(4,1),(5,1)),
            ('BOX', (0,0), (-1,-1), 0.25, colors.black),
            ('BOX', (0,2), (0,-1), 0.25, colors.black),
            ('BOX', (1,2), (1,-1), 0.25, colors.black),
            ('BOX', (2,2), (2,-1), 0.25, colors.black),
            ('BOX', (3,2), (3,-1), 0.25, colors.black),
            ('BOX', (4,2), (5,-1), 0.25, colors.black),
            ('TOPPADDING', (0,0), (-1,-1), 0), 
            ('BOTTOMPADDING', (0,0), (-1,-1), 0),
            ('RIGHTPADDING', (4,2), (4,-1), 2), 
            ('LEFTPADDING', (5,2), (5,-1), 1), 
            ('FONT', (0,0),(-1,0), 'VerdanaB'), # Bill Label Style
            ('FONTSIZE', (0,0), (-1,0), 10),
            ('FONT', (0,1),(-1,-1), 'Inconsolata'),
            ('FONTSIZE', (0,1), (-1,-1), 7),
            ('LEADING', (0,1), (-1,-1), 9),
            ('ALIGN',(0,0),(0,0),'LEFT'),
            ('ALIGN',(1,0),(5,0),'CENTER'),
            ('ALIGN',(2,1),(3,1),'CENTER'),
            ('ALIGN',(4,1),(5,1),'CENTER'),
            ('ALIGN',(2,2),(2,-1),'RIGHT'),
            ('ALIGN',(3,2),(3,-1),'RIGHT'),
            ('ALIGN',(4,2),(4,-1),'RIGHT'),
            ('ALIGN',(4,2),(4,-1),'RIGHT'),
            ('ALIGN',(5,2),(5,-1),'LEFT'),
        ]))

        fl.append(t)
        fl.append(UseUpSpace())


        fl.append(Paragraph("Original utility charges prior to renewable energy.", s['BillLabel']))
        fl.append(UseUpSpace())

        # list of the rows
        chargeDetails = [
            [None, "Charge Description", "Quantity","", "Rate","", "Total"],
            [None, None, None, None, None, None, None]
        ]

        for group, charges in b["hypothetical_chargegroups"].iteritems():
            for i, charge in enumerate(charges):
                if not i: chargeDetails.append([group, None, None, None, None, None, None])
                chargeDetails.append([
                    None,
                    charge["description"],
                    charge["quantity"],
                    charge["rate"],
                    charge["total"],
                ])
        chargeDetails.append([None, None, None, None, None, None,
            format_for_display(
                b["hypothetical_charges"],
                places=2)
        ])

        t = Table(chargeDetails, [80, 180, 70, 40, 70, 40, 70])

        #('BOX', (0,0), (-1,-1), 0.25, colors.black), 
        t.setStyle(TableStyle([
            #('INNERGRID', (1,0), (-1,1), 0.25, colors.black), 
            ('BOX', (0,2), (0,-1), 0.25, colors.black),
            ('BOX', (1,2), (1,-1), 0.25, colors.black),
            ('BOX', (2,2), (3,-1), 0.25, colors.black),
            ('BOX', (4,2), (5,-1), 0.25, colors.black),
            ('BOX', (6,2), (6,-1), 0.25, colors.black),
            ('TOPPADDING', (0,0), (-1,-1), 0), 
            ('BOTTOMPADDING', (0,0), (-1,-1), 0),
            ('RIGHTPADDING', (2,2), (2,-1), 2), 
            ('LEFTPADDING', (3,2), (3,-1), 1), 
            ('RIGHTPADDING', (4,2), (4,-1), 2), 
            ('LEFTPADDING', (5,2), (5,-1), 1), 
            ('FONT', (0,0),(-1,0), 'VerdanaB'), # Bill Label Style
            ('FONTSIZE', (0,0), (-1,0), 10),
            ('FONT', (0,1),(-1,-1), 'Inconsolata'),
            ('FONTSIZE', (0,1), (-1,-1), 7),
            ('LEADING', (0,1), (-1,-1), 9),
            ('ALIGN',(0,0),(0,0),'LEFT'),
            ('ALIGN',(1,0),(1,0),'CENTER'),
            ('ALIGN',(2,0),(2,-1),'RIGHT'),
            ('ALIGN',(4,0),(4,-1),'RIGHT'),
            ('ALIGN',(6,0),(6,-1),'RIGHT'),
        ]))

        fl.append(t)
        fl.append(UseUpSpace())

        return fl


def build_parsers():
    '''Return initialized argument parser.'''
    parser = ArgumentParser(description="Send AMQP for recently modified records.")

    parser.add_argument("-v", "--verbose", dest="verbose", 
                        default=False,  action='store_true',
                        help="Maximum output to stdout.  Default: %(default)r")

    parser.add_argument("--skindirectory", dest="skin_directory", 
                        default=False,  nargs="?", required=True,
                        help="Specify skin bundle directory.  Default: %(default)r")

    parser.add_argument("--skinname", dest="skin_name", 
                        default=False,  nargs="?", required=True,
                        help="Specify skin name.  Default: %(default)r")

    parser.add_argument("--outputdirectory", dest="output_directory", 
                        default=False,  nargs="?", required=True,
                        help="Specify output directory.  Default: %(default)r")

    parser.add_argument("--outputfile", dest="output_file", 
                        default=False,  nargs="?", required=True,
                        help="Specify output file.  Default: %(default)r")

    parser.add_argument("--datafile", dest="data_file", 
                        default=False,  nargs="?", required=False,
                        help="Specify input data file. Omit for one bill.  Default: %(default)r")
    return parser

if __name__ == '__main__':

    # run pv bill with input data 
    # python processing/bill_templates.py --skinname skyline_pv --skindirectory reebill_templates --outputdirectory /tmp --outputfile pv.pdf --datafile test/bill_templates.csv

    # run one bill with teva template 
    # python processing/bill_templates.py --skinname skyline_pv --skindirectory reebill_templates --outputdirectory /tmp --outputfile pv.pdf 

    parser = build_parsers()
    args = parser.parse_args()

    if not os.path.exists(args.output_directory):
        os.mkdir(args.output_directory)

    fake_bill_fields = {
        "account": "38291",
        "sequence": "1",
        "begin_period": datetime.strptime("2013-01-01", "%Y-%m-%d"),
        "manual_adjustment": float("0"),
        "balance_forward": float("0"),
        "payment_received": float("0"),
        "balance_due": float("12471.62"),
        "total_energy_consumed": float("159756.09"),
        "total_re_consumed": float("127914"),
        "total_ce_consumed": float("31842.09"),
        "total_re_delivered_grid": float("0"),
        "total_re_generated": float("127914"),
        "due_date": datetime.strptime("2013-03-01", "%Y-%m-%d"),
        "end_period": datetime.strptime("2013-02-01", "%Y-%m-%d"),
        "hypothetical_charges": float("18371.95"),
            #"actual_charges": float("3661.84"),
        "discount_rate": float("0.99"),
        "issue_date": datetime.strptime("2013-02-01", "%Y-%m-%d"),
        "late_charge": float("0"),
        "prior_balance": float("0"),
        "ree_charge": float("12471.62"),
        "neg_credit_applied": float("0"),
        "neg_ree_charge": float("0"),
        "neg_credit_balance": float("0"),
        "ree_savings": float("2238.5"),
        "neg_ree_savings": float("0"),
        "neg_ree_potential_savings": float("0"),
        "ree_value": float("14710.11"),
        "service_addressee": "Service Location",
        "service_city": "Washington",
        "service_postal_code": "20009",
        "service_state": "DC",
        "service_street": "2020 K Street",
        "total_adjustment": float("0"),
        "total_hypothetical_charges": float("0"),
        "total_utility_charges": float("0"),
        "payment_addressee": "Skyline Innovations",
        "payment_city": "Washington",
        "payment_postal_code": "20009",
        "payment_state": "DC",
        "payment_street": "1606 20th St NW",
        "billing_addressee": "Example Billee",
        "billing_street": "1313 Elm Street",
        "billing_city": "Washington",
        "billing_postal_code": "20009",
        "billing_state": "DC"
    }

    fake_utility_meters = [
        {
            'meter_id':'meter 1',
            'registers':[
                {
                    'register_id':'register 1',
                    'description':'description',
                    'utility_total':0,
                    'shadow_total':0,
                    'total':0,
                    'quantity_units':'Therms'
                }, {
                    'register_id':'register 2',
                    'description':'description ',
                    'utility_total':0,
                    'shadow_total':0,
                    'total':0,
                    'quantity_units':'Therms'
                }, {
                    'register_id':'register 3',
                    'description':'description',
                    'utility_total':0,
                    'shadow_total':0,
                    'total':0,
                    'quantity_units':'Therms'
                }
            ],
            'total':0
        }, {
            'meter_id':'meter 2',
            'registers':[
                {
                    'register_id':'register 1',
                    'description':'description',
                    'utility_total':0,
                    'shadow_total':0,
                    'total':0,
                    'quantity_units':'Therms'
                }, {
                    'register_id':'register 2',
                    'description':'description',
                    'utility_total':0,
                    'shadow_total':0,
                    'total':0,
                    'quantity_units':'Therms'
                }, {
                    'register_id':'register 3',
                    'description':'description',
                    'utility_total':0,
                    'shadow_total':0,
                    'total':0,
                    'quantity_units':'Therms'
                }
            ],
            'total':0
        }
    ]

    fake_hypo_chargegroups = {
        "group 1": [
            {
                "description":"description 1",
                "quantity":0,
                "rate":0,
                "total":0
            }, {
                "description":"description 2",
                "quantity":0,
                "rate":0,
                "total":0
            }, {
                "description":"description 3",
                "quantity":0,
                "rate":0,
                "total":0
            }
        ],
        "group 2": [
            {
                "description":"description 1",
                "quantity":0,
                "rate":0,
                "total":0
            }, {
                "description":"description 2",
                "quantity":0,
                "rate":0,
                "total":0
            }, {
                "description":"description 3",
                "quantity":0,
                "rate":0,
                "total":0
            }
        ],
        "group3": [
            {
                "description":"description 1",
                "quantity":0,
                "rate":0,
                "total":0
            }, {
                "description":"description 2",
                "quantity":0,
                "rate":0,
                "total":0
            }, {
                "description":"description 3",
                "quantity":0,
                "rate":0,
                "total":0
            }
        ],
    } <|MERGE_RESOLUTION|>--- conflicted
+++ resolved
@@ -181,13 +181,8 @@
             'billing_postal_code': reebill.billing_address.postal_code,
             'billing_state': reebill.billing_address.state,
             'utility_meters':  [{
-<<<<<<< HEAD
                 'meter_id': meter_id,
                     'registers': [{
-=======
-                 'meter_id': meter_id,
-                 'registers': [{
->>>>>>> 66ec8607
                     'register_id': register_id,
                     'description': description,
                     'shadow_total': reading.renewable_quantity,
