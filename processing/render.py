#!/usr/bin/env python
import os

import reportlab
from pyPdf import PdfFileWriter, PdfFileReader
from reportlab.platypus import BaseDocTemplate, Paragraph, Table, TableStyle, Spacer, Image, PageTemplate, Frame, PageBreak, NextPageTemplate
from reportlab.platypus.flowables import UseUpSpace
from reportlab.lib.styles import getSampleStyleSheet,ParagraphStyle
from reportlab.lib.pagesizes import letter
from reportlab.lib.enums import TA_LEFT, TA_RIGHT, TA_CENTER
from reportlab.lib import colors
from reportlab.pdfgen import canvas
from reportlab.pdfbase import pdfmetrics
from reportlab.pdfbase.ttfonts import TTFont
from reportlab.pdfbase.pdfmetrics import registerFontFamily

from billing.processing import mongo

def round_for_display(x, places=2):
    '''Rounds the float 'x' for display as dollars according to the previous
    behavior in render.py using Decimals, which was to round to the nearest
    cent (.005 up to .01). If 'places' is given, a different number of decimal
    places can be used.
    '''
    return round(x * 10**places) / float(10**places)

def format_for_display(x, places=2):
    '''Formats the float 'x' for display as dollars by rounding it to the given
    number of places (default 2) and displaying as a string right-padded with
    0s to that many places.
    '''
    return ('%%.%sf' % places) % round_for_display(x, places)

defaultPageSize = letter
PAGE_HEIGHT=letter[1]; PAGE_WIDTH=letter[0]
Title = "Skyline Bill"
pageinfo = "Skyline Bill"
firstPageName = 'FirstPage'
secondPageName = 'SecondPage'

class SIBillDocTemplate(BaseDocTemplate):
    """Structure Skyline Innovations Bill. """

    def build(self,flowables, canvasmaker=canvas.Canvas):
        """build the document using the flowables while drawing lines and figureson top of them."""
 
        BaseDocTemplate.build(self,flowables, canvasmaker=canvasmaker)
        
    def afterPage(self):
        if self.pageTemplate.id == firstPageName:
            self.canv.saveState()
            self.canv.restoreState()
        if self.pageTemplate.id == secondPageName:
            self.canv.saveState()
            self.canv.restoreState()

    def handle_pageBegin(self):
        BaseDocTemplate.handle_pageBegin(self)

def stringify(d):
    """ convert dictionary values that are None to empty string. """
    d.update(dict([(k,'') for k,v in d.items() if v is None ]))
    return d

def concat_pdfs(in_paths, out_path):
    '''Concatenates all PDF files given in 'in_paths', writing the output file
    at 'out_path'.'''
    # pyPdf requires all input files to remain open when the output file is
    # written, so "with" can't be used. stackoverflow also says that pyPdf uses
    # file() instead of open(), even though file() is supposed to be bad and
    # will be removed from python.
    in_files = [file(path) for path in in_paths]

    # concatenate all input files into the writer object
    writer = PdfFileWriter()
    for in_file in in_files:
        reader = PdfFileReader(in_file)
        for i in range(reader.numPages):
            writer.addPage(reader.getPage(i))

    # write output file
    with open(out_path, 'wb') as out_file:
        writer.write(out_file)

    # close all the input files
    for in_file in in_files:
        in_file.close()

class ReebillRenderer:
    def __init__(self, config, state_db, logger):
        '''Config should be a dict of configuration keys and values.'''
        # directory for temporary image file storage
        self.template_directory = config['template_directory']
        self.default_template = config['default_template']
        self.current_template = self.default_template
        self.teva_accounts = config['teva_accounts'].split()
        self.state_db = state_db

        # global reebill logger for reporting errors
        self.logger = logger

        #  Load Fonts
        rptlab_folder = os.path.join(os.path.dirname(reportlab.__file__), 'fonts')

        our_fonts = os.path.join(os.path.join(self.template_directory, 'fonts/'))

        # register Vera (Included in reportlab)
        pdfmetrics.registerFont(TTFont('Vera', os.path.join(rptlab_folder, 'Vera.ttf')))
        pdfmetrics.registerFont(TTFont('VeraBd', os.path.join(rptlab_folder, 'VeraBd.ttf')))
        pdfmetrics.registerFont(TTFont('VeraIt', os.path.join(rptlab_folder, 'VeraIt.ttf')))
        pdfmetrics.registerFont(TTFont('VeraBI', os.path.join(rptlab_folder, 'VeraBI.ttf')))
        registerFontFamily('Vera',normal='Vera',bold='VeraBd',italic='VeraIt',boldItalic='VeraBI')


        # register Verdana (MS Licensed CoreFonts http://sourceforge.net/projects/corefonts/files/)
        pdfmetrics.registerFont(TTFont("Verdana", os.path.join(our_fonts, 'verdana.ttf')))
        pdfmetrics.registerFont(TTFont("VerdanaB", os.path.join(our_fonts, 'verdanab.ttf')))
        pdfmetrics.registerFont(TTFont("VerdanaI", os.path.join(our_fonts, 'verdanai.ttf')))
        registerFontFamily('Verdana',normal='Verdana',bold='VerdanaB',italic='VerdanaI')

        # register Calibri (MS Licensed CoreFonts http://sourceforge.net/projects/corefonts/files/)
        pdfmetrics.registerFont(TTFont("Courier", os.path.join(our_fonts, 'cour.ttf')))
        pdfmetrics.registerFont(TTFont("CourierB", os.path.join(our_fonts, 'courbd.ttf')))
        pdfmetrics.registerFont(TTFont("CourieI", os.path.join(our_fonts, 'couri.ttf')))
        pdfmetrics.registerFont(TTFont("CourieBI", os.path.join(our_fonts, 'courbi.ttf')))
        registerFontFamily('Courier',normal='Courier',bold='CourierB',italic='CourierBI')


        #register Inconsolata (TODO address here)
        pdfmetrics.registerFont(TTFont("Inconsolata", os.path.join(our_fonts,'Inconsolata.ttf')))
        registerFontFamily('Inconsolata', 
                            normal = 'Inconsolata', 
                            bold = 'Inconsolata',
                            italic = 'Inconsolata')

    def render(self, account, sequence, outputdir, outputfile, verbose):

        # Hack for overriding default template if a teva account
        if (account in self.teva_accounts):
            self.current_template = 'teva'
        else:
            self.current_template = self.default_template

        # render each version
        max_version = self.state_db.max_version(account, sequence)
        for version in range(max_version + 1):
            reebill = self.state_db.get_reebill(account, sequence,
                    version=version)
<<<<<<< HEAD
            self.render_version(reebill, reebill_document, outputdir,
                    outputfile +  '-%s' % version, verbose)
=======
            self.render_version(reebill, outputdir,
                    outputfile +  '-%s' % version)
>>>>>>> c08468b5

        # concatenate version pdfs
        input_paths = ['%s-%s' % (os.path.join(outputdir, outputfile), v)
                for v in range(max_version + 1)]
        output_path = os.path.join(outputdir, outputfile)
        concat_pdfs(input_paths, output_path)

        # delete version pdfs, leaving only the combined version
        for input_path in input_paths:
            os.remove(input_path)
 
    def render_max_version(self, account, sequence, outputdir, outputfile):
        # Hack for overriding default template if a teva account
        if (account in self.teva_accounts):
            self.current_template = 'teva'
        else:
            self.current_template = self.default_template
        max_version = self.state_db.max_version(account, sequence)
        reebill = self.state_db.get_reebill(account, sequence,
                version=max_version)
<<<<<<< HEAD
        self.render_version(reebill, reebill_document, outputdir, outputfile)
=======
        reebill_document = self.reebill_dao.load_reebill(account, sequence,
                version=max_version)
        self.render_version(reebill, outputdir, outputfile)
>>>>>>> c08468b5

    def render_version(self, reebill, outputdir, outputfile):
        styles = getSampleStyleSheet()
        styles.add(ParagraphStyle(name='BillLabel', fontName='VerdanaB', fontSize=10, leading=10))
        styles.add(ParagraphStyle(name='BillLabelRight', fontName='VerdanaB', fontSize=10, leading=10, alignment=TA_RIGHT))
        styles.add(ParagraphStyle(name='BillLabelLg', fontName='VerdanaB', fontSize=12, leading=14))
        styles.add(ParagraphStyle(name='BillLabelLgRight', fontName='VerdanaB', fontSize=12, leading=14, alignment=TA_RIGHT))
        styles.add(ParagraphStyle(name='BillLabelSm', fontName='VerdanaB', fontSize=8, leading=8))
        styles.add(ParagraphStyle(name='BillLabelSmRight', fontName='VerdanaB', fontSize=8, leading=8, alignment=TA_RIGHT))
        styles.add(ParagraphStyle(name='BillLabelSmCenter', fontName='VerdanaB', fontSize=8, leading=8, alignment=TA_CENTER))
        styles.add(ParagraphStyle(name='GraphLabel', fontName='Verdana', fontSize=6, leading=6))
        styles.add(ParagraphStyle(name='BillField', fontName='Inconsolata', fontSize=10, leading=10, alignment=TA_LEFT))
        styles.add(ParagraphStyle(name='BillFieldLg', fontName='Inconsolata', fontSize=12, leading=12, alignment=TA_LEFT))
        styles.add(ParagraphStyle(name='BillFieldRight', fontName='Inconsolata', fontSize=10, leading=10, alignment=TA_RIGHT))
        styles.add(ParagraphStyle(name='BillFieldLeft', fontName='Inconsolata', fontSize=10, leading=10, alignment=TA_LEFT))
        styles.add(ParagraphStyle(name='BillFieldSm', fontName='Inconsolata', fontSize=8, leading=8, alignment=TA_LEFT))
        styles.add(ParagraphStyle(name='BillLabelFake', fontName='VerdanaB', fontSize=8, leading=8, textColor=colors.white))
        style = styles['BillLabel']

        _showBoundaries = 0

        # canvas: x,y,612w,792h w/ origin bottom left
        # 72 dpi
        # frame (x,y,w,h)
        #page one frames; divided into three sections:  Summary, graphs, Charge Details
        backgroundF1 = Frame(0,0, letter[0], letter[1], leftPadding=0, bottomPadding=0, rightPadding=0, topPadding=0, id='background1', showBoundary=_showBoundaries)

        # 1/3 (612)w x (792pt-279pt=)h (to fit #9 envelope) 

        # Skyline Account number frame
        billIdentificationF = Frame(90, 657, 227, 37, leftPadding=0, bottomPadding=0, rightPadding=0, topPadding=0, id='accountNumber', showBoundary=_showBoundaries)

        # Due date and Amount frame
        amountDueF = Frame(353, 657, 227, 37, leftPadding=0, bottomPadding=0, rightPadding=0, topPadding=0, id='amountDue', showBoundary=_showBoundaries)

        # Customer service address Frame
        serviceAddressF = Frame(371, 570, 227, 70, leftPadding=10, bottomPadding=0, rightPadding=0, topPadding=0, id='serviceAddress', showBoundary=_showBoundaries)

        # Staples envelope (for bill send)
        # #10 (4-1/8" (297pt)  x 9-1/2")
        # Left window position fits standard formats
        # Window size: 1-1/8" x 4-1/2" (324pt)
        # Window placement: 7/8" (63pt) from left and 1/2" (36pt) from bottom

        # Customer billing address frame
        #billingAddressF = Frame(78, 600, 250, 60, leftPadding=10, bottomPadding=0, rightPadding=0, topPadding=0, id='billingAddress', showBoundary=_showBoundaries)
        billingAddressF = Frame(78, 600, 390, 60, leftPadding=10, bottomPadding=0, rightPadding=0, topPadding=0, id='billingAddress', showBoundary=_showBoundaries)

        # 2/3 (removed)

        # 3/3

        # summary background block
        summaryBackgroundF = Frame(141, 75, 443, 152, leftPadding=0, bottomPadding=0, rightPadding=0, topPadding=0, id='summaryBackground', showBoundary=_showBoundaries)

        billPeriodTableF = Frame(30, 167, 241, 90, leftPadding=0, bottomPadding=0, rightPadding=0, topPadding=0, id='billPeriod', showBoundary=_showBoundaries)

        # summary charges block
        summaryChargesTableF = Frame(328, 167, 252, 90, leftPadding=0, bottomPadding=0, rightPadding=0, topPadding=0, id='summaryCharges', showBoundary=_showBoundaries)

        # balance block
        balanceF = Frame(77, 105, 265, 50, leftPadding=0, bottomPadding=0, rightPadding=0, topPadding=0, id='balance', showBoundary=_showBoundaries)

        # adjustments block
        adjustmentsF = Frame(77, 64, 265, 50, leftPadding=0, bottomPadding=0, rightPadding=0, topPadding=0, id='adjustments', showBoundary=_showBoundaries)

        # current charges block
        # your savings and renewable charges
        currentChargesF = Frame(360, 108, 220, 55, leftPadding=0, bottomPadding=0, rightPadding=0, topPadding=0, id='currentCharges', showBoundary=_showBoundaries)

        # balance forward block
        balanceForwardF = Frame(360, 75, 220, 21, leftPadding=0, bottomPadding=0, rightPadding=0, topPadding=0, id='balance', showBoundary=_showBoundaries)

        # balance due block
        balanceDueF = Frame(360, 41, 220, 25, leftPadding=0, bottomPadding=0, rightPadding=0, topPadding=0, id='balanceDue', showBoundary=_showBoundaries)


        # build page container for flowables to populate
        firstPage = PageTemplate(id=firstPageName,frames=[backgroundF1, billIdentificationF, amountDueF, serviceAddressF, billingAddressF, summaryBackgroundF, billPeriodTableF, summaryChargesTableF, balanceF, adjustmentsF, currentChargesF, balanceForwardF, balanceDueF])

        # page two frames
        # page two background frame
        backgroundF2 = Frame(0,0, letter[0], letter[1], leftPadding=0, bottomPadding=0, rightPadding=0, topPadding=0, id='background2', showBoundary=_showBoundaries)

        # Staples envelope (for bill return)
        # #9 standard invoice (3-7/8" (279pt) x 8-7/8" (639pt))
        # Left window position fits standard formats
        # Window size: 1-1/8" (81pt) x 4-1/2" (324pt)
        # Window placement: 7/8" (63pt) from left and 1/2" (36pt) from bottom

        # Measured Usage header frame
        measuredUsageHeaderF = Frame(30, 500, 550, 20, leftPadding=0, bottomPadding=0, rightPadding=0, topPadding=0, id='measuredUsageHeader', showBoundary=_showBoundaries)

        # measured usage meter summaries
        measuredUsageF = Frame(30, 400, 550, 105, leftPadding=0, bottomPadding=0, rightPadding=0, topPadding=0, id='billableUsage', showBoundary=_showBoundaries)

        # Charge details header frame
        chargeDetailsHeaderF = Frame(30, 350, 550, 20, leftPadding=0, bottomPadding=0, rightPadding=0, topPadding=0, id='chargeDetailsHeader', showBoundary=_showBoundaries)

        # charge details frame
        chargeDetailsF = Frame(30, 1, 550, 350, leftPadding=0, bottomPadding=0, rightPadding=0, topPadding=0, id='chargeDetails', showBoundary=_showBoundaries)

        # build page container for flowables to populate
        secondPage = PageTemplate(id=secondPageName,frames=[backgroundF2, measuredUsageHeaderF, measuredUsageF, chargeDetailsHeaderF, chargeDetailsF])
        #
        # Create the customer account directory if it is absent
        if not os.path.exists(outputdir):
            os.mkdir(outputdir)

        # TODO: 17377331 - find out why the failure is silent
        # for some reasons, if the file path passed in does not exist, SIBillDocTemplate fails silently 
        doc = SIBillDocTemplate("%s/%s" % (outputdir, outputfile), pagesize=letter, showBoundary=0, allowSplitting=0)
        doc.addPageTemplates([firstPage, secondPage])
        Elements = []

        # First Page
        # populate backgroundF1
        pageOneBackground = Image(os.path.join(os.path.join(self.template_directory, self.current_template), "page_one.png"),letter[0], letter[1])
        Elements.append(pageOneBackground)

        # populate account number, bill id & issue date
        issue_date = reebill.issue_date
        accountNumber = [
            [Paragraph("Account Number", styles['BillLabelRight']),Paragraph(
                reebill.customer.account + " " + str(reebill.sequence),styles['BillField'])],
            [Paragraph("Issue Date", styles['BillLabelRight']), Paragraph(issue_date.strftime('%m-%d-%Y') if issue_date is not None else 'None', styles['BillField'])]
        ]

        t = Table(accountNumber, [135,85])
        t.setStyle(TableStyle([('ALIGN',(0,0),(0,-1),'RIGHT'), ('ALIGN',(1,0),(1,-1),'RIGHT'), ('BOTTOMPADDING', (0,0),(-1,-1), 3), ('TOPPADDING', (0,0),(-1,-1), 5), ('INNERGRID', (1,0), (-1,-1), 0.25, colors.black), ('BOX', (1,0), (-1,-1), 0.25, colors.black)]))
        Elements.append(t)
        #fits perfectly
        #Elements.append(UseUpSpace())

        # populate due date and amount
        dueDateAndAmount = [
            [Paragraph("Due Date", styles['BillLabelRight']), Paragraph(reebill
            .due_date.strftime('%m-%d-%Y') if reebill.due_date is not None
            else 'None', styles['BillFieldRight'])],
            [Paragraph("Balance Due", styles['BillLabelRight']), Paragraph(
                format_for_display(reebill.balance_due), styles[
                    'BillFieldRight'])]
        ]
        
        t = Table(dueDateAndAmount, [135,85])
        t.setStyle(TableStyle([('ALIGN',(0,0),(0,-1),'RIGHT'), ('ALIGN',(1,0),(1,-1),'RIGHT'), ('BOTTOMPADDING', (0,0),(-1,-1), 3), ('TOPPADDING', (0,0),(-1,-1), 5), ('INNERGRID', (1,0), (-1,-1), 0.25, colors.black), ('BOX', (1,0), (-1,-1), 0.25, colors.black)]))
        Elements.append(t)
        Elements.append(UseUpSpace())
        
        # populate service address
        Elements.append(Spacer(100,10))
        Elements.append(Paragraph("Service Location", styles['BillLabel']))

        sa = stringify(reebill.service_address.to_dict())
        Elements.append(Paragraph(sa.get('addressee', ""), styles['BillField']))
        Elements.append(Paragraph(sa.get('street',""), styles['BillField']))
        Elements.append(Paragraph(" ".join((sa.get('city', ""), sa.get('state', ""), sa.get('postal_code', ""))), styles['BillField']))
        Elements.append(UseUpSpace())

        # populate billing address
        Elements.append(Spacer(100,20))
        ba = stringify(reebill.billing_address.to_dict())
        Elements.append(Paragraph(ba.get('addressee', ""), styles['BillFieldLg']))
        Elements.append(Paragraph(ba.get('street', ""), styles['BillFieldLg']))
        Elements.append(Paragraph(" ".join((ba.get('city', ""), ba.get('state', ""), ba.get('postal_code',""))), styles['BillFieldLg']))
        Elements.append(UseUpSpace())

        # populate summary background
        Elements.append(Image(os.path.join(self.template_directory,'images','SummaryBackground.png'), 443, 151))
        Elements.append(UseUpSpace())

        # populate billPeriodTableF
        # spacer so rows can line up with those in summarChargesTableF rows
        periods=reebill.get_period()
        serviceperiod = [
            [Paragraph("spacer", styles['BillLabelFake']), Paragraph("spacer", styles['BillLabelFake']), Paragraph("spacer", styles['BillLabelFake'])],
            [Paragraph("", styles['BillLabelSm']), Paragraph("From", styles['BillLabelSm']), Paragraph("To", styles['BillLabelSm'])]
        ] + [[
            Paragraph(u' service',styles['BillLabelSmRight']),
            Paragraph(periods[0].strftime('%m-%d-%Y'), styles['BillFieldRight']),
            Paragraph(periods[1].strftime('%m-%d-%Y'), styles['BillFieldRight'])
        ]]

        t = Table(serviceperiod, colWidths=[115,63,63])
        t.setStyle(TableStyle([('ALIGN',(0,0),(0,-1),'RIGHT'), ('ALIGN',(1,0),(1,-1),'CENTER'), ('ALIGN',(2,0),(2,-1),'CENTER'), ('RIGHTPADDING', (0,2),(0,-1), 8), ('BOTTOMPADDING', (0,0),(-1,-1), 3), ('TOPPADDING', (0,0),(-1,-1), 5), ('INNERGRID', (1,2), (-1,-1), 0.25, colors.black), ('BOX', (1,2), (-1,-1), 0.25, colors.black), ('BACKGROUND',(1,2),(-1,-1),colors.white)]))
        Elements.append(t)
        Elements.append(UseUpSpace())

        total_utility_charges = reebill.get_total_actual_charges()
        utilitycharges = [
            [Paragraph("Your Utility Charges", styles['BillLabelSmCenter']),Paragraph("", styles['BillLabelSm']),Paragraph("Green Energy", styles['BillLabelSmCenter'])],
            [Paragraph("w/o Renewable", styles['BillLabelSmCenter']),Paragraph("w/ Renewable", styles['BillLabelSmCenter']),Paragraph("Value", styles['BillLabelSmCenter'])]
        ]+[[
            Paragraph(str(format_for_display(reebill.get_total_hypothetical_charges())),styles['BillFieldRight']),
            Paragraph(str(format_for_display(total_utility_charges)),styles['BillFieldRight']),
            Paragraph(str(format_for_display(reebill.ree_value)),styles['BillFieldRight'])
        ]]

        t = Table(utilitycharges, colWidths=[84,84,84])

        t.setStyle(TableStyle([('SPAN', (0,0), (1,0)), ('ALIGN',(1,0),(1,-1),'RIGHT'), ('BOTTOMPADDING', (0,0),(-1,-1), 3), ('TOPPADDING', (0,0),(-1,-1), 5), ('INNERGRID', (0,2), (-1,-1), 0.25, colors.black), ('BOX', (0,2), (-1,-1), 0.25, colors.black), ('BACKGROUND',(0,2),(-1,-1),colors.white)]))
        Elements.append(t)
        Elements.append(UseUpSpace())

        # populate balances
        balances = [
            [Paragraph("Prior Balance", styles['BillLabelRight']), Paragraph(
                str(format_for_display(reebill.prior_balance)),styles[
                    'BillFieldRight'])],
            [Paragraph("Payment Received", styles['BillLabelRight']),
                Paragraph(str(format_for_display(reebill.payment_received)),
                    styles['BillFieldRight'])]
        ]

        t = Table(balances, [180,85])
        t.setStyle(TableStyle([('ALIGN',(0,0),(0,-1),'RIGHT'), ('ALIGN',(1,0),(1,-1),'RIGHT'), ('BOTTOMPADDING', (0,0),(-1,-1), 3), ('TOPPADDING', (0,0),(-1,-1), 5), ('INNERGRID', (1,0), (-1,-1), 0.25, colors.black), ('BOX', (1,0), (-1,-1), 0.25, colors.black), ('BACKGROUND',(1,0),(-1,-1),colors.white)]))
        Elements.append(t)
        Elements.append(UseUpSpace())

        # populate adjustments
        manual_adjustments = reebill.manual_adjustment
        other_adjustments = reebill.total_adjustment
        adjustments = [
            [Paragraph("Manual Adjustments", styles['BillLabelRight']), Paragraph(str(format_for_display(manual_adjustments)), styles['BillFieldRight'])],
            [Paragraph("Other Adjustments", styles['BillLabelRight']), Paragraph(str(format_for_display(other_adjustments)), styles['BillFieldRight'])]
        ]

        t = Table(adjustments, [180,85])
        t.setStyle(TableStyle([('ALIGN',(0,0),(0,-1),'RIGHT'), ('ALIGN',(1,0),(1,-1),'RIGHT'), ('BOTTOMPADDING', (0,0),(-1,-1), 3), ('TOPPADDING', (0,0),(-1,-1), 5), ('INNERGRID', (1,0), (-1,-1), 0.25, colors.black), ('BOX', (1,0), (-1,-1), 0.25, colors.black), ('BACKGROUND',(1,0),(-1,-1),colors.white)]))
        Elements.append(t)
        Elements.append(UseUpSpace())

        try:
            # populate current charges
            late_charges = reebill.late_charge
        except KeyError:
            late_charges = None

        # depiction of conditional template logic based on ReeBill returning None
        # we will want to distinguish between a late charge, a zero dollar late charge and no late charge
        # to allow the template to do fancy formatting
        if late_charges is not None:
            currentCharges = [
                [Paragraph("Your Savings", styles['BillLabelRight']), Paragraph(str(format_for_display(reebill.ree_savings)), styles['BillFieldRight'])],
                [Paragraph("Renewable Charges", styles['BillLabelRight']), Paragraph(str(format_for_display(reebill.ree_charge)), styles['BillFieldRight'])],
                [Paragraph("Late Charges", styles['BillLabelRight']), Paragraph(str(format_for_display(late_charges)), styles['BillFieldRight'])]
            ]
        else:
            currentCharges = [
                [Paragraph("Your Savings", styles['BillLabelRight']), Paragraph(str(format_for_display(reebill.ree_savings)), styles['BillFieldRight'])],
                [Paragraph("Renewable Charges", styles['BillLabelRight']), Paragraph(str(format_for_display(reebill.ree_charge)), styles['BillFieldRight'])],
                [Paragraph("Late Charges", styles['BillLabelRight']), Paragraph(str("n/a"), styles['BillFieldRight'])]
            ]

        t = Table(currentCharges, [135,85])
        t.setStyle(TableStyle([('ALIGN',(0,0),(0,-1),'RIGHT'), ('ALIGN',(1,0),(1,-1),'RIGHT'), ('BOTTOMPADDING', (0,0),(-1,-1), 3), ('TOPPADDING', (0,0),(-1,-1), 5), ('INNERGRID', (1,0), (-1,-1), 0.25, colors.black), ('BOX', (1,0), (-1,-1), 0.25, colors.black), ('BACKGROUND',(1,0),(-1,-1),colors.white)]))
        Elements.append(t)
        Elements.append(UseUpSpace())

        # populate balanceForward
        balance = [
            [Paragraph("Balance Forward", styles['BillLabelRight']), Paragraph(str(format_for_display(reebill.balance_forward)), styles['BillFieldRight'])]
        ]

        t = Table(balance, [135,85])
        t.setStyle(TableStyle([('ALIGN',(0,0),(0,-1),'RIGHT'), ('ALIGN',(1,0),(1,-1),'RIGHT'), ('BOTTOMPADDING', (0,0),(-1,-1), 3), ('TOPPADDING', (0,0),(-1,-1), 5), ('INNERGRID', (1,0), (-1,-1), 0.25, colors.black), ('BOX', (1,0), (-1,-1), 0.25, colors.black), ('BACKGROUND',(1,0),(-1,-1),colors.white)]))
        Elements.append(t)
        Elements.append(UseUpSpace())

        # populate balanceDueFrame
        balanceDue = [
            [Paragraph("Balance Due", styles['BillLabelLgRight']), Paragraph(str(format_for_display(reebill.balance_due)), styles['BillFieldRight'])]
        ]

        t = Table(balanceDue, [135,85])
        t.setStyle(TableStyle([('ALIGN',(0,0),(0,-1),'RIGHT'), ('ALIGN',(1,0),(1,-1),'RIGHT'), ('BOTTOMPADDING', (0,0),(-1,-1), 3), ('TOPPADDING', (0,0),(-1,-1), 5), ('INNERGRID', (1,0), (-1,-1), 0.25, colors.black), ('BOX', (1,0), (-1,-1), 0.25, colors.black), ('BACKGROUND',(0,0),(-1,-1),colors.white)]))
        Elements.append(t)
        Elements.append(UseUpSpace())

        # Second Page
        Elements.append(NextPageTemplate("SecondPage"));
        Elements.append(PageBreak());

        pageTwoBackground = Image(os.path.join(self.template_directory, self.current_template, "page_two.png"), letter[0], letter[1])
        Elements.append(pageTwoBackground)

        #populate measured usage header frame
        Elements.append(Paragraph("Measured renewable and conventional energy.", styles['BillLabel']))
        Elements.append(UseUpSpace())

        # list of the rows
        measuredUsage = [
            ["Utility Register", "Description", "Quantity", "", "",""],
            [None, None, "Renewable", "Utility", "Total", None],
            [None, None, None, None,  None, None,]
        ]

        # Load registers and match up shadow registers to actual registers
        assert len(reebill.utilbills)==1
        for reading in reebill.readings:
            total = 0
            shadow_total = reading.renewable_quantity
            utility_total = reading.conventional_quantity
            total += (utility_total + shadow_total)
            measuredUsage.append([ '', '', round_for_display(shadow_total),
                    utility_total, round_for_display(total), reading.unit])
        measuredUsage.append([None, None, None, None, None, None])

        # total width 550
        t = Table(measuredUsage, [100, 250, 55, 55, 55, 35])

        t.setStyle(TableStyle([
            ('SPAN',(2,0),(5,0)),
            ('SPAN',(4,1),(5,1)),
            ('BOX', (0,0), (-1,-1), 0.25, colors.black),
            ('BOX', (0,2), (0,-1), 0.25, colors.black),
            ('BOX', (1,2), (1,-1), 0.25, colors.black),
            ('BOX', (2,2), (2,-1), 0.25, colors.black),
            ('BOX', (3,2), (3,-1), 0.25, colors.black),
            ('BOX', (4,2), (5,-1), 0.25, colors.black),
            ('TOPPADDING', (0,0), (-1,-1), 0),
            ('BOTTOMPADDING', (0,0), (-1,-1), 0),
            ('RIGHTPADDING', (4,2), (4,-1), 2),
            ('LEFTPADDING', (5,2), (5,-1), 1),
            ('FONT', (0,0),(-1,0), 'VerdanaB'), # Bill Label Style
            ('FONTSIZE', (0,0), (-1,0), 10),
            ('FONT', (0,1),(-1,-1), 'Inconsolata'),
            ('FONTSIZE', (0,1), (-1,-1), 7),
            ('LEADING', (0,1), (-1,-1), 9),
            ('ALIGN',(0,0),(0,0),'LEFT'),
            ('ALIGN',(1,0),(5,0),'CENTER'),
            ('ALIGN',(2,1),(3,1),'CENTER'),
            ('ALIGN',(4,1),(5,1),'CENTER'),
            ('ALIGN',(2,2),(2,-1),'RIGHT'),
            ('ALIGN',(3,2),(3,-1),'RIGHT'),
            ('ALIGN',(4,2),(4,-1),'RIGHT'),
            ('ALIGN',(4,2),(4,-1),'RIGHT'),
            ('ALIGN',(5,2),(5,-1),'LEFT'),
        ]))

        Elements.append(t)
        Elements.append(UseUpSpace())

        Elements.append(Paragraph("Original utility charges prior to renewable energy.", styles['BillLabel']))
        Elements.append(UseUpSpace())

        # list of the rows
        chargeDetails = [
            ["Service", "Charge Description", "Quantity","", "Rate","", "Total"],
            [None, None, None, None, None, None, None],
            [None, None, None, None, None, None, None]
        ]

        # muliple services are not supported
        last_group=None
        for charge in reebill.charges:
            # Only print the group if it changed
            if last_group == charge.group:
                group = None
            else:
                last_group = charge.group
                group = last_group
                chargeDetails.append(['', None, None, None, None, None, None])
            chargeDetails.append([
                group,
                charge.description,
                format_for_display(charge.h_quantity),
                '',
                format_for_display(charge.h_rate, places=5),
                '',
                format_for_display(charge.h_total, places=2),
            ])
        chargeDetails.append([None, None, None, None, None, None, None])
        chargeDetails.append([None, None, None, None, None, None,
                format_for_display(
                reebill.get_total_hypothetical_charges(), places=2)])

        t = Table(chargeDetails, [80, 180, 70, 40, 70, 40, 70])
        t.setStyle(TableStyle([
            ('BOX', (0,2), (0,-1), 0.25, colors.black),
            ('BOX', (1,2), (1,-1), 0.25, colors.black),
            ('BOX', (2,2), (3,-1), 0.25, colors.black),
            ('BOX', (4,2), (5,-1), 0.25, colors.black),
            ('BOX', (6,2), (6,-1), 0.25, colors.black),
            ('TOPPADDING', (0,0), (-1,-1), 0), 
            ('BOTTOMPADDING', (0,0), (-1,-1), 0),
            ('RIGHTPADDING', (2,2), (2,-1), 2), 
            ('LEFTPADDING', (3,2), (3,-1), 1), 
            ('RIGHTPADDING', (4,2), (4,-1), 2), 
            ('LEFTPADDING', (5,2), (5,-1), 1), 
            ('FONT', (0,0),(-1,0), 'VerdanaB'), # Bill Label Style
            ('FONTSIZE', (0,0), (-1,0), 10),
            ('FONT', (0,1),(-1,-1), 'Inconsolata'),
            ('FONTSIZE', (0,1), (-1,-1), 7),
            ('LEADING', (0,1), (-1,-1), 9),
            ('ALIGN',(0,0),(0,0),'LEFT'),
            ('ALIGN',(1,0),(1,0),'CENTER'),
            ('ALIGN',(2,0),(2,-1),'RIGHT'),
            ('ALIGN',(4,0),(4,-1),'RIGHT'),
            ('ALIGN',(6,0),(6,-1),'RIGHT'),
        ]))

        Elements.append(t)
        Elements.append(UseUpSpace())

        # render the document    
        doc.build(Elements)

# remove all calculations to helpers
def poundsCarbonFromGas(therms = 0):
    """http://www.carbonfund.org/site/pages/carbon_calculators/category/Assumptions
    There are 12.0593 pounds CO2 per CCF of natural gas. We multiply 12.0593 by the number of CCF consumed annually and divide by 2,205 to get metric tons of CO2.
    13.46lbs per therm
    In the United States and Canada[2] however a ton is defined to be 2000 pounds [about 907 kg] (wikipedia)"""
    return int(therms) * 13.46

def poundsCarbonFromElectric(kWh = 0):
    """http://www.carbonfund.org/site/pages/carbon_calculators/category/Assumptions
    On average, electricity sources emit 1.297 lbs CO2 per kWh (0.0005883 metric tons CO2 per kWh)
    In the United States and Canada[2] however a ton is defined to be 2000 pounds [about 907 kg] (wikipedia)"""
    return int(kWh) * 1.297

def equivalentTrees(poundsCarbonAvoided = 0):
    """One ton per tree over the lifetime, ~13 lbs a year.
    Assume 1.08 pounds per bill period"""
    return int(poundsCarbon) * 1.08
<|MERGE_RESOLUTION|>--- conflicted
+++ resolved
@@ -146,13 +146,8 @@
         for version in range(max_version + 1):
             reebill = self.state_db.get_reebill(account, sequence,
                     version=version)
-<<<<<<< HEAD
-            self.render_version(reebill, reebill_document, outputdir,
-                    outputfile +  '-%s' % version, verbose)
-=======
             self.render_version(reebill, outputdir,
                     outputfile +  '-%s' % version)
->>>>>>> c08468b5
 
         # concatenate version pdfs
         input_paths = ['%s-%s' % (os.path.join(outputdir, outputfile), v)
@@ -173,13 +168,7 @@
         max_version = self.state_db.max_version(account, sequence)
         reebill = self.state_db.get_reebill(account, sequence,
                 version=max_version)
-<<<<<<< HEAD
-        self.render_version(reebill, reebill_document, outputdir, outputfile)
-=======
-        reebill_document = self.reebill_dao.load_reebill(account, sequence,
-                version=max_version)
         self.render_version(reebill, outputdir, outputfile)
->>>>>>> c08468b5
 
     def render_version(self, reebill, outputdir, outputfile):
         styles = getSampleStyleSheet()
