#!/usr/bin/python
"""
Utility functions to interact with state database
"""
import os, sys
import itertools
import datetime
import operator
from datetime import timedelta, datetime, date
from decimal import Decimal
import sqlalchemy
from sqlalchemy import Table, Integer, String, Float, MetaData, ForeignKey
from sqlalchemy import create_engine
from sqlalchemy.orm import mapper, sessionmaker, scoped_session
from sqlalchemy.orm import relationship, backref
from sqlalchemy.orm.exc import NoResultFound
from sqlalchemy import and_
from sqlalchemy.sql.expression import desc, asc, label
from sqlalchemy.sql.functions import max as sql_max
from sqlalchemy.sql.functions import min as sql_min
<<<<<<< HEAD
from sqlalchemy import func
from billing.processing.exceptions import BillStateError
sys.stdout = sys.stderr

'''Note that these objects have additional properties besides the ones defined
here, due to relationships defined in state.py.'''

class Customer(object):
    def __init__(self, name, account, discount_rate, late_charge_rate):
        self.name = name
        self.account = account
        self.discountrate = discount_rate
        self.latechargerate = late_charge_rate
    def __repr__(self):
        return '<Customer(name=%s, account=%s, discountrate=%s)>' \
                % (self.name, self.account, self.discountrate)

class ReeBill(object):
    def __init__(self, customer, sequence, max_version=0):
        self.customer = customer
        self.sequence = sequence
        self.issued = 0
        self.max_version = max_version
    def __repr__(self):
        return '<ReeBill(account=%s, sequence=%s, max_version=%s, issued=%s)>' \
                % (self.customer, self.sequence, self.max_version, self.issued)

class UtilBill(object):
    # utility bill states:
    # 0. Complete: actual non-estimated utility bill.
    # 1. Utility estimated: actual utility bill whose contents were estimated by
    # the utility (and which will be corrected later to become Complete).
    # 2. Skyline estimated: a bill that is known to exist (and whose dates are
    # correct) but whose contents were estimated by Skyline.
    # 3. Hypothetical: Skyline supposes that there is probably a bill during a
    # certain time period and estimates what its contents would be if it existed.
    # Such a bill may not really exist (since we can't even know how many bills
    # there are in a given period of time), and if it does exist, its actual dates
    # will probably be different than the guessed ones.
    # TODO 38385969: not sure this strategy is a good idea
    Complete, UtilityEstimated, SkylineEstimated, Hypothetical = range(4)

    def __init__(self, customer, state, service, period_start=None,
            period_end=None, total_charges=0, date_received=None, processed=False,
            reebill=None):
        '''State should be one of UtilBill.Complete, UtilBill.UtilityEstimated,
        UtilBill.SkylineEstimated, UtilBill.Hypothetical.'''
        # utility bill objects also have an 'id' property that SQLAlchemy
        # automatically adds from the database column
        self.customer = customer
        self.state = state
        self.service = service
        self.period_start = period_start
        self.period_end = period_end
        self.total_charges = total_charges
        self.date_received = date_received
        self.processed = processed
        self.reebill = reebill # newly-created utilbill has NULL in reebill_id column

    @property
    def has_reebill(self):
        return self.reebill != None

    def __repr__(self):
        return '<UtilBill(customer=%s, service=%s, period_start=%s, period_end=%s)>' \
                % (self.customer, self.service, self.period_start, self.period_end)

#class UtilBillReeBill(object):
    #'''Class corresponding to the "utilbill_reebill" table which represents the
    #many-to-many relationship between "utilbill" and "reebill".'''
    #def __init__(self, utilbill_id, reebill_id, document_id=None):
        #self.utilbill_id = utilbill_id
        #self.reebill_id = reebill_id
        #self.document_id = document_id

    #def __repr__(self):
        #return 'UtilBillReeBill(utilbill_id=%s, reebill_id=%s, document_id=%s)' % (
                #self.utilbill_id, self.reebill_id, self.document_id)

class Payment(object):
    '''date_received is the datetime when Skyline recorded the payment.
    date_applied is the date that the payment is "for", from the customer's
    perspective. Normally these are on the same day, but an error in an old
    payment can be corrected by entering a new payment with the same
    date_applied as the old one, whose credit is the true amount minus the
    previously-entered amount.'''
    def __init__(self, customer, date_received, date_applied, description,
            credit):
        self.customer = customer
        self.date_received = date_received # datetime
        self.date_applied = date_applied   # date
        self.description = description
        self.credit = credit

    def to_dict(self):
        return {
            'id': self.id, 
            'date_received': self.date_received,
            'date_applied': self.date_applied,
            'description': self.description,
            'credit': self.credit,
            'editable': datetime.utcnow() - self.date_received < timedelta(hours=24)
        }

    def __repr__(self):
        return '<Payment(%s, %s, %s, %s, %s)>' \
                % (self.customer, self.date_received, \
                        self.date_applied, self.description, self.credit)

class StatusUnbilled(object):
    def __init__(self, account):
        self.account = account
    def __repr__(self):
        return '<StatusUnbilled(%s)>' \
                % (self.account)

class StatusDaysSince(object):
    def __init__(self, account, dayssince):
        self.account = account
        self.dayssince = dayssince
    def __repr__(self):
        return '<StatusDaysSince(%s, %s)>' \
                % (self.account, self.dayssince)
=======
from sqlalchemy import func, not_
from db_objects import Customer, UtilBill, ReeBill, Payment, StatusDaysSince, StatusUnbilled
from billing.processing.exceptions import BillStateError, IssuedBillError, NoSuchBillException
sys.stdout = sys.stderr

# Python's datetime.min is too early for the MySQLdb module; including it in a
# query to mean "the beginning of time" causes a strptime failure, so this
# value should be used instead.
MYSQLDB_DATETIME_MIN = datetime(1900,1,1)

>>>>>>> 03f2580b
# TODO move the 2 functions below to Process? seems like state.py is only about
# the state database

def guess_utilbill_periods(start_date, end_date):
    '''Returns a list of (start, end) tuples representing a the number and
    periods of "hypothetical" utility bills covering the date range
    [start_date, end_date). "Hypothetical" utility bills are used for filling
    in a time gap between existing utility bills and a newly-uploaded one.'''
    if end_date <= start_date:
        raise ValueError('start date must precede end date.')

    # determine how many bills there are: divide total number of days by
    # hard-coded average period length of existing utilbills (computed using
    # utilbill_histogram.py), and round to nearest integer--but never go below
    # 1, since there must be at least 1 bill
    # TODO this hard-coded constant was the average period length of a sample
    # of many customers' utility bills; replace it with something smarter. we
    # should probably use a customer-specific average period length, since some
    # customers have 2-month utility bills.
    num_bills = max(1, int(round((end_date - start_date).days / 30.872)))

    # each bill's period will have the same length (except possibly the last one)
    period_length = (end_date - start_date).days / num_bills

    # generate periods: all periods except the last have length
    # 'period_length'; last period may be slightly longer to fill up any
    # remaining space
    periods = []
    for i in range(num_bills-1):
        periods.append((start_date + timedelta(days= i * period_length),
                start_date + timedelta(days= (i + 1) * period_length)))
    periods.append((start_date + timedelta(days= (num_bills-1) * period_length),
        end_date))
    return periods

#def guess_utilbills_and_end_date(session, account, start_date):
#    '''Returns a tuple (end_date, [utilbills]): a list of utility bills that
#    will probably be associated with a newly-created reebill for the customer
#    given by 'account' starting on 'start_date', and a guess for the reebills'
#    end date.'''
#    # TODO:25731853 test this method with multi-service customers. it works very well
#    # for customers with one utility service, but the more utility bills the
#    # customer has, the less accurate it will be.
#
#    # Rich added this because of bug 26512637, which is really a data problem
#    # (reebill period dates are missing)
#    # TODO remove this because it's a temporary workaround
#    if start_date == None:
#        print >> sys.stderr, 'guess_utilbills_and_end_date got start_date == None'
#        return (None, []) 
#
#    # get length of last reebill (note that we don't store dates for reebills
#    # in MySQL)
#    customer = session.query(Customer).filter(Customer.account==account).one()
#    previous_reebills = session.query(ReeBill) \
#            .filter(ReeBill.customer_id==customer.id) \
#            .order_by(desc(ReeBill.sequence))
#    try:
#        # get last reebill. note that SQLALchemy cursor object has no len (you
##        # have to issue another query with func.count)
#        last_reebill = previous_reebills[0]
#    except IndexError:
#        # if there are no previous bills, guess 30 days
#        # TODO make this guess better?
#        length = timedelta(days=30)
#    else:
#        # otherwise, get length of last bill period
#        last_reebill_utilbills = session.query(UtilBill) \
#                .filter(UtilBill.reebill_id==last_reebill.id)
#        if list(last_reebill_utilbills) == []:
#            raise Exception("Can't determine new reebill period without "
#                    + "utility bills attached to the last reebill")
#        earliest_start = min(ub.period_start for ub in last_reebill_utilbills)
#        latest_end = max(ub.period_end for ub in last_reebill_utilbills)
#        length = (latest_end - earliest_start)
#
#    # first guess that this reebill's period has the same length as the last.
#    # this guess will be adjusted to match the closest utility bill end date
#    # after 'start_date', if there are any such utility bills.
#    probable_end_date = start_date + length
#
#    # get all utility bills that end after start_date
#    utilbills_after_start_date = session.query(UtilBill) \
#            .filter(UtilBill.customer_id==customer.id) \
#            .filter(UtilBill.period_end > start_date).all()
#
#    # if there are no utility bills that might be associated with this reebill,
#    # we can't guess very well--just assume that this reebill's period will be
#    # exactly the same length as its predecessor's.
#    if len(utilbills_after_start_date) == 0:
#        return probable_end_date, []
#
#    # otherwise, adjust the guess to the closest utility bill end date (either
#    # forward or back); return that date and all utilbills that end in the date
#    # interval (start_date, probable_end_date].
#    probable_end_date = min([u.period_end for u in utilbills_after_start_date],
#            key = lambda x: abs(probable_end_date - x))
#    return probable_end_date, [u for u in utilbills_after_start_date if
#            u.period_end <= probable_end_date]


class StateDB:

    config = None

    def __init__(self, host, database, user, password, db_connections=5):
        # put "echo=True" in the call to create_engine to print the SQL
        # statements that are executed
        engine = create_engine('mysql://%s:%s@%s:3306/%s' % (user, password,
                host, database), pool_recycle=3600, pool_size=db_connections)
        self.engine = engine
        metadata = MetaData(engine)

        # table objects loaded automatically from database
        status_days_since_view = Table('status_days_since', metadata, autoload=True)
        utilbill_table = Table('utilbill', metadata, autoload=True)
        reebill_table = Table('reebill', metadata, autoload=True)
        utilbill_reebill_table = Table('utilbill_reebill', metadata, autoload=True)
        customer_table = Table('customer', metadata, autoload=True)
        payment_table = Table('payment', metadata, autoload=True)

        # mappings
        # note that a "relationship" between two tables should be defined on
        # only one of its members; the property used to access rows in that
        # table by by a row of the other table is defined via the "backref"
        # argument.
        # http://docs.sqlalchemy.org/en/rel_0_8/orm/relationships.html
        mapper(StatusDaysSince,
                status_days_since_view,primary_key=[status_days_since_view.c.account])
        mapper(Customer, customer_table, properties={
            'utilbills': relationship(UtilBill, backref='customer'),
            'reebills': relationship(ReeBill, backref='customer')
        })
        mapper(ReeBill, reebill_table, properties={
            'utilbills': relationship(UtilBill,
                    secondary=utilbill_reebill_table, backref='reebills',
                    lazy='joined')
        })
        mapper(UtilBill, utilbill_table, properties={
        })
        mapper(Payment, payment_table, properties={
            'customer': relationship(Customer, backref='payment')
        })

        # To turn logging on (set log level to INFO to see SQL statements)
        #import logging
        #logging.basicConfig()
        #logging.getLogger('sqlalchemy.engine').setLevel(logging.INFO)
        #logging.getLogger('sqlalchemy.pool').setLevel(logging.INFO)

        # session
        # global variable for the database session: SQLAlchemy will give an error if
        # this is created more than once, so don't call _getSession() anywhere else
        # wrapped by scoped_session for thread contextualization
        # http://docs.sqlalchemy.org/en/latest/orm/session.html#unitofwork-contextual
        self.session = scoped_session(sessionmaker(bind=engine, autoflush=True))

    def get_customer(self, session, account):
        return session.query(Customer).filter(Customer.account==account).one()

    def get_next_account_number(self, session):
        '''Returns what would become the next account number if a new account
        were created were created (highest existing account number + 1--we're
        assuming accounts will be integers, even though we always store them as
        strings).'''
        last_account = max(map(int, self.listAccounts(session)))
        return last_account + 1

    def get_utilbill(self, session, account, service, start, end):
        customer = session.query(Customer)\
                .filter(Customer.account==account).one()
        return session.query(UtilBill)\
                .filter(UtilBill.customer_id==customer.id)\
                .filter(UtilBill.service==service)\
                .filter(UtilBill.period_start==start)\
                .filter(UtilBill.period_end==end).one()

    def get_utilbill_by_id(self, session, ubid):
        return session.query(UtilBill).filter(UtilBill.id==ubid).one()

    def try_to_attach_utilbills(self, session, account, sequence, utilbills,
            suspended_services=[]):
        '''Raises an exception if 'attach_utilbills' would fail, does not
        modify any databases.'''
        if not utilbills:
            # TODO this error message sucks
            raise BillStateError('No utility bills passed')
        non_suspended_utilbills = [u for u in utilbills if u.service.lower() not in suspended_services]
        if not non_suspended_utilbills:
            raise BillStateError('No utility bills to attach because the %s services '
                    ' are suspended' % ', '.join(suspended_services))

    # TODO move to process.py?
    def attach_utilbills(self, session, account, sequence, utilbills, suspended_services=[]):
        '''Records in MySQL the association between the reebill given by
        'account', 'sequence' and all utilbills belonging to that customer
        whose entire periods are within the date interval [start, end] and
        whose services are not in 'suspended_services'. The utility bills are
        marked as processed.'''
        if not utilbills:
            raise BillStateError('No utility bills passed')

        non_suspended_utilbills = [u for u in utilbills if u.service.lower() not in suspended_services]
        if not non_suspended_utilbills:
            raise BillStateError('No utility bills to attach because the %s services'\
                    ' are suspended' % ', '.join(suspended_services))
        
        reebill = self.get_reebill(session, account, sequence)

        for utilbill in utilbills:
            utilbill.reebills.append(reebill)
            utilbill.processed = True

    # TODO this will become obsolete now that reebills can't exist without
    # being attached
    def is_attached(self, session, account, sequence, nonexistent=None):
        '''Returns True iff the the highest version of the reebill given by
        account, sequence has utility bills attached to it in MySQL. If
        'nonexistent' is given, that value will be returned if the reebill is
        not present in the state database (e.g. False when you want
        non-existent bills to be treated as unissued).'''
        try:
            reebill = self.get_reebill(session, account, sequence,
                    version='max')
            num_utilbills = session.query(UtilBill)\
                    .filter(UtilBill.reebills.contains(reebill)).count()
        except NoResultFound:
            if nonexistent is not None:
                return nonexistent
            raise
        return num_utilbills >= 1

    def utilbills_for_reebill(self, session, account, sequence, version='max'):
        '''Returns all utility bills for the reebill given by account,
        sequence, version (highest version by default).'''
        reebill = self.get_reebill(session, account, sequence, version=version)
        utilbills = session.query(UtilBill)\
                .filter(UtilBill.reebills.contains(reebill))\
                .order_by(UtilBill.period_start)
        return utilbills.all()

    def delete_reebill(self, session, account, sequence):
        '''Deletes the highest version of the given reebill, if it's not
        issued.'''
        # note that reebills whose version is below the maximum version should
        # always be issued
        if self.is_issued(session, account, sequence):
            raise IssuedBillError("Can't delete an issued reebill")

        reebill = self.get_reebill(session, account, sequence)

        # utility bill association is removed automatically because of "on
        # delete cascade" setting on foreign key constraint of the
        # utilbill_reebill table
        session.delete(reebill)

    def max_version(self, session, account, sequence):
        # surprisingly, it is possible to filter a ReeBill query by a Customer
        # column even without actually joining with Customer. because of
        # func.max, the result is a tuple rather than a ReeBill object.
        reebills_subquery = session.query(ReeBill).join(Customer)\
                .filter(ReeBill.customer_id==Customer.id)\
                .filter(Customer.account==account)\
                .filter(ReeBill.sequence==sequence)
        max_version = session.query(func.max(
                reebills_subquery.subquery().columns.version)).one()[0]
        # SQLAlchemy returns None when the reebill row doesn't exist, but that
        # should be reported as an exception
        if max_version == None:
            raise NoResultFound
            
        # SQLAlchemy returns a "long" here for some reason, so convert to int
        return int(max_version)

    def max_issued_version(self, session, account, sequence):
        '''Returns the greatest version of the given reebill that has been
        issued. (This should differ by at most 1 from the maximum version
        overall, since a new version can't be created if the last one hasn't
        been issued.) If no version has ever been issued, returns None.'''
        # weird filtering on other table without a join
        result = session.query(func.max(ReeBill.version))\
                .filter(Customer.account==account)\
                .filter(ReeBill.issued==1).one()[0]
        # SQLAlchemy returns None if no reebills with that customer are issued
        if result is None:
            return None
        # version number is a long, so convert to int
        return int(result)

    # TODO rename to something like "create_next_version"
    def increment_version(self, session, account, sequence):
        '''Creates a new reebill with version number 1 greater than the highest
        existing version for the given account and sequence. The utility
        bill(s) of the new version are the same as those of its predecessor.'''
        # highest existing version must be issued
        current_max_version_reebill = self.get_reebill(session, account,
                sequence)
        if current_max_version_reebill.issued != 1:
            raise ValueError(("Can't increment version of reebill %s-%s "
                    "because version %s is not issued yet") % (account,
                    sequence, max_version))
        session.add(ReeBill(current_max_version_reebill.customer, sequence,
                current_max_version_reebill.version + 1,
                utilbills=current_max_version_reebill.utilbills))

    def get_unissued_corrections(self, session, account):
        '''Returns a list of (sequence, version) pairs for bills that have
        versions > 0 that have not been issued.'''
        reebills = session.query(ReeBill).join(Customer)\
                .filter(Customer.account==account)\
                .filter(ReeBill.version > 0)\
                .filter(ReeBill.issued==0).all()
        return [(int(reebill.sequence), int(reebill.version)) for reebill
                in reebills]

    def discount_rate(self, session, account):
        '''Returns the discount rate for the customer given by account.'''
        result = session.query(Customer).filter_by(account=account).one().\
                discountrate
        return result
        
    def late_charge_rate(self, session, account):
        '''Returns the late charge rate for the customer given by account.'''
        result = session.query(Customer).filter_by(account=account).one()\
                .latechargerate
        return result

    # TODO: 22598787 branches
    def last_sequence(self, session, account):
        '''Returns the sequence of the last reebill for 'account', or 0 if
        there are no reebills.'''
        customer = session.query(Customer).filter(Customer.account==account).one()
        max_sequence = session.query(sqlalchemy.func.max(ReeBill.sequence)) \
                .filter(ReeBill.customer_id==customer.id).one()[0]
        # TODO: because of the way 0.xml templates are made (they are not in
        # the database) reebill needs to be primed otherwise the last sequence
        # for a new bill is None. Design a solution to this issue.
        if max_sequence is None:
            max_sequence =  0
        return max_sequence
        
    def last_issued_sequence(self, session, account,
            include_corrections=False):
        '''Returns the sequence of the last issued reebill for 'account', or 0
        if there are no issued reebills.'''
        customer = session.query(Customer)\
                .filter(Customer.account==account).one()
        if include_corrections:
            filter_logic = sqlalchemy.or_(ReeBill.issued==1,
                    sqlalchemy.and_(ReeBill.issued==0, ReeBill.version>0))
        else:
            filter_logic = ReeBill.issued==1

        max_sequence = session.query(sqlalchemy.func.max(ReeBill.sequence)) \
                .filter(ReeBill.customer_id==customer.id) \
                .filter(filter_logic).one()[0]
        if max_sequence is None:
            max_sequence = 0
        return max_sequence

    def get_last_utilbill(self, session, account, service=None, utility=None,
            rate_class=None, end=None):
        '''Returns the latest (i.e. last-ending) utility bill for the given
        account matching the given criteria. If 'end' is given, the last
        utility bill ending before or on 'end' is returned.'''
        cursor = session.query(UtilBill).join(Customer)\
                .filter(UtilBill.customer_id == Customer.id)\
                .filter(Customer.account == account)
        if service is not None:
            cursor = cursor.filter(UtilBill.service == service)
        if utility is not None:
            cursor = cursor.filter(UtilBill.utility == utility)
        if rate_class is not None:
            cursor = cursor.filter(UtilBill.rate_class == rate_class)
        if end is not None:
            cursor = cursor.filter(UtilBill.period_end <= end)
        result = cursor.order_by(UtilBill.period_end).first()
        if result is None:
            raise NoSuchBillException("No utility bill found")
        return result

    def last_utilbill_end_date(self, session, account):
        '''Returns the end date of the latest utilbill for the customer given
        by 'account', or None if there are no utilbills.'''
        customer = session.query(Customer).filter(Customer.account==account).one()
        query_results = session.query(sqlalchemy.func.max(UtilBill.period_end)) \
                .filter(UtilBill.customer_id==customer.id).one()
        if len(query_results) > 0:
            return query_results[0]
        return None

    def new_reebill(self, session, account, sequence, version=0):
        '''Creates a new reebill row in the database and returns the new
        ReeBill object corresponding to it.'''
        customer = session.query(Customer)\
                .filter(Customer.account==account).one()
        new_reebill = ReeBill(customer, sequence, version)
        session.add(new_reebill)
        return new_reebill

    def issue(self, session, account, sequence):
        '''Marks the highest version of the reebill given by account, sequence
        as issued. Does not set the issue date or due date, since those are
        stored in Mongo).'''
        reebill = self.get_reebill(session, account, sequence)
        if reebill.issued == 1:
            raise IssuedBillError(("Can't issue reebill %s-%s-%s because it's "
                    "already issued") % (account, sequence, reebill.version))
        reebill.issued = 1

    def is_issued(self, session, account, sequence, version='max',
            nonexistent=None):
        '''Returns true if the reebill given by account, sequence, and version
        (latest version by default) has been issued, false otherwise. If
        'nonexistent' is given, that value will be returned if the reebill is
        not present in the state database (e.g. False when you want
        non-existent bills to be treated as unissued).'''
        # NOTE: with the old database schema (one reebill row for all versions)
        # this method returned False when the 'version' argument was higher
        # than max_version. that was probably the wrong behavior, even though
        # test_state:StateTest.test_versions tested for it. 
        try:
            if version == 'max':
                reebill = self.get_reebill(session, account, sequence)
            elif isinstance(version, int):
                reebill = self.get_reebill(session, account, sequence, version)
            else:
                raise ValueError('Unknown version specifier "%s"' % version)
            # NOTE: reebill.issued is an int, and it converts the entire
            # expression to an int unless explicitly cast! see
            # https://www.pivotaltracker.com/story/show/35965271
            return bool(reebill.issued == 1)
        except NoResultFound:
            if nonexistent is not None:
                return nonexistent
            raise

    def account_exists(self, session, account):
        try:
           customer = session.query(Customer).with_lockmode("read").filter(Customer.account==account).one()
        except NoResultFound:
            return False

        return True

    def listAccounts(self, session):
        '''List of all customer accounts (ordered).'''    
        # SQLAlchemy returns a list of tuples, so convert it into a plain list
        result = map((lambda x: x[0]),
                session.query(Customer.account).order_by(Customer.account).all())
        return result

    def list_accounts(self, session, start, limit):
        '''List of customer accounts with start and limit (for paging).'''
        # SQLAlchemy returns a list of tuples, so convert it into a plain list
        query = session.query(Customer.account)
        slice = query[start:start + limit]
        count = query.count()
        result = map((lambda x: x[0]), slice)
        return result, count

    def listSequences(self, session, account):

        # TODO: figure out how to do this all in one query. many SQLAlchemy
        # subquery examples use multiple queries but that shouldn't be
        # necessary
        customer = session.query(Customer).filter(Customer.account==account).one()
        sequences = session.query(ReeBill.sequence).with_lockmode("read") \
                .filter(ReeBill.customer_id==customer.id).all()

        # sequences is a list of tuples of numbers, so convert it into a plain list
        result = map((lambda x: x[0]), sequences)

        return result

    def listReebills(self, session, start, limit, account, sort, dir, **kwargs):

        query = session.query(ReeBill).join(Customer).filter(Customer.account==account)
        
        if (dir == u'DESC'):
            order = desc
        elif (dir == u'ASC'):
            order = asc
        else:
            raise ValueError("Bad Parameter Value: 'dir' must be 'ASC' or 'DESC'")

        if (sort == u'sequence'):
            field = ReeBill.sequence
        else:
            raise ValueError("Bad Parameter Value: 'sort' must be 'sequence'")

        slice = query.order_by(order(field))[start:start + limit]
        count = query.count()

        return slice, count

    def listAllIssuableReebillInfo(self, session):
        '''Returns a list containing the account, sequence, and total utility
        bill charges (from MySQL) of the earliest unissued version-0 reebill
        each account, and the size of the list.'''
        unissued_v0_reebills = session.query(ReeBill.sequence, ReeBill.customer_id)\
                .filter(ReeBill.issued == 0, ReeBill.version == 0).subquery()
        min_sequence = session.query(unissued_v0_reebills.c.customer_id.label('customer_id'),
                func.min(unissued_v0_reebills.c.sequence).label('sequence'))\
                .group_by(unissued_v0_reebills.c.customer_id).subquery()
        reebills = session.query(ReeBill)\
                .filter(ReeBill.customer_id==min_sequence.c.customer_id)\
                .filter(ReeBill.sequence==min_sequence.c.sequence)
        tuples = sorted([(r.customer.account, r.sequence,
                # 'total_charges' of all utility bills attached to each reebill
                session.query(func.sum(UtilBill.total_charges))\
                        .filter(UtilBill.reebills.contains(r)).one()[0])
                for r in reebills.all()],
                # sort by account ascending; worry about performance later
                # (maybe when sort order is actually configurable)
                key=operator.itemgetter(0))
        return tuples, len(tuples)

    def reebills(self, session, include_unissued=True):
        '''Generates (account, sequence, max version) tuples for all reebills
        in MySQL.'''
        for account in self.listAccounts(session):
            for sequence in self.listSequences(session, account):
                reebill = self.get_reebill(session, account, sequence)
                if include_unissued or reebill.issued:
                    yield account, int(sequence), int(reebill.max_version)

    def reebill_versions(self, session, include_unissued=True):
        '''Generates (account, sequence, version) tuples for all reebills in
        MySQL.'''
        for account in self.listAccounts(session):
            for sequence in self.listSequences(session, account):
                reebill = self.get_reebill(session, account, sequence)
                if include_unissued or reebill.issued:
                    max_version = reebill.max_version
                else:
                    max_version = reebill.max_version - 1
                for version in range(max_version + 1):
                    yield account, sequence, version

    def get_reebill(self, session, account, sequence, version='max'):
        '''Returns the ReeBill object corresponding to the given account,
        sequence, and version (the highest version if no version number is
        given).'''
        if version == 'max':
            version = session.query(func.max(ReeBill.version)).join(Customer) \
                .filter(Customer.account==account) \
                .filter(ReeBill.sequence==sequence).one()[0]
        result = session.query(ReeBill).join(Customer) \
            .filter(Customer.account==account) \
            .filter(ReeBill.sequence==sequence)\
            .filter(ReeBill.version==version).one()
        return result

    def get_reebill_by_id(self, session, rbid):
        return session.query(ReeBill).filter(ReeBill.id==rbid).one()

    def get_descendent_reebills(self, session, account, sequence):

        query = session.query(ReeBill).join(Customer) \
            .filter(Customer.account==account) \
            .order_by(ReeBill.sequence)

        slice = query[int(sequence):]

        return slice

    def list_utilbills(self, session, account, start=None, limit=None):
        '''Queries the database for account, start date, and end date of bills
        in a slice of the utilbills table; returns the slice and the total
        number of rows in the table (for paging). If 'start' is not given, all
        bills are returned. If 'start' is given but 'limit' is not, all bills
        starting with index 'start'. If both 'start' and 'limit' are given,
        returns bills with indices in [start, start + limit).'''

        # SQLAlchemy query to get account & dates for all utilbills
        query = session.query(UtilBill).with_lockmode('read').join(Customer)\
                .filter(Customer.account==account)\
                .order_by(Customer.account, desc(UtilBill.period_start))

        if start is None:
            return query, query.count()
        if limit is None:
            return query[start:], query.count()
        # SQLAlchemy does SQL 'limit' with Python list slicing
        return query[start:start + limit], query.count()

    def get_utilbills_on_date(self, session, account, the_date):
        '''Returns a list of UtilBill objects representing MySQL utility bills
        whose periods start before/on and end after/on 'the_date'.'''
        return session.query(UtilBill).filter(
            UtilBill.customer==self.get_customer(session, account),
            UtilBill.period_start<=the_date,
            UtilBill.period_end>the_date).all()

    def choose_next_utilbills(self, session, account, services):
        '''Returns a list of UtilBill objects representing MySQL utility bills
        that should be attached to the next reebill for the given account, one
        for each service name in 'services'.'''
        customer = self.get_customer(session, account)
        last_sequence = self.last_sequence(session, account)

        # if there is at least one reebill, we can choose utilbills following
        # the end dates of the ones attached to that reebill. if not, start
        # looking for utilbills at the beginning of time.
        if last_sequence:
            last_reebill = self.get_reebill(session, account, last_sequence)
            last_utilbills = session.query(UtilBill)\
                    .filter(UtilBill.reebills.contains(last_reebill)).all()
            service_iter = ((ub.service, ub.period_end) for ub in
                    last_utilbills if ub.service in services)
        else:
            last_utilbills = None
            service_iter = ((service, date.min) for service in services)

        next_utilbills = []

        for service, period_end in service_iter:
            # find the next unattached utilbill for this service
            try:
                utilbill = session.query(UtilBill).filter(
                        UtilBill.customer==customer, UtilBill.service==service,
                        UtilBill.period_start>=period_end)\
                        .filter(not_(UtilBill.reebills.any()))\
                        .order_by(asc(UtilBill.period_start)).first()
            except NoResultFound:
                # If the utilbill is not found, then the rolling process can't proceed
                raise Exception('No new %s utility bill found' % service)
            else:
                if not utilbill:
                    # If the utilbill is not found, then the rolling process can't proceed
                    raise Exception('No new %s utility bill found' % service)

            # Second, calculate the time gap between the last attached utilbill's end date and the next utilbill's start date.
            # If there is a gap of more than one day, then someone may have mucked around in the database or another issue
            # arose. In any case, it suggests missing data, and we don't want to proceed with potentially the wrong
            # utilbill.
            time_gap = utilbill.period_start - period_end
            # Note that the time gap only matters if the account HAD a previous utilbill. For a new account, this isn't the case.
            # Therefore, make sure that new accounts don't fail the time gap condition
            if last_utilbills is not None and time_gap > timedelta(days=1):
                raise Exception('There is a gap of %d days before the next %s utility bill found' % (abs(time_gap.days), service))
            elif utilbill.state == UtilBill.Hypothetical:
                # Hypothetical utilbills are not an acceptable basis for a reebill. Only allow a roll to subsequent reebills if
                # the next utilbill(s) have been received or estimated
                raise Exception("The next %s utility bill exists but has not been fully estimated or received" % service)

            # Attach if no failure condition arose
            next_utilbills.append(utilbill)

        # This may be an irrelevant check, but if no specific exceptions were
        # raised and yet there were no utilbills selected for attachment, there
        # is a problem
        if not next_utilbills:
            raise Exception('No qualifying utility bills found for account #%s' % account)

        return next_utilbills

<<<<<<< HEAD
    def record_utilbill_in_database(self, session, account, service,
            begin_date, end_date, total_charges, date_received, state=UtilBill.Complete):
        '''Inserts a row into the utilbill table when a utility bill file has
        been uploaded. The bill is Complete by default but can can have other
        states (see comment in UtilBill for explanation of utility
        bill states). The bill is initially marked as un-processed.'''
        # get customer id from account number
        customer = session.query(Customer).filter(Customer.account==account) \
                .one()

        ## new utility bill that will be uploaded (if it's allowed)
        #new_utilbill = UtilBill(customer, state, service,
                #period_start=begin_date, period_end=end_date,
                #date_received=date_received)
        # NOTE: if new_utilbill is created here, but not added, much less
        # committed, it appears as a result in the query below, triggering an
        # error message. 26147819

        # get existing bills matching dates and service
        # (there should be at most one, but you never know)
        existing_bills = session.query(UtilBill) \
                .filter(UtilBill.customer_id==customer.id) \
                .filter(UtilBill.service==service) \
                .filter(UtilBill.period_start==begin_date) \
                .filter(UtilBill.period_end==end_date)

        if list(existing_bills) == []:
            # nothing to replace; just upload the bill
            new_utilbill = UtilBill(customer, state, service,
                    period_start=begin_date, period_end=end_date,
                    total_charges=total_charges, date_received=date_received)
            session.add(new_utilbill)
        elif len(list(existing_bills)) > 1:
            raise Exception(("Can't upload a bill for dates %s, %s because"
                    " there are already %s of them") % (begin_date, end_date,
                    len(list(existing_bills))))
        else:
            # now there is one existing bill with the same dates. if state is
            # "more final" than an existing non-final bill that matches this
            # one, replace that bill
            # TODO 38385969: is this really a good idea?
            # (we can compare with '>' because states are ordered from "most
            # final" to least (see UtilBill)
            bills_to_replace = existing_bills.filter(UtilBill.state > state)

            if list(bills_to_replace) == []:
                # TODO this error message is kind of obscure
                raise Exception(("Can't upload a utility bill for dates %s,"
                    " %s because one already exists with a more final"
                    " state than %s") % (begin_date, end_date, state))
            bill_to_replace = bills_to_replace.one()
                
            # now there is exactly one bill with the same dates and its state is
            # less final than the one being uploaded, so replace it.
            session.delete(bill_to_replace)
            new_utilbill = UtilBill(customer, state, service,
                    period_start=begin_date, period_end=end_date,
                    total_charges=total_charges, date_received=date_received)
            session.add(new_utilbill)
=======
>>>>>>> 03f2580b
    
    def fill_in_hypothetical_utilbills(self, session, account, service,
            utility, rate_class, begin_date, end_date):
        '''Creates hypothetical utility bills in MySQL covering the period
        [begin_date, end_date).'''
        # get customer id from account number
        customer = session.query(Customer).filter(Customer.account==account) \
                .one()

        for (start, end) in guess_utilbill_periods(begin_date, end_date):
            # make a UtilBill
            # note that all 3 Mongo documents are None
            utilbill = UtilBill(customer, UtilBill.Hypothetical, service,
                    utility, rate_class, None, None, None, period_start=start,
                    period_end=end)
            # put it in the database
            session.add(utilbill)

    def trim_hypothetical_utilbills(self, session, account, service):
        '''Deletes hypothetical utility bills for the given account and service
        whose periods precede the start date of the earliest non-hypothetical
        utility bill or follow the end date of the last utility bill.'''
        customer = session.query(Customer).filter(Customer.account==account) \
                .one()
        first_real_utilbill = session.query(UtilBill)\
                .filter(UtilBill.customer==customer)\
                .filter(UtilBill.state!=UtilBill.Hypothetical)\
                .order_by(asc(UtilBill.period_start))[0]
        last_real_utilbill = session.query(UtilBill)\
                .filter(UtilBill.customer==customer)\
                .filter(UtilBill.state!=UtilBill.Hypothetical)\
                .order_by(desc(UtilBill.period_start))[0]
        hypothetical_utilbills = session.query(UtilBill)\
                .filter(UtilBill.customer==customer)\
                .filter(UtilBill.state==UtilBill.Hypothetical)\
                .order_by(asc(UtilBill.period_start)).all()

        for hb in hypothetical_utilbills:
            # delete if entire period comes before end of first real bill or
            # after start of last real bill
            if (hb.period_start <= first_real_utilbill.period_end \
                    and hb.period_end <= first_real_utilbill.period_end)\
                    or (hb.period_end >= last_real_utilbill.period_start\
                    and hb.period_start >= last_real_utilbill.period_start):
                session.delete(hb)

    def get_last_real_utilbill(self, session, account, end, service=None,
            utility=None, rate_class=None):
        '''Returns the latest_ending non-Hypothetical db_objects.UtilBill whose
        end date is before/on 'end', optionally with the given service,
        utility, and rate class.'''
        customer = self.get_customer(session, account)
        cursor = session.query(UtilBill)\
                .filter(UtilBill.customer == customer)\
                .filter(UtilBill.state != UtilBill.Hypothetical)\
                .filter(UtilBill.period_end <= end)
        if service is not None:
            cursor = cursor.filter(UtilBill.service == service)
        if utility is not None:
            cursor = cursor.filter(UtilBill.utility == utility)
        if rate_class is not None:
            cursor = cursor.filter(UtilBill.rate_class == rate_class)
        result = cursor.order_by(UtilBill.period_end).first()
        if result is None:
            raise NoSuchBillException
        return result

    def create_payment(self, session, account, date_applied, description,
            credit):
        '''Adds a new payment, returns the new Payment object.'''
        customer = session.query(Customer)\
                .filter(Customer.account==account).one()
        new_payment = Payment(customer, datetime.utcnow(), date_applied,
                description, credit)
        session.add(new_payment)
        return new_payment

    def update_payment(self, session, oid, date_applied, description, credit):
        '''Sets the date_applied, description, and credit of the payment with
        id 'oid'.'''
        payment = session.query(Payment).filter(Payment.id == oid).one()
        if isinstance(date_applied, basestring):
            payment.date_applied = datetime.strptime(date_applied,
                    "%Y-%m-%dT%H:%M:%S").date()
        else:
            payment.date_applied = date_applied
        payment.description = description
        payment.credit = credit

    def delete_payment(self, session, oid):
        '''Deletes the payment with id 'oid'.'''
        payment = session.query(Payment).filter(Payment.id == oid).one()
        session.delete(payment)

    def find_payment(self, session, account, periodbegin, periodend):
        '''Returns a list of payment objects whose date_applied is in
        [periodbegin, period_end).'''
        # periodbegin and periodend must be non-overlapping between bills. This
        # is in direct opposition to the reebill period concept, which is a
        # period that covers all services for a given reebill and thus overlap
        # between bills.  Therefore, a non overlapping period could be just the
        # first utility service on the reebill. If the periods overlap,
        # payments will be applied more than once. See 11093293
        payments = session.query(Payment)\
            .filter(Payment.customer_id == Customer.id) \
            .filter(Customer.account == account) \
            .filter(and_(Payment.date_applied >= periodbegin,
            Payment.date_applied < periodend)).all()
        return payments
        
    def get_total_payment_since(self, session, account, start,
            end=datetime.utcnow().date()):
        '''Returns sum of all account's payments applied on or after 'start'
        and before 'end' (today by default), as a Decimal. If 'start' is none,
        the beginning of the interval extends to the beginning of time.'''
        payments = session.query(Payment)\
                .filter(Payment.customer==self.get_customer(session, account))\
                .filter(Payment.date_applied < end)
        if start is not None:
            payments = payments.filter(Payment.date_applied >= start)
        return Decimal(sum(payment.credit for payment in payments.all()))

    def payments(self, session, account):
        '''Returns list of all payments for the given account ordered by
        date_received.'''
        payments = session.query(Payment).join(Customer)\
            .filter(Customer.account==account).order_by(Payment.date_received).all()
        return payments

    def retrieve_status_days_since(self, session, sort_col, sort_order):
        # SQLAlchemy query to get account & dates for all utilbills
        entityQuery = session.query(StatusDaysSince)

        # example of how db sorting would be done
        #if sort_col == 'dayssince' and sort_order == 'ASC':
        #    sortedQuery = entityQuery.order_by(asc(StatusDaysSince.dayssince))
        #elif sort_colr == 'dayssince' and sort_order == 'DESC':
        #    sortedQuery = entityQuery.order_by(desc(StatusDaysSince.dayssince))
        #lockmodeQuery = sortedQuery.with_lockmode("read")

        lockmodeQuery = entityQuery.with_lockmode("read")

        result = lockmodeQuery.all()

        return result<|MERGE_RESOLUTION|>--- conflicted
+++ resolved
@@ -18,9 +18,8 @@
 from sqlalchemy.sql.expression import desc, asc, label
 from sqlalchemy.sql.functions import max as sql_max
 from sqlalchemy.sql.functions import min as sql_min
-<<<<<<< HEAD
-from sqlalchemy import func
-from billing.processing.exceptions import BillStateError
+from sqlalchemy import func, not_
+from billing.processing.exceptions import BillStateError, IssuedBillError, NoSuchBillException
 sys.stdout = sys.stderr
 
 '''Note that these objects have additional properties besides the ones defined
@@ -142,18 +141,12 @@
     def __repr__(self):
         return '<StatusDaysSince(%s, %s)>' \
                 % (self.account, self.dayssince)
-=======
-from sqlalchemy import func, not_
-from db_objects import Customer, UtilBill, ReeBill, Payment, StatusDaysSince, StatusUnbilled
-from billing.processing.exceptions import BillStateError, IssuedBillError, NoSuchBillException
-sys.stdout = sys.stderr
 
 # Python's datetime.min is too early for the MySQLdb module; including it in a
 # query to mean "the beginning of time" causes a strptime failure, so this
 # value should be used instead.
 MYSQLDB_DATETIME_MIN = datetime(1900,1,1)
 
->>>>>>> 03f2580b
 # TODO move the 2 functions below to Process? seems like state.py is only about
 # the state database
 
@@ -254,7 +247,6 @@
 #    return probable_end_date, [u for u in utilbills_after_start_date if
 #            u.period_end <= probable_end_date]
 
-
 class StateDB:
 
     config = None
@@ -812,68 +804,6 @@
 
         return next_utilbills
 
-<<<<<<< HEAD
-    def record_utilbill_in_database(self, session, account, service,
-            begin_date, end_date, total_charges, date_received, state=UtilBill.Complete):
-        '''Inserts a row into the utilbill table when a utility bill file has
-        been uploaded. The bill is Complete by default but can can have other
-        states (see comment in UtilBill for explanation of utility
-        bill states). The bill is initially marked as un-processed.'''
-        # get customer id from account number
-        customer = session.query(Customer).filter(Customer.account==account) \
-                .one()
-
-        ## new utility bill that will be uploaded (if it's allowed)
-        #new_utilbill = UtilBill(customer, state, service,
-                #period_start=begin_date, period_end=end_date,
-                #date_received=date_received)
-        # NOTE: if new_utilbill is created here, but not added, much less
-        # committed, it appears as a result in the query below, triggering an
-        # error message. 26147819
-
-        # get existing bills matching dates and service
-        # (there should be at most one, but you never know)
-        existing_bills = session.query(UtilBill) \
-                .filter(UtilBill.customer_id==customer.id) \
-                .filter(UtilBill.service==service) \
-                .filter(UtilBill.period_start==begin_date) \
-                .filter(UtilBill.period_end==end_date)
-
-        if list(existing_bills) == []:
-            # nothing to replace; just upload the bill
-            new_utilbill = UtilBill(customer, state, service,
-                    period_start=begin_date, period_end=end_date,
-                    total_charges=total_charges, date_received=date_received)
-            session.add(new_utilbill)
-        elif len(list(existing_bills)) > 1:
-            raise Exception(("Can't upload a bill for dates %s, %s because"
-                    " there are already %s of them") % (begin_date, end_date,
-                    len(list(existing_bills))))
-        else:
-            # now there is one existing bill with the same dates. if state is
-            # "more final" than an existing non-final bill that matches this
-            # one, replace that bill
-            # TODO 38385969: is this really a good idea?
-            # (we can compare with '>' because states are ordered from "most
-            # final" to least (see UtilBill)
-            bills_to_replace = existing_bills.filter(UtilBill.state > state)
-
-            if list(bills_to_replace) == []:
-                # TODO this error message is kind of obscure
-                raise Exception(("Can't upload a utility bill for dates %s,"
-                    " %s because one already exists with a more final"
-                    " state than %s") % (begin_date, end_date, state))
-            bill_to_replace = bills_to_replace.one()
-                
-            # now there is exactly one bill with the same dates and its state is
-            # less final than the one being uploaded, so replace it.
-            session.delete(bill_to_replace)
-            new_utilbill = UtilBill(customer, state, service,
-                    period_start=begin_date, period_end=end_date,
-                    total_charges=total_charges, date_received=date_received)
-            session.add(new_utilbill)
-=======
->>>>>>> 03f2580b
     
     def fill_in_hypothetical_utilbills(self, session, account, service,
             utility, rate_class, begin_date, end_date):
@@ -922,7 +852,7 @@
 
     def get_last_real_utilbill(self, session, account, end, service=None,
             utility=None, rate_class=None):
-        '''Returns the latest_ending non-Hypothetical db_objects.UtilBill whose
+        '''Returns the latest_ending non-Hypothetical UtilBill whose
         end date is before/on 'end', optionally with the given service,
         utility, and rate class.'''
         customer = self.get_customer(session, account)
