#!/usr/bin/python
"""
Utility functions to interact with state database
"""
import os, sys
import itertools
import datetime
import operator
from datetime import timedelta, datetime, date
from decimal import Decimal
import sqlalchemy
from sqlalchemy import Table, Integer, String, Float, MetaData, ForeignKey
from sqlalchemy import create_engine
from sqlalchemy.orm import mapper, sessionmaker, scoped_session
from sqlalchemy.orm import relationship, backref
from sqlalchemy.orm.exc import NoResultFound
from sqlalchemy import and_
from sqlalchemy.sql.expression import desc, asc, label
from sqlalchemy.sql.functions import max as sql_max
from sqlalchemy.sql.functions import min as sql_min
from sqlalchemy import func, not_
from sqlalchemy import Column, Integer, String, Float, ForeignKey, Date, DateTime
from sqlalchemy.ext.declarative import declarative_base
from sqlalchemy.ext.associationproxy import association_proxy
from billing.processing.exceptions import BillStateError, IssuedBillError, NoSuchBillException
sys.stdout = sys.stderr

# Python's datetime.min is too early for the MySQLdb module; including it in a
# query to mean "the beginning of time" causes a strptime failure, so this
# value should be used instead.
MYSQLDB_DATETIME_MIN = datetime(1900,1,1)


# this base class should be extended by all objects representing SQLAlchemy
# tables
Base = declarative_base()

class Customer(Base):
    __tablename__ = 'customer'

    id = Column(Integer, primary_key=True)
    account = Column(String, nullable=False)
    name = Column(String)
    discountrate = Column(Float, nullable=False)
    latechargerate = Column(Float, nullable=False)
    # this can be null for existing accounts because accounts only use the
    # template document for their first-ever utility bill
    utilbill_template_id = Column(String)

    def __init__(self, name, account, discount_rate, late_charge_rate,
            utilbill_template_id):
        self.name = name
        self.account = account
        self.discountrate = discount_rate
        self.latechargerate = late_charge_rate
        self.utilbill_template_id = utilbill_template_id

    def __repr__(self):
        return '<Customer(name=%s, account=%s, discountrate=%s)>' \
                % (self.name, self.account, self.discountrate)


class ReeBill(Base):
    __tablename__ = 'reebill'

    id = Column(Integer, primary_key=True)
    customer_id = Column(Integer, ForeignKey('customer.id'), nullable=False)
    sequence = Column(Integer, nullable=False)
    issued = Column(Integer, nullable=False)
    version = Column(Integer, nullable=False)

    customer = relationship("Customer", backref=backref('reebills',
            order_by=id))

    _utilbill_reebills = relationship('UtilbillReebill', backref='reebill',
            # 'cascade' controls how all insert/delete operations are
            # propagated from the "parent" (ReeBill) to the "child"
            # (UtilbillReebill). UtilbillReebill should be deleted if its
            # ReeBill AND its UtilBill are deleted (though for
            # application-logic reasons the ReeBill will always be deleted
            # first). docs:
            # http://docs.sqlalchemy.org/en/rel_0_8/orm/relationships.html#sqlalchemy.orm.relationship
            # http://docs.sqlalchemy.org/en/rel_0_8/orm/session.html#cascades
            # "delete" here means that if a ReeBill is deleted, its
            # UtilbillReebill is also deleted. it doesn't matter if the
            # UtilbillReebill has a UtilBill, because there is no delete
            # cascade from UtilbillReebill to UtilBill.
            # NOTE: the "utilbill_reebill" table also has ON DELETE CASCADE in
            # the db
            cascade='delete')

    # 'utilbills' is a sqlalchemy.ext.associationproxy.AssociationProxy, which
    # allows users of the ReeBill class to get and set the 'utilbills'
    # attribute (a list of UtilBills) as if ReeBill had a direct relationship
    # to UtilBill, while it is actually an indirect relationship mediated by
    # the UtilBillReebill class (corresponding to the utilbill_reebill table).
    # 'utilbills' is said to be a "view" of the underlying attribute
    # '_utilbill_reebills' (a list of UtilbillReebill objects, which ReeBill
    # has because of the 'backref' in UtilbillReebill.reebill). in other words,
    # if 'r' is a ReeBill, 'r.utilbills' is another way of saying [ur.utilbill
    # for ur in r._utilbill_reebills] (except that it is both readable and
    # writable).
    # 
    # the 1st argument to 'association_proxy' is the name of the attribute of
    # this class containing instances of the intermediate class (UtilbillReebill).
    # the 2nd argument is the name of the property of the intermediate class
    # whose value becomes the value of each element of this property's value.
    #
    # documentation:
    # http://docs.sqlalchemy.org/en/rel_0_8/orm/extensions/associationproxy.html
    # AssociationProxy code:
    # https://github.com/zzzeek/sqlalchemy/blob/master/lib/sqlalchemy/ext/associationproxy.py
    # example code (showing only one-directional relationship):
    # https://github.com/zzzeek/sqlalchemy/blob/master/examples/association/proxied_association.py
    #
    # NOTE on why there is no corresponding 'UtilBill.reebills' attribute: each
    # 'AssociationProxy' has a 'creator', which is a callable that creates a
    # new instance of the intermediate class whenver an instance of the
    # "target" class is appended to the list (in this case, a new instance of
    # 'UtilbillReebill' to hold each UtilBill). the default 'creator' is just
    # the intermediate class itself, which works when that class' constructor
    # has only one argument and that argument is the target class instance. in
    # this case the 'creator' is 'UtilbillReebill' and its __init__ takes one
    # UtilBill as its argument. if there were a bidirectional relationship
    # where 'UtilBill' also had a 'reebills' attribute,
    # UtilbillReebill.__init__ would have to take both a UtilBill and a ReeBill
    # as arguments, so a 'creator' would have to be explicitly specified. for
    # ReeBill it would be something like
    #     creator=lambda u: UtilbillReebill(u, self)
    # and for UtilBill,
    #     creator=lambda r: UtilbillReebill(self, r)
    # but this will not actually work because 'self' is not available in class # scope; there is no instance of UtilBill or ReeBill at the time this code # is executed. it also does not work to move the code into __init__ and # assign the 'utilbills' attribute to a particular ReeBill instance or vice # versa. there may be a way to make SQLAlchemy do this (maybe by switching
    # to "classical" class-definition style?) but i decided it was sufficient
    # (for now) to have only a one-directional relationship from ReeBill to
    # UtilBill.
    utilbills = association_proxy('_utilbill_reebills', 'utilbill')

    def __init__(self, customer, sequence, version=0, utilbills=[]):
        self.customer = customer
        self.sequence = sequence
        self.version = version
        self.utilbills = utilbills
        self.issued = 0

    def __repr__(self):
        return '<ReeBill %s-%s-%s, %s, %s utilbills>' % (
                self.customer.account, self.sequence, self.version, 'issued' if
                self.issued else 'unissued', len(self.utilbills))

    def document_id_for_utilbill(self, utilbill):
        '''Returns the id (string) of the "frozen" utility bill document in
        Mongo corresponding to the given utility bill which is attached to this
        reebill. This will be None if this reebill is unissued.'''
        return next(ubrb.document_id for ubrb in self._utilbill_reebills if
                ubrb.utilbill == utilbill)

    def uprs_id_for_utilbill(self, utilbill):
        '''Returns the id (string) of the "frozen" UPRS document in Mongo
        corresponding to the given utility bill which is attached to this
        reebill. This will be None if this reebill is unissued.'''
        return next(ubrb.uprs_document_id for ubrb in self._utilbill_reebills
                if ubrb.utilbill == utilbill)

    def cprs_id_for_utilbill(self, utilbill):
        '''Returns the id (string) of the "frozen" CPRS document in Mongo
        corresponding to the given utility bill which is attached to this
        reebill. This will be None if this reebill is unissued.'''
        return next(ubrb.cprs_document_id for ubrb in self._utilbill_reebills
                if ubrb.utilbill == utilbill)

class UtilbillReebill(Base):
    '''Class corresponding to the "utilbill_reebill" table which represents the
    many-to-many relationship between "utilbill" and "reebill".'''
    __tablename__ = 'utilbill_reebill'

    reebill_id = Column(Integer, ForeignKey('reebill.id'), primary_key=True)
    utilbill_id = Column(Integer, ForeignKey('utilbill.id'), primary_key=True)
    document_id = Column(String)
    uprs_document_id = Column(String)
    cprs_document_id = Column(String)

    # 'backref' creates corresponding '_utilbill_reebills' attribute in UtilBill.
    # there is no delete cascade in this 'relationship' because a UtilBill
    # should not be deleted when a UtilbillReebill is deleted.
    utilbill = relationship('UtilBill', backref='_utilbill_reebills')

    def __init__(self, utilbill, document_id=None):
        # UtilbillReebill has only 'utilbill' in its __init__ because the
        # relationship goes Reebill -> UtilbillReebill -> UtilBill. NOTE if the
        # 'utilbill' argument is actually a ReeBill, ReeBill's relationship to
        # UtilbillReebill will cause a stack overflow in SQLAlchemy code
        # (without this check).
        assert isinstance(utilbill, UtilBill)

        self.utilbill = utilbill
        self.document_id = document_id

    def __repr__(self):
        return (('UtilbillReebill(utilbill_id=%s, reebill_id=%s, '
                'document_id=...%s, uprs_document_id=...%s, '
                'cprs_document_id=...%s)')
                % (self.utilbill_id, self.reebill_id, self.document_id[-4:],
                    self.uprs_document_id[-4:], self.cprs_document_id[-4:]))


class UtilBill(Base):
    __tablename__ = 'utilbill'

    id = Column(Integer, primary_key=True)
    customer_id = Column(Integer, ForeignKey('customer.id'), nullable=False)
    state = Column(Integer, nullable=False)
    service = Column(String, nullable=False)
    utility = Column(String, nullable=False)
    rate_class = Column(String, nullable=False)
    period_start = Column(Date, nullable=False)
    period_end = Column(Date, nullable=False)
    total_charges = Column(Float)
    date_received = Column(Date)
    processed = Column(Integer, nullable=False)
    document_id = Column(String)
    cprs_document_id = Column(String)
    uprs_document_id = Column(String)

    customer = relationship("Customer", backref=backref('utilbills',
            order_by=id))

    @classmethod
    def validate_utilbill_period(self, start, end):
        '''Raises an exception if the dates 'start' and 'end' are unreasonable
        as a utility bill period: "reasonable" means start < end and (end -
        start) < 1 year.'''
        if start >= end:
            raise ValueError('Utility bill start date must precede end.')
        if (end - start).days > 365:
            raise ValueError('Utility billing period lasts longer than a year?!')

    # utility bill states:
    # 0. Complete: actual non-estimated utility bill.
    # 1. Utility estimated: actual utility bill whose contents were estimated by
    # the utility (and which will be corrected later to become Complete).
    # 2. Skyline estimated: a bill that is known to exist (and whose dates are
    # correct) but whose contents were estimated by Skyline.
    # 3. Hypothetical: Skyline supposes that there is probably a bill during a
    # certain time period and estimates what its contents would be if it existed.
    # Such a bill may not really exist (since we can't even know how many bills
    # there are in a given period of time), and if it does exist, its actual dates
    # will probably be different than the guessed ones.
    # TODO 38385969: not sure this strategy is a good idea
    Complete, UtilityEstimated, SkylineEstimated, Hypothetical = range(4)

<<<<<<< HEAD
    def __init__(self, customer, state, service, utility, rate_class,
            period_start=None, period_end=None, doc_id=None, uprs_id=None,
            cprs_id=None, total_charges=0, date_received=None, processed=False,
=======
    # human-readable names for utilbill states (used in UI)
    _state_descriptions = {
        Complete: 'Final',
        UtilityEstimated: 'Utility Estimated',
        SkylineEstimated: 'Skyline Estimated',
        Hypothetical: 'Missing'
    }

    def __init__(self, customer, state, service, period_start=None,
            period_end=None, total_charges=0, date_received=None, processed=False,
>>>>>>> 44ea85ee
            reebill=None):
        '''State should be one of UtilBill.Complete, UtilBill.UtilityEstimated,
        UtilBill.SkylineEstimated, UtilBill.Hypothetical.'''
        # utility bill objects also have an 'id' property that SQLAlchemy
        # automatically adds from the database column
        self.customer = customer
        self.state = state
        self.service = service
        self.utility = utility
        self.rate_class = rate_class
        self.period_start = period_start
        self.period_end = period_end
        self.total_charges = total_charges
        self.date_received = date_received
        self.processed = processed
        self.document_id = doc_id
        self.uprs_document_id = uprs_id
        self.cprs_document_id = cprs_id

    def state_name(self):
        return self.__class__._state_descriptions[self.state]

    def __repr__(self):
        return ('<UtilBill(customer=<%s>, service=%s, period_start=%s, '
                'period_end=%s, state=%s, %s reebills)>') % (
                self.customer.account, self.service, self.period_start,
                self.period_end, self.state, len(self._utilbill_reebills))

    def is_attached(self):
        return len(self._utilbill_reebills) > 0

class Payment(Base):
    __tablename__ = 'payment'

    id = Column(Integer, primary_key=True)
    customer_id = Column(Integer, ForeignKey('customer.id'), nullable=False)
    date_received = Column(DateTime, nullable=False)
    date_applied = Column(Date, nullable=False)
    description = Column(String)
    credit = Column(Float)

    customer = relationship("Customer", backref=backref('payments',
            order_by=id))

    '''date_received is the datetime when Skyline recorded the payment.
    date_applied is the date that the payment is "for", from the customer's
    perspective. Normally these are on the same day, but an error in an old
    payment can be corrected by entering a new payment with the same
    date_applied as the old one, whose credit is the true amount minus the
    previously-entered amount.'''
    def __init__(self, customer, date_received, date_applied, description,
            credit):
        self.customer = customer
        self.date_received = date_received # datetime
        self.date_applied = date_applied   # date
        self.description = description
        self.credit = credit

    def to_dict(self):
        return {
            'id': self.id, 
            'date_received': self.date_received,
            'date_applied': self.date_applied,
            'description': self.description,
            'credit': self.credit,
            'editable': datetime.utcnow() - self.date_received < timedelta(hours=24)
        }

    def __repr__(self):
        return '<Payment(%s, received=%s, applied=%s, %s, %s)>' \
                % (self.customer.account, self.date_received, \
                        self.date_applied, self.description, self.credit)


# NOTE this is a view
class StatusDaysSince(Base):
    __tablename__ = 'status_days_since'

    # NOTE it seems that SQLAlchemy requires at least one column to be
    # identified as a "primary key" even though the table doesn't really have a
    # primary key in the db.
    account = Column(String, primary_key=True)
    dayssince = Column(Integer)

    def __init__(self, account, dayssince):
        self.account = account
        self.dayssince = dayssince

    def __repr__(self):
        return '<StatusDaysSince(%s, %s)>' \
                % (self.account, self.dayssince)


# TODO move the 2 functions below to Process? seems like state.py is only about
# the state database

def guess_utilbill_periods(start_date, end_date):
    '''Returns a list of (start, end) tuples representing a the number and
    periods of "hypothetical" utility bills covering the date range
    [start_date, end_date). "Hypothetical" utility bills are used for filling
    in a time gap between existing utility bills and a newly-uploaded one.'''
    if end_date <= start_date:
        raise ValueError('start date must precede end date.')

    # determine how many bills there are: divide total number of days by
    # hard-coded average period length of existing utilbills (computed using
    # utilbill_histogram.py), and round to nearest integer--but never go below
    # 1, since there must be at least 1 bill
    # TODO this hard-coded constant was the average period length of a sample
    # of many customers' utility bills; replace it with something smarter. we
    # should probably use a customer-specific average period length, since some
    # customers have 2-month utility bills.
    num_bills = max(1, int(round((end_date - start_date).days / 30.872)))

    # each bill's period will have the same length (except possibly the last one)
    period_length = (end_date - start_date).days / num_bills

    # generate periods: all periods except the last have length
    # 'period_length'; last period may be slightly longer to fill up any
    # remaining space
    periods = []
    for i in range(num_bills-1):
        periods.append((start_date + timedelta(days= i * period_length),
                start_date + timedelta(days= (i + 1) * period_length)))
    periods.append((start_date + timedelta(days= (num_bills-1) * period_length),
        end_date))
    return periods

#def guess_utilbills_and_end_date(session, account, start_date):
#    '''Returns a tuple (end_date, [utilbills]): a list of utility bills that
#    will probably be associated with a newly-created reebill for the customer
#    given by 'account' starting on 'start_date', and a guess for the reebills'
#    end date.'''
#    # TODO:25731853 test this method with multi-service customers. it works very well
#    # for customers with one utility service, but the more utility bills the
#    # customer has, the less accurate it will be.
#
#    # Rich added this because of bug 26512637, which is really a data problem
#    # (reebill period dates are missing)
#    # TODO remove this because it's a temporary workaround
#    if start_date == None:
#        print >> sys.stderr, 'guess_utilbills_and_end_date got start_date == None'
#        return (None, []) 
#
#    # get length of last reebill (note that we don't store dates for reebills
#    # in MySQL)
#    customer = session.query(Customer).filter(Customer.account==account).one()
#    previous_reebills = session.query(ReeBill) \
#            .filter(ReeBill.customer_id==customer.id) \
#            .order_by(desc(ReeBill.sequence))
#    try:
#        # get last reebill. note that SQLALchemy cursor object has no len (you
##        # have to issue another query with func.count)
#        last_reebill = previous_reebills[0]
#    except IndexError:
#        # if there are no previous bills, guess 30 days
#        # TODO make this guess better?
#        length = timedelta(days=30)
#    else:
#        # otherwise, get length of last bill period
#        last_reebill_utilbills = session.query(UtilBill) \
#                .filter(UtilBill.reebill_id==last_reebill.id)
#        if list(last_reebill_utilbills) == []:
#            raise Exception("Can't determine new reebill period without "
#                    + "utility bills attached to the last reebill")
#        earliest_start = min(ub.period_start for ub in last_reebill_utilbills)
#        latest_end = max(ub.period_end for ub in last_reebill_utilbills)
#        length = (latest_end - earliest_start)
#
#    # first guess that this reebill's period has the same length as the last.
#    # this guess will be adjusted to match the closest utility bill end date
#    # after 'start_date', if there are any such utility bills.
#    probable_end_date = start_date + length
#
#    # get all utility bills that end after start_date
#    utilbills_after_start_date = session.query(UtilBill) \
#            .filter(UtilBill.customer_id==customer.id) \
#            .filter(UtilBill.period_end > start_date).all()
#
#    # if there are no utility bills that might be associated with this reebill,
#    # we can't guess very well--just assume that this reebill's period will be
#    # exactly the same length as its predecessor's.
#    if len(utilbills_after_start_date) == 0:
#        return probable_end_date, []
#
#    # otherwise, adjust the guess to the closest utility bill end date (either
#    # forward or back); return that date and all utilbills that end in the date
#    # interval (start_date, probable_end_date].
#    probable_end_date = min([u.period_end for u in utilbills_after_start_date],
#            key = lambda x: abs(probable_end_date - x))
#    return probable_end_date, [u for u in utilbills_after_start_date if
#            u.period_end <= probable_end_date]

class StateDB(object):

    config = None

    def __init__(self, host, database, user, password, db_connections=5):
        # put "echo=True" in the call to create_engine to print the SQL
        # statements that are executed
        engine = create_engine('mysql://%s:%s@%s:3306/%s' % (user, password,
                host, database), pool_recycle=3600, pool_size=db_connections)

        # To turn logging on
        import logging
        logging.basicConfig()
        #logging.getLogger('sqlalchemy.engine').setLevel(logging.DEBUG)
        #logging.getLogger('sqlalchemy.pool').setLevel(logging.DEBUG)

        # global variable for the database session: SQLAlchemy will give an error if
        # this is created more than once, so don't call _getSession() anywhere else
        # wrapped by scoped_session for thread contextualization
        # http://docs.sqlalchemy.org/en/latest/orm/session.html#unitofwork-contextual
        self.session = scoped_session(sessionmaker(bind=engine,
                autoflush=True))

    def get_customer(self, session, account):
        return session.query(Customer).filter(Customer.account==account).one()

    def get_next_account_number(self, session):
        '''Returns what would become the next account number if a new account
        were created were created (highest existing account number + 1--we're
        assuming accounts will be integers, even though we always store them as
        strings).'''
        last_account = max(map(int, self.listAccounts(session)))
        return last_account + 1

    def get_utilbill(self, session, account, service, start, end):
        customer = session.query(Customer)\
                .filter(Customer.account==account).one()
        return session.query(UtilBill)\
                .filter(UtilBill.customer_id==customer.id)\
                .filter(UtilBill.service==service)\
                .filter(UtilBill.period_start==start)\
                .filter(UtilBill.period_end==end).one()

    def get_utilbill_by_id(self, session, ubid):
        return session.query(UtilBill).filter(UtilBill.id==ubid).one()

    def utilbills_for_reebill(self, session, account, sequence, version='max'):
        '''Returns all utility bills for the reebill given by account,
        sequence, version (highest version by default).'''
        reebill = self.get_reebill(session, account, sequence, version=version)
        utilbills = session.query(UtilBill)\
                .filter(UtilBill.reebills.contains(reebill))\
                .order_by(UtilBill.period_start)
        return utilbills.all()

    def delete_reebill(self, session, account, sequence):
        '''Deletes the highest version of the given reebill, if it's not
        issued.'''
        # note that reebills whose version is below the maximum version should
        # always be issued
        if self.is_issued(session, account, sequence):
            raise IssuedBillError("Can't delete an issued reebill")

        reebill = self.get_reebill(session, account, sequence)

        # utility bill association is removed automatically because of "on
        # delete cascade" setting on foreign key constraint of the
        # utilbill_reebill table
        session.delete(reebill)

    def max_version(self, session, account, sequence):
        # surprisingly, it is possible to filter a ReeBill query by a Customer
        # column even without actually joining with Customer. because of
        # func.max, the result is a tuple rather than a ReeBill object.
        reebills_subquery = session.query(ReeBill).join(Customer)\
                .filter(ReeBill.customer_id==Customer.id)\
                .filter(Customer.account==account)\
                .filter(ReeBill.sequence==sequence)
        max_version = session.query(func.max(
                reebills_subquery.subquery().columns.version)).one()[0]
        # SQLAlchemy returns None when the reebill row doesn't exist, but that
        # should be reported as an exception
        if max_version == None:
            raise NoResultFound
            
        # SQLAlchemy returns a "long" here for some reason, so convert to int
        return int(max_version)

    def max_issued_version(self, session, account, sequence):
        '''Returns the greatest version of the given reebill that has been
        issued. (This should differ by at most 1 from the maximum version
        overall, since a new version can't be created if the last one hasn't
        been issued.) If no version has ever been issued, returns None.'''
        # weird filtering on other table without a join
        result = session.query(func.max(ReeBill.version))\
                .filter(Customer.account==account)\
                .filter(ReeBill.issued==1).one()[0]
        # SQLAlchemy returns None if no reebills with that customer are issued
        if result is None:
            return None
        # version number is a long, so convert to int
        return int(result)

    # TODO rename to something like "create_next_version"
    def increment_version(self, session, account, sequence):
        '''Creates a new reebill with version number 1 greater than the highest
        existing version for the given account and sequence.
        
        The utility bill(s) of the new version are the same as those of its
        predecessor, but utility bill, UPRS, and CPRS document_ids are cleared
        from the utilbill_reebill table, meaning that the new reebill's
        utilbill/UPRS/CPRS documents are the current ones.
        
        Returns the new state.ReeBill object.'''
        # highest existing version must be issued
        current_max_version_reebill = self.get_reebill(session, account,
                sequence)
        if current_max_version_reebill.issued != 1:
            raise ValueError(("Can't increment version of reebill %s-%s "
                    "because version %s is not issued yet") % (account,
                    sequence, max_version))

        new_reebill = ReeBill(current_max_version_reebill.customer, sequence,
                current_max_version_reebill.version + 1,
                utilbills=current_max_version_reebill.utilbills)
        for ur in new_reebill._utilbill_reebills:
            ur.document_id, ur.uprs_id, ur.cprs_id = None, None, None

        session.add(new_reebill)
        return new_reebill

    def get_unissued_corrections(self, session, account):
        '''Returns a list of (sequence, version) pairs for bills that have
        versions > 0 that have not been issued.'''
        reebills = session.query(ReeBill).join(Customer)\
                .filter(Customer.account==account)\
                .filter(ReeBill.version > 0)\
                .filter(ReeBill.issued==0).all()
        return [(int(reebill.sequence), int(reebill.version)) for reebill
                in reebills]

    def discount_rate(self, session, account):
        '''Returns the discount rate for the customer given by account.'''
        result = session.query(Customer).filter_by(account=account).one().\
                discountrate
        return result
        
    def late_charge_rate(self, session, account):
        '''Returns the late charge rate for the customer given by account.'''
        result = session.query(Customer).filter_by(account=account).one()\
                .latechargerate
        return result

    # TODO: 22598787 branches
    def last_sequence(self, session, account):
        '''Returns the sequence of the last reebill for 'account', or 0 if
        there are no reebills.'''
        customer = session.query(Customer).filter(Customer.account==account).one()
        max_sequence = session.query(sqlalchemy.func.max(ReeBill.sequence)) \
                .filter(ReeBill.customer_id==customer.id).one()[0]
        # TODO: because of the way 0.xml templates are made (they are not in
        # the database) reebill needs to be primed otherwise the last sequence
        # for a new bill is None. Design a solution to this issue.
        if max_sequence is None:
            max_sequence =  0
        return max_sequence
        
    def last_issued_sequence(self, session, account,
            include_corrections=False):
        '''Returns the sequence of the last issued reebill for 'account', or 0
        if there are no issued reebills.'''
        customer = session.query(Customer)\
                .filter(Customer.account==account).one()
        if include_corrections:
            filter_logic = sqlalchemy.or_(ReeBill.issued==1,
                    sqlalchemy.and_(ReeBill.issued==0, ReeBill.version>0))
        else:
            filter_logic = ReeBill.issued==1

        max_sequence = session.query(sqlalchemy.func.max(ReeBill.sequence)) \
                .filter(ReeBill.customer_id==customer.id) \
                .filter(filter_logic).one()[0]
        if max_sequence is None:
            max_sequence = 0
        return max_sequence

    def get_last_utilbill(self, session, account, service=None, utility=None,
            rate_class=None, end=None):
        '''Returns the latest (i.e. last-ending) utility bill for the given
        account matching the given criteria. If 'end' is given, the last
        utility bill ending before or on 'end' is returned.'''
        cursor = session.query(UtilBill).join(Customer)\
                .filter(UtilBill.customer_id == Customer.id)\
                .filter(Customer.account == account)
        if service is not None:
            cursor = cursor.filter(UtilBill.service == service)
        if utility is not None:
            cursor = cursor.filter(UtilBill.utility == utility)
        if rate_class is not None:
            cursor = cursor.filter(UtilBill.rate_class == rate_class)
        if end is not None:
            cursor = cursor.filter(UtilBill.period_end <= end)
        result = cursor.order_by(UtilBill.period_end).first()
        if result is None:
            raise NoSuchBillException("No utility bill found")
        return result

    def last_utilbill_end_date(self, session, account):
        '''Returns the end date of the latest utilbill for the customer given
        by 'account', or None if there are no utilbills.'''
        customer = session.query(Customer).filter(Customer.account==account).one()
        query_results = session.query(sqlalchemy.func.max(UtilBill.period_end)) \
                .filter(UtilBill.customer_id==customer.id).one()
        if len(query_results) > 0:
            return query_results[0]
        return None

    def new_reebill(self, session, account, sequence, version=0):
        '''Creates a new reebill row in the database and returns the new
        ReeBill object corresponding to it.'''
        customer = session.query(Customer)\
                .filter(Customer.account==account).one()
        new_reebill = ReeBill(customer, sequence, version)
        session.add(new_reebill)
        return new_reebill

    def issue(self, session, account, sequence):
        '''Marks the highest version of the reebill given by account, sequence
        as issued. Does not set the issue date or due date, since those are
        stored in Mongo).'''
        reebill = self.get_reebill(session, account, sequence)
        if reebill.issued == 1:
            raise IssuedBillError(("Can't issue reebill %s-%s-%s because it's "
                    "already issued") % (account, sequence, reebill.version))
        reebill.issued = 1

    def is_issued(self, session, account, sequence, version='max',
            nonexistent=None):
        '''Returns true if the reebill given by account, sequence, and version
        (latest version by default) has been issued, false otherwise. If
        'nonexistent' is given, that value will be returned if the reebill is
        not present in the state database (e.g. False when you want
        non-existent bills to be treated as unissued).'''
        # NOTE: with the old database schema (one reebill row for all versions)
        # this method returned False when the 'version' argument was higher
        # than max_version. that was probably the wrong behavior, even though
        # test_state:StateTest.test_versions tested for it. 
        try:
            if version == 'max':
                reebill = self.get_reebill(session, account, sequence)
            elif isinstance(version, int):
                reebill = self.get_reebill(session, account, sequence, version)
            else:
                raise ValueError('Unknown version specifier "%s"' % version)
            # NOTE: reebill.issued is an int, and it converts the entire
            # expression to an int unless explicitly cast! see
            # https://www.pivotaltracker.com/story/show/35965271
            return bool(reebill.issued == 1)
        except NoResultFound:
            if nonexistent is not None:
                return nonexistent
            raise

    def account_exists(self, session, account):
        try:
           customer = session.query(Customer).with_lockmode("read").filter(Customer.account==account).one()
        except NoResultFound:
            return False

        return True

    def listAccounts(self, session):
        '''List of all customer accounts (ordered).'''    
        # SQLAlchemy returns a list of tuples, so convert it into a plain list
        result = map((lambda x: x[0]),
                session.query(Customer.account).order_by(Customer.account).all())
        return result

    def list_accounts(self, session, start, limit):
        '''List of customer accounts with start and limit (for paging).'''
        # SQLAlchemy returns a list of tuples, so convert it into a plain list
        query = session.query(Customer.account)
        slice = query[start:start + limit]
        count = query.count()
        result = map((lambda x: x[0]), slice)
        return result, count

    def listSequences(self, session, account):

        # TODO: figure out how to do this all in one query. many SQLAlchemy
        # subquery examples use multiple queries but that shouldn't be
        # necessary
        customer = session.query(Customer).filter(Customer.account==account).one()
        sequences = session.query(ReeBill.sequence).with_lockmode("read") \
                .filter(ReeBill.customer_id==customer.id).all()

        # sequences is a list of tuples of numbers, so convert it into a plain list
        result = map((lambda x: x[0]), sequences)

        return result

    def listReebills(self, session, start, limit, account, sort, dir, **kwargs):

        query = session.query(ReeBill).join(Customer).filter(Customer.account==account)
        
        if (dir == u'DESC'):
            order = desc
        elif (dir == u'ASC'):
            order = asc
        else:
            raise ValueError("Bad Parameter Value: 'dir' must be 'ASC' or 'DESC'")

        if (sort == u'sequence'):
            field = ReeBill.sequence
        else:
            raise ValueError("Bad Parameter Value: 'sort' must be 'sequence'")

        slice = query.order_by(order(field))[start:start + limit]
        count = query.count()

        return slice, count

    def listAllIssuableReebillInfo(self, session):
        '''Returns a list containing the account, sequence, and total utility
        bill charges (from MySQL) of the earliest unissued version-0 reebill
        each account, and the size of the list.'''
        unissued_v0_reebills = session.query(ReeBill.sequence, ReeBill.customer_id)\
                .filter(ReeBill.issued == 0, ReeBill.version == 0).subquery()
        min_sequence = session.query(unissued_v0_reebills.c.customer_id.label('customer_id'),
                func.min(unissued_v0_reebills.c.sequence).label('sequence'))\
                .group_by(unissued_v0_reebills.c.customer_id).subquery()
        reebills = session.query(ReeBill)\
                .filter(ReeBill.customer_id==min_sequence.c.customer_id)\
                .filter(ReeBill.sequence==min_sequence.c.sequence)
        #tuples = sorted([(r.customer.account, r.sequence,
                ## 'total_charges' of all utility bills attached to each reebill
                #session.query(func.sum(UtilBill.total_charges))\
                        #.filter(UtilBill.reebills.contains(r)).one()[0])
                #for r in reebills.all()],
        # 'total_charges' of all utility bills attached to each reebill
        tuples = sorted([(r.customer.account, r.sequence,
                sum(u.total_charges for u in r.utilbills))
                for r in reebills.all()],
                # sort by account ascending; worry about performance later
                # (maybe when sort order is actually configurable)
                key=operator.itemgetter(0))
        return tuples, len(tuples)

    def reebills(self, session, include_unissued=True):
        '''Generates (account, sequence, max version) tuples for all reebills
        in MySQL.'''
        for account in self.listAccounts(session):
            for sequence in self.listSequences(session, account):
                reebill = self.get_reebill(session, account, sequence)
                if include_unissued or reebill.issued:
                    yield account, int(sequence), int(reebill.max_version)

    def reebill_versions(self, session, include_unissued=True):
        '''Generates (account, sequence, version) tuples for all reebills in
        MySQL.'''
        for account in self.listAccounts(session):
            for sequence in self.listSequences(session, account):
                reebill = self.get_reebill(session, account, sequence)
                if include_unissued or reebill.issued:
                    max_version = reebill.max_version
                else:
                    max_version = reebill.max_version - 1
                for version in range(max_version + 1):
                    yield account, sequence, version

    def get_reebill(self, session, account, sequence, version='max'):
        '''Returns the ReeBill object corresponding to the given account,
        sequence, and version (the highest version if no version number is
        given).'''
        if version == 'max':
            version = session.query(func.max(ReeBill.version)).join(Customer) \
                .filter(Customer.account==account) \
                .filter(ReeBill.sequence==sequence).one()[0]
        result = session.query(ReeBill).join(Customer) \
            .filter(Customer.account==account) \
            .filter(ReeBill.sequence==sequence)\
            .filter(ReeBill.version==version).one()
        return result

    def get_reebill_by_id(self, session, rbid):
        return session.query(ReeBill).filter(ReeBill.id==rbid).one()

    def get_descendent_reebills(self, session, account, sequence):

        query = session.query(ReeBill).join(Customer) \
            .filter(Customer.account==account) \
            .order_by(ReeBill.sequence)

        slice = query[int(sequence):]

        return slice

    def list_utilbills(self, session, account, start=None, limit=None):
        '''Queries the database for account, start date, and end date of bills
        in a slice of the utilbills table; returns the slice and the total
        number of rows in the table (for paging). If 'start' is not given, all
        bills are returned. If 'start' is given but 'limit' is not, all bills
        starting with index 'start'. If both 'start' and 'limit' are given,
        returns bills with indices in [start, start + limit).'''

        # SQLAlchemy query to get account & dates for all utilbills
        query = session.query(UtilBill).with_lockmode('read').join(Customer)\
                .filter(Customer.account==account)\
                .order_by(Customer.account, desc(UtilBill.period_start))

        if start is None:
            return query, query.count()
        if limit is None:
            return query[start:], query.count()
        # SQLAlchemy does SQL 'limit' with Python list slicing
        return query[start:start + limit], query.count()

    def get_utilbills_on_date(self, session, account, the_date):
        '''Returns a list of UtilBill objects representing MySQL utility bills
        whose periods start before/on and end after/on 'the_date'.'''
        return session.query(UtilBill).filter(
            UtilBill.customer==self.get_customer(session, account),
            UtilBill.period_start<=the_date,
            UtilBill.period_end>the_date).all()

    def choose_next_utilbills(self, session, account, services):
        '''Returns a list of UtilBill objects representing MySQL utility bills
        that should be attached to the next reebill for the given account, one
        for each service name in 'services'.'''
        customer = self.get_customer(session, account)
        last_sequence = self.last_sequence(session, account)

        # if there is at least one reebill, we can choose utilbills following
        # the end dates of the ones attached to that reebill. if not, start
        # looking for utilbills at the beginning of time.
        if last_sequence:
            last_reebill = self.get_reebill(session, account, last_sequence)
            last_utilbills = session.query(UtilBill)\
                    .filter(UtilBill.reebills.contains(last_reebill)).all()
            service_iter = ((ub.service, ub.period_end) for ub in
                    last_utilbills if ub.service in services)
        else:
            last_utilbills = None
            service_iter = ((service, date.min) for service in services)

        next_utilbills = []

        for service, period_end in service_iter:
            # find the next unattached utilbill for this service
            try:
                utilbill = session.query(UtilBill).filter(
                        UtilBill.customer==customer, UtilBill.service==service,
                        UtilBill.period_start>=period_end)\
                        .filter(not_(UtilBill.reebills.any()))\
                        .order_by(asc(UtilBill.period_start)).first()
            except NoResultFound:
                # If the utilbill is not found, then the rolling process can't proceed
                raise Exception('No new %s utility bill found' % service)
            else:
                if not utilbill:
                    # If the utilbill is not found, then the rolling process can't proceed
                    raise Exception('No new %s utility bill found' % service)

            # Second, calculate the time gap between the last attached utilbill's end date and the next utilbill's start date.
            # If there is a gap of more than one day, then someone may have mucked around in the database or another issue
            # arose. In any case, it suggests missing data, and we don't want to proceed with potentially the wrong
            # utilbill.
            time_gap = utilbill.period_start - period_end
            # Note that the time gap only matters if the account HAD a previous utilbill. For a new account, this isn't the case.
            # Therefore, make sure that new accounts don't fail the time gap condition
            if last_utilbills is not None and time_gap > timedelta(days=1):
                raise Exception('There is a gap of %d days before the next %s utility bill found' % (abs(time_gap.days), service))
            elif utilbill.state == UtilBill.Hypothetical:
                # Hypothetical utilbills are not an acceptable basis for a reebill. Only allow a roll to subsequent reebills if
                # the next utilbill(s) have been received or estimated
                raise Exception("The next %s utility bill exists but has not been fully estimated or received" % service)

            # Attach if no failure condition arose
            next_utilbills.append(utilbill)

        # This may be an irrelevant check, but if no specific exceptions were
        # raised and yet there were no utilbills selected for attachment, there
        # is a problem
        if not next_utilbills:
            raise Exception('No qualifying utility bills found for account #%s' % account)

        return next_utilbills

    
    def fill_in_hypothetical_utilbills(self, session, account, service,
            utility, rate_class, begin_date, end_date):
        '''Creates hypothetical utility bills in MySQL covering the period
        [begin_date, end_date).'''
        # get customer id from account number
        customer = session.query(Customer).filter(Customer.account==account) \
                .one()

        for (start, end) in guess_utilbill_periods(begin_date, end_date):
            # make a UtilBill
            # note that all 3 Mongo documents are None
            utilbill = UtilBill(customer, UtilBill.Hypothetical, service,
                    utility, rate_class, period_start=start, period_end=end)
            # put it in the database
            session.add(utilbill)

    def trim_hypothetical_utilbills(self, session, account, service):
        '''Deletes hypothetical utility bills for the given account and service
        whose periods precede the start date of the earliest non-hypothetical
        utility bill or follow the end date of the last utility bill.'''
        customer = session.query(Customer).filter(Customer.account==account) \
                .one()
        first_real_utilbill = session.query(UtilBill)\
                .filter(UtilBill.customer==customer)\
                .filter(UtilBill.state!=UtilBill.Hypothetical)\
                .order_by(asc(UtilBill.period_start))[0]
        last_real_utilbill = session.query(UtilBill)\
                .filter(UtilBill.customer==customer)\
                .filter(UtilBill.state!=UtilBill.Hypothetical)\
                .order_by(desc(UtilBill.period_start))[0]
        hypothetical_utilbills = session.query(UtilBill)\
                .filter(UtilBill.customer==customer)\
                .filter(UtilBill.state==UtilBill.Hypothetical)\
                .order_by(asc(UtilBill.period_start)).all()

        for hb in hypothetical_utilbills:
            # delete if entire period comes before end of first real bill or
            # after start of last real bill
            if (hb.period_start <= first_real_utilbill.period_end \
                    and hb.period_end <= first_real_utilbill.period_end)\
                    or (hb.period_end >= last_real_utilbill.period_start\
                    and hb.period_start >= last_real_utilbill.period_start):
                session.delete(hb)

    def get_last_real_utilbill(self, session, account, end, service=None,
            utility=None, rate_class=None):
        '''Returns the latest_ending non-Hypothetical UtilBill whose
        end date is before/on 'end', optionally with the given service,
        utility, and rate class.'''
        customer = self.get_customer(session, account)
        cursor = session.query(UtilBill)\
                .filter(UtilBill.customer == customer)\
                .filter(UtilBill.state != UtilBill.Hypothetical)\
                .filter(UtilBill.period_end <= end)
        if service is not None:
            cursor = cursor.filter(UtilBill.service == service)
        if utility is not None:
            cursor = cursor.filter(UtilBill.utility == utility)
        if rate_class is not None:
            cursor = cursor.filter(UtilBill.rate_class == rate_class)
        result = cursor.order_by(UtilBill.period_end).first()
        if result is None:
            raise NoSuchBillException
        return result

    def create_payment(self, session, account, date_applied, description,
            credit, date_received=None):
        '''Adds a new payment, returns the new Payment object. By default,
        'date_received' is the current datetime in UTC when this method is
        called; only override this for testing purposes.'''
        # NOTE a default value for 'date_received' can't be specified as a
        # default argument in the method signature because it would only get
        # evaluated once at the time this module was imported, which means its
        # value would be the same every time this method is called.
        if date_received is None:
            date_received = datetime.utcnow().date()
        customer = session.query(Customer)\
                .filter(Customer.account==account).one()
        new_payment = Payment(customer, date_received, date_applied,
                description, credit)
        session.add(new_payment)
        return new_payment

    def update_payment(self, session, oid, date_applied, description, credit):
        '''Sets the date_applied, description, and credit of the payment with
        id 'oid'.'''
        payment = session.query(Payment).filter(Payment.id == oid).one()
        if isinstance(date_applied, basestring):
            payment.date_applied = datetime.strptime(date_applied,
                    "%Y-%m-%dT%H:%M:%S").date()
        else:
            payment.date_applied = date_applied
        payment.description = description
        payment.credit = credit

    def delete_payment(self, session, oid):
        '''Deletes the payment with id 'oid'.'''
        payment = session.query(Payment).filter(Payment.id == oid).one()
        session.delete(payment)

    def find_payment(self, session, account, periodbegin, periodend):
        '''Returns a list of payment objects whose date_applied is in
        [periodbegin, period_end).'''
        # periodbegin and periodend must be non-overlapping between bills. This
        # is in direct opposition to the reebill period concept, which is a
        # period that covers all services for a given reebill and thus overlap
        # between bills.  Therefore, a non overlapping period could be just the
        # first utility service on the reebill. If the periods overlap,
        # payments will be applied more than once. See 11093293
        payments = session.query(Payment)\
            .filter(Payment.customer_id == Customer.id) \
            .filter(Customer.account == account) \
            .filter(and_(Payment.date_applied >= periodbegin,
            Payment.date_applied < periodend)).all()
        return payments
        
    def get_total_payment_since(self, session, account, start,
            end=datetime.utcnow().date()):
        '''Returns sum of all account's payments applied on or after 'start'
        and before 'end' (today by default), as a Decimal. If 'start' is None,
        the beginning of the interval extends to the beginning of time.'''
        payments = session.query(Payment)\
                .filter(Payment.customer==self.get_customer(session, account))\
                .filter(Payment.date_applied < end)
        if start is not None:
            payments = payments.filter(Payment.date_applied >= start)
        return Decimal(sum(payment.credit for payment in payments.all()))

    def payments(self, session, account):
        '''Returns list of all payments for the given account ordered by
        date_received.'''
        payments = session.query(Payment).join(Customer)\
            .filter(Customer.account==account).order_by(Payment.date_received).all()
        return payments

    def retrieve_status_days_since(self, session, sort_col, sort_order):
        # SQLAlchemy query to get account & dates for all utilbills
        entityQuery = session.query(StatusDaysSince)

        # example of how db sorting would be done
        #if sort_col == 'dayssince' and sort_order == 'ASC':
        #    sortedQuery = entityQuery.order_by(asc(StatusDaysSince.dayssince))
        #elif sort_colr == 'dayssince' and sort_order == 'DESC':
        #    sortedQuery = entityQuery.order_by(desc(StatusDaysSince.dayssince))
        #lockmodeQuery = sortedQuery.with_lockmode("read")

        lockmodeQuery = entityQuery.with_lockmode("read")

        result = lockmodeQuery.all()

        return result

if __name__ == '__main__':
    # verify that SQLAlchemy setup is working
    s = StateDB(host='localhost', database='skyline_dev', user='dev',
            password='dev')
    session = s.session()
    print session.query(Customer).count(), 'customers found'
    
    ub = session.query(UtilBill).first()
    rb = session.query(ReeBill).first()
    print rb.utilbills
    print rb.document_id_for_utilbill(ub)

    customer = session.query(Customer).first()

    c = session.query(Customer).first()
    r = ReeBill(c, 100, version=0, utilbills=[])
    u = UtilBill(c, UtilBill.Complete, 'gas', 'washgas', 'NONRES HEAT',
            period_start=date(2013,1,1), period_end=date(2013,2,1))
    print u._utilbill_reebills, r._utilbill_reebills, r.utilbills, u.is_attached()
    ur = UtilbillReebill(u)
    u._utilbill_reebills.append(ur)
    print u._utilbill_reebills, r._utilbill_reebills, r.utilbills, u.is_attached()
<|MERGE_RESOLUTION|>--- conflicted
+++ resolved
@@ -248,11 +248,6 @@
     # TODO 38385969: not sure this strategy is a good idea
     Complete, UtilityEstimated, SkylineEstimated, Hypothetical = range(4)
 
-<<<<<<< HEAD
-    def __init__(self, customer, state, service, utility, rate_class,
-            period_start=None, period_end=None, doc_id=None, uprs_id=None,
-            cprs_id=None, total_charges=0, date_received=None, processed=False,
-=======
     # human-readable names for utilbill states (used in UI)
     _state_descriptions = {
         Complete: 'Final',
@@ -261,9 +256,9 @@
         Hypothetical: 'Missing'
     }
 
-    def __init__(self, customer, state, service, period_start=None,
-            period_end=None, total_charges=0, date_received=None, processed=False,
->>>>>>> 44ea85ee
+    def __init__(self, customer, state, service, utility, rate_class,
+            period_start=None, period_end=None, doc_id=None, uprs_id=None,
+            cprs_id=None, total_charges=0, date_received=None, processed=False,
             reebill=None):
         '''State should be one of UtilBill.Complete, UtilBill.UtilityEstimated,
         UtilBill.SkylineEstimated, UtilBill.Hypothetical.'''
