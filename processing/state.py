--- conflicted
+++ resolved
@@ -498,12 +498,6 @@
         return slice, count
 
     def listAllIssuableReebillInfo(self, session, **kwargs):
-<<<<<<< HEAD
-        unissued = session.query(ReeBill.sequence.label('sequence'), ReeBill.customer_id.label('customer_id')).filter(ReeBill.issued == 0, ReeBill.version == 0).subquery('unissued')
-        minseq = session.query(unissued.c.customer_id.label('customer_id'), func.min(unissued.c.sequence).label('sequence')).group_by(unissued.c.customer_id).subquery('minseq')
-        query = .filter(ReeBill.sequence == minseq.c.sequence).filter(ReeBill.customer_id == minseq.c.customer_id).filter(UtilBill.customer_id == Customer.id).filter(UtilBill.reebill_id == ReeBill.id)
-
-=======
         unissued_v0_reebills = session.query(ReeBill.sequence, ReeBill.customer_id)\
                 .filter(ReeBill.issued == 0, ReeBill.max_version == 0).subquery()
         min_sequence = session.query(unissued_v0_reebills.c.customer_id.label('customer_id'),
@@ -514,7 +508,6 @@
                 .filter(ReeBill.sequence == min_sequence.c.sequence)\
                 .filter(ReeBill.customer_id == min_sequence.c.customer_id)\
                 .filter(UtilBill.customer_id == Customer.id)
->>>>>>> 597401b1
         slice = query.order_by(asc(Customer.account)).all()
         return slice, query.count()
 
