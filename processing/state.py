--- conflicted
+++ resolved
@@ -57,7 +57,7 @@
 Base = declarative_base(cls=Base)
 
 
-_schema_revision = '55e7e5ebdd29'
+_schema_revision = '4f2f8e2f7cd'
 
 def check_schema_revision(schema_revision=_schema_revision):
     """Checks to see whether the database schema revision matches the 
@@ -467,7 +467,6 @@
         for charge in self.charges:
             session.delete(charge)
         self.charges = []
-<<<<<<< HEAD
 
         uprs.validate()
         rate_structure = uprs
@@ -579,27 +578,15 @@
             quantity, rate = rsi.compute_charge(identifiers)
             total = quantity * rate
             ac = acs[rsi.rsi_binding]
+            quantity_units = ac.quantity_units if ac.quantity_units is not None else ''
             self.charges.append(ReeBillCharge(self, rsi.rsi_binding,
                     ac.description, ac.group, ac.quantity,
-                    quantity, ac.rate, rate, ac.total,
+                    quantity, quantity_units, ac.rate, rate, ac.total,
                     total))
             identifiers[rsi.rsi_binding]['quantity'] = quantity
             identifiers[rsi.rsi_binding]['rate'] = rate
             identifiers[rsi.rsi_binding]['total'] = total
 
-=======
-        for ac in actual_utilbill_doc['charges']:
-            # assume 'hypothetical_utilbill_doc' and 'actual_utilbill_doc'
-            # have identical sets of RSI bindings
-            rsi_binding = ac['rsi_binding']
-            hc = next(c for c in hypothetical_utilbill_doc['charges']
-                    if c['rsi_binding'] == rsi_binding)
-            self.charges.append(ReeBillCharge(self, rsi_binding,
-                    ac['description'], ac['group'], ac['quantity'],
-                    hc['quantity'],
-                    ac.get('quantity_units', '') or '',
-                    ac['rate'], hc['rate'], ac['total'], hc['total']))
->>>>>>> 95b16f4c
 
     def document_id_for_utilbill(self, utilbill):
         '''Returns the id (string) of the "frozen" utility bill document in
@@ -702,8 +689,8 @@
     a_total = Column(Float, nullable=False)
     h_total = Column(Float, nullable=False)
 
-    def __init__(self, reebill, rsi_binding, description, group,
-                a_quantity, h_quantity, quantity_unit, a_rate, h_rate,
+    def __init__(self, reebill, rsi_binding, description, group, a_quantity,
+                h_quantity, quantity_unit, a_rate, h_rate,
                 a_total, h_total):
         self.reebill_id = reebill.id
         self.rsi_binding = rsi_binding
