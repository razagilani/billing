--- conflicted
+++ resolved
@@ -939,15 +939,11 @@
         return next(c for c in self.charges if c.rsi_binding == binding)
 
     def total_charge(self):
-<<<<<<< HEAD
         """Returns sum of all charges' totals, excluding charges that have
         errors.
         """
         return sum(charge.total for charge in self.charges
                 if charge.total is not None)
-=======
-        return sum(charge.total for charge in self.charges
-                        if charge.total is not None)
 
     def column_dict(self):
         the_dict = super(UtilBill, self).column_dict()
@@ -962,7 +958,6 @@
             'state': self.state_name()
         })
         return the_dict
->>>>>>> f3683417
 
 class Register(Base):
     """A register reading on a utility bill"""
