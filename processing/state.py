"""
Utility functions to interact with state database
"""
import ast
from collections import defaultdict
from copy import deepcopy
from datetime import timedelta, datetime, date
from itertools import groupby
from operator import attrgetter
import logging

import sqlalchemy
from sqlalchemy import Column, ForeignKey
from sqlalchemy.ext.declarative.api import declarative_base
from sqlalchemy.orm import mapper, sessionmaker, scoped_session
from sqlalchemy.orm import relationship, backref
from sqlalchemy.orm.base import class_mapper
from sqlalchemy.orm.exc import NoResultFound
from sqlalchemy import and_
from sqlalchemy.sql.expression import desc, asc
from sqlalchemy import func, not_
from sqlalchemy.types import Integer, String, Float, Date, DateTime, Boolean
from sqlalchemy.ext.associationproxy import association_proxy
from sqlalchemy.ext.declarative import declarative_base
import tsort
from alembic.migration import MigrationContext

from exc import DatabaseError
from alembic.migration import MigrationContext
import logging
from billing.processing.exceptions import IssuedBillError, NoSuchBillException,\
        RegisterError

from billing.processing.exceptions import NoRSIError, FormulaError, RSIError
from exc import DatabaseError



# Python's datetime.min is too early for the MySQLdb module; including it in a
# query to mean "the beginning of time" causes a strptime failure, so this
# value should be used instead.
from billing.processing.exceptions import NoRSIError, FormulaError, RSIError, \
    NoSuchBillException
from billing.processing.exceptions import FormulaSyntaxError, RegisterError

MYSQLDB_DATETIME_MIN = datetime(1900, 1, 1)
log = logging.getLogger(__name__)

Session = scoped_session(sessionmaker())

class Base(object):

    @classmethod
    def column_names(cls):
        return [prop.key for prop in class_mapper(cls).iterate_properties
                if isinstance(prop, sqlalchemy.orm.ColumnProperty)]

    def __eq__(self, other):
        return all([getattr(self, x) == getattr(other, x) for x in
                    self.column_names()])

    def column_dict(self):
        return {c: getattr(self, c) for c in self.column_names()}

Base = declarative_base(cls=Base)

_schema_revision = '3781adb9429d'

def check_schema_revision(schema_revision=_schema_revision):
    """Checks to see whether the database schema revision matches the 
    revision expected by the model metadata.
    """
    s = Session()
    conn = s.connection()
    context = MigrationContext.configure(conn)
    current_revision = context.get_current_revision()
    if current_revision != schema_revision:
        raise DatabaseError("Database schema revision mismatch."
                            " Require revision %s; current revision %s"
                            % (schema_revision, current_revision))
    log.debug('Verified database at schema revision %s' % current_revision)


class BindingEvaluation(object):
    """A data structure to serve as both the evaluation context of a charge
    formula, as well as the result of charge formula evaluation."""

    def __init__(self, quantity=None, rate=None):
        """Construct a new `BindingEvaluation`."""
        assert quantity is None or isinstance(quantity, (float, int))
        assert rate is None or isinstance(rate, (float, int))
        self.quantity = quantity
        self.rate = rate
        if quantity is not None and rate is not None:
            self.total = quantity * rate
        else:
            self.total = None

class Address(Base):
    """Table representing both "billing addresses" and "service addresses" in
    reebills.
    """

    __tablename__ = 'address'

    id = Column(Integer, primary_key=True)
    addressee = Column(String, nullable=False)
    street = Column(String, nullable=False)
    city = Column(String, nullable=False)
    state = Column(String, nullable=False)
    postal_code = Column(String, nullable=False)

    def __init__(self, addressee='', street='', city='', state='',
                 postal_code=''):
        self.addressee = addressee
        self.street = street
        self.city = city
        self.state = state
        self.postal_code = postal_code

    @classmethod
    def from_other(cls, other_address):
        """Constructs a new :class:`.Address` instance whose attributes are
        copied from the given `other_address`.
        :param other_address: An :class:`.Address` instance from which to
         copy attributes.
        """
        assert isinstance(other_address, cls)
        return cls(other_address.addressee,
            other_address.street,
            other_address.city,
            other_address.state,
            other_address.postal_code)

    def __hash__(self):
        return hash(self.addressee + self.street + self.city +
                    self.postal_code)

    def __repr__(self):
        return 'Address<(%s, %s, %s)' % (self.addressee, self.street,
                                         self.city, self.state,
                                         self.postal_code)

    def __str__(self):
        return '%s, %s, %s' % (self.street, self.city, self.state)

    def to_dict(self):
        return {
            #'id': self.id,
            'addressee': self.addressee,
            'street': self.street,
            'city': self.city,
            'state': self.state,
            'postalcode': self.postal_code,
        }


class Customer(Base):
    __tablename__ = 'customer'

    id = Column(Integer, primary_key=True)
    account = Column(String, nullable=False)
    name = Column(String)
    discountrate = Column(Float(asdecimal=False), nullable=False)
    latechargerate = Column(Float(asdecimal=False), nullable=False)
    bill_email_recipient = Column(String, nullable=False)

    # "fb_" = to be assigned to the customer's first-created utility bill
    fb_utility_name = Column(String(255), nullable=False)
    fb_rate_class = Column(String(255), nullable=False)
    fb_billing_address_id = Column(Integer, ForeignKey('address.id'),
        nullable=False, )
    fb_service_address_id = Column(Integer, ForeignKey('address.id'),
        nullable=False)

    fb_billing_address = relationship('Address', uselist=False, cascade='all',
        primaryjoin='Customer.fb_billing_address_id==Address.id')
    fb_service_address = relationship('Address', uselist=False, cascade='all',
        primaryjoin='Customer.fb_service_address_id==Address.id')


    def get_discount_rate(self):
        return self.discountrate

    def set_discountrate(self, value):
        self.discountrate = value

    def get_late_charge_rate(self):
        return self.latechargerate

    def set_late_charge_rate(self, value):
        self.latechargerate = value

    def __init__(self, name, account, discount_rate, late_charge_rate,
                 bill_email_recipient, fb_utility_name, fb_rate_class,
                 fb_billing_address, fb_service_address):
        """Construct a new :class:`.Customer`.
        :param name: The name of the customer.
        :param account:
        :param discount_rate:
        :param late_charge_rate:
        :param bill_email_recipient: The customer receiving email
        address for skyline-generated bills
        :fb_utility_name: The "first bill utility name" to be assigned
         as the name of the utility company on the first `UtilityBill`
         associated with this customer.
        :fb_rate_class": "first bill rate class" (see fb_utility_name)
        :fb_billing_address: (as previous)
        :fb_service address: (as previous)
        """
        self.name = name
        self.account = account
        self.discountrate = discount_rate
        self.latechargerate = late_charge_rate
        self.bill_email_recipient = bill_email_recipient
        self.fb_utility_name = fb_utility_name
        self.fb_rate_class = fb_rate_class
        self.fb_billing_address = fb_billing_address
        self.fb_service_address = fb_service_address

    def __repr__(self):
        return '<Customer(name=%s, account=%s, discountrate=%s)>' \
               % (self.name, self.account, self.discountrate)


class ReeBill(Base):
    __tablename__ = 'reebill'

    id = Column(Integer, primary_key=True)
    customer_id = Column(Integer, ForeignKey('customer.id'), nullable=False)
    sequence = Column(Integer, nullable=False)
    issued = Column(Integer, nullable=False)
    version = Column(Integer, nullable=False)
    issue_date = Column(Date)

    # new fields from Mongo
    ree_charge = Column(Float, nullable=False)
    balance_due = Column(Float, nullable=False)
    balance_forward = Column(Float, nullable=False)
    discount_rate = Column(Float, nullable=False)
    due_date = Column(Date, nullable=False)
    late_charge_rate = Column(Float, nullable=False)
    late_charge = Column(Float, nullable=False)
    total_adjustment = Column(Float, nullable=False)
    manual_adjustment = Column(Float, nullable=False)
    payment_received = Column(Float, nullable=False)
    prior_balance = Column(Float, nullable=False)
    ree_value = Column(Float, nullable=False)
    ree_savings = Column(Float, nullable=False)
    email_recipient = Column(String, nullable=True)
    processed = Column(Boolean, default=False)

    billing_address_id = Column(Integer, ForeignKey('address.id'),
        nullable=False)
    service_address_id = Column(Integer, ForeignKey('address.id'),
        nullable=False)

    customer = relationship("Customer", backref=backref('reebills',
        order_by=id))

    billing_address = relationship('Address', uselist=False,
        cascade='all',
        primaryjoin='ReeBill.billing_address_id==Address.id')
    service_address = relationship('Address', uselist=False, cascade='all',
        primaryjoin='ReeBill.service_address_id==Address.id')

    _utilbill_reebills = relationship('UtilbillReebill', backref='reebill',
        # NOTE: the "utilbill_reebill" table also has ON DELETE CASCADE in
        # the db
        cascade='delete')

    # NOTE on why there is no corresponding 'UtilBill.reebills' attribute: each
    # 'AssociationProxy' has a 'creator', which is a callable that creates a
    # new instance of the intermediate class whenever an instance of the
    # "target" class is appended to the list (in this case, a new instance of
    # 'UtilbillReebill' to hold each UtilBill). the default 'creator' is just
    # the intermediate class itself, which works when that class' constructor
    # has only one argument and that argument is the target class instance. in
    # this case the 'creator' is 'UtilbillReebill' and its __init__ takes one
    # UtilBill as its argument. if there were a bidirectional relationship
    # where 'UtilBill' also had a 'reebills' attribute,
    # UtilbillReebill.__init__ would have to take both a UtilBill and a ReeBill
    # as arguments, so a 'creator' would have to be explicitly specified. for
    # ReeBill it would be something like
    #     creator=lambda u: UtilbillReebill(u, self)
    # and for UtilBill,
    #     creator=lambda r: UtilbillReebill(self, r)
    # but this will not actually work because 'self' is not available in class
    # # scope; there is no instance of UtilBill or ReeBill at the time this
    # code is executed. it also does not work to move the code into __init__
    # and assign the 'utilbills' attribute to a particular ReeBill instance
    # or vice versa. there may be a way to make SQLAlchemy do this (maybe by
    # switching to "classical" class-definition style?) but i decided it was
    # sufficient to have only a one-directional relationship from ReeBill to
    # UtilBill.
    utilbills = association_proxy('_utilbill_reebills', 'utilbill')

    @property
    def utilbill(self):
        assert len(self.utilbills) == 1
        return self.utilbills[0]

    # see the following documentation for delete cascade behavior
    charges = relationship('ReeBillCharge', backref='reebill', cascade='all')
    readings = relationship('Reading', backref='reebill', cascade='all')

    def __init__(self, customer, sequence, version=0, discount_rate=None,
                 late_charge_rate=None, billing_address=None,
                 service_address=None, utilbills=[]):
        self.customer = customer
        self.sequence = sequence
        self.version = version
        self.issued = 0
        if discount_rate:
            self.discount_rate = discount_rate
        else:
            self.discount_rate = self.customer.discountrate
        if late_charge_rate:
            self.late_charge_rate = late_charge_rate
        else:
            self.late_charge_rate = self.customer.latechargerate

        self.ree_charge = 0
        self.balance_due = 0
        self.balance_forward = 0
        self.due_date = None
        self.late_charge = 0
        self.total_adjustment = 0
        self.manual_adjustment = 0
        self.payment_received = 0
        self.prior_balance = 0
        self.ree_value = 0
        self.ree_savings = 0
        self.email_recipient = None

        # NOTE: billing/service_address arguments can't be given default value
        # 'Address()' because that causes the same Address instance to be
        # assigned every time.
        self.billing_address = billing_address or Address()
        self.service_address = service_address or Address()

        # supposedly, SQLAlchemy sends queries to the database whenever an
        # association_proxy attribute is accessed, meaning that if
        # 'utilbills' is set before the other attributes above, SQLAlchemy
        # will try to insert the new row too soon, and fail because many
        # fields are still null but the columns are defined as not-null. this
        # can be fixed by setting 'utilbills' last, but there may be a better
        # solution. see related bug:
        # https://www.pivotaltracker.com/story/show/65502556
        self.utilbills = utilbills

    def __repr__(self):
        return '<ReeBill %s-%s-%s, %s, %s utilbills>' % (
            self.customer.account, self.sequence, self.version, 'issued' if
            self.issued else 'unissued', len(self.utilbills))

    def get_period(self):
        '''Returns period of the first (only) utility bill for this reebill
        as tuple of dates.
        '''
        assert len(self.utilbills) == 1
        return self.utilbills[0].period_start, self.utilbills[0].period_end


    def copy_reading_conventional_quantities_from_utility_bill(self):
        """Sets the conventional_quantity of each reading to match the
        corresponding utility bill register quantity."""
        s = Session.object_session(self)
        for reading, register in s.query(Reading, Register).join(Register,
                        Reading.register_binding == Register.register_binding). \
                filter(Reading.reebill_id == self.id). \
                filter(Register.utilbill_id == self.utilbill.id).all():
            reading.conventional_quantity = register.quantity

    def replace_readings_from_utility_bill_registers(self, utility_bill):
        """Deletes and replaces the readings using the corresponding utility
        bill registers."""
        s = Session.object_session(self)
        for reading in self.readings:
            s.delete(reading)
        for register in utility_bill.registers:
            self.readings.append(Reading(register.register_binding,
                "Energy Sold",
                register.quantity,
                0,
                "SUM",
                register.quantity_units))

    def update_readings_from_reebill(self, reebill_readings):
        '''Updates the set of Readings associated with this ReeBill to match
        the list of registers in the given reebill_readings. Readings that do
        not have a register binding that matches a register in the utility bill
        are ignored.
        '''
        session = Session.object_session(self)
        for r in self.readings:
            session.delete(r)
        utilbill_register_bindings = [r.register_binding for r in
                                      self.utilbill.registers]
        self.readings = [Reading(r.register_binding, r.measure, 0,
            0, r.aggregate_function, r.unit) for r in reebill_readings
                         if r.register_binding in utilbill_register_bindings]

    def get_renewable_energy_reading(self, register_binding):
        assert isinstance(register_binding, basestring)
        try:
            reading = next(r for r in self.readings
                           if r.register_binding == register_binding)
        except StopIteration:
            raise ValueError('Unknown register binding "%s"' % register_binding)
        return reading.renewable_quantity

    def get_reading_by_register_binding(self, binding):
        '''Returns the first Reading object found belonging to this ReeBill
        whose 'register_binding' matches 'binding'.
        '''
        try:
            result = next(r for r in self.readings if r.register_binding == binding)
        except StopIteration:
            raise RegisterError('Unknown register binding "%s"' % binding)
        return result

    def set_renewable_energy_reading(self, register_binding, new_quantity):
        assert isinstance(register_binding, basestring)
        assert isinstance(new_quantity, (float, int))
        reading = self.get_reading_by_register_binding(register_binding)
        unit = reading.unit.lower()

        # Thermal: convert quantity to therms according to unit, and add it to
        # the total
        if unit == 'therms':
            new_quantity /= 1e5
        elif unit == 'btu':
            # TODO physical constants must be global
            pass
        elif unit == 'kwh':
            # TODO physical constants must be global
            new_quantity /= 1e5
            new_quantity /= .0341214163
        elif unit == 'ccf':
            # deal with non-energy unit "CCF" by converting to therms with
            # conversion factor 1
            # TODO: 28825375 - need the conversion factor for this
            # print ("Register in reebill %s-%s-%s contains gas measured "
            #        "in ccf: energy value is wrong; time to implement "
            #        "https://www.pivotaltracker.com/story/show/28825375") \
            #       % (self.account, self.sequence, self.version)
            new_quantity /= 1e5
        # PV: Unit is kilowatt; no conversion needs to happen
        elif unit == 'kwd':
            pass
        else:
            raise ValueError('Unknown energy unit: "%s"' % unit)

        reading.renewable_quantity = new_quantity

    def get_total_renewable_energy(self, ccf_conversion_factor=None):
        total_therms = 0
        for reading in self.readings:
            quantity = reading.renewable_quantity
            unit = reading.unit.lower()
            assert isinstance(quantity, (float, int))
            assert isinstance(unit, basestring)

            # convert quantity to therms according to unit, and add it to
            # the total
            if unit == 'therms':
                total_therms += quantity
            elif unit == 'btu':
                # TODO physical constants must be global
                total_therms += quantity / 100000.0
            elif unit == 'kwh':
                # TODO physical constants must be global
                total_therms += quantity / .0341214163
            elif unit == 'ccf':
                if ccf_conversion_factor is not None:
                    total_therms += quantity * ccf_conversion_factor
                else:
                    # TODO: 28825375 - need the conversion factor for this
                    # print ("Register in reebill %s-%s-%s contains gas measured "
                    #        "in ccf: energy value is wrong; time to implement "
                    #        "https://www.pivotaltracker.com/story/show/28825375"
                    #       ) % (self.customer.account, self.sequence,
                    #       self.version)
                    # assume conversion factor is 1
                    total_therms += quantity
            elif unit == 'kwd':
                total_therms += quantity
            else:
                raise ValueError('Unknown energy unit: "%s"' % unit)

        return total_therms

    def replace_charges_with_context_evaluations(self, context):
        """Replace the ReeBill charges with data from each `BindingEvaluation`.
        :param context: a dictionary of binding: `BindingEvaluation`
        """
        for binding in set([r.register_binding for r in self.readings]):
            del context[binding]
        session = Session.object_session(self)
        for charge in self.charges:
            session.delete(charge)
        self.charges = []
        charge_dct = {c.rsi_binding: c for c in self.utilbill.charges}
        for binding, evaluation in context.iteritems():
            charge = charge_dct[binding]
            self.charges.append(ReeBillCharge(self, binding,
                charge.description, charge.group, charge.quantity,
                evaluation.quantity, charge.quantity_units, charge.rate,
                evaluation.rate, charge.total, evaluation.total))
        rbch = session.query(ReeBillCharge).all()
        print rbch

    def compute_charges(self):
        """Computes and updates utility bill charges, then computes and
        updates reebill charges."""
        self.utilbill.compute_charges()
        session = Session.object_session(self)
        for charge in self.charges:
            session.delete(charge)
        context = {r.register_binding: BindingEvaluation(r.hypothetical_quantity)
                   for r in self.readings}
        for charge in self.utilbill.ordered_charges():
            context[charge.rsi_binding] = charge.evaluate(context, update=False)
        self.replace_charges_with_context_evaluations(context)

    def document_id_for_utilbill(self, utilbill):
        '''Returns the id (string) of the "frozen" utility bill document in
        Mongo corresponding to the given utility bill which is attached to this
        reebill. This will be None if this reebill is unissued.'''
        return next(ubrb.document_id for ubrb in self._utilbill_reebills if
                    ubrb.utilbill == utilbill)

    def uprs_id_for_utilbill(self, utilbill):
        '''Returns the id (string) of the "frozen" UPRS document in Mongo
        corresponding to the given utility bill which is attached to this
        reebill. This will be None if this reebill is unissued.'''
        return next(ubrb.uprs_document_id for ubrb in self._utilbill_reebills
                    if ubrb.utilbill == utilbill)

    @property
    def total(self):
        '''The sum of all charges on this bill that do not come from other
        bills, i.e. charges that are being charged to the customer's account on
        this bill's issue date. (This includes the late charge, which depends
        on another bill for its value but belongs to the bill on which it
        appears.) This total is what should be used to calculate the adjustment
        produced by the difference between two versions of a bill.'''
        return self.ree_charge + self.late_charge

    def get_total_actual_charges(self):
        '''Returns sum of "actual" versions of all charges.
        '''
        assert len(self.utilbills) == 1
        return sum(charge.a_total for charge in self.charges)

    def get_total_hypothetical_charges(self):
        '''Returns sum of "hypothetical" versions of all charges.
        '''
        assert len(self.utilbills) == 1
        return sum(charge.h_total for charge in self.charges)

    def get_service_address_formatted(self):
        return str(self.service_address)

    def get_charge_by_rsi_binding(self, binding):
        '''Returns the first ReeBillCharge object found belonging to this
        ReeBill whose 'rsi_binding' matches 'binding'.
        '''
        return next(c for c in self.charges if c.rsi_binding == binding)


class UtilbillReebill(Base):
    '''Class corresponding to the "utilbill_reebill" table which represents the
    many-to-many relationship between "utilbill" and "reebill".''' 
    __tablename__ = 'utilbill_reebill'

    reebill_id = Column(Integer, ForeignKey('reebill.id'), primary_key=True)
    utilbill_id = Column(Integer, ForeignKey('utilbill.id'), primary_key=True)
    document_id = Column(String)

    uprs_document_id = Column(String)  #indicates the rate structure data

    # there is no delete cascade in this 'relationship' because a UtilBill
    # should not be deleted when a UtilbillReebill is deleted.
    utilbill = relationship('UtilBill', backref='_utilbill_reebills')

    def __init__(self, utilbill, document_id=None):
        # UtilbillReebill has only 'utilbill' in its __init__ because the
        # relationship goes Reebill -> UtilbillReebill -> UtilBill. NOTE if the
        # 'utilbill' argument is actually a ReeBill, ReeBill's relationship to
        # UtilbillReebill will cause a stack overflow in SQLAlchemy code
        # (without this check).
        assert isinstance(utilbill, UtilBill)

        self.utilbill = utilbill
        self.document_id = document_id

    def __repr__(self):
        return (('UtilbillReebill(utilbill_id=%s, reebill_id=%s, '
                 'document_id=...%s, uprs_document_id=...%s, ') % (
                    self.utilbill_id, self.reebill_id, self.document_id[-4:],
                    self.uprs_document_id[-4:]))

class ReeBillCharge(Base):
    '''Table representing "hypothetical" versions of charges in reebills (so
    named because these may not have the same schema as utility bill charges).
    Note that, in the past, a set of "hypothetical charges" was associated
    with each utility bill subdocument of a reebill Mongo document, of which
    there was always 1 in practice. Now these charges are associated directly
    with a reebill, so there would be no way to distinguish between charges
    from different utility bills, if there mere multiple utility bills.
    '''
    __tablename__ = 'reebill_charge'

    id = Column(Integer, primary_key=True)
    reebill_id = Column(Integer, ForeignKey('reebill.id', ondelete='CASCADE'))
    rsi_binding = Column(String, nullable=False)
    description = Column(String, nullable=False)

    # NOTE alternate name is required because you can't have a column called
    # "group" in MySQL
    group = Column(String, name='group_name', nullable=False)

    a_quantity = Column(Float, nullable=False)
    h_quantity = Column(Float, nullable=False)
    quantity_unit = Column(String, nullable=False)
    a_rate = Column(Float, nullable=False)
    h_rate = Column(Float, nullable=False)
    a_total = Column(Float, nullable=False)
    h_total = Column(Float, nullable=False)

    def __init__(self, reebill, rsi_binding, description, group,
                 a_quantity, h_quantity, quantity_unit, a_rate, h_rate,
                 a_total, h_total):
        assert quantity_unit is not None
        self.reebill = reebill
        self.rsi_binding = rsi_binding
        self.description = description
        self.group = group
        self.a_quantity, self.h_quantity = a_quantity, h_quantity
        self.quantity_unit = quantity_unit
        self.a_rate, self.h_rate = a_rate, h_rate
        self.a_total, self.h_total = a_total, h_total

class Reading(Base):
    '''Stores utility register readings and renewable energy offsetting the
    value of each register.
    '''
    __tablename__ = 'reading'

    id = Column(Integer, primary_key=True)
    reebill_id = Column(Integer, ForeignKey('reebill.id'))

    # identifies which utility bill register this corresponds to
    register_binding = Column(String, nullable=False)

    # name of measure in OLAP database to use for getting renewable energy
    # quantity
    measure = Column(String, nullable=False)

    # actual reading from utility bill
    conventional_quantity = Column(Float, nullable=False)

    # renewable energy offsetting the above
    renewable_quantity = Column(Float, nullable=False)

    aggregate_function = Column(String, nullable=False)

    unit = Column(String, nullable=False)

    def __init__(self, register_binding, measure, conventional_quantity,
                 renewable_quantity, aggregate_function, unit):
        assert isinstance(register_binding, basestring)
        assert isinstance(measure, basestring)
        assert isinstance(conventional_quantity, (float, int))
        assert isinstance(renewable_quantity, (float, int))
        assert isinstance(unit, basestring)
        self.register_binding = register_binding
        self.measure = measure
        self.conventional_quantity = conventional_quantity
        self.renewable_quantity = renewable_quantity
        self.aggregate_function = aggregate_function
        self.unit = unit

    def __hash__(self):
        return hash(self.register_binding + self.measure + str(self.conventional_quantity) +
                    str(self.renewable_quantity) + self.aggregate_function + self.unit)

    def __eq__(self, other):
        return all([
            self.register_binding == other.register_binding,
            self.measure == other.measure,
            self.conventional_quantity == other.conventional_quantity,
            self.renewable_quantity == other.renewable_quantity,
            self.aggregate_function == other.aggregate_function,
            self.unit == other.unit
        ])

    @property
    def hypothetical_quantity(self):
        return self.conventional_quantity + self.renewable_quantity

class UtilBill(Base):
    __tablename__ = 'utilbill'

    id = Column(Integer, primary_key=True)
    customer_id = Column(Integer, ForeignKey('customer.id'), nullable=False)
    billing_address_id = Column(Integer, ForeignKey('address.id'),
        nullable=False)
    service_address_id = Column(Integer, ForeignKey('address.id'),
        nullable=False)

    state = Column(Integer, nullable=False)
    service = Column(String, nullable=False)
    utility = Column(String, nullable=False)
    rate_class = Column(String, nullable=False)
    period_start = Column(Date, nullable=False)
    period_end = Column(Date, nullable=False)
    total_charges = Column(Float)
    date_received = Column(DateTime)
    account_number = Column(String, nullable=False)

    # whether this utility bill is considered "done" by the user--mainly
    # meaning that its rate structure and charges are supposed to be accurate
    # and can be relied upon for rate structure prediction
    processed = Column(Integer, nullable=False)

    # _ids of Mongo documents
    document_id = Column(String)
    uprs_document_id = Column(String)

    customer = relationship("Customer", backref=backref('utilbills',
            order_by=id))
    billing_address = relationship('Address', uselist=False, cascade='all',
<<<<<<< HEAD
        primaryjoin='UtilBill.billing_address_id==Address.id')
    service_address = relationship('Address', uselist=False, cascade='all',
        primaryjoin='UtilBill.service_address_id==Address.id')

=======
            primaryjoin='UtilBill.billing_address_id==Address.id')
    service_address = relationship('Address', uselist=False, cascade='all',
            primaryjoin='UtilBill.service_address_id==Address.id')
>>>>>>> 32b745f1

    @property
    def bindings(self):
        """Returns all bindings across both charges and registers"""
        return set([c.rsi_binding for c in self.charges] +
                   [r.register_binding for r in self.registers])

    @staticmethod
    def validate_utilbill_period(start, end):
        '''Raises an exception if the dates 'start' and 'end' are unreasonable
        as a utility bill period: "reasonable" means start < end and (end -
        start) < 1 year.'''
        if start >= end:
            raise ValueError('Utility bill start date must precede end')
        if (end - start).days > 365:
            raise ValueError('Utility billing period lasts longer than a year')

    # utility bill states:
    # 0. Complete: actual non-estimated utility bill.
    # 1. Utility estimated: actual utility bill whose contents were estimated by
    # the utility (and which will be corrected later to become Complete).
    # 2. Skyline estimated: a bill that is known to exist (and whose dates are
    # correct) but whose contents were estimated by Skyline.
    # 3. Hypothetical: Skyline supposes that there is probably a bill during a
    # certain time period and estimates what its contents would be if it
    # existed. Such a bill may not really exist (since we can't even know how
    # many bills there are in a given period of time), and if it does exist,
    # its actual dates will probably be different than the guessed ones.
    # TODO 38385969: not sure this strategy is a good idea
    Complete, UtilityEstimated, SkylineEstimated, Hypothetical = range(4)

    # human-readable names for utilbill states (used in UI)
    _state_descriptions = {
        Complete: 'Final',
        UtilityEstimated: 'Utility Estimated',
        SkylineEstimated: 'Skyline Estimated',
        Hypothetical: 'Missing'
    }

    def __init__(self, customer, state, service, utility, rate_class,
                 billing_address, service_address, account_number='',
                 period_start=None, period_end=None, doc_id=None, uprs_id=None,
                 total_charges=0, date_received=None, processed=False,
                 reebill=None):
        '''State should be one of UtilBill.Complete, UtilBill.UtilityEstimated,
        UtilBill.SkylineEstimated, UtilBill.Hypothetical.'''
        # utility bill objects also have an 'id' property that SQLAlchemy
        # automatically adds from the database column
        self.customer = customer
        self.state = state
        self.service = service
        self.utility = utility
        self.rate_class = rate_class
        self.billing_address = billing_address
        self.service_address = service_address
        self.period_start = period_start
        self.period_end = period_end
        self.total_charges = total_charges
        self.date_received = date_received
        self.account_number = account_number
        self.processed = processed
        self.document_id = doc_id
        self.uprs_document_id = uprs_id

    def state_name(self):
        return self.__class__._state_descriptions[self.state]

    def __repr__(self):
        return ('<UtilBill(customer=<%s>, service=%s, period_start=%s, '
                'period_end=%s, state=%s, %s reebills)>') % (
            self.customer.account, self.service, self.period_start,
            self.period_end, self.state, len(self._utilbill_reebills))

    def is_attached(self):
        return len(self._utilbill_reebills) > 0

    def sequence_version_json(self):
        '''Returns a list of dictionaries describing reebill versions attached
        to this utility bill. Each element is of the form {"sequence":
        sequence, "version": version}. The elements are sorted by sequence and
        by version within the same sequence.
        '''
        return sorted(
            ({'sequence': ur.reebill.sequence, 'version': ur.reebill.version,
              'issue_date': ur.reebill.issue_date}
             for ur in self._utilbill_reebills),
            key=lambda element: (element['sequence'], element['version'])
        )

    # TODO: this is no longer used; client receives JSON and renders it as a
    # string
    def sequence_version_string(self):
        '''Returns a string describing sequences and versions of reebills
        attached to this utility bill, consisting of sequences followed by a
        comma-separated list of versions of that sequence, e.g. "1-0,1,2, 2-0".
        '''
        # group _utilbill_reebills by sequence, sorted by version within each
        # group
        groups = groupby(sorted(self._utilbill_reebills,
            key=lambda x: (x.reebill.sequence, x.reebill.version)),
            key=attrgetter('reebill.sequence'))
        return ', '.join('%s-%s' % (sequence,
                ','.join(str(ur.reebill.version) for ur in group))
                for (sequence, group) in groups)

    def ordered_charges(self):
        """Sorts the charges by their evaluation order"""
        depends = {c.rsi_binding: c.formula_variables() for c in self.charges}
        dependency_graph = []
        independent_bindings = set(depends.keys())

        for binding, depended_bindings in depends.iteritems():
            for depended_binding in depended_bindings:
                #binding depends on depended_binding
                dependency_graph.append((depended_binding, binding))
                independent_bindings.discard(binding)
                independent_bindings.discard(depended_binding)

        order = list(independent_bindings)
        try:
            sortresult = tsort.topological_sort(dependency_graph)
            order.extend(sortresult)
        except tsort.GraphError as g:
            raise RSIError('Circular dependency: %s' % ', '.join(g.args[1]))
        return sorted(self.charges, key=lambda c: order.index(c.rsi_binding))

    def compute_charges(self):
        """Computes and updates the quantity, rate, and total attributes of
        all charges associated with `UtilBill`.
        """
        for charge in self.charges:
            charge.validate_formulas(self.bindings)
        context = {r.register_binding: BindingEvaluation(r.quantity) for r in
                   self.registers}
        for charge in self.ordered_charges():
            context[charge.rsi_binding] = charge.evaluate(context, update=True)

    def total_charge(self):
        return sum(charge.total for charge in self.charges)

class Register(Base):
    """A register reading on a utility bill"""

    __tablename__ = 'register'

    id = Column(Integer, primary_key=True)
    utilbill_id = Column(Integer, ForeignKey('utilbill.id'), nullable=False)

    description = Column(String(255), nullable=False)
    quantity = Column(Float, nullable=False)
    quantity_units = Column(String(255), nullable=False)
    identifier = Column(String(255), nullable=False)
    estimated = Column(Boolean, nullable=False)
    reg_type = Column(String(255), nullable=False)
    register_binding = Column(String(255), nullable=False)
    active_periods = Column(String(2048))
    meter_identifier = Column(String(255), nullable=False)

    utilbill = relationship("UtilBill", backref=backref('registers',
        order_by=id,
        cascade="all"))

    def __init__(self, utilbill, description, quantity, quantity_units,
                 identifier, estimated, reg_type, register_binding,
                 active_periods, meter_identifier):
        """Construct a new :class:`.Register`.

        :param utilbill: The :class:`.UtilBill` on which the register appears
        :param description: A description of the register
        :param quantity: The register quantity
        :param quantity_units: The units of the quantity (i.e. Therms/kWh)
        :param identifier: ??
        :param estimated: Boolean; whether the indicator is an estimation.
        :param reg_type:
        :param register_binding:
        :param active_periods:
        :param meter_identifier:
        """
        self.utilbill = utilbill
        self.description = description
        self.quantity = quantity
        self.quantity_units = quantity_units
        self.identifier = identifier
        self.estimated = estimated
        self.reg_type = reg_type
        self.register_binding = register_binding
        self.active_periods = active_periods
        self.meter_identifier = meter_identifier

    def to_dict(self):
        return {
            'id': self.id,
            'utilbill_id': self.utilbill_id,
            'description': self.description,
            'quantity': self.quantity,
            'quantity_units': self.quantity_units,
            'identifier': self.identifier,
            'estimated': self.estimated,
            'reg_type': self.reg_type,
            'register_binding': self.register_binding,
            'active_periods': self.active_periods,
            'meter_identifier': self.meter_identifier
        }


class Charge(Base):
    """Represents a specific charge item on a utility bill.
    """

    __tablename__ = 'charge'

    id = Column(Integer, primary_key=True)
    utilbill_id = Column(Integer, ForeignKey('utilbill.id'), nullable=False)

    description = Column(String(255), nullable=False)
    group = Column(String(255), nullable=False)
    quantity = Column(Float, nullable=False)
    quantity_units = Column(String(255), nullable=False)
    rate = Column(Float, nullable=False)
    rsi_binding = Column(String(255), nullable=False)
    total = Column(Float, nullable=False)

    quantity_formula = Column(String(255), nullable=False)
    rate_formula = Column(String(255), nullable=False)
    has_charge = Column(Boolean, nullable=False)
    shared = Column(Boolean, nullable=False)
    roundrule = Column(String(255))

    utilbill = relationship("UtilBill", backref=backref('charges', order_by=id,
        cascade="all"))

    @staticmethod
    def is_builtin(var):
        """Checks whether the string `var` is a builtin variable or method
        :param var: the string to check being a builtin.
        """
        try:
            return eval('type(%s)' % var).__name__ == \
                   'builtin_function_or_method'
        except NameError:
            return False

    @staticmethod
    def get_variable_names(formula, filter_builtins=True):
        """Yields Python language variable names contained within the
        specified formula.
        :param formula: the Python formula parse
        :param filter_builtins: remove variables which are builtin identifiers
        """
        t = ast.parse(formula)
        var_names = (n.id for n in ast.walk(t) if isinstance(n, ast.Name))
        if filter_builtins:
            return [var for var in var_names if not Charge.is_builtin(var)]
        return list(var_names)

    def __init__(self, utilbill, description, group, quantity, quantity_units,
                 rate, rsi_binding, total, quantity_formula="", rate_formula="",
                 has_charge=False, shared=False, roundrule=""):
        """Construct a new :class:`.Charge`.
        
        :param utilbill: A :class:`.UtilBill` instance.
        :param description: A description of the charge.
        :param group: The charge group
        :param quantity: The quantity consumed
        :param quantity_units: The units of the quantity (i.e. Therms/kWh)
        :param rate: The charge per unit of quantity
        :param rsi_binding: The rate structure item corresponding to the charge
        :param total: The total charge (equal to rate * quantity)

        :param quantity_formula: The RSI quantity formula
        :param rate_formula: The RSI rate formula
        :param has_charge:
        :param shared:
        :param roundrule:
        """
        assert quantity_units is not None
        self.utilbill = utilbill
        self.description = description
        self.group = group
        self.quantity = quantity
        self.quantity_units = quantity_units
        self.rate = rate
        self.rsi_binding = rsi_binding
        self.total = total

        self.quantity_formula = quantity_formula
        self.rate_formula = rate_formula
        self.has_charge = has_charge
        self.shared = shared
        self.roundrule = roundrule

    @classmethod
    def formulas_from_other(cls, other):
        """Constructs a charge copying the formulas and data
        from the other charge, but does not set the utilbill"""
        return cls(None,
                   other.description,
                   other.group,
                   other.quantity,
                   other.quantity_units,
                   other.rate,
                   other.rsi_binding,
                   other.total,
                   quantity_formula=other.quantity_formula,
                   rate_formula=other.rate_formula,
                   has_charge=other.has_charge,
                   shared=other.shared,
                   roundrule=other.roundrule)

    def _validate_formula_parses(self, formula, formula_name):
        """Validates the formula parses and raises an exception if necessary
        :param formula: the formula to validate
        :param formula_name: a name of the formula for the exception message
        :param rsi_binding: an rsi binding for the exception message
        """
        if formula == '':
            raise FormulaSyntaxError("%s %s formula can't be empty" % (
                self.rsi_binding, formula_name))
        try:
            ast.parse(formula)
        except SyntaxError:
            raise FormulaSyntaxError('Syntax error in %s formula of RSI '
                                     '"%s":\n%s' % (
                                         formula_name, self.rsi_binding,
                                         formula))

    def _evaluate_formula(self, formula, name, context):
        """Evaluates the formula in the specified context"""
        try:
            return eval(formula, {}, context)
        except Exception as e:
            raise FormulaError(('Error when computing %s for RSI "%s" %s: '
                                '%s') % (name, formula, self.rsi_binding, e))


    def formula_variables(self):
        """Returns the full set of non built-in variable names referenced
         in `quantity_formula` and `rate_formula` as parsed by Python"""
        return set(Charge.get_variable_names(self.quantity_formula) +
                   Charge.get_variable_names(self.rate_formula))

    def evaluate(self, context, update=False):
        """Evaluates the quantity and rate formulas and returns a
        `BindingEvaluation` instance
        :param context: map of binding name to `BindingEvaluation`
        :param update: if true, set charge attributes to formula evaluations
        :returns: a `BindingEvaluation`
        """
        quantity = self._evaluate_formula(self.quantity_formula, 'quantity',
            context)
        rate = self._evaluate_formula(self.rate_formula, 'rate', context)
        evaluation = BindingEvaluation(quantity, rate)
        if update:
            self.quantity = evaluation.quantity
            self.rate = evaluation.rate
            self.total = evaluation.total
        return evaluation

    def validate_formulas(self, valid_bindings):
        """Validates that the quantity_formula and rate_formula both parse
        and reference only bindings contained within `valid_bindings`.
        :param valid_bindings:
        """
        self._validate_formula_parses(self.quantity_formula, 'quantity')
        self._validate_formula_parses(self.rate_formula, 'rate')
        for variable in self.formula_variables():
            if variable not in valid_bindings:
                raise FormulaError(('Unknown variable in formula of RSI '
                                    '"%s": %s') % (self.rsi_binding, variable))

class Payment(Base):
    __tablename__ = 'payment'

    id = Column(Integer, primary_key=True)
    customer_id = Column(Integer, ForeignKey('customer.id'), nullable=False)
    date_received = Column(DateTime, nullable=False)
    date_applied = Column(Date, nullable=False)
    description = Column(String)
    credit = Column(Float)

    customer = relationship("Customer", backref=backref('payments',
        order_by=id))

    '''date_received is the datetime when Skyline recorded the payment.
    date_applied is the date that the payment is "for", from the customer's
    perspective. Normally these are on the same day, but an error in an old
    payment can be corrected by entering a new payment with the same
    date_applied as the old one, whose credit is the true amount minus the
    previously-entered amount.'''

    def __init__(self, customer, date_received, date_applied, description,
                 credit):
        assert isinstance(date_received, datetime)
        assert isinstance(date_applied, date)
        self.customer = customer
        self.date_received = date_received  # datetime
        self.date_applied = date_applied  # date
        self.description = description
        self.credit = credit

    def to_dict(self):
        return {
            'id': self.id,
            'date_received': self.date_received,
            'date_applied': self.date_applied,
            'description': self.description,
            'credit': self.credit,
            # the client uses this field to determine if users should be
            # allowed to edit this payment
            'editable': datetime.utcnow() - self.date_received \
                        < timedelta(hours=24)
        }

    def __repr__(self):
        return '<Payment(%s, received=%s, applied=%s, %s, %s)>' \
               % (self.customer.account, self.date_received, \
                  self.date_applied, self.description, self.credit)


# NOTE this is a view
class StatusDaysSince(Base):
    __tablename__ = 'status_days_since'

    # NOTE it seems that SQLAlchemy requires at least one column to be
    # identified as a "primary key" even though the table doesn't really have a
    # primary key in the db.
    account = Column(String, primary_key=True)
    dayssince = Column(Integer)

    def __init__(self, account, dayssince):
        self.account = account
        self.dayssince = dayssince

    def __repr__(self):
        return '<StatusDaysSince(%s, %s)>' \
               % (self.account, self.dayssince)


# TODO move the 2 functions below to Process? seems like state.py is only about
# the state database

def guess_utilbill_periods(start_date, end_date):
    '''Returns a list of (start, end) tuples representing a the number and
    periods of "hypothetical" utility bills covering the date range
    [start_date, end_date). "Hypothetical" utility bills are used for filling
    in a time gap between existing utility bills and a newly-uploaded one.'''
    if end_date <= start_date:
        raise ValueError('start date must precede end date.')

    # determine how many bills there are: divide total number of days by
    # hard-coded average period length of existing utilbills (computed using
    # utilbill_histogram.py), and round to nearest integer--but never go below
    # 1, since there must be at least 1 bill
    # TODO this hard-coded constant was the average period length of a sample
    # of many customers' utility bills; replace it with something smarter. we
    # should probably use a customer-specific average period length, since some
    # customers have 2-month utility bills.
    num_bills = max(1, int(round((end_date - start_date).days / 30.872)))

    # each bill's period will have the same length (except possibly the last
    # one)
    period_length = (end_date - start_date).days / num_bills

    # generate periods: all periods except the last have length
    # 'period_length'; last period may be slightly longer to fill up any
    # remaining space
    periods = []
    for i in range(num_bills-1):
        periods.append((start_date + timedelta(days= i * period_length),
                start_date + timedelta(days= (i + 1) * period_length)))
    periods.append((start_date + timedelta(days= (num_bills-1) * period_length),
        end_date))
    return periods


class StateDB(object):
    """A Data Access Class"""

    def __init__(self, logger=None):
        """Construct a new :class:`.StateDB`.
        
        :param session: a ``scoped_session`` instance
        :param logger: a logger object
        """
        self.logger = logger
        self.session = Session
        pass

    def get_customer(self, account):
        session = Session()
        return session.query(Customer).filter(Customer.account == account).one()

    def get_next_account_number(self):
        '''Returns what would become the next account number if a new account
        were created were created (highest existing account number + 1--we're
        assuming accounts will be integers, even though we always store them as
        strings).'''
        session = Session()
        last_account = max(map(int, self.listAccounts()))
        return last_account + 1

    def get_utilbill(self, account, service, start, end):
        session = Session()
        customer = session.query(Customer) \
            .filter(Customer.account == account).one()
        return session.query(UtilBill) \
            .filter(UtilBill.customer_id == customer.id) \
            .filter(UtilBill.service == service) \
            .filter(UtilBill.period_start == start) \
            .filter(UtilBill.period_end == end).one()

    def get_utilbill_by_id(self, ubid):
        session = Session()
        return session.query(UtilBill).filter(UtilBill.id == ubid).one()

    def utilbills_for_reebill(self, account, sequence, version='max'):
        '''Returns all utility bills for the reebill given by account,
        sequence, version (highest version by default).'''
        session = Session()
        reebill = self.get_reebill(account, sequence, version=version)
        return session.query(UtilBill).filter(ReeBill.utilbills.any(),
                ReeBill.id == reebill.id).all()

    def get_reebill_by_id(self, session, rbid):
        return session.query(ReeBill).filter(ReeBill.id == rbid).one()

    def max_version(self, account, sequence):
        # surprisingly, it is possible to filter a ReeBill query by a Customer
        # column even without actually joining with Customer. because of
        # func.max, the result is a tuple rather than a ReeBill object.
        session = Session()
        reebills_subquery = session.query(ReeBill).join(Customer) \
            .filter(ReeBill.customer_id == Customer.id) \
            .filter(Customer.account == account) \
            .filter(ReeBill.sequence == sequence)
        max_version = session.query(func.max(
            reebills_subquery.subquery().columns.version)).one()[0]
        # SQLAlchemy returns None when the reebill row doesn't exist, but that
        # should be reported as an exception
        if max_version == None:
            raise NoResultFound

        # SQLAlchemy returns a "long" here for some reason, so convert to int
        return int(max_version)

    def max_issued_version(self, account, sequence):
        '''Returns the greatest version of the given reebill that has been
        issued. (This should differ by at most 1 from the maximum version
        overall, since a new version can't be created if the last one hasn't
        been issued.) If no version has ever been issued, returns None.'''
        # weird filtering on other table without a join
        session = Session()
        customer = self.get_customer(account)
        result = session.query(func.max(ReeBill.version)) \
            .filter(ReeBill.customer == customer) \
            .filter(ReeBill.issued == 1).one()[0]
        # SQLAlchemy returns None if no reebills with that customer are issued
        if result is None:
            return None
        # version number is a long, so convert to int
        return int(result)

    # TODO rename to something like "create_next_version"
    def increment_version(self, account, sequence):
        '''Creates a new reebill with version number 1 greater than the highest
        existing version for the given account and sequence.
        
        The utility bill(s) of the new version are the same as those of its
        predecessor, but utility bill, UPRS, and document_ids are cleared
        from the utilbill_reebill table, meaning that the new reebill's
        utilbill/UPRS documents are the current ones.
        
        Returns the new state.ReeBill object.'''
        # highest existing version must be issued
        session = Session()
        current_max_version_reebill = self.get_reebill(account, sequence)
        if current_max_version_reebill.issued != 1:
            raise ValueError(("Can't increment version of reebill %s-%s "
                    "because version %s is not issued yet") % (account,
                    sequence, current_max_version_reebill.version))

        new_reebill = ReeBill(current_max_version_reebill.customer, sequence,
            current_max_version_reebill.version + 1,
            discount_rate=current_max_version_reebill.discount_rate,
            late_charge_rate=current_max_version_reebill.late_charge_rate,
            utilbills=current_max_version_reebill.utilbills)
        for ur in new_reebill._utilbill_reebills:
            ur.document_id, ur.uprs_id, = None, None

        session.add(new_reebill)
        return new_reebill

    def get_unissued_corrections(self, account):
        '''Returns a list of (sequence, version) pairs for bills that have
        versions > 0 that have not been issued.'''
        session = Session()
        reebills = session.query(ReeBill).join(Customer) \
            .filter(Customer.account == account) \
            .filter(ReeBill.version > 0) \
            .filter(ReeBill.issued == 0).all()
        return [(int(reebill.sequence), int(reebill.version)) for reebill
                in reebills]

    def discount_rate(self, account):
        '''Returns the discount rate for the customer given by account.'''
        session = Session()
        result = session.query(Customer).filter_by(account=account).one(). \
            get_discount_rate()
        return result

    def late_charge_rate(self, account):
        '''Returns the late charge rate for the customer given by account.'''
        session = Session()
        result = session.query(Customer).filter_by(account=account).one() \
            .get_late_charge_rate()
        return result

    def last_sequence(self, account):
        '''Returns the sequence of the last reebill for 'account', or 0 if
        there are no reebills.'''
        session = Session()
        customer = self.get_customer(account)
        max_sequence = session.query(sqlalchemy.func.max(ReeBill.sequence)) \
            .filter(ReeBill.customer_id == customer.id).one()[0]
        # TODO: because of the way 0.xml templates are made (they are not in
        # the database) reebill needs to be primed otherwise the last sequence
        # for a new bill is None. Design a solution to this issue.
        if max_sequence is None:
            max_sequence = 0
        return max_sequence

    def last_issued_sequence(self, account,
                             include_corrections=False):
        '''Returns the sequence of the last issued reebill for 'account', or 0
        if there are no issued reebills.'''
        session = Session()
        customer = self.get_customer(account)
        if include_corrections:
            filter_logic = sqlalchemy.or_(ReeBill.issued == 1,
                sqlalchemy.and_(ReeBill.issued == 0, ReeBill.version > 0))
        else:
            filter_logic = ReeBill.issued == 1

        max_sequence = session.query(sqlalchemy.func.max(ReeBill.sequence)) \
            .filter(ReeBill.customer_id == customer.id) \
            .filter(filter_logic).one()[0]
        if max_sequence is None:
            max_sequence = 0
        return max_sequence

    def get_last_reebill(self, account, issued_only=False):
        '''Returns the highest-sequence, highest-version ReeBill object for the
        given account, or None if no reebills exist. if issued_only is True,
        returns the highest-sequence/version issued reebill.
        '''
        session = Session()
        customer = self.get_customer(account)
        cursor = session.query(ReeBill).filter_by(customer=customer) \
            .order_by(desc(ReeBill.sequence), desc(ReeBill.version))
        if issued_only:
            cursor = cursor.filter_by(issued=True)
        if cursor.count() == 0:
            return None
        return cursor.first()

    def get_last_utilbill(self, account, service=None, utility=None,
                          rate_class=None, end=None):
        '''Returns the latest (i.e. last-ending) utility bill for the given
        account matching the given criteria. If 'end' is given, the last
        utility bill ending before or on 'end' is returned.'''
        session = Session()
        cursor = session.query(UtilBill).join(Customer) \
            .filter(UtilBill.customer_id == Customer.id) \
            .filter(Customer.account == account)
        if service is not None:
            cursor = cursor.filter(UtilBill.service == service)
        if utility is not None:
            cursor = cursor.filter(UtilBill.utility == utility)
        if rate_class is not None:
            cursor = cursor.filter(UtilBill.rate_class == rate_class)
        if end is not None:
            cursor = cursor.filter(UtilBill.period_end <= end)
        result = cursor.order_by(UtilBill.period_end).first()
        if result is None:
            raise NoSuchBillException("No utility bill found")
        return result

    def last_utilbill_end_date(self, account):
        '''Returns the end date of the latest utilbill for the customer given
        by 'account', or None if there are no utilbills.'''
        session = Session()
        customer = self.get_customer(account)
        query_results = session.query(sqlalchemy.func.max(UtilBill.period_end)) \
            .filter(UtilBill.customer_id == customer.id).one()
        if len(query_results) > 0:
            return query_results[0]
        return None

    def new_reebill(self, account, sequence, version=0):
        '''Creates a new reebill row in the database and returns the new
        ReeBill object corresponding to it.'''
        session = Session()
        customer = session.query(Customer) \
            .filter(Customer.account == account).one()
        new_reebill = ReeBill(customer, sequence, version)
        session.add(new_reebill)
        return new_reebill

    def issue(self, account, sequence, issue_date=datetime.utcnow()):
        '''Marks the highest version of the reebill given by account, sequence
        as issued.
        '''
        session = Session()
        reebill = self.get_reebill(account, sequence)
        if reebill.issued == 1:
            raise IssuedBillError(("Can't issue reebill %s-%s-%s because it's "
                    "already issued") % (account, sequence, reebill.version))
        reebill.issued = 1
        reebill.issue_date = issue_date

    def is_issued(self, account, sequence, version='max',
                  nonexistent=None):
        '''Returns true if the reebill given by account, sequence, and version
        (latest version by default) has been issued, false otherwise. If
        'nonexistent' is given, that value will be returned if the reebill is
        not present in the state database (e.g. False when you want
        non-existent bills to be treated as unissued).'''
        # NOTE: with the old database schema (one reebill row for all versions)
        # this method returned False when the 'version' argument was higher
        # than max_version. that was probably the wrong behavior, even though
        # test_state:StateTest.test_versions tested for it. 
        session = Session()
        try:
            if version == 'max':
                reebill = self.get_reebill(account, sequence)
            elif isinstance(version, int):
                reebill = self.get_reebill(account, sequence, version)
            else:
                raise ValueError('Unknown version specifier "%s"' % version)
            # NOTE: reebill.issued is an int, and it converts the entire
            # expression to an int unless explicitly cast! see
            # https://www.pivotaltracker.com/story/show/35965271
            return bool(reebill.issued == 1)
        except NoResultFound:
            if nonexistent is not None:
                return nonexistent
            raise

    def account_exists(self, account):
        session = Session()
        try:
           session.query(Customer).with_lockmode("read")\
                .filter(Customer.account == account).one()
        except NoResultFound:
            return False
        return True

    def listAccounts(self):
        '''List of all customer accounts (ordered).'''
        # SQLAlchemy returns a list of tuples, so convert it into a plain list
        session = Session()
        result = map((lambda x: x[0]),
            session.query(Customer.account) \
                .order_by(Customer.account).all())
        return result

    def list_accounts(self, start, limit):
        '''List of customer accounts with start and limit (for paging).'''
        # SQLAlchemy returns a list of tuples, so convert it into a plain list
        session = Session()
        query = session.query(Customer.account)
        slice = query[start:start + limit]
        count = query.count()
        result = map((lambda x: x[0]), slice)
        return result, count

    def listSequences(self, account):
        session = Session()

        # TODO: figure out how to do this all in one query. many SQLAlchemy
        # subquery examples use multiple queries but that shouldn't be
        # necessary
        customer = session.query(Customer).filter(
            Customer.account == account).one()
        sequences = session.query(ReeBill.sequence).with_lockmode("read") \
            .filter(ReeBill.customer_id == customer.id).all()

        # sequences is a list of tuples of numbers, so convert it into a plain list
        result = map((lambda x: x[0]), sequences)

        return result

    def listReebills(self, start, limit, account, sort, dir, **kwargs):
        session = Session()
        query = session.query(ReeBill).join(Customer) \
            .filter(Customer.account == account)

        if (dir == u'DESC'):
            order = desc
        elif (dir == u'ASC'):
            order = asc
        else:
            raise ValueError(
                "Bad Parameter Value: 'dir' must be 'ASC' or 'DESC'")

        if (sort == u'sequence'):
            field = ReeBill.sequence
        else:
            raise ValueError("Bad Parameter Value: 'sort' must be 'sequence'")

        slice = query.order_by(order(field))[start:start + limit]
        count = query.count()

        return slice, count

    def reebills(self, include_unissued=True):
        '''Generates (account, sequence, max version) tuples for all reebills
        in MySQL.'''
        session = Session()
        for account in self.listAccounts():
            for sequence in self.listSequences(account):
                reebill = self.get_reebill(account, sequence)
                if include_unissued or reebill.issued:
                    yield account, int(sequence), int(reebill.max_version)

    def reebill_versions(self, include_unissued=True):
        '''Generates (account, sequence, version) tuples for all reebills in
        MySQL.'''
        session = Session()
        for account in self.listAccounts():
            for sequence in self.listSequences(account):
                reebill = self.get_reebill(account, sequence)
                if include_unissued or reebill.issued:
                    max_version = reebill.max_version
                else:
                    max_version = reebill.max_version - 1
                for version in range(max_version + 1):
                    yield account, sequence, version

    def get_reebill(self, account, sequence, version='max'):
        '''Returns the ReeBill object corresponding to the given account,
        sequence, and version (the highest version if no version number is
        given).'''
        session = Session()
        if version == 'max':
            version = session.query(func.max(ReeBill.version)).join(Customer) \
                .filter(Customer.account == account) \
                .filter(ReeBill.sequence == sequence).one()[0]
        result = session.query(ReeBill).join(Customer) \
            .filter(Customer.account == account) \
            .filter(ReeBill.sequence == sequence) \
            .filter(ReeBill.version == version).one()
        return result

    def get_reebill_by_id(self, rbid):
        session = Session()
        return session.query(ReeBill).filter(ReeBill.id == rbid).one()

    def get_descendent_reebills(self, account, sequence):
        session = Session()
        query = session.query(ReeBill).join(Customer) \
            .filter(Customer.account == account) \
            .order_by(ReeBill.sequence)

        slice = query[int(sequence):]

        return slice

    def list_utilbills(self, account, start=None, limit=None):
        '''Queries the database for account, start date, and end date of bills
        in a slice of the utilbills table; returns the slice and the total
        number of rows in the table (for paging). If 'start' is not given, all
        bills are returned. If 'start' is given but 'limit' is not, all bills
        starting with index 'start'. If both 'start' and 'limit' are given,
        returns bills with indices in [start, start + limit).'''
        session = Session()
        query = session.query(UtilBill).with_lockmode('read').join(Customer) \
            .filter(Customer.account == account) \
            .order_by(Customer.account, desc(UtilBill.period_start))

        if start is None:
            return query, query.count()
        if limit is None:
            return query[start:], query.count()
        return query[start:start + limit], query.count()

    def get_utilbills_on_date(self, account, the_date):
        '''Returns a list of UtilBill objects representing MySQL utility bills
        whose periods start before/on and end after/on 'the_date'.'''
        session = Session()
        return session.query(UtilBill).filter(
                UtilBill.customer==self.get_customer(account),
                UtilBill.period_start<=the_date,
                UtilBill.period_end>the_date).all()

    def fill_in_hypothetical_utilbills(self, account, service,
                                       utility, rate_class, begin_date,
                                       end_date):
        '''Creates hypothetical utility bills in MySQL covering the period
        [begin_date, end_date).'''
        # get customer id from account number
        session = Session()
        customer = session.query(Customer).filter(Customer.account == account) \
            .one()

        for (start, end) in guess_utilbill_periods(begin_date, end_date):
            # make a UtilBill
            # note that all 3 Mongo documents are None
            utilbill = UtilBill(customer, UtilBill.Hypothetical, service,
                utility, rate_class, period_start=start, period_end=end)
            # put it in the database
            session.add(utilbill)

    def trim_hypothetical_utilbills(self, account, service):
        '''Deletes hypothetical utility bills for the given account and service
        whose periods precede the start date of the earliest non-hypothetical
        utility bill or follow the end date of the last utility bill.'''
        session = Session()
        customer = self.get_customer(account)
        all_utilbills = session.query(UtilBill) \
            .filter(UtilBill.customer == customer)
        real_utilbills = all_utilbills \
            .filter(UtilBill.state != UtilBill.Hypothetical)
        hypothetical_utilbills = all_utilbills \
            .filter(UtilBill.state == UtilBill.Hypothetical)

        # if there are no real utility bills, delete all the hypothetical ones
        # (i.e. all of the utility bills for this customer)
        if real_utilbills.count() == 0:
            for hb in hypothetical_utilbills:
                session.delete(hb)
            return

        # if there are real utility bills, only delete the hypothetical ones
        # whose entire period comes before end of first real bill or after
        # start of last real bill
        first_real_utilbill = real_utilbills \
            .order_by(asc(UtilBill.period_start))[0]
        last_real_utilbill = session.query(UtilBill) \
            .order_by(desc(UtilBill.period_start))[0]
        for hb in hypothetical_utilbills:
            if (hb.period_start <= first_real_utilbill.period_end \
                    and hb.period_end <= first_real_utilbill.period_end)\
                    or (hb.period_end >= last_real_utilbill.period_start\
                    and hb.period_start >= last_real_utilbill.period_start):
                session.delete(hb)

    # NOTE deprectated in favor of UtilBillLoader.get_last_real_utilbill
    def get_last_real_utilbill(self, account, end, service=None,
                               utility=None, rate_class=None, processed=None):
        '''Returns the latest-ending non-Hypothetical UtilBill whose
        end date is before/on 'end', optionally with the given service,
        utility, rate class, and 'processed' status.
        '''
        session = Session()
        return UtilBillLoader(session).get_last_real_utilbill(account, end,
                service=service, utility=utility, rate_class=rate_class,
                processed=processed)

    def create_payment(self, account, date_applied, description,
                       credit, date_received=None):
        '''Adds a new payment, returns the new Payment object. By default,
        'date_received' is the current datetime in UTC when this method is
        called; only override this for testing purposes.'''
        # NOTE a default value for 'date_received' can't be specified as a
        # default argument in the method signature because it would only get
        # evaluated once at the time this module was imported, which means its
        # value would be the same every time this method is called.
        if date_received is None:
            date_received = datetime.utcnow()
        session = Session()
        customer = session.query(Customer)\
                .filter(Customer.account==account).one()
        new_payment = Payment(customer, date_received, date_applied,
                description, credit)
        session.add(new_payment)
        return new_payment

    def update_payment(self, oid, date_applied, description, credit):
        '''Sets the date_applied, description, and credit of the payment with
        id 'oid'.'''
        session = Session()
        payment = session.query(Payment).filter(Payment.id == oid).one()
        if isinstance(date_applied, basestring):
            payment.date_applied = datetime.strptime(date_applied,
                "%Y-%m-%dT%H:%M:%S").date()
        else:
            payment.date_applied = date_applied
        payment.description = description
        payment.credit = credit

    def delete_payment(self, oid):
        '''Deletes the payment with id 'oid'.'''
        session = Session()
        payment = session.query(Payment).filter(Payment.id == oid).one()
        session.delete(payment)

    def find_payment(self, account, periodbegin, periodend):
        '''Returns a list of payment objects whose date_applied is in
        [periodbegin, period_end).'''
        # periodbegin and periodend must be non-overlapping between bills. This
        # is in direct opposition to the reebill period concept, which is a
        # period that covers all services for a given reebill and thus overlap
        # between bills.  Therefore, a non overlapping period could be just the
        # first utility service on the reebill. If the periods overlap,
        # payments will be applied more than once. See 11093293
        session = Session()
        payments = session.query(Payment) \
            .filter(Payment.customer_id == Customer.id) \
            .filter(Customer.account == account) \
            .filter(and_(Payment.date_applied >= periodbegin,
            Payment.date_applied < periodend)).all()
        return payments

    def get_total_payment_since(self, account, start, end=None):
        '''Returns sum of all account's payments applied on or after 'start'
        and before 'end' (today by default). If 'start' is None, the beginning
        of the interval extends to the beginning of time.
        '''
        assert isinstance(start, date)
        if end is None:
            end = datetime.utcnow().date()
        session = Session()
        payments = session.query(Payment)\
                .filter(Payment.customer==self.get_customer(account))\
                .filter(Payment.date_applied < end)
        if start is not None:
            payments = payments.filter(Payment.date_applied >= start)
        return float(sum(payment.credit for payment in payments.all()))

    def payments(self, account):
        '''Returns list of all payments for the given account ordered by
        date_received.'''
        session = Session()
        payments = session.query(Payment).join(Customer) \
            .filter(Customer.account == account).order_by(
            Payment.date_received).all()
        return payments

    def retrieve_status_days_since(self, sort_col, sort_order):
        # SQLAlchemy query to get account & dates for all utilbills
        session = Session()
        entityQuery = session.query(StatusDaysSince)

        # example of how db sorting would be done
        #if sort_col == 'dayssince' and sort_order == 'ASC':
        #    sortedQuery = entityQuery.order_by(asc(StatusDaysSince.dayssince))
        #elif sort_colr == 'dayssince' and sort_order == 'DESC':
        #    sortedQuery = entityQuery.order_by(desc(StatusDaysSince.dayssince))
        #lockmodeQuery = sortedQuery.with_lockmode("read")

        lockmodeQuery = entityQuery.with_lockmode("read")

        result = lockmodeQuery.all()

        return result


class UtilBillLoader(object):
    '''Data access object for utility bills, used to hide database details
    from other classes so they can be more easily tested.
    '''

    def __init__(self, session):
        ''''session': SQLAlchemy session object to be used for database
        queries.
        '''
        self._session = session

    def load_real_utilbills(self, **kwargs):
        '''Returns a cursor of UtilBill objects matching the criteria given
        by **kwargs. Only "real" utility bills (i.e. UtilBill objects with
        state SkylineEstimated or lower) are included.
        '''
        cursor = self._session.query(UtilBill).filter(UtilBill.state <=
                                                      UtilBill.SkylineEstimated)
        for key, value in kwargs.iteritems():
            cursor = cursor.filter(getattr(UtilBill, key) == value)
        return cursor

    def get_last_real_utilbill(self, account, end, service=None, utility=None,
                               rate_class=None, processed=None):
        '''Returns the latest-ending non-Hypothetical UtilBill whose
        end date is before/on 'end', optionally with the given service,
        utility, rate class, and 'processed' status.
        '''
        customer = self._session.query(Customer).filter_by(account=account) \
            .one()
        cursor = self._session.query(UtilBill) \
            .filter(UtilBill.customer == customer) \
            .filter(UtilBill.state != UtilBill.Hypothetical) \
            .filter(UtilBill.period_end <= end)
        if service is not None:
            cursor = cursor.filter(UtilBill.service == service)
        if utility is not None:
            cursor = cursor.filter(UtilBill.utility == utility)
        if rate_class is not None:
            cursor = cursor.filter(UtilBill.rate_class == rate_class)
        if processed is not None:
            assert isinstance(processed, bool)
            cursor = cursor.filter(UtilBill.processed == processed)
        result = cursor.order_by(desc(UtilBill.period_end)).first()
        if result is None:
            raise NoSuchBillException
        return result
<|MERGE_RESOLUTION|>--- conflicted
+++ resolved
@@ -733,16 +733,9 @@
     customer = relationship("Customer", backref=backref('utilbills',
             order_by=id))
     billing_address = relationship('Address', uselist=False, cascade='all',
-<<<<<<< HEAD
         primaryjoin='UtilBill.billing_address_id==Address.id')
     service_address = relationship('Address', uselist=False, cascade='all',
         primaryjoin='UtilBill.service_address_id==Address.id')
-
-=======
-            primaryjoin='UtilBill.billing_address_id==Address.id')
-    service_address = relationship('Address', uselist=False, cascade='all',
-            primaryjoin='UtilBill.service_address_id==Address.id')
->>>>>>> 32b745f1
 
     @property
     def bindings(self):
