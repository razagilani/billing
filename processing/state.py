#!/usr/bin/python)
"""
Utility functions to interact with state database
"""
import os, sys
import itertools
import datetime
from datetime import timedelta, datetime, date
from itertools import groupby, chain
from operator import attrgetter, itemgetter
import sqlalchemy
from sqlalchemy import Table, Column, MetaData, ForeignKey
from sqlalchemy import create_engine
from sqlalchemy.orm import mapper, sessionmaker, scoped_session
from sqlalchemy.orm import relationship, backref
from sqlalchemy.orm.exc import NoResultFound
from sqlalchemy import and_
from sqlalchemy.sql.expression import desc, asc, label
from sqlalchemy.sql.functions import max as sql_max
from sqlalchemy.sql.functions import min as sql_min
from sqlalchemy import func, not_
from sqlalchemy.types import Integer, String, Float, Date, DateTime
from sqlalchemy.ext.declarative import declarative_base
from sqlalchemy.ext.associationproxy import association_proxy
from billing.processing.exceptions import BillStateError, IssuedBillError, NoSuchBillException
sys.stdout = sys.stderr

# Python's datetime.min is too early for the MySQLdb module; including it in a
# query to mean "the beginning of time" causes a strptime failure, so this
# value should be used instead.
MYSQLDB_DATETIME_MIN = datetime(1900,1,1)


# this base class should be extended by all objects representing SQLAlchemy
# tables
Base = declarative_base()

class Address(Base):
    '''Table representing both "billing addresses" and "service addresses" in
    reebills.
    '''
    __tablename__ = 'address'

    id = Column(Integer, primary_key=True)
    addressee = Column(String, nullable=False)
    street = Column(String, nullable=False)
    city = Column(String, nullable=False)
    state = Column(String, nullable=False)
    postal_code = Column(String, nullable=False)

    def __init__(self, addressee='', street='', city='', state='',
                 postal_code=''):
        self.addressee = addressee
        self.street = street
        self.city = city
        self.state = state
        self.postal_code = postal_code

    def __hash__(self):
        return hash(self.addressee + self.street + self.city +
                    self.postal_code)

    def __eq__(self, other):
        return all([
            self.addressee == other.addressee,
            self.street == other.street,
            self.city == other.city,
            self.state == other.state,
            self.postal_code == other.postal_code
        ])

    def __repr__(self):
        return 'Address<(%s, %s, %s)' % (self.addressee, self.street,
                                         self.city, self.state, self.postal_code)

    def __str__(self):
        return '%s, %s, %s' % (self.street, self.city, self.state)

    def to_dict(self):
        return {
            'id': self.id,
            'addressee': self.addressee,
            'street': self.street,
            'city': self.city,
            'state': self.state,
            'postalcode': self.postal_code,
        }


class Customer(Base):
    __tablename__ = 'customer'

    id = Column(Integer, primary_key=True)
    account = Column(String, nullable=False)
    name = Column(String)
    discountrate = Column(Float(asdecimal=False), nullable=False)
    latechargerate = Column(Float(asdecimal=False), nullable=False)
    # this can be null for existing accounts because accounts only use the
    # template document for their first-ever utility bill
    utilbill_template_id = Column(String)

    # email address(es) to receive reebills
    bill_email_recipient = Column(String, nullable=False)

    def get_discount_rate(self):
        return self.discountrate
    def set_discountrate(self, value):
        self.discountrate = value
    def get_late_charge_rate(self):
        return self.latechargerate
    def set_late_charge_rate(self, value):
        self.latechargerate = value

    def __init__(self, name, account, discount_rate, late_charge_rate,
            utilbill_template_id, bill_email_recipient):
        self.name = name
        self.account = account
        self.discountrate = discount_rate
        self.latechargerate = late_charge_rate
        self.utilbill_template_id = utilbill_template_id
        self.bill_email_recipient = bill_email_recipient

    def __repr__(self):
        return '<Customer(name=%s, account=%s, discountrate=%s)>' \
                % (self.name, self.account, self.discountrate)


class ReeBill(Base):
    __tablename__ = 'reebill'

    id = Column(Integer, primary_key=True)
    customer_id = Column(Integer, ForeignKey('customer.id'), nullable=False)
    sequence = Column(Integer, nullable=False)
    issued = Column(Integer, nullable=False)
    version = Column(Integer, nullable=False)
    issue_date = Column(Date)

    # new fields from Mongo
    ree_charge = Column(Float, nullable=False)
    balance_due = Column(Float, nullable=False)
    balance_forward = Column(Float, nullable=False)
    discount_rate = Column(Float, nullable=False)
    due_date = Column(Date, nullable=False)
    late_charge_rate = Column(Float, nullable=False)
    late_charge = Column(Float, nullable=False)
    total_adjustment = Column(Float, nullable=False)
    manual_adjustment = Column(Float, nullable=False)
    payment_received = Column(Float, nullable=False)
    prior_balance = Column(Float, nullable=False)
    ree_value = Column(Float, nullable=False)
    ree_savings = Column(Float, nullable=False)
    email_recipient = Column(String, nullable=True)

    billing_address_id = Column(Integer, ForeignKey('address.id'),
                                nullable=False)
    service_address_id = Column(Integer, ForeignKey('address.id'),
                                nullable=False)

    customer = relationship("Customer", backref=backref('reebills',
            order_by=id))

    # i think SQLAlchemy does not automatically know which keys to use to
    # determine billing and service addresses of a ReeBill because there are
    # two foreign keys to Address; this can be fixed by using "primaryjoin"
    billing_address = relationship('Address', uselist=False,
            cascade='all',
            primaryjoin='ReeBill.billing_address_id==Address.id')
    service_address = relationship('Address', uselist=False,
            cascade='all',
            primaryjoin='ReeBill.service_address_id==Address.id')

    _utilbill_reebills = relationship('UtilbillReebill', backref='reebill',
            # 'cascade' controls how all insert/delete operations are
            # propagated from the "parent" (ReeBill) to the "child"
            # (UtilbillReebill). UtilbillReebill should be deleted if its
            # ReeBill AND its UtilBill are deleted (though for
            # application-logic reasons the ReeBill will always be deleted
            # first). docs:
            # http://docs.sqlalchemy.org/en/rel_0_8/orm/relationships.html#sqlalchemy.orm.relationship
            # http://docs.sqlalchemy.org/en/rel_0_8/orm/session.html#cascades
            # "delete" here means that if a ReeBill is deleted, its
            # UtilbillReebill is also deleted. it doesn't matter if the
            # UtilbillReebill has a UtilBill, because there is no delete
            # cascade from UtilbillReebill to UtilBill.
            # NOTE: the "utilbill_reebill" table also has ON DELETE CASCADE in
            # the db
            cascade='delete')

    # 'utilbills' is a sqlalchemy.ext.associationproxy.AssociationProxy, which
    # allows users of the ReeBill class to get and set the 'utilbills'
    # attribute (a list of UtilBills) as if ReeBill had a direct relationship
    # to UtilBill, while it is actually an indirect relationship mediated by
    # the UtilBillReebill class (corresponding to the utilbill_reebill table).
    # 'utilbills' is said to be a "view" of the underlying attribute
    # '_utilbill_reebills' (a list of UtilbillReebill objects, which ReeBill
    # has because of the 'backref' in UtilbillReebill.reebill). in other words,
    # if 'r' is a ReeBill, 'r.utilbills' is another way of saying [ur.utilbill
    # for ur in r._utilbill_reebills] (except that it is both readable and
    # writable).
    # 
    # the 1st argument to 'association_proxy' is the name of the attribute of
    # this class containing instances of the intermediate class (UtilbillReebill).
    # the 2nd argument is the name of the property of the intermediate class
    # whose value becomes the value of each element of this property's value.
    #
    # documentation:
    # http://docs.sqlalchemy.org/en/rel_0_8/orm/extensions/associationproxy.html
    # AssociationProxy code:
    # https://github.com/zzzeek/sqlalchemy/blob/master/lib/sqlalchemy/ext/associationproxy.py
    # example code (showing only one-directional relationship):
    # https://github.com/zzzeek/sqlalchemy/blob/master/examples/association/proxied_association.py
    #
    # NOTE on why there is no corresponding 'UtilBill.reebills' attribute: each
    # 'AssociationProxy' has a 'creator', which is a callable that creates a
    # new instance of the intermediate class whenver an instance of the
    # "target" class is appended to the list (in this case, a new instance of
    # 'UtilbillReebill' to hold each UtilBill). the default 'creator' is just
    # the intermediate class itself, which works when that class' constructor
    # has only one argument and that argument is the target class instance. in
    # this case the 'creator' is 'UtilbillReebill' and its __init__ takes one
    # UtilBill as its argument. if there were a bidirectional relationship
    # where 'UtilBill' also had a 'reebills' attribute,
    # UtilbillReebill.__init__ would have to take both a UtilBill and a ReeBill
    # as arguments, so a 'creator' would have to be explicitly specified. for
    # ReeBill it would be something like
    #     creator=lambda u: UtilbillReebill(u, self)
    # and for UtilBill,
    #     creator=lambda r: UtilbillReebill(self, r)
    # but this will not actually work because 'self' is not available in class
    # # scope; there is no instance of UtilBill or ReeBill at the time this
    # code is executed. it also does not work to move the code into __init__
    # and assign the 'utilbills' attribute to a particular ReeBill instance
    # or vice versa. there may be a way to make SQLAlchemy do this (maybe by
    # switching
    # to "classical" class-definition style?) but i decided it was sufficient
    # (for now) to have only a one-directional relationship from ReeBill to
    # UtilBill.
    utilbills = association_proxy('_utilbill_reebills', 'utilbill')

    # see the following documentation fot delete cascade behavior
    #http://docs.sqlalchemy.org/en/rel_0_8/orm/session.html#unitofwork-cascades
    charges = relationship('ReeBillCharge', backref='reebill', cascade='delete')
    readings = relationship('Reading', backref='reebill', cascade='delete')

    def __init__(self, customer, sequence, version=0, discount_rate=None,
                    late_charge_rate=None, billing_address=None,
                    service_address=None, utilbills=[]):
        self.customer = customer
        self.sequence = sequence
        self.version = version
        self.issued = 0
        if discount_rate:
            self.discount_rate = discount_rate
        else:
            self.discount_rate = self.customer.discountrate
        if late_charge_rate:
            self.late_charge_rate = late_charge_rate
        else:
            self.late_charge_rate = self.customer.latechargerate

        self.ree_charge = 0
        self.balance_due = 0
        self.balance_forward = 0
        self.due_date = None
        self.late_charge = 0
        self.total_adjustment = 0
        self.manual_adjustment = 0
        self.payment_received = 0
        self.prior_balance = 0
        self.ree_value = 0
        self.ree_savings = 0
        self.email_recipient = None

        # NOTE: billing/service_address arguments can't be given default value
        # 'Address()' because that causes the same Address instance to be
        # assigned every time. ('Address()' is evaluated once, at the time
        # the module is imported.)
        self.billing_address = Address() if billing_address is None \
                else  billing_address
        self.service_address = Address() if service_address is None \
                else service_address

        # supposedly, SQLAlchemy sends queries to the database whenever an
        # association_proxy attribute is accessed, meaning that if
        # 'utilbills' is set before the other attributes above, SQLAlchemy
        # will try to insert the new row too soon, and fail because many
        # fields are still null but the columns are defined as not-null. this
        # can be fixed by setting 'utilbills' last, but there may be a better
        # solution. see related bug:
        # https://www.pivotaltracker.com/story/show/65502556
        self.utilbills = utilbills

    def __repr__(self):
        return '<ReeBill %s-%s-%s, %s, %s utilbills>' % (
                self.customer.account, self.sequence, self.version, 'issued' if
                self.issued else 'unissued', len(self.utilbills))

    def get_period(self):
        '''Returns period of the first (only) utility bill for this reebill
        as tuple of dates.
        '''
        assert len(self.utilbills) == 1
        return self.utilbills[0].period_start, self.utilbills[0].period_end

    def update_readings_from_document(self, utilbill_doc):
        '''Updates the set of Readings associated with this ReeBill to match
        the list of registers in the given utility bill document. Renewable
        energy quantities are all set to 0.
        '''
        # NOTE mongo.get_all_actual_registers_json can't be used here due to
        # circular dependency
        self.readings = [Reading(reg_dict['register_binding'], 'Energy Sold',
                reg_dict['quantity'], 0, reg_dict['quantity_units'])
                for reg_dict in chain.from_iterable(
                (r for r in m['registers']) for m in utilbill_doc['meters'])]

    def get_renewable_energy_reading(self, register_binding):
        assert isinstance(register_binding, basestring)
        try:
            reading = next(r for r in self.readings
                           if r.register_binding == register_binding)
        except StopIteration:
            raise ValueError('Unknown register binding "%s"' % register_binding)
        return reading.renewable_quantity

    def set_renewable_energy_reading(self, register_binding, new_quantity):
        assert isinstance(register_binding, basestring)
        assert isinstance(new_quantity, (float, int))
        reading = next(r for r in self.readings
                       if r.register_binding == register_binding)
        unit = reading.unit

        # Thermal: convert quantity to therms according to unit, and add it to
        # the total
        if unit == 'therms':
            new_quantity /= 1e5
        elif unit == 'btu':
            # TODO physical constants must be global
            pass
        elif unit == 'kwh':
            # TODO physical constants must be global
            new_quantity /= 1e5
            new_quantity /= .0341214163
        elif unit == 'ccf':
            # deal with non-energy unit "CCF" by converting to therms with
            # conversion factor 1
            # TODO: 28825375 - need the conversion factor for this
            print ("Register in reebill %s-%s-%s contains gas measured "
                   "in ccf: energy value is wrong; time to implement "
                   "https://www.pivotaltracker.com/story/show/28825375") \
                  % (self.account, self.sequence, self.version)
            new_quantity /= 1e5
        # PV: Unit is kilowatt; no conversion needs to happen
        elif unit == 'kwd':
            pass
        else:
            raise ValueError('Unknown energy unit: "%s"' % unit)

        reading.renewable_quantity = new_quantity


    def get_total_renewable_energy(self, ccf_conversion_factor=None):
        total_therms = 0
        for reading in self.readings:
            quantity = reading.renewable_quantity
            unit = reading.unit
            assert isinstance(quantity, (float, int))
            assert isinstance(unit, basestring)

            # convert quantity to therms according to unit, and add it to
            # the total
            if unit == 'therms':
                total_therms += quantity
            elif unit == 'btu':
                # TODO physical constants must be global
                total_therms += quantity / 100000.0
            elif unit == 'kwh':
                # TODO physical constants must be global
                total_therms += quantity / .0341214163
            elif unit == 'ccf':
                if ccf_conversion_factor is not None:
                    total_therms += quantity * ccf_conversion_factor
                else:
                    # TODO: 28825375 - need the conversion factor for this
                    print ("Register in reebill %s-%s-%s contains gas measured "
                           "in ccf: energy value is wrong; time to implement "
                           "https://www.pivotaltracker.com/story/show/28825375") \
                          % (self.account, self.sequence, self.version)
                    # assume conversion factor is 1
                    total_therms += quantity
            elif unit =='kwd':
                total_therms += quantity
            else:
                raise ValueError('Unknown energy unit: "%s"' % unit)

        return total_therms

    def document_id_for_utilbill(self, utilbill):
        '''Returns the id (string) of the "frozen" utility bill document in
        Mongo corresponding to the given utility bill which is attached to this
        reebill. This will be None if this reebill is unissued.'''
        return next(ubrb.document_id for ubrb in self._utilbill_reebills if
                ubrb.utilbill == utilbill)

    def uprs_id_for_utilbill(self, utilbill):
        '''Returns the id (string) of the "frozen" UPRS document in Mongo
        corresponding to the given utility bill which is attached to this
        reebill. This will be None if this reebill is unissued.'''
        return next(ubrb.uprs_document_id for ubrb in self._utilbill_reebills
                if ubrb.utilbill == utilbill)

    @property
    def total(self):
        '''The sum of all charges on this bill that do not come from other
        bills, i.e. charges that are being charged to the customer's account on
        this bill's issue date. (This includes the late charge, which depends
        on another bill for its value but belongs to the bill on which it
        appears.) This total is what should be used to calculate the adjustment
        produced by the difference between two versions of a bill.'''
        return self.ree_charge + self.late_charge

    def get_total_hypothetical_charges(self):
        '''Returns sum of "hypothetical" versions of all charges.
        '''
        assert len(self.utilbills) == 1
        return sum(charge.total for charge in self.charges)

<<<<<<< HEAD
=======
    def get_service_address_formatted(self):
        return str(self.service_address)
>>>>>>> 139a3cf1

class UtilbillReebill(Base):
    '''Class corresponding to the "utilbill_reebill" table which represents the
    many-to-many relationship between "utilbill" and "reebill".'''
    __tablename__ = 'utilbill_reebill'

    reebill_id = Column(Integer, ForeignKey('reebill.id'), primary_key=True)
    utilbill_id = Column(Integer, ForeignKey('utilbill.id'), primary_key=True)
    document_id = Column(String)
    uprs_document_id = Column(String)
    cprs_document_id = Column(String)

    # 'backref' creates corresponding '_utilbill_reebills' attribute in UtilBill.
    # there is no delete cascade in this 'relationship' because a UtilBill
    # should not be deleted when a UtilbillReebill is deleted.
    utilbill = relationship('UtilBill', backref='_utilbill_reebills')

    def __init__(self, utilbill, document_id=None):
        # UtilbillReebill has only 'utilbill' in its __init__ because the
        # relationship goes Reebill -> UtilbillReebill -> UtilBill. NOTE if the
        # 'utilbill' argument is actually a ReeBill, ReeBill's relationship to
        # UtilbillReebill will cause a stack overflow in SQLAlchemy code
        # (without this check).
        assert isinstance(utilbill, UtilBill)

        self.utilbill = utilbill
        self.document_id = document_id

    def __repr__(self):
        return (('UtilbillReebill(utilbill_id=%s, reebill_id=%s, '
                'document_id=...%s, uprs_document_id=...%s, ') % (
                self.utilbill_id, self.reebill_id, self.document_id[-4:],
                self.uprs_document_id[-4:]))


class ReeBillCharge(Base):
    '''Table representing "hypothetical" versions of charges in reebills (so
    named because these may not have the same schema as utility bill charges).
    Note that, in the past, a set of "hypothetical charges" was associated
    with each utility bill subdocument of a reebill Mongo document, of which
    there was always 1 in practice. Now these charges are associated directly
    with a reebill, so there would be no way to distinguish between charges
    from different utility bills, if there mere multiple utility bills.
    '''
    __tablename__ = 'reebill_charge'

    id = Column(Integer, primary_key=True)
    reebill_id = Column(Integer, ForeignKey('reebill.id', ondelete='CASCADE'))
    rsi_binding = Column(String, nullable=False)
    description = Column(String, nullable=False)
    # NOTE alternate name is required because you can't have a column called
    # "group" in MySQL
    group = Column(String, name='group_name', nullable=False)
    quantity = Column(Float, nullable=False)
    rate = Column(Float, nullable=False)
    total = Column(Float, nullable=False)

    def __init__(self, rsi_binding, description, group, quantity, rate, total):
        self.rsi_binding = rsi_binding
        self.description = description
        self.group = group
        self.quantity = quantity
        self.rate = rate
        self.total = total

<<<<<<< HEAD
class Reading(Base):
    '''Stores utility register readings and renewable energy offseting the
    value of each register.
    '''
    __tablename__ = 'reading'

    id = Column(Integer, primary_key=True)
    reebill_id = Column(Integer, ForeignKey('reebill.id'))

    # identifies which utility bill register this corresponds to
    register_binding = Column(String, nullable=False)

    # name of measure in OLAP database to use for getting renewable energy
    # quantity
    measure = Column(String, nullable=False)

    # actual reading from utility bill
    conventional_quantity = Column(Float, nullable=False)

    # renewable energy offsetting the above
    renewable_quantity = Column(Float, nullable=False)

    unit = Column(String, nullable=False)

    def __init__(self, register_binding, measure, conventional_quantity,
                 renewable_quantity, unit):
        assert isinstance(register_binding, basestring)
        assert isinstance(measure, basestring)
        assert isinstance(conventional_quantity, (float, int))
        assert isinstance(renewable_quantity, (float, int))
        assert isinstance(unit, basestring)
        self.register_binding = register_binding
        self.measure = measure
        self.conventional_quantity = conventional_quantity
        self.renewable_quantity = renewable_quantity
        self.unit = unit

=======
>>>>>>> 139a3cf1
class UtilBill(Base):
    __tablename__ = 'utilbill'

    id = Column(Integer, primary_key=True)
    customer_id = Column(Integer, ForeignKey('customer.id'), nullable=False)
    state = Column(Integer, nullable=False)
    service = Column(String, nullable=False)
    utility = Column(String, nullable=False)
    rate_class = Column(String, nullable=False)
    period_start = Column(Date, nullable=False)
    period_end = Column(Date, nullable=False)
    total_charges = Column(Float)
    date_received = Column(DateTime)
    account_number = Column(String, nullable=False)

    # whether this utility bill is considered "done" by the user--mainly
    # meaning that its rate structure and charges are supposed to be accurate
    # and can be relied upon for rate structure prediction
    processed = Column(Integer, nullable=False)

    # _ids of Mongo documents
    document_id = Column(String)
    uprs_document_id = Column(String)
    cprs_document_id = Column(String)

    customer = relationship("Customer", backref=backref('utilbills',
            order_by=id))

    @classmethod
    def validate_utilbill_period(self, start, end):
        '''Raises an exception if the dates 'start' and 'end' are unreasonable
        as a utility bill period: "reasonable" means start < end and (end -
        start) < 1 year.'''
        if start >= end:
            raise ValueError('Utility bill start date must precede end')
        if (end - start).days > 365:
            raise ValueError('Utility billing period lasts longer than a year')

    # utility bill states:
    # 0. Complete: actual non-estimated utility bill.
    # 1. Utility estimated: actual utility bill whose contents were estimated by
    # the utility (and which will be corrected later to become Complete).
    # 2. Skyline estimated: a bill that is known to exist (and whose dates are
    # correct) but whose contents were estimated by Skyline.
    # 3. Hypothetical: Skyline supposes that there is probably a bill during a
    # certain time period and estimates what its contents would be if it
    # existed. Such a bill may not really exist (since we can't even know how
    # many bills there are in a given period of time), and if it does exist,
    # its actual dates will probably be different than the guessed ones.
    # TODO 38385969: not sure this strategy is a good idea
    Complete, UtilityEstimated, SkylineEstimated, Hypothetical = range(4)

    # human-readable names for utilbill states (used in UI)
    _state_descriptions = {
        Complete: 'Final',
        UtilityEstimated: 'Utility Estimated',
        SkylineEstimated: 'Skyline Estimated',
        Hypothetical: 'Missing'
    }

    def __init__(self, customer, state, service, utility, rate_class,
            account_number='', period_start=None, period_end=None, doc_id=None,
            uprs_id=None, total_charges=0, date_received=None,  processed=False,
            reebill=None):
        '''State should be one of UtilBill.Complete, UtilBill.UtilityEstimated,
        UtilBill.SkylineEstimated, UtilBill.Hypothetical.'''
        # utility bill objects also have an 'id' property that SQLAlchemy
        # automatically adds from the database column
        self.customer = customer
        self.state = state
        self.service = service
        self.utility = utility
        self.rate_class = rate_class
        self.period_start = period_start
        self.period_end = period_end
        self.total_charges = total_charges
        self.date_received = date_received
        self.account_number = account_number
        self.processed = processed
        self.document_id = doc_id
        self.uprs_document_id = uprs_id

    def state_name(self):
        return self.__class__._state_descriptions[self.state]

    def __repr__(self):
        return ('<UtilBill(customer=<%s>, service=%s, period_start=%s, '
                'period_end=%s, state=%s, %s reebills)>') % (
                self.customer.account, self.service, self.period_start,
                self.period_end, self.state, len(self._utilbill_reebills))

    def is_attached(self):
        return len(self._utilbill_reebills) > 0

    def sequence_version_json(self):
        '''Returns a list of dictionaries describing reebill versions attached
        to this utility bill. Each element is of the form {"sequence":
        sequence, "version": version}. The elements are sorted by sequence and
        by version within the same sequence.
        '''
        return sorted(
            ({'sequence': ur.reebill.sequence, 'version': ur.reebill.version,
              'issue_date':ur.reebill.issue_date}
                 for ur in self._utilbill_reebills),
            key=lambda element: (element['sequence'], element['version'])
        )

    # TODO: this is no longer used; client receives JSON and renders it as a
    # string
    def sequence_version_string(self):
        '''Returns a string describing sequences and versions of reebills
        attached to this utility bill, consisting of sequences followed by a
        comma-separated list of versions of that sequence, e.g. "1-0,1,2, 2-0".
        '''
        # group _utilbill_reebills by sequence, sorted by version within each
        # group
        groups = groupby(sorted(self._utilbill_reebills,
                key=lambda x: (x.reebill.sequence, x.reebill.version)),
                key=attrgetter('reebill.sequence'))
        return ', '.join('%s-%s' % (sequence,
                ','.join(str(ur.reebill.version) for ur in group))
                for (sequence, group) in groups)

class Payment(Base):
    __tablename__ = 'payment'

    id = Column(Integer, primary_key=True)
    customer_id = Column(Integer, ForeignKey('customer.id'), nullable=False)
    date_received = Column(DateTime, nullable=False)
    date_applied = Column(Date, nullable=False)
    description = Column(String)
    credit = Column(Float)

    customer = relationship("Customer", backref=backref('payments',
            order_by=id))

    '''date_received is the datetime when Skyline recorded the payment.
    date_applied is the date that the payment is "for", from the customer's
    perspective. Normally these are on the same day, but an error in an old
    payment can be corrected by entering a new payment with the same
    date_applied as the old one, whose credit is the true amount minus the
    previously-entered amount.'''
    def __init__(self, customer, date_received, date_applied, description,
            credit):
        assert isinstance(date_received, datetime)
        assert isinstance(date_applied, date)
        self.customer = customer
        self.date_received = date_received # datetime
        self.date_applied = date_applied   # date
        self.description = description
        self.credit = credit

    def to_dict(self):
        return {
            'id': self.id, 
            'date_received': self.date_received,
            'date_applied': self.date_applied,
            'description': self.description,
            'credit': self.credit,
            # the client uses this field to determine if users should be
            # allowed to edit this payment
            'editable': datetime.utcnow() - self.date_received \
                    < timedelta(hours=24)
        }

    def __repr__(self):
        return '<Payment(%s, received=%s, applied=%s, %s, %s)>' \
                % (self.customer.account, self.date_received, \
                        self.date_applied, self.description, self.credit)


# NOTE this is a view
class StatusDaysSince(Base):
    __tablename__ = 'status_days_since'

    # NOTE it seems that SQLAlchemy requires at least one column to be
    # identified as a "primary key" even though the table doesn't really have a
    # primary key in the db.
    account = Column(String, primary_key=True)
    dayssince = Column(Integer)

    def __init__(self, account, dayssince):
        self.account = account
        self.dayssince = dayssince

    def __repr__(self):
        return '<StatusDaysSince(%s, %s)>' \
                % (self.account, self.dayssince)


# TODO move the 2 functions below to Process? seems like state.py is only about
# the state database

def guess_utilbill_periods(start_date, end_date):
    '''Returns a list of (start, end) tuples representing a the number and
    periods of "hypothetical" utility bills covering the date range
    [start_date, end_date). "Hypothetical" utility bills are used for filling
    in a time gap between existing utility bills and a newly-uploaded one.'''
    if end_date <= start_date:
        raise ValueError('start date must precede end date.')

    # determine how many bills there are: divide total number of days by
    # hard-coded average period length of existing utilbills (computed using
    # utilbill_histogram.py), and round to nearest integer--but never go below
    # 1, since there must be at least 1 bill
    # TODO this hard-coded constant was the average period length of a sample
    # of many customers' utility bills; replace it with something smarter. we
    # should probably use a customer-specific average period length, since some
    # customers have 2-month utility bills.
    num_bills = max(1, int(round((end_date - start_date).days / 30.872)))

    # each bill's period will have the same length (except possibly the last
    # one)
    period_length = (end_date - start_date).days / num_bills

    # generate periods: all periods except the last have length
    # 'period_length'; last period may be slightly longer to fill up any
    # remaining space
    periods = []
    for i in range(num_bills-1):
        periods.append((start_date + timedelta(days= i * period_length),
                start_date + timedelta(days= (i + 1) * period_length)))
    periods.append((start_date + timedelta(days= (num_bills-1) * period_length),
        end_date))
    return periods


class StateDB(object):

    config = None

    def __init__(self, host, database, user, password, db_connections=5, logger=None):
        # put "echo=True" in the call to create_engine to print the SQL
        # statements that are executed
        engine = create_engine('mysql://%s:%s@%s:3306/%s' % (user, password,
                host, database), pool_recycle=3600, pool_size=db_connections)

        # To turn logging on
        import logging
        logging.basicConfig()
        #logging.getLogger('sqlalchemy.engine').setLevel(logging.DEBUG)
        #logging.getLogger('sqlalchemy.pool').setLevel(logging.DEBUG)

        # global variable for the database session: SQLAlchemy will give an
        # error if this is created more than once, so don't call _getSession()
        # anywhere else wrapped by scoped_session for thread contextualization
        # http://docs.sqlalchemy.org/en/latest/orm/session.html#unitofwork-contextual
        self.session = scoped_session(sessionmaker(bind=engine,
                autoflush=True))

        # TODO don't default to None
        self.logger = logger

    def get_customer(self, session, account):
        return session.query(Customer).filter(Customer.account==account).one()

    def get_next_account_number(self, session):
        '''Returns what would become the next account number if a new account
        were created were created (highest existing account number + 1--we're
        assuming accounts will be integers, even though we always store them as
        strings).'''
        last_account = max(map(int, self.listAccounts(session)))
        return last_account + 1

    def get_utilbill(self, session, account, service, start, end):
        customer = session.query(Customer)\
                .filter(Customer.account==account).one()
        return session.query(UtilBill)\
                .filter(UtilBill.customer_id==customer.id)\
                .filter(UtilBill.service==service)\
                .filter(UtilBill.period_start==start)\
                .filter(UtilBill.period_end==end).one()

    def get_utilbill_by_id(self, session, ubid):
        return session.query(UtilBill).filter(UtilBill.id==ubid).one()

    def utilbills_for_reebill(self, session, account, sequence, version='max'):
        '''Returns all utility bills for the reebill given by account,
        sequence, version (highest version by default).'''
        reebill = self.get_reebill(session, account, sequence, version=version)
        #utilbills = session.query(UtilBill)\
        #        .filter(UtilBill.reebills.contains(reebill))\
        #        .order_by(UtilBill.period_start)
        #return utilbills.all()
        return session.query(UtilBill).filter(ReeBill.utilbills.any(),
                                              ReeBill.id == reebill.id).all()

    #def delete_reebill(self, session, reebill):
        #'''Deletes the highest version of the given reebill, if it's not
        #issued.'''
        ## note that reebills whose version is below the maximum version should
        ## always be issued
        #if self.is_issued(session, account, sequence):
            #raise IssuedBillError("Can't delete an issued reebill")

        ## utility bill association is removed automatically because of "on
        ## delete cascade" setting on foreign key constraint of the
        ## utilbill_reebill table
        #session.delete(reebill)

    def max_version(self, session, account, sequence):
        # surprisingly, it is possible to filter a ReeBill query by a Customer
        # column even without actually joining with Customer. because of
        # func.max, the result is a tuple rather than a ReeBill object.
        reebills_subquery = session.query(ReeBill).join(Customer)\
                .filter(ReeBill.customer_id==Customer.id)\
                .filter(Customer.account==account)\
                .filter(ReeBill.sequence==sequence)
        max_version = session.query(func.max(
                reebills_subquery.subquery().columns.version)).one()[0]
        # SQLAlchemy returns None when the reebill row doesn't exist, but that
        # should be reported as an exception
        if max_version == None:
            raise NoResultFound
            
        # SQLAlchemy returns a "long" here for some reason, so convert to int
        return int(max_version)

    def max_issued_version(self, session, account, sequence):
        '''Returns the greatest version of the given reebill that has been
        issued. (This should differ by at most 1 from the maximum version
        overall, since a new version can't be created if the last one hasn't
        been issued.) If no version has ever been issued, returns None.'''
        # weird filtering on other table without a join
        customer = self.get_customer(session, account)
        result = session.query(func.max(ReeBill.version))\
                .filter(ReeBill.customer == customer)\
                .filter(ReeBill.issued==1).one()[0]
        # SQLAlchemy returns None if no reebills with that customer are issued
        if result is None:
            return None
        # version number is a long, so convert to int
        return int(result)

    # TODO rename to something like "create_next_version"
    def increment_version(self, session, account, sequence):
        '''Creates a new reebill with version number 1 greater than the highest
        existing version for the given account and sequence.
        
        The utility bill(s) of the new version are the same as those of its
        predecessor, but utility bill, UPRS, and document_ids are cleared
        from the utilbill_reebill table, meaning that the new reebill's
        utilbill/UPRS documents are the current ones.
        
        Returns the new state.ReeBill object.'''
        # highest existing version must be issued
        current_max_version_reebill = self.get_reebill(session, account,
                sequence)
        if current_max_version_reebill.issued != 1:
            raise ValueError(("Can't increment version of reebill %s-%s "
                    "because version %s is not issued yet") % (account,
                    sequence, max_version))

        new_reebill = ReeBill(current_max_version_reebill.customer, sequence,
                current_max_version_reebill.version + 1,
                discount_rate=current_max_version_reebill.discount_rate,
                late_charge_rate=current_max_version_reebill.late_charge_rate,
                utilbills=current_max_version_reebill.utilbills)
        for ur in new_reebill._utilbill_reebills:
            ur.document_id, ur.uprs_id, = None, None

        session.add(new_reebill)
        return new_reebill

    def get_unissued_corrections(self, session, account):
        '''Returns a list of (sequence, version) pairs for bills that have
        versions > 0 that have not been issued.'''
        reebills = session.query(ReeBill).join(Customer)\
                .filter(Customer.account==account)\
                .filter(ReeBill.version > 0)\
                .filter(ReeBill.issued==0).all()
        return [(int(reebill.sequence), int(reebill.version)) for reebill
                in reebills]

    def discount_rate(self, session, account):
        '''Returns the discount rate for the customer given by account.'''
        result = session.query(Customer).filter_by(account=account).one().\
                get_discount_rate()
        return result
        
    def late_charge_rate(self, session, account):
        '''Returns the late charge rate for the customer given by account.'''
        result = session.query(Customer).filter_by(account=account).one()\
                .get_late_charge_rate()
        return result

    # TODO: 22598787 branches
    def last_sequence(self, session, account):
        '''Returns the sequence of the last reebill for 'account', or 0 if
        there are no reebills.'''
        customer = self.get_customer(session, account)
        max_sequence = session.query(sqlalchemy.func.max(ReeBill.sequence)) \
                .filter(ReeBill.customer_id==customer.id).one()[0]
        # TODO: because of the way 0.xml templates are made (they are not in
        # the database) reebill needs to be primed otherwise the last sequence
        # for a new bill is None. Design a solution to this issue.
        if max_sequence is None:
            max_sequence =  0
        return max_sequence
        
    def last_issued_sequence(self, session, account,
            include_corrections=False):
        '''Returns the sequence of the last issued reebill for 'account', or 0
        if there are no issued reebills.'''
        customer = self.get_customer(session, account)
        if include_corrections:
            filter_logic = sqlalchemy.or_(ReeBill.issued==1,
                    sqlalchemy.and_(ReeBill.issued==0, ReeBill.version>0))
        else:
            filter_logic = ReeBill.issued==1

        max_sequence = session.query(sqlalchemy.func.max(ReeBill.sequence)) \
                .filter(ReeBill.customer_id==customer.id) \
                .filter(filter_logic).one()[0]
        if max_sequence is None:
            max_sequence = 0
        return max_sequence

    def get_last_reebill(self, session, account, issued_only=False):
        '''Returns the highest-sequence, highest-version ReeBill object for the
        given account, or None if no reebills exist. if issued_only is True,
        returns the highest-sequence/version issued reebill.
        '''
        customer = self.get_customer(session, account)
        cursor = session.query(ReeBill).filter_by(customer=customer)\
                .order_by(desc(ReeBill.sequence), desc(ReeBill.version))
        if issued_only:
            cursor = cursor.filter_by(issued=True)
        if cursor.count() == 0:
            return None
        return cursor.first()

    def get_last_utilbill(self, session, account, service=None, utility=None,
            rate_class=None, end=None):
        '''Returns the latest (i.e. last-ending) utility bill for the given
        account matching the given criteria. If 'end' is given, the last
        utility bill ending before or on 'end' is returned.'''
        cursor = session.query(UtilBill).join(Customer)\
                .filter(UtilBill.customer_id == Customer.id)\
                .filter(Customer.account == account)
        if service is not None:
            cursor = cursor.filter(UtilBill.service == service)
        if utility is not None:
            cursor = cursor.filter(UtilBill.utility == utility)
        if rate_class is not None:
            cursor = cursor.filter(UtilBill.rate_class == rate_class)
        if end is not None:
            cursor = cursor.filter(UtilBill.period_end <= end)
        result = cursor.order_by(UtilBill.period_end).first()
        if result is None:
            raise NoSuchBillException("No utility bill found")
        return result

    def last_utilbill_end_date(self, session, account):
        '''Returns the end date of the latest utilbill for the customer given
        by 'account', or None if there are no utilbills.'''
        customer = self.get_customer(session, account)
        query_results = session.query(sqlalchemy.func.max(UtilBill.period_end))\
                .filter(UtilBill.customer_id==customer.id).one()
        if len(query_results) > 0:
            return query_results[0]
        return None

    def new_reebill(self, session, account, sequence, version=0):
        '''Creates a new reebill row in the database and returns the new
        ReeBill object corresponding to it.'''
        customer = session.query(Customer)\
                .filter(Customer.account==account).one()
        new_reebill = ReeBill(customer, sequence, version)
        session.add(new_reebill)
        return new_reebill

    def issue(self, session, account, sequence, issue_date=datetime.utcnow()):
        '''Marks the highest version of the reebill given by account, sequence
        as issued.
        '''
        reebill = self.get_reebill(session, account, sequence)
        if reebill.issued == 1:
            raise IssuedBillError(("Can't issue reebill %s-%s-%s because it's "
                    "already issued") % (account, sequence, reebill.version))
        reebill.issued = 1
        reebill.issue_date = issue_date

    def is_issued(self, session, account, sequence, version='max',
            nonexistent=None):
        '''Returns true if the reebill given by account, sequence, and version
        (latest version by default) has been issued, false otherwise. If
        'nonexistent' is given, that value will be returned if the reebill is
        not present in the state database (e.g. False when you want
        non-existent bills to be treated as unissued).'''
        # NOTE: with the old database schema (one reebill row for all versions)
        # this method returned False when the 'version' argument was higher
        # than max_version. that was probably the wrong behavior, even though
        # test_state:StateTest.test_versions tested for it. 
        try:
            if version == 'max':
                reebill = self.get_reebill(session, account, sequence)
            elif isinstance(version, int):
                reebill = self.get_reebill(session, account, sequence, version)
            else:
                raise ValueError('Unknown version specifier "%s"' % version)
            # NOTE: reebill.issued is an int, and it converts the entire
            # expression to an int unless explicitly cast! see
            # https://www.pivotaltracker.com/story/show/35965271
            return bool(reebill.issued == 1)
        except NoResultFound:
            if nonexistent is not None:
                return nonexistent
            raise

    def account_exists(self, session, account):
        try:
           customer = session.query(Customer).with_lockmode("read")\
                   .filter(Customer.account==account).one()
        except NoResultFound:
            return False

        return True

    def listAccounts(self, session):
        '''List of all customer accounts (ordered).'''    
        # SQLAlchemy returns a list of tuples, so convert it into a plain list
        result = map((lambda x: x[0]),
                session.query(Customer.account)\
                .order_by(Customer.account).all())
        return result

    def list_accounts(self, session, start, limit):
        '''List of customer accounts with start and limit (for paging).'''
        # SQLAlchemy returns a list of tuples, so convert it into a plain list
        query = session.query(Customer.account)
        slice = query[start:start + limit]
        count = query.count()
        result = map((lambda x: x[0]), slice)
        return result, count

    def listSequences(self, session, account):

        # TODO: figure out how to do this all in one query. many SQLAlchemy
        # subquery examples use multiple queries but that shouldn't be
        # necessary
        customer = session.query(Customer).filter(Customer.account==account).one()
        sequences = session.query(ReeBill.sequence).with_lockmode("read") \
                .filter(ReeBill.customer_id==customer.id).all()

        # sequences is a list of tuples of numbers, so convert it into a plain list
        result = map((lambda x: x[0]), sequences)

        return result

    def listReebills(self, session, start, limit, account, sort, dir, **kwargs):
        query = session.query(ReeBill).join(Customer)\
                .filter(Customer.account==account)
        
        if (dir == u'DESC'):
            order = desc
        elif (dir == u'ASC'):
            order = asc
        else:
            raise ValueError("Bad Parameter Value: 'dir' must be 'ASC' or 'DESC'")

        if (sort == u'sequence'):
            field = ReeBill.sequence
        else:
            raise ValueError("Bad Parameter Value: 'sort' must be 'sequence'")

        slice = query.order_by(order(field))[start:start + limit]
        count = query.count()

        return slice, count

    def reebills(self, session, include_unissued=True):
        '''Generates (account, sequence, max version) tuples for all reebills
        in MySQL.'''
        for account in self.listAccounts(session):
            for sequence in self.listSequences(session, account):
                reebill = self.get_reebill(session, account, sequence)
                if include_unissued or reebill.issued:
                    yield account, int(sequence), int(reebill.max_version)

    def reebill_versions(self, session, include_unissued=True):
        '''Generates (account, sequence, version) tuples for all reebills in
        MySQL.'''
        for account in self.listAccounts(session):
            for sequence in self.listSequences(session, account):
                reebill = self.get_reebill(session, account, sequence)
                if include_unissued or reebill.issued:
                    max_version = reebill.max_version
                else:
                    max_version = reebill.max_version - 1
                for version in range(max_version + 1):
                    yield account, sequence, version

    def get_reebill(self, session, account, sequence, version='max'):
        '''Returns the ReeBill object corresponding to the given account,
        sequence, and version (the highest version if no version number is
        given).'''
        if version == 'max':
            version = session.query(func.max(ReeBill.version)).join(Customer) \
                .filter(Customer.account==account) \
                .filter(ReeBill.sequence==sequence).one()[0]
        result = session.query(ReeBill).join(Customer) \
            .filter(Customer.account==account) \
            .filter(ReeBill.sequence==sequence)\
            .filter(ReeBill.version==version).one()
        return result

    def get_reebill_by_id(self, session, rbid):
        return session.query(ReeBill).filter(ReeBill.id==rbid).one()

    def get_descendent_reebills(self, session, account, sequence):

        query = session.query(ReeBill).join(Customer) \
            .filter(Customer.account==account) \
            .order_by(ReeBill.sequence)

        slice = query[int(sequence):]

        return slice

    def list_utilbills(self, session, account, start=None, limit=None):
        '''Queries the database for account, start date, and end date of bills
        in a slice of the utilbills table; returns the slice and the total
        number of rows in the table (for paging). If 'start' is not given, all
        bills are returned. If 'start' is given but 'limit' is not, all bills
        starting with index 'start'. If both 'start' and 'limit' are given,
        returns bills with indices in [start, start + limit).'''

        # SQLAlchemy query to get account & dates for all utilbills
        query = session.query(UtilBill).with_lockmode('read').join(Customer)\
                .filter(Customer.account==account)\
                .order_by(Customer.account, desc(UtilBill.period_start))

        if start is None:
            return query, query.count()
        if limit is None:
            return query[start:], query.count()
        # SQLAlchemy does SQL 'limit' with Python list slicing
        return query[start:start + limit], query.count()

    def get_utilbills_on_date(self, session, account, the_date):
        '''Returns a list of UtilBill objects representing MySQL utility bills
        whose periods start before/on and end after/on 'the_date'.'''
        return session.query(UtilBill).filter(
            UtilBill.customer==self.get_customer(session, account),
            UtilBill.period_start<=the_date,
            UtilBill.period_end>the_date).all()

    
    def fill_in_hypothetical_utilbills(self, session, account, service,
            utility, rate_class, begin_date, end_date):
        '''Creates hypothetical utility bills in MySQL covering the period
        [begin_date, end_date).'''
        # get customer id from account number
        customer = session.query(Customer).filter(Customer.account==account) \
                .one()

        for (start, end) in guess_utilbill_periods(begin_date, end_date):
            # make a UtilBill
            # note that all 3 Mongo documents are None
            utilbill = UtilBill(customer, UtilBill.Hypothetical, service,
                    utility, rate_class, period_start=start, period_end=end)
            # put it in the database
            session.add(utilbill)

    def trim_hypothetical_utilbills(self, session, account, service):
        '''Deletes hypothetical utility bills for the given account and service
        whose periods precede the start date of the earliest non-hypothetical
        utility bill or follow the end date of the last utility bill.'''
        customer = self.get_customer(session, account)
        all_utilbills = session.query(UtilBill)\
                .filter(UtilBill.customer == customer)
        real_utilbills = all_utilbills\
                .filter(UtilBill.state != UtilBill.Hypothetical)
        hypothetical_utilbills = all_utilbills\
                .filter(UtilBill.state == UtilBill.Hypothetical)

        # if there are no real utility bills, delete all the hypothetical ones
        # (i.e. all of the utility bills for this customer)
        if real_utilbills.count() == 0:
            for hb in hypothetical_utilbills:
                session.delete(hb)
            return

        # if there are real utility bills, only delete the hypothetical ones
        # whose entire period comes before end of first real bill or after
        # start of last real bill
        first_real_utilbill = real_utilbills\
                .order_by(asc(UtilBill.period_start))[0]
        last_real_utilbill = session.query(UtilBill)\
                .order_by(desc(UtilBill.period_start))[0]
        for hb in hypothetical_utilbills:
            if (hb.period_start <= first_real_utilbill.period_end \
                    and hb.period_end <= first_real_utilbill.period_end)\
                    or (hb.period_end >= last_real_utilbill.period_start\
                    and hb.period_start >= last_real_utilbill.period_start):
                session.delete(hb)

    # NOTE deprectated in favor of UtilBillLoader.get_last_real_utilbill
    def get_last_real_utilbill(self, session, account, end, service=None,
            utility=None, rate_class=None, processed=None):
        '''Returns the latest-ending non-Hypothetical UtilBill whose
        end date is before/on 'end', optionally with the given service,
        utility, rate class, and 'processed' status.
        '''
        session.query(UtilBill).all()
        return UtilBillLoader(session).get_last_real_utilbill(account, end,
                service=service, utility=utility, rate_class=rate_class,
                processed=processed)

    def create_payment(self, session, account, date_applied, description,
            credit, date_received=None):
        '''Adds a new payment, returns the new Payment object. By default,
        'date_received' is the current datetime in UTC when this method is
        called; only override this for testing purposes.'''
        # NOTE a default value for 'date_received' can't be specified as a
        # default argument in the method signature because it would only get
        # evaluated once at the time this module was imported, which means its
        # value would be the same every time this method is called.
        if date_received is None:
            date_received = datetime.utcnow()
        customer = session.query(Customer)\
                .filter(Customer.account==account).one()
        new_payment = Payment(customer, date_received, date_applied,
                description, credit)
        session.add(new_payment)
        return new_payment

    def update_payment(self, session, oid, date_applied, description, credit):
        '''Sets the date_applied, description, and credit of the payment with
        id 'oid'.'''
        payment = session.query(Payment).filter(Payment.id == oid).one()
        if isinstance(date_applied, basestring):
            payment.date_applied = datetime.strptime(date_applied,
                    "%Y-%m-%dT%H:%M:%S").date()
        else:
            payment.date_applied = date_applied
        payment.description = description
        payment.credit = credit

    def delete_payment(self, session, oid):
        '''Deletes the payment with id 'oid'.'''
        payment = session.query(Payment).filter(Payment.id == oid).one()
        session.delete(payment)

    def find_payment(self, session, account, periodbegin, periodend):
        '''Returns a list of payment objects whose date_applied is in
        [periodbegin, period_end).'''
        # periodbegin and periodend must be non-overlapping between bills. This
        # is in direct opposition to the reebill period concept, which is a
        # period that covers all services for a given reebill and thus overlap
        # between bills.  Therefore, a non overlapping period could be just the
        # first utility service on the reebill. If the periods overlap,
        # payments will be applied more than once. See 11093293
        payments = session.query(Payment)\
            .filter(Payment.customer_id == Customer.id) \
            .filter(Customer.account == account) \
            .filter(and_(Payment.date_applied >= periodbegin,
            Payment.date_applied < periodend)).all()
        return payments
        
    def get_total_payment_since(self, session, account, start, end=None):
        '''Returns sum of all account's payments applied on or after 'start'
        and before 'end' (today by default). If 'start' is None, the beginning
        of the interval extends to the beginning of time.
        '''
        assert isinstance(start, date)
        if end is None:
            end=datetime.utcnow().date()
        payments = session.query(Payment)\
                .filter(Payment.customer==self.get_customer(session, account))\
                .filter(Payment.date_applied < end)
        if start is not None:
            payments = payments.filter(Payment.date_applied >= start)
        return float(sum(payment.credit for payment in payments.all()))

    def payments(self, session, account):
        '''Returns list of all payments for the given account ordered by
        date_received.'''
        payments = session.query(Payment).join(Customer)\
            .filter(Customer.account==account).order_by(Payment.date_received).all()
        return payments

    def retrieve_status_days_since(self, session, sort_col, sort_order):
        # SQLAlchemy query to get account & dates for all utilbills
        entityQuery = session.query(StatusDaysSince)

        # example of how db sorting would be done
        #if sort_col == 'dayssince' and sort_order == 'ASC':
        #    sortedQuery = entityQuery.order_by(asc(StatusDaysSince.dayssince))
        #elif sort_colr == 'dayssince' and sort_order == 'DESC':
        #    sortedQuery = entityQuery.order_by(desc(StatusDaysSince.dayssince))
        #lockmodeQuery = sortedQuery.with_lockmode("read")

        lockmodeQuery = entityQuery.with_lockmode("read")

        result = lockmodeQuery.all()

        return result

class UtilBillLoader(object):
    '''Data access object for utility bills, used to hide database details
    from other classes so they can be more easily tested.
    '''
    def __init__(self, session):
        ''''session': SQLAlchemy session object to be used for database
        queries.
        '''
        self._session = session

    def load_real_utilbills(self, **kwargs):
        '''Returns a cursor of UtilBill objects matching the criteria given
        by **kwargs. Only "real" utility bills (i.e. UtilBill objects with
        state SkylineEstimated or lower) are included.
        '''
        cursor = self._session.query(UtilBill).filter(UtilBill.state <=
                UtilBill.SkylineEstimated)
        for key, value in kwargs.iteritems():
            cursor = cursor.filter(getattr(UtilBill, key) == value)
        return cursor

    def get_last_real_utilbill(self, account, end, service=None, utility=None,
                rate_class=None, processed=None):
        '''Returns the latest-ending non-Hypothetical UtilBill whose
        end date is before/on 'end', optionally with the given service,
        utility, rate class, and 'processed' status.
        '''
        customer = self._session.query(Customer).filter_by(account=account)\
                .one()
        cursor = self._session.query(UtilBill) \
                .filter(UtilBill.customer == customer) \
                .filter(UtilBill.state != UtilBill.Hypothetical) \
                .filter(UtilBill.period_end <= end)
        if service is not None:
            cursor = cursor.filter(UtilBill.service == service)
        if utility is not None:
            cursor = cursor.filter(UtilBill.utility == utility)
        if rate_class is not None:
            cursor = cursor.filter(UtilBill.rate_class == rate_class)
        if processed is not None:
            assert isinstance(processed, bool)
            cursor = cursor.filter(UtilBill.processed == processed)
        result = cursor.order_by(desc(UtilBill.period_end)).first()
        if result is None:
            raise NoSuchBillException
        return result

if __name__ == '__main__':
    # verify that SQLAlchemy setup is working
    s = StateDB(host='localhost', database='skyline_dev', user='dev',
            password='dev')
    session = s.session()
    print session.query(Customer).count(), 'customers found'
    
    ub = session.query(UtilBill).first()
    rb = session.query(ReeBill).first()
    print rb.utilbills
    print rb.document_id_for_utilbill(ub)

    customer = session.query(Customer).first()

    c = session.query(Customer).first()
    r = ReeBill(c, 100, version=0, utilbills=[])
    u = UtilBill(c, UtilBill.Complete, 'gas', 'washgas', 'NONRES HEAT',
            period_start=date(2013,1,1), period_end=date(2013,2,1))
    print u._utilbill_reebills, r._utilbill_reebills, r.utilbills, u.is_attached()
    ur = UtilbillReebill(u)
    u._utilbill_reebills.append(ur)
    print u._utilbill_reebills, r._utilbill_reebills, r.utilbills, u.is_attached()
<|MERGE_RESOLUTION|>--- conflicted
+++ resolved
@@ -243,8 +243,8 @@
     readings = relationship('Reading', backref='reebill', cascade='delete')
 
     def __init__(self, customer, sequence, version=0, discount_rate=None,
-                    late_charge_rate=None, billing_address=None,
-                    service_address=None, utilbills=[]):
+    def __init__(self, customer, sequence, version=0, discount_rate=None,
+                    late_charge_rate=None, utilbills=[]):
         self.customer = customer
         self.sequence = sequence
         self.version = version
@@ -425,11 +425,8 @@
         assert len(self.utilbills) == 1
         return sum(charge.total for charge in self.charges)
 
-<<<<<<< HEAD
-=======
     def get_service_address_formatted(self):
         return str(self.service_address)
->>>>>>> 139a3cf1
 
 class UtilbillReebill(Base):
     '''Class corresponding to the "utilbill_reebill" table which represents the
@@ -495,7 +492,6 @@
         self.rate = rate
         self.total = total
 
-<<<<<<< HEAD
 class Reading(Base):
     '''Stores utility register readings and renewable energy offseting the
     value of each register.
@@ -533,8 +529,6 @@
         self.renewable_quantity = renewable_quantity
         self.unit = unit
 
-=======
->>>>>>> 139a3cf1
 class UtilBill(Base):
     __tablename__ = 'utilbill'
 
