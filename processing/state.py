"""
Utility functions to interact with state database
"""
from collections import defaultdict
from copy import deepcopy

import os, sys
import itertools
import datetime
from datetime import timedelta, datetime, date
from itertools import groupby, chain
from operator import attrgetter, itemgetter
import sqlalchemy
from sqlalchemy import Table, Column, MetaData, ForeignKey
from sqlalchemy import create_engine
from sqlalchemy.orm import mapper, sessionmaker, scoped_session
from sqlalchemy.orm import relationship, backref
from sqlalchemy.orm.base import class_mapper
from sqlalchemy.orm.exc import NoResultFound
from sqlalchemy import and_
from sqlalchemy.sql.expression import desc, asc, label
from sqlalchemy.sql.functions import max as sql_max
from sqlalchemy.sql.functions import min as sql_min
from sqlalchemy import func, not_
from sqlalchemy.types import Integer, String, Float, Date, DateTime, Boolean
from sqlalchemy.ext.declarative import declarative_base
from sqlalchemy.ext.associationproxy import association_proxy
<<<<<<< HEAD
import tsort
from billing.processing.exceptions import BillStateError, IssuedBillError, NoSuchBillException
from exc import DatabaseError
from alembic.script import ScriptDirectory
from alembic.config import Config
from billing import config
from alembic.migration import MigrationContext
import logging
=======
from billing.processing.exceptions import BillStateError, IssuedBillError, NoSuchBillException, RegisterError

sys.stdout = sys.stderr
>>>>>>> 7f959a2e

# Python's datetime.min is too early for the MySQLdb module; including it in a
# query to mean "the beginning of time" causes a strptime failure, so this
# value should be used instead.
from billing.processing.exceptions import NoRSIError, FormulaError, RSIError

MYSQLDB_DATETIME_MIN = datetime(1900,1,1)

log = logging.getLogger(__name__)

Session = scoped_session(sessionmaker())

class Base(object):

    @classmethod
    def column_names(cls):
        return [prop.key for prop in class_mapper(cls).iterate_properties
                if isinstance(prop, sqlalchemy.orm.ColumnProperty)]

from sqlalchemy.ext.declarative import declarative_base

Base = declarative_base(cls=Base)


_schema_revision = '2a89489227e'

def check_schema_revision(schema_revision=_schema_revision):
    """Checks to see whether the database schema revision matches the 
    revision expected by the model metadata.
    """
    s = Session()
    conn = s.connection()
    context = MigrationContext.configure(conn)
    current_revision = context.get_current_revision()
    if current_revision != schema_revision:
        raise DatabaseError("Database schema revision mismatch."
                            " Require revision %s; current revision %s"
                            % (schema_revision, current_revision))
    log.debug('Verified database at schema revision %s' % current_revision)

class Address(Base):
    """Table representing both "billing addresses" and "service addresses" in
    reebills.
    """

    __tablename__ = 'address'

    id = Column(Integer, primary_key=True)
    addressee = Column(String, nullable=False)
    street = Column(String, nullable=False)
    city = Column(String, nullable=False)
    state = Column(String, nullable=False)
    postal_code = Column(String, nullable=False)

    def __init__(self, addressee='', street='', city='', state='',
                 postal_code=''):
        self.addressee = addressee
        self.street = street
        self.city = city
        self.state = state
        self.postal_code = postal_code

    @classmethod
    def from_other(cls, other_address):
        """Constructs a new :class:`.Address` instance whose attributes are
        copied from the given `other_address`.
        :param other_address: An :class:`.Address` instance from which to
         copy attributes.
        """
        assert isinstance(other_address, cls)
        return cls(other_address.addressee,
                   other_address.street,
                   other_address.city,
                   other_address.state,
                   other_address.postal_code)

    def __hash__(self):
        return hash(self.addressee + self.street + self.city +
                    self.postal_code)

    def __eq__(self, other):
        return all([
            self.addressee == other.addressee,
            self.street == other.street,
            self.city == other.city,
            self.state == other.state,
            self.postal_code == other.postal_code
        ])

    def __repr__(self):
        return 'Address<(%s, %s, %s)' % (self.addressee, self.street,
                                         self.city, self.state, self.postal_code)

    def __str__(self):
        return '%s, %s, %s' % (self.street, self.city, self.state)

    def to_dict(self):
        return {
            #'id': self.id,
            'addressee': self.addressee,
            'street': self.street,
            'city': self.city,
            'state': self.state,
            'postalcode': self.postal_code,
        }


class Customer(Base):
    __tablename__ = 'customer'

    id = Column(Integer, primary_key=True)
    account = Column(String, nullable=False)
    name = Column(String)
    discountrate = Column(Float(asdecimal=False), nullable=False)
    latechargerate = Column(Float(asdecimal=False), nullable=False)
    bill_email_recipient = Column(String, nullable=False)

    # "fb_" = to be assigned to the customer's first-created utility bill
    fb_utility_name = Column(String(255), nullable=False)
    fb_rate_class = Column(String(255), nullable=False)
    fb_billing_address_id = Column(Integer, ForeignKey('address.id'),
                                   nullable=False,)
    fb_service_address_id = Column(Integer, ForeignKey('address.id'),
                                   nullable=False)

    fb_billing_address = relationship('Address', uselist=False, cascade='all',
                    primaryjoin='Customer.fb_billing_address_id==Address.id')
    fb_service_address = relationship('Address', uselist=False, cascade='all',
                    primaryjoin='Customer.fb_service_address_id==Address.id')


    def get_discount_rate(self):
        return self.discountrate
    def set_discountrate(self, value):
        self.discountrate = value
    def get_late_charge_rate(self):
        return self.latechargerate
    def set_late_charge_rate(self, value):
        self.latechargerate = value

    def __init__(self, name, account, discount_rate, late_charge_rate,
        bill_email_recipient, fb_utility_name, fb_rate_class,
        fb_billing_address, fb_service_address):
        """Construct a new :class:`.Customer`.
        :param name: The name of the customer.
        :param account:
        :param discount_rate:
        :param late_charge_rate:
        :param bill_email_recipient: The customer receiving email
        address for skyline-generated bills
        :fb_utility_name: The "first bill utility name" to be assigned
         as the name of the utility company on the first `UtilityBill`
         associated with this customer.
        :fb_rate_class": "first bill rate class" (see fb_utility_name)
        :fb_billing_address: (as previous)
        :fb_service address: (as previous)
        """
        self.name = name
        self.account = account
        self.discountrate = discount_rate
        self.latechargerate = late_charge_rate
        self.bill_email_recipient = bill_email_recipient
        self.fb_utility_name = fb_utility_name
        self.fb_rate_class = fb_rate_class
        self.fb_billing_address = fb_billing_address
        self.fb_service_address = fb_service_address

    def __repr__(self):
        return '<Customer(name=%s, account=%s, discountrate=%s)>' \
                % (self.name, self.account, self.discountrate)


class ReeBill(Base):
    __tablename__ = 'reebill'

    id = Column(Integer, primary_key=True)
    customer_id = Column(Integer, ForeignKey('customer.id'), nullable=False)
    sequence = Column(Integer, nullable=False)
    issued = Column(Integer, nullable=False)
    version = Column(Integer, nullable=False)
    issue_date = Column(Date)

    # new fields from Mongo
    ree_charge = Column(Float, nullable=False)
    balance_due = Column(Float, nullable=False)
    balance_forward = Column(Float, nullable=False)
    discount_rate = Column(Float, nullable=False)
    due_date = Column(Date, nullable=False)
    late_charge_rate = Column(Float, nullable=False)
    late_charge = Column(Float, nullable=False)
    total_adjustment = Column(Float, nullable=False)
    manual_adjustment = Column(Float, nullable=False)
    payment_received = Column(Float, nullable=False)
    prior_balance = Column(Float, nullable=False)
    ree_value = Column(Float, nullable=False)
    ree_savings = Column(Float, nullable=False)
    email_recipient = Column(String, nullable=True)

    billing_address_id = Column(Integer, ForeignKey('address.id'),
                                nullable=False)
    service_address_id = Column(Integer, ForeignKey('address.id'),
                                nullable=False)

    customer = relationship("Customer", backref=backref('reebills',
            order_by=id))

    billing_address = relationship('Address', uselist=False,
            cascade='all',
            primaryjoin='ReeBill.billing_address_id==Address.id')
    service_address = relationship('Address', uselist=False,
            cascade='all',
            primaryjoin='ReeBill.service_address_id==Address.id')

    _utilbill_reebills = relationship('UtilbillReebill', backref='reebill',
            # 'cascade' controls how all insert/delete operations are
            # propagated from the "parent" (ReeBill) to the "child"
            # (UtilbillReebill). UtilbillReebill should be deleted if its
            # ReeBill AND its UtilBill are deleted (though for
            # application-logic reasons the ReeBill will always be deleted
            # first). docs:
            # http://docs.sqlalchemy.org/en/rel_0_8/orm/relationships.html#sqlalchemy.orm.relationship
            # http://docs.sqlalchemy.org/en/rel_0_8/orm/session.html#cascades
            # "delete" here means that if a ReeBill is deleted, its
            # UtilbillReebill is also deleted. it doesn't matter if the
            # UtilbillReebill has a UtilBill, because there is no delete
            # cascade from UtilbillReebill to UtilBill.
            # NOTE: the "utilbill_reebill" table also has ON DELETE CASCADE in
            # the db
            cascade='delete')

    # 'utilbills' is a sqlalchemy.ext.associationproxy.AssociationProxy, which
    # allows users of the ReeBill class to get and set the 'utilbills'
    # attribute (a list of UtilBills) as if ReeBill had a direct relationship
    # to UtilBill, while it is actually an indirect relationship mediated by
    # the UtilBillReebill class (corresponding to the utilbill_reebill table).
    # 'utilbills' is said to be a "view" of the underlying attribute
    # '_utilbill_reebills' (a list of UtilbillReebill objects, which ReeBill
    # has because of the 'backref' in UtilbillReebill.reebill). in other words,
    # if 'r' is a ReeBill, 'r.utilbills' is another way of saying [ur.utilbill
    # for ur in r._utilbill_reebills] (except that it is both readable and
    # writable).
    # 
    # the 1st argument to 'association_proxy' is the name of the attribute of
    # this class containing instances of the intermediate class (UtilbillReebill).
    # the 2nd argument is the name of the property of the intermediate class
    # whose value becomes the value of each element of this property's value.
    #
    # documentation:
    # http://docs.sqlalchemy.org/en/rel_0_8/orm/extensions/associationproxy.html
    # AssociationProxy code:
    # https://github.com/zzzeek/sqlalchemy/blob/master/lib/sqlalchemy/ext/associationproxy.py
    # example code (showing only one-directional relationship):
    # https://github.com/zzzeek/sqlalchemy/blob/master/examples/association/proxied_association.py
    #
    # NOTE on why there is no corresponding 'UtilBill.reebills' attribute: each
    # 'AssociationProxy' has a 'creator', which is a callable that creates a
    # new instance of the intermediate class whenver an instance of the
    # "target" class is appended to the list (in this case, a new instance of
    # 'UtilbillReebill' to hold each UtilBill). the default 'creator' is just
    # the intermediate class itself, which works when that class' constructor
    # has only one argument and that argument is the target class instance. in
    # this case the 'creator' is 'UtilbillReebill' and its __init__ takes one
    # UtilBill as its argument. if there were a bidirectional relationship
    # where 'UtilBill' also had a 'reebills' attribute,
    # UtilbillReebill.__init__ would have to take both a UtilBill and a ReeBill
    # as arguments, so a 'creator' would have to be explicitly specified. for
    # ReeBill it would be something like
    #     creator=lambda u: UtilbillReebill(u, self)
    # and for UtilBill,
    #     creator=lambda r: UtilbillReebill(self, r)
    # but this will not actually work because 'self' is not available in class
    # # scope; there is no instance of UtilBill or ReeBill at the time this
    # code is executed. it also does not work to move the code into __init__
    # and assign the 'utilbills' attribute to a particular ReeBill instance
    # or vice versa. there may be a way to make SQLAlchemy do this (maybe by
    # switching
    # to "classical" class-definition style?) but i decided it was sufficient
    # (for now) to have only a one-directional relationship from ReeBill to
    # UtilBill.
    utilbills = association_proxy('_utilbill_reebills', 'utilbill')

    @property
    def utilbill(self):
        assert len(self.utilbills) == 1
        return self.utilbills[0]

    # see the following documentation fot delete cascade behavior
    #http://docs.sqlalchemy.org/en/rel_0_8/orm/session.html#unitofwork-cascades
    charges = relationship('ReeBillCharge', backref='reebill', cascade='all')
    readings = relationship('Reading', backref='reebill', cascade='all')

    def __init__(self, customer, sequence, version=0, discount_rate=None,
                    late_charge_rate=None, billing_address=None,
                    service_address=None, utilbills=[]):
        self.customer = customer
        self.sequence = sequence
        self.version = version
        self.issued = 0
        if discount_rate:
            self.discount_rate = discount_rate
        else:
            self.discount_rate = self.customer.discountrate
        if late_charge_rate:
            self.late_charge_rate = late_charge_rate
        else:
            self.late_charge_rate = self.customer.latechargerate

        self.ree_charge = 0
        self.balance_due = 0
        self.balance_forward = 0
        self.due_date = None
        self.late_charge = 0
        self.total_adjustment = 0
        self.manual_adjustment = 0
        self.payment_received = 0
        self.prior_balance = 0
        self.ree_value = 0
        self.ree_savings = 0
        self.email_recipient = None

        # NOTE: billing/service_address arguments can't be given default value
        # 'Address()' because that causes the same Address instance to be
        # assigned every time. ('Address()' is evaluated once, at the time
        # the module is imported.)
        self.billing_address = Address() if billing_address is None \
                else  billing_address
        self.service_address = Address() if service_address is None \
                else service_address

        # supposedly, SQLAlchemy sends queries to the database whenever an
        # association_proxy attribute is accessed, meaning that if
        # 'utilbills' is set before the other attributes above, SQLAlchemy
        # will try to insert the new row too soon, and fail because many
        # fields are still null but the columns are defined as not-null. this
        # can be fixed by setting 'utilbills' last, but there may be a better
        # solution. see related bug:
        # https://www.pivotaltracker.com/story/show/65502556
        self.utilbills = utilbills

    def __repr__(self):
        return '<ReeBill %s-%s-%s, %s, %s utilbills>' % (
                self.customer.account, self.sequence, self.version, 'issued' if
                self.issued else 'unissued', len(self.utilbills))

    def get_period(self):
        '''Returns period of the first (only) utility bill for this reebill
        as tuple of dates.
        '''
        assert len(self.utilbills) == 1
        return self.utilbills[0].period_start, self.utilbills[0].period_end

<<<<<<< HEAD
    def copy_reading_conventional_quantities_from_utility_bill(self):
        """Sets the conventional_quantity of each reading to match the
        corresponding utility bill register quantity."""
        s = Session.object_session(self)
        for reading, register in s.query(Reading, Register).join(Register,
        Reading.register_binding == Register.register_binding).\
        filter(Reading.reebill_id == self.id).\
        filter(Register.utilbill_id == self.utilbill.id).all():
            reading.conventional_quantity = register.quantity

    def replace_readings_from_utility_bill_registers(self, utility_bill):
        """Deletes and replaces the readings using the corresponding utility
        bill registers."""
        s = Session.object_session(self)
        for reading in self.readings:
            s.delete(reading)
        for register in utility_bill.registers:
            self.readings.append(Reading(register.register_binding,
                                         "Energy Sold",
                                         register.quantity,
                                         0,
                                         register.quantity_units))
=======
    def update_readings_from_document(self, session, utilbill_doc):
        '''Updates the set of Readings associated with this ReeBill to match
        the list of registers in the given utility bill document. Renewable
        energy quantities are all set to 0.
        '''
        # NOTE mongo.get_all_actual_registers_json can't be used here due to
        # circular dependency
        for r in self.readings:
            session.delete(r)
        self.readings = [Reading(reg_dict['register_binding'], 'Energy Sold',
                reg_dict['quantity'], 0, '', reg_dict['quantity_units'])
                for reg_dict in chain.from_iterable(
                (r for r in m['registers']) for m in utilbill_doc['meters'])]
        return None
>>>>>>> 7f959a2e

    def update_readings_from_reebill(self, session, reebill_readings, utilbill_doc):
        '''Updates the set of Readings associated with this ReeBill to match
        the list of registers in the given reebill_readings. Readings that do not
        have a register binding that matches a register in 'utilbill_doc' are
        ignored.
        '''
        for r in self.readings:
            session.delete(r)
        utilbill_register_bindings = {r['register_binding']
                for r in chain.from_iterable(m['registers']
                for m in utilbill_doc['meters'])}
        self.readings = [Reading(r.register_binding, r.measure, 0,
                0, r.aggregate_function, r.unit) for r in reebill_readings
                if r.register_binding in utilbill_register_bindings]

    def get_renewable_energy_reading(self, register_binding):
        assert isinstance(register_binding, basestring)
        try:
            reading = next(r for r in self.readings
                           if r.register_binding == register_binding)
        except StopIteration:
            raise ValueError('Unknown register binding "%s"' % register_binding)
        return reading.renewable_quantity

    def get_reading_by_register_binding(self, binding):
        '''Returns the first Reading object found belonging to this ReeBill
        whose 'register_binding' matches 'binding'.
        '''
        try:
            result = next(r for r in self.readings if r.register_binding == binding)
        except StopIteration:
            raise RegisterError('Unknown register binding "%s"' % binding)
        return result

    def set_renewable_energy_reading(self, register_binding, new_quantity):
        assert isinstance(register_binding, basestring)
        assert isinstance(new_quantity, (float, int))
        reading = self.get_reading_by_register_binding(register_binding)
        unit = reading.unit.lower()

        # Thermal: convert quantity to therms according to unit, and add it to
        # the total
        if unit == 'therms':
            new_quantity /= 1e5
        elif unit == 'btu':
            # TODO physical constants must be global
            pass
        elif unit == 'kwh':
            # TODO physical constants must be global
            new_quantity /= 1e5
            new_quantity /= .0341214163
        elif unit == 'ccf':
            # deal with non-energy unit "CCF" by converting to therms with
            # conversion factor 1
            # TODO: 28825375 - need the conversion factor for this
            print ("Register in reebill %s-%s-%s contains gas measured "
                   "in ccf: energy value is wrong; time to implement "
                   "https://www.pivotaltracker.com/story/show/28825375") \
                  % (self.account, self.sequence, self.version)
            new_quantity /= 1e5
        # PV: Unit is kilowatt; no conversion needs to happen
        elif unit == 'kwd':
            pass
        else:
            raise ValueError('Unknown energy unit: "%s"' % unit)

        reading.renewable_quantity = new_quantity

    def get_total_renewable_energy(self, ccf_conversion_factor=None):
        total_therms = 0
        for reading in self.readings:
            quantity = reading.renewable_quantity
            unit = reading.unit.lower()
            assert isinstance(quantity, (float, int))
            assert isinstance(unit, basestring)

            # convert quantity to therms according to unit, and add it to
            # the total
            if unit == 'therms':
                total_therms += quantity
            elif unit == 'btu':
                # TODO physical constants must be global
                total_therms += quantity / 100000.0
            elif unit == 'kwh':
                # TODO physical constants must be global
                total_therms += quantity / .0341214163
            elif unit == 'ccf':
                if ccf_conversion_factor is not None:
                    total_therms += quantity * ccf_conversion_factor
                else:
                    # TODO: 28825375 - need the conversion factor for this
                    print ("Register in reebill %s-%s-%s contains gas measured "
                           "in ccf: energy value is wrong; time to implement "
                           "https://www.pivotaltracker.com/story/show/28825375"
                          ) % (self.customer.account, self.sequence,
                          self.version)
                    # assume conversion factor is 1
                    total_therms += quantity
            elif unit =='kwd':
                total_therms += quantity
            else:
                raise ValueError('Unknown energy unit: "%s"' % unit)

        return total_therms

    def compute_charges(self, uprs, reebill_dao):
        """Updates `quantity`, `rate`, and `total` attributes all charges in
        the :class:`.Reebill` according to the formulas in the RSIs in the
        given rate structures.
        :param uprs: A uprs from MongoDB
        :parm reebill_dao:
        """
        session = Session.object_session(self)
        for charge in self.charges:
            session.delete(charge)
        self.charges = []
<<<<<<< HEAD

        uprs.validate()
        rate_structure = uprs
        rsis = rate_structure.rates

        utilbill = self.utilbill

        utilbill_doc = reebill_dao.load_doc_for_utilbill(utilbill)
        utilbill.compute_charges(uprs, utilbill_doc)

        identifiers = defaultdict(lambda:{})
        for reading in self.readings:
            identifiers[reading.register_binding]['quantity'] = reading.hypothetical_quantity

        # get dictionary mapping rsi_bindings names to the indices of the
        # corresponding RSIs in an alphabetical list. 'rsi_numbers' assigns a number
        # to each.
        rsi_numbers = {rsi.rsi_binding: index for index, rsi in enumerate(rsis)}

        # the dependencies of some RSIs' formulas on other RSIs form a
        # DAG, which will be represented as a list of pairs of RSI numbers in
        # 'rsi_numbers'. this list will be used to determine the order
        # in which charges get computed. to build the list, find all identifiers
        # in each RSI formula that is not a register name; every such identifier
        # must be the name of an RSI, and its presence means the RSI whose
        # formula contains that identifier depends on the RSI whose rsi_binding is
        # the identifier.
        dependency_graph = []
        # the list 'independent_rsi_numbers' initially contains all RSI
        # numbers, and by the end of the loop will contain only the numbers of
        # RSIs that have no relationship to another one
        independent_rsi_numbers = set(rsi_numbers.itervalues())

        for rsi in rsis:
            this_rsi_num = rsi_numbers[rsi.rsi_binding]

            # for every node in the AST of the RSI's "quantity" and "rate"
            # formulas, if the 'ast' module labels that node as an
            # identifier, and its name does not occur in 'identifiers' above
            # (which contains only register names), add the tuple (this
            # charge's number, that charge's number) to 'dependency_graph'.
            for identifier in rsi.get_identifiers():
                if identifier in identifiers:
                    continue
                try:
                    other_rsi_num = rsi_numbers[identifier]
                except KeyError:
                    # TODO might want to validate identifiers before computing
                    # for clarity
                    raise FormulaError(('Unknown variable in formula of RSI '
                            '"%s": %s') % (rsi.rsi_binding, identifier))
                # a pair (x,y) means x precedes y, i.e. y depends on x
                dependency_graph.append((other_rsi_num, this_rsi_num))
                independent_rsi_numbers.discard(other_rsi_num)
                independent_rsi_numbers.discard(this_rsi_num)

        # charges that don't depend on other charges can be evaluated before ones
        # that do.
        evaluation_order = list(independent_rsi_numbers)

        # 'evaluation_order' now contains only the indices of charges that don't
        # have dependencies. topological sort the dependency graph to find an
        # evaluation order that works for the charges that do have dependencies.
        try:
            evaluation_order.extend(tsort.topological_sort(dependency_graph))
        except tsort.GraphError as g:
            # if the graph contains a cycle, provide a more comprehensible error
            # message with the charge numbers converted back to names
            names_in_cycle = ', '.join(all_rsis[i]['rsi_binding'] for i in
                    g.args[1])
            raise RSIError('Circular dependency: %s' % names_in_cycle)

        assert len(evaluation_order) == len(rsis)
        assert len(evaluation_order) == len(rsis)
        acs = {charge.rsi_binding: charge for charge in utilbill.charges}
        for rsi_number in evaluation_order:
            rsi = rsis[rsi_number]
            quantity, rate = rsi.compute_charge(identifiers)
            total = quantity * rate
            ac = acs[rsi.rsi_binding]
            self.charges.append(ReeBillCharge(self, rsi.rsi_binding,
                    ac.description, ac.group, ac.quantity,
                    quantity, ac.rate, rate, ac.total,
                    total))
            identifiers[rsi.rsi_binding]['quantity'] = quantity
            identifiers[rsi.rsi_binding]['rate'] = rate
            identifiers[rsi.rsi_binding]['total'] = total

=======
        for ac in actual_utilbill_doc['charges']:
            # assume 'hypothetical_utilbill_doc' and 'actual_utilbill_doc'
            # have identical sets of RSI bindings
            rsi_binding = ac['rsi_binding']
            hc = next(c for c in hypothetical_utilbill_doc['charges']
                    if c['rsi_binding'] == rsi_binding)
            self.charges.append(ReeBillCharge(self, rsi_binding,
                    ac['description'], ac['group'], ac['quantity'],
                    hc['quantity'],
                    ac.get('quantity_units', '') or '',
                    ac['rate'], hc['rate'], ac['total'], hc['total']))
>>>>>>> 7f959a2e

    def document_id_for_utilbill(self, utilbill):
        '''Returns the id (string) of the "frozen" utility bill document in
        Mongo corresponding to the given utility bill which is attached to this
        reebill. This will be None if this reebill is unissued.'''
        return next(ubrb.document_id for ubrb in self._utilbill_reebills if
                ubrb.utilbill == utilbill)

    def uprs_id_for_utilbill(self, utilbill):
        '''Returns the id (string) of the "frozen" UPRS document in Mongo
        corresponding to the given utility bill which is attached to this
        reebill. This will be None if this reebill is unissued.'''
        return next(ubrb.uprs_document_id for ubrb in self._utilbill_reebills
                if ubrb.utilbill == utilbill)

    @property
    def total(self):
        '''The sum of all charges on this bill that do not come from other
        bills, i.e. charges that are being charged to the customer's account on
        this bill's issue date. (This includes the late charge, which depends
        on another bill for its value but belongs to the bill on which it
        appears.) This total is what should be used to calculate the adjustment
        produced by the difference between two versions of a bill.'''
        return self.ree_charge + self.late_charge

    def get_total_hypothetical_charges(self):
        '''Returns sum of "hypothetical" versions of all charges.
        '''
        assert len(self.utilbills) == 1
        return sum(charge.h_total for charge in self.charges)

    def get_service_address_formatted(self):
        return str(self.service_address)

    def get_charge_by_rsi_binding(self, binding):
        '''Returns the first ReeBillCharge object found belonging to this
        ReeBill whose 'rsi_binding' matches 'binding'.
        '''
        return next(c for c in self.charges if c.rsi_binding == binding)

class UtilbillReebill(Base):
    '''Class corresponding to the "utilbill_reebill" table which represents the
    many-to-many relationship between "utilbill" and "reebill".''' 
    __tablename__ = 'utilbill_reebill'

    reebill_id = Column(Integer, ForeignKey('reebill.id'), primary_key=True)
    utilbill_id = Column(Integer, ForeignKey('utilbill.id'), primary_key=True)
    document_id = Column(String)
    uprs_document_id = Column(String) #indicates the rate structure data
    cprs_document_id = Column(String) 

    # 'backref' creates corresponding '_utilbill_reebills' attribute in UtilBill.
    # there is no delete cascade in this 'relationship' because a UtilBill
    # should not be deleted when a UtilbillReebill is deleted.
    utilbill = relationship('UtilBill', backref='_utilbill_reebills')

    def __init__(self, utilbill, document_id=None):
        # UtilbillReebill has only 'utilbill' in its __init__ because the
        # relationship goes Reebill -> UtilbillReebill -> UtilBill. NOTE if the
        # 'utilbill' argument is actually a ReeBill, ReeBill's relationship to
        # UtilbillReebill will cause a stack overflow in SQLAlchemy code
        # (without this check).
        assert isinstance(utilbill, UtilBill)

        self.utilbill = utilbill
        self.document_id = document_id

    def __repr__(self):
        return (('UtilbillReebill(utilbill_id=%s, reebill_id=%s, '
                'document_id=...%s, uprs_document_id=...%s, ') % (
                self.utilbill_id, self.reebill_id, self.document_id[-4:],
                self.uprs_document_id[-4:]))


class ReeBillCharge(Base):
    '''Table representing "hypothetical" versions of charges in reebills (so
    named because these may not have the same schema as utility bill charges).
    Note that, in the past, a set of "hypothetical charges" was associated
    with each utility bill subdocument of a reebill Mongo document, of which
    there was always 1 in practice. Now these charges are associated directly
    with a reebill, so there would be no way to distinguish between charges
    from different utility bills, if there mere multiple utility bills.
    '''
    __tablename__ = 'reebill_charge'

    id = Column(Integer, primary_key=True)
    reebill_id = Column(Integer, ForeignKey('reebill.id', ondelete='CASCADE'))
    rsi_binding = Column(String, nullable=False)
    description = Column(String, nullable=False)

    # NOTE alternate name is required because you can't have a column called
    # "group" in MySQL
    group = Column(String, name='group_name', nullable=False)

    a_quantity = Column(Float, nullable=False)
    h_quantity = Column(Float, nullable=False)
    quantity_unit = Column(String, nullable=False)
    a_rate = Column(Float, nullable=False)
    h_rate = Column(Float, nullable=False)
    a_total = Column(Float, nullable=False)
    h_total = Column(Float, nullable=False)

    def __init__(self, reebill, rsi_binding, description, group,
                a_quantity, h_quantity, quantity_unit, a_rate, h_rate,
                a_total, h_total):
        self.reebill_id = reebill.id
        self.rsi_binding = rsi_binding
        self.description = description
        self.group = group
        self.a_quantity, self.h_quantity = a_quantity, h_quantity
        self.quantity_unit = quantity_unit
        self.a_rate, self.h_rate = a_rate, h_rate
        self.a_total, self.h_total = a_total, h_total

class Reading(Base):
    '''Stores utility register readings and renewable energy offsetting the
    value of each register.
    '''
    __tablename__ = 'reading'

    id = Column(Integer, primary_key=True)
    reebill_id = Column(Integer, ForeignKey('reebill.id'))

    # identifies which utility bill register this corresponds to
    register_binding = Column(String, nullable=False)

    # name of measure in OLAP database to use for getting renewable energy
    # quantity
    measure = Column(String, nullable=False)

    # actual reading from utility bill
    conventional_quantity = Column(Float, nullable=False)

    # renewable energy offsetting the above
    renewable_quantity = Column(Float, nullable=False)

    aggregate_function = Column(String, nullable=False)

    unit = Column(String, nullable=False)

    def __init__(self, register_binding, measure, conventional_quantity,
                 renewable_quantity, aggregate_function, unit):
        assert isinstance(register_binding, basestring)
        assert isinstance(measure, basestring)
        assert isinstance(conventional_quantity, (float, int))
        assert isinstance(renewable_quantity, (float, int))
        assert isinstance(unit, basestring)
        self.register_binding = register_binding
        self.measure = measure
        self.conventional_quantity = conventional_quantity
        self.renewable_quantity = renewable_quantity
        self.aggregate_function = aggregate_function
        self.unit = unit

    def __hash__(self):
        return hash(self.register_binding + self.measure + str(self.conventional_quantity) +
                    str(self.renewable_quantity) + self.aggregate_function + self.unit)

    def __eq__(self, other):
        return all([
            self.register_binding == other.register_binding,
            self.measure == other.measure,
            self.conventional_quantity == other.conventional_quantity,
            self.renewable_quantity == other.renewable_quantity,
            self.aggregate_function == other.aggregate_function,
            self.unit == other.unit
        ])

    @property
    def hypothetical_quantity(self):
        return self.conventional_quantity + self.renewable_quantity

class UtilBill(Base):
    __tablename__ = 'utilbill'

    id = Column(Integer, primary_key=True)
    customer_id = Column(Integer, ForeignKey('customer.id'), nullable=False)
    billing_address_id = Column(Integer, ForeignKey('address.id'),
                                nullable=False)
    service_address_id = Column(Integer, ForeignKey('address.id'),
                                nullable=False)

    state = Column(Integer, nullable=False)
    service = Column(String, nullable=False)
    utility = Column(String, nullable=False)
    rate_class = Column(String, nullable=False)
    period_start = Column(Date, nullable=False)
    period_end = Column(Date, nullable=False)
    total_charges = Column(Float)
    date_received = Column(DateTime)
    account_number = Column(String, nullable=False)

    # whether this utility bill is considered "done" by the user--mainly
    # meaning that its rate structure and charges are supposed to be accurate
    # and can be relied upon for rate structure prediction
    processed = Column(Integer, nullable=False)

    # _ids of Mongo documents
    document_id = Column(String)
    uprs_document_id = Column(String)
    cprs_document_id = Column(String)

    customer = relationship("Customer", backref=backref('utilbills',
                                                        order_by=id))
    billing_address = relationship('Address', uselist=False, cascade='all',
            primaryjoin='UtilBill.billing_address_id==Address.id')
    service_address = relationship('Address', uselist=False, cascade='all',
            primaryjoin='UtilBill.service_address_id==Address.id')

    @classmethod
    def validate_utilbill_period(self, start, end):
        '''Raises an exception if the dates 'start' and 'end' are unreasonable
        as a utility bill period: "reasonable" means start < end and (end -
        start) < 1 year.'''
        if start >= end:
            raise ValueError('Utility bill start date must precede end')
        if (end - start).days > 365:
            raise ValueError('Utility billing period lasts longer than a year')

    # utility bill states:
    # 0. Complete: actual non-estimated utility bill.
    # 1. Utility estimated: actual utility bill whose contents were estimated by
    # the utility (and which will be corrected later to become Complete).
    # 2. Skyline estimated: a bill that is known to exist (and whose dates are
    # correct) but whose contents were estimated by Skyline.
    # 3. Hypothetical: Skyline supposes that there is probably a bill during a
    # certain time period and estimates what its contents would be if it
    # existed. Such a bill may not really exist (since we can't even know how
    # many bills there are in a given period of time), and if it does exist,
    # its actual dates will probably be different than the guessed ones.
    # TODO 38385969: not sure this strategy is a good idea
    Complete, UtilityEstimated, SkylineEstimated, Hypothetical = range(4)

    # human-readable names for utilbill states (used in UI)
    _state_descriptions = {
        Complete: 'Final',
        UtilityEstimated: 'Utility Estimated',
        SkylineEstimated: 'Skyline Estimated',
        Hypothetical: 'Missing'
    }

    def __init__(self, customer, state, service, utility, rate_class,
            billing_address, service_address, account_number='',
            period_start=None, period_end=None, doc_id=None, uprs_id=None,
            total_charges=0, date_received=None,  processed=False,
            reebill=None):
        '''State should be one of UtilBill.Complete, UtilBill.UtilityEstimated,
        UtilBill.SkylineEstimated, UtilBill.Hypothetical.'''
        # utility bill objects also have an 'id' property that SQLAlchemy
        # automatically adds from the database column
        self.customer = customer
        self.state = state
        self.service = service
        self.utility = utility
        self.rate_class = rate_class
        self.billing_address = billing_address
        self.service_address = service_address
        self.period_start = period_start
        self.period_end = period_end
        self.total_charges = total_charges
        self.date_received = date_received
        self.account_number = account_number
        self.processed = processed
        self.document_id = doc_id
        self.uprs_document_id = uprs_id

    def state_name(self):
        return self.__class__._state_descriptions[self.state]

    def __repr__(self):
        return ('<UtilBill(customer=<%s>, service=%s, period_start=%s, '
                'period_end=%s, state=%s, %s reebills)>') % (
                self.customer.account, self.service, self.period_start,
                self.period_end, self.state, len(self._utilbill_reebills))

    def is_attached(self):
        return len(self._utilbill_reebills) > 0

    def sequence_version_json(self):
        '''Returns a list of dictionaries describing reebill versions attached
        to this utility bill. Each element is of the form {"sequence":
        sequence, "version": version}. The elements are sorted by sequence and
        by version within the same sequence.
        '''
        return sorted(
            ({'sequence': ur.reebill.sequence, 'version': ur.reebill.version,
              'issue_date':ur.reebill.issue_date}
                 for ur in self._utilbill_reebills),
            key=lambda element: (element['sequence'], element['version'])
        )

    # TODO: this is no longer used; client receives JSON and renders it as a
    # string
    def sequence_version_string(self):
        '''Returns a string describing sequences and versions of reebills
        attached to this utility bill, consisting of sequences followed by a
        comma-separated list of versions of that sequence, e.g. "1-0,1,2, 2-0".
        '''
        # group _utilbill_reebills by sequence, sorted by version within each
        # group
        groups = groupby(sorted(self._utilbill_reebills,
                key=lambda x: (x.reebill.sequence, x.reebill.version)),
                key=attrgetter('reebill.sequence'))
        return ', '.join('%s-%s' % (sequence,
                ','.join(str(ur.reebill.version) for ur in group))
                for (sequence, group) in groups)

    def refresh_charges(self, rates):
        """Replaces the `charges` list on the :class:`.UtilityBill` based
        on the specified rates.
        :param rates: A list of UPRS.rates objects
        """
        session = Session.object_session(self)
        for charge in self.charges:
            session.delete(charge)
        for rsi in sorted(rates, key=itemgetter('rsi_binding')):
            session.add(Charge(utilbill=self,
                               description=rsi.description,
                               group=rsi.group,
                               quantity=0,
                               quantity_units=rsi.quantity_units,
                               rate=0,
                               rsi_binding=rsi.rsi_binding,
                               total=0))

    def compute_charges(self, uprs, utilbill_doc):
        """Updates `quantity`, `rate`, and `total` attributes all charges in
        the :class:`.UtilityBill` according to the formulas in the RSIs in the
        given rate structures.
        :param uprs: A uprs from MongoDB
        :parm utillbill_doc: The utilbill_doc from mongodb. Needed for meters
        """
        uprs.validate()
        rate_structure = uprs
        rsis = rate_structure.rates

        rsi_bindings = set(rsi['rsi_binding'] for rsi in uprs.rates)
        for c in (x for x in self.charges if x.rsi_binding not in rsi_bindings):
            raise NoRSIError('No rate structure item for "%s"' % c)

        # This code temporary until utilbill_doc stops holding RSIs
        # identifiers in RSI formulas are of the form "NAME.{quantity,rate,total}"
        # (where NAME can be a register or the RSI_BINDING of some other charge).
        # these are not valid python identifiers, so they can't be parsed as
        # individual names. this dictionary maps names to "quantity"/"rate"/"total"
        # to float values; RateStructureItem.compute_charge uses it to get values
        # for the identifiers in the RSI formulas. it is initially filled only with
        # register names, and the inner dictionary corresponding to each register
        # name contains only "quantity".
        identifiers = defaultdict(lambda:{})
        for register in self.registers:
            identifiers[register.register_binding]['quantity'] = register.quantity

        # get dictionary mapping rsi_bindings names to the indices of the
        # corresponding RSIs in an alphabetical list. 'rsi_numbers' assigns a number
        # to each.
        rsi_numbers = {rsi.rsi_binding: index for index, rsi in enumerate(rsis)}

        # the dependencies of some RSIs' formulas on other RSIs form a
        # DAG, which will be represented as a list of pairs of RSI numbers in
        # 'rsi_numbers'. this list will be used to determine the order
        # in which charges get computed. to build the list, find all identifiers
        # in each RSI formula that is not a register name; every such identifier
        # must be the name of an RSI, and its presence means the RSI whose
        # formula contains that identifier depends on the RSI whose rsi_binding is
        # the identifier.
        dependency_graph = []
        # the list 'independent_rsi_numbers' initially contains all RSI
        # numbers, and by the end of the loop will contain only the numbers of
        # RSIs that have no relationship to another one
        independent_rsi_numbers = set(rsi_numbers.itervalues())

        for rsi in rsis:
            this_rsi_num = rsi_numbers[rsi.rsi_binding]

            # for every node in the AST of the RSI's "quantity" and "rate"
            # formulas, if the 'ast' module labels that node as an
            # identifier, and its name does not occur in 'identifiers' above
            # (which contains only register names), add the tuple (this
            # charge's number, that charge's number) to 'dependency_graph'.
            for identifier in rsi.get_identifiers():
                if identifier in identifiers:
                    continue
                try:
                    other_rsi_num = rsi_numbers[identifier]
                except KeyError:
                    # TODO might want to validate identifiers before computing
                    # for clarity
                    raise FormulaError(('Unknown variable in formula of RSI '
                            '"%s": %s') % (rsi.rsi_binding, identifier))
                # a pair (x,y) means x precedes y, i.e. y depends on x
                dependency_graph.append((other_rsi_num, this_rsi_num))
                independent_rsi_numbers.discard(other_rsi_num)
                independent_rsi_numbers.discard(this_rsi_num)

        # charges that don't depend on other charges can be evaluated before ones
        # that do.
        evaluation_order = list(independent_rsi_numbers)

        # 'evaluation_order' now contains only the indices of charges that don't
        # have dependencies. topological sort the dependency graph to find an
        # evaluation order that works for the charges that do have dependencies.
        try:
            evaluation_order.extend(tsort.topological_sort(dependency_graph))
        except tsort.GraphError as g:
            # if the graph contains a cycle, provide a more comprehensible error
            # message with the charge numbers converted back to names
            names_in_cycle = ', '.join(all_rsis[i]['rsi_binding'] for i in
                    g.args[1])
            raise RSIError('Circular dependency: %s' % names_in_cycle)

        assert len(evaluation_order) == len(rsis)

        all_charges = {charge.rsi_binding: charge for charge in self.charges}
        assert len(evaluation_order) == len(rsis)
        for rsi_number in evaluation_order:
            rsi = rsis[rsi_number]
            quantity, rate = rsi.compute_charge(identifiers)
            total = quantity * rate
            try:
                charge = all_charges[rsi.rsi_binding]
            except KeyError:
                pass
            else:
                charge.description = rsi['description']
                charge.quantity = quantity
                charge.rate = rate
                charge.total = total

            identifiers[rsi.rsi_binding]['quantity'] = quantity
            identifiers[rsi.rsi_binding]['rate'] = rate
            identifiers[rsi.rsi_binding]['total'] = total

    def total_charge(self):
        return sum(charge.total for charge in self.charges)

class Register(Base):
    """A register reading on a utility bill"""

    __tablename__ = 'register'

    id = Column(Integer, primary_key=True)
    utilbill_id = Column(Integer, ForeignKey('utilbill.id'), nullable=False)

    description = Column(String(255), nullable=False)
    quantity = Column(Float, nullable=False)
    quantity_units = Column(String(255), nullable=False)
    identifier = Column(String(255), nullable=False)
    estimated = Column(Boolean, nullable=False)
    reg_type = Column(String(255), nullable=False)
    register_binding = Column(String(255), nullable=False)
    active_periods = Column(String(2048))
    meter_identifier = Column(String(255), nullable=False)

    utilbill = relationship("UtilBill", backref=backref('registers',
                                                        order_by=id,
                                                        cascade="all"))

    def __init__(self, utilbill, description, quantity, quantity_units,
                 identifier, estimated, reg_type, register_binding,
                 active_periods, meter_identifier):
        """Construct a new :class:`.Register`.

        :param utilbill: The :class:`.UtilBill` on which the register appears
        :param description: A description of the register
        :param quantity: The register quantity
        :param quantity_units: The units of the quantity (i.e. Therms/kWh)
        :param identifier: ??
        :param estimated: Boolean; whether the indicator is an estimation.
        :param reg_type:
        :param register_binding:
        :param active_periods:
        :param meter_identifier:
        """
        self.utilbill = utilbill
        self.description = description
        self.quantity = quantity
        self.quantity_units = quantity_units
        self.identifier = identifier
        self.estimated = estimated
        self.reg_type = reg_type
        self.register_binding = register_binding
        self.active_periods = active_periods
        self.meter_identifier = meter_identifier



class Charge(Base):
    """Represents a specific charge item on a utility bill.
    """
    
    __tablename__ = 'charge'
    
    id = Column(Integer, primary_key=True)
    utilbill_id = Column(Integer, ForeignKey('utilbill.id'), nullable=False)
    
    description = Column(String(255))
    group = Column(String(255))
    quantity = Column(Float)
    quantity_units = Column(String(255))
    rate = Column(Float)
    rsi_binding = Column(String(255))
    total = Column(Float)
    
    utilbill = relationship("UtilBill", backref=backref('charges', order_by=id,
                                                        cascade="all"))
    
    def __init__(self, utilbill, description, group, quantity, quantity_units,
                 rate, rsi_binding, total):
        """Construct a new :class:`.Charge`.
        
        :param utilbill: A :class:`.UtilBill` instance.
        :param description: A description of the charge.
        :param group: The charge group
        :param quantity: The quantity consumed
        :param quantity_units: The units of the quantity (i.e. Therms/kWh)
        :param rate: The charge per unit of quantity
        :param rsi_binding: The rate structure item corresponding to the charge
        :param total: The total charge (equal to rate * quantity) 
        """
        self.utilbill = utilbill
        self.description = description
        self.group = group
        self.quantity = quantity
        self.quantity_units = quantity_units
        self.rate = rate
        self.rsi_binding = rsi_binding
        self.total = total

class Payment(Base):
    __tablename__ = 'payment'

    id = Column(Integer, primary_key=True)
    customer_id = Column(Integer, ForeignKey('customer.id'), nullable=False)
    date_received = Column(DateTime, nullable=False)
    date_applied = Column(Date, nullable=False)
    description = Column(String)
    credit = Column(Float)

    customer = relationship("Customer", backref=backref('payments',
            order_by=id))

    '''date_received is the datetime when Skyline recorded the payment.
    date_applied is the date that the payment is "for", from the customer's
    perspective. Normally these are on the same day, but an error in an old
    payment can be corrected by entering a new payment with the same
    date_applied as the old one, whose credit is the true amount minus the
    previously-entered amount.'''
    def __init__(self, customer, date_received, date_applied, description,
            credit):
        assert isinstance(date_received, datetime)
        assert isinstance(date_applied, date)
        self.customer = customer
        self.date_received = date_received # datetime
        self.date_applied = date_applied   # date
        self.description = description
        self.credit = credit

    def to_dict(self):
        return {
            'id': self.id, 
            'date_received': self.date_received,
            'date_applied': self.date_applied,
            'description': self.description,
            'credit': self.credit,
            # the client uses this field to determine if users should be
            # allowed to edit this payment
            'editable': datetime.utcnow() - self.date_received \
                    < timedelta(hours=24)
        }

    def __repr__(self):
        return '<Payment(%s, received=%s, applied=%s, %s, %s)>' \
                % (self.customer.account, self.date_received, \
                        self.date_applied, self.description, self.credit)


# NOTE this is a view
class StatusDaysSince(Base):
    __tablename__ = 'status_days_since'

    # NOTE it seems that SQLAlchemy requires at least one column to be
    # identified as a "primary key" even though the table doesn't really have a
    # primary key in the db.
    account = Column(String, primary_key=True)
    dayssince = Column(Integer)

    def __init__(self, account, dayssince):
        self.account = account
        self.dayssince = dayssince

    def __repr__(self):
        return '<StatusDaysSince(%s, %s)>' \
                % (self.account, self.dayssince)


# TODO move the 2 functions below to Process? seems like state.py is only about
# the state database

def guess_utilbill_periods(start_date, end_date):
    '''Returns a list of (start, end) tuples representing a the number and
    periods of "hypothetical" utility bills covering the date range
    [start_date, end_date). "Hypothetical" utility bills are used for filling
    in a time gap between existing utility bills and a newly-uploaded one.'''
    if end_date <= start_date:
        raise ValueError('start date must precede end date.')

    # determine how many bills there are: divide total number of days by
    # hard-coded average period length of existing utilbills (computed using
    # utilbill_histogram.py), and round to nearest integer--but never go below
    # 1, since there must be at least 1 bill
    # TODO this hard-coded constant was the average period length of a sample
    # of many customers' utility bills; replace it with something smarter. we
    # should probably use a customer-specific average period length, since some
    # customers have 2-month utility bills.
    num_bills = max(1, int(round((end_date - start_date).days / 30.872)))

    # each bill's period will have the same length (except possibly the last
    # one)
    period_length = (end_date - start_date).days / num_bills

    # generate periods: all periods except the last have length
    # 'period_length'; last period may be slightly longer to fill up any
    # remaining space
    periods = []
    for i in range(num_bills-1):
        periods.append((start_date + timedelta(days= i * period_length),
                start_date + timedelta(days= (i + 1) * period_length)))
    periods.append((start_date + timedelta(days= (num_bills-1) * period_length),
        end_date))
    return periods


class StateDB(object):
    """A Data Access Class"""

    def __init__(self, session, logger=None):
        """Construct a new :class:`.StateDB`.
        
        :param session: a ``scoped_session`` instance
        :param logger: a logger object
        """
        self.session = session
        self.logger = logger

    def get_customer(self, session, account):
        return session.query(Customer).filter(Customer.account==account).one()

    def get_next_account_number(self, session):
        '''Returns what would become the next account number if a new account
        were created were created (highest existing account number + 1--we're
        assuming accounts will be integers, even though we always store them as
        strings).'''
        last_account = max(map(int, self.listAccounts(session)))
        return last_account + 1

    def get_utilbill(self, session, account, service, start, end):
        customer = session.query(Customer)\
                .filter(Customer.account==account).one()
        return session.query(UtilBill)\
                .filter(UtilBill.customer_id==customer.id)\
                .filter(UtilBill.service==service)\
                .filter(UtilBill.period_start==start)\
                .filter(UtilBill.period_end==end).one()

    def get_utilbill_by_id(self, session, ubid):
        return session.query(UtilBill).filter(UtilBill.id==ubid).one()

    def utilbills_for_reebill(self, session, account, sequence, version='max'):
        '''Returns all utility bills for the reebill given by account,
        sequence, version (highest version by default).'''
        reebill = self.get_reebill(session, account, sequence, version=version)
        #utilbills = session.query(UtilBill)\
        #        .filter(UtilBill.reebills.contains(reebill))\
        #        .order_by(UtilBill.period_start)
        #return utilbills.all()
        return session.query(UtilBill).filter(ReeBill.utilbills.any(),
                                              ReeBill.id == reebill.id).all()
    def max_version(self, session, account, sequence):
        # surprisingly, it is possible to filter a ReeBill query by a Customer
        # column even without actually joining with Customer. because of
        # func.max, the result is a tuple rather than a ReeBill object.
        reebills_subquery = session.query(ReeBill).join(Customer)\
                .filter(ReeBill.customer_id==Customer.id)\
                .filter(Customer.account==account)\
                .filter(ReeBill.sequence==sequence)
        max_version = session.query(func.max(
                reebills_subquery.subquery().columns.version)).one()[0]
        # SQLAlchemy returns None when the reebill row doesn't exist, but that
        # should be reported as an exception
        if max_version == None:
            raise NoResultFound
            
        # SQLAlchemy returns a "long" here for some reason, so convert to int
        return int(max_version)

    def max_issued_version(self, session, account, sequence):
        '''Returns the greatest version of the given reebill that has been
        issued. (This should differ by at most 1 from the maximum version
        overall, since a new version can't be created if the last one hasn't
        been issued.) If no version has ever been issued, returns None.'''
        # weird filtering on other table without a join
        customer = self.get_customer(session, account)
        result = session.query(func.max(ReeBill.version))\
                .filter(ReeBill.customer == customer)\
                .filter(ReeBill.issued==1).one()[0]
        # SQLAlchemy returns None if no reebills with that customer are issued
        if result is None:
            return None
        # version number is a long, so convert to int
        return int(result)

    # TODO rename to something like "create_next_version"
    def increment_version(self, session, account, sequence):
        '''Creates a new reebill with version number 1 greater than the highest
        existing version for the given account and sequence.
        
        The utility bill(s) of the new version are the same as those of its
        predecessor, but utility bill, UPRS, and document_ids are cleared
        from the utilbill_reebill table, meaning that the new reebill's
        utilbill/UPRS documents are the current ones.
        
        Returns the new state.ReeBill object.'''
        # highest existing version must be issued
        current_max_version_reebill = self.get_reebill(session, account,
                sequence)
        if current_max_version_reebill.issued != 1:
            raise ValueError(("Can't increment version of reebill %s-%s "
                    "because version %s is not issued yet") % (account,
                    sequence, current_max_version_reebill.version))

        new_reebill = ReeBill(current_max_version_reebill.customer, sequence,
                current_max_version_reebill.version + 1,
                discount_rate=current_max_version_reebill.discount_rate,
                late_charge_rate=current_max_version_reebill.late_charge_rate,
                utilbills=current_max_version_reebill.utilbills)
        for ur in new_reebill._utilbill_reebills:
            ur.document_id, ur.uprs_id, = None, None

        session.add(new_reebill)
        return new_reebill

    def get_unissued_corrections(self, session, account):
        '''Returns a list of (sequence, version) pairs for bills that have
        versions > 0 that have not been issued.'''
        reebills = session.query(ReeBill).join(Customer)\
                .filter(Customer.account==account)\
                .filter(ReeBill.version > 0)\
                .filter(ReeBill.issued==0).all()
        return [(int(reebill.sequence), int(reebill.version)) for reebill
                in reebills]

    def discount_rate(self, session, account):
        '''Returns the discount rate for the customer given by account.'''
        result = session.query(Customer).filter_by(account=account).one().\
                get_discount_rate()
        return result
        
    def late_charge_rate(self, session, account):
        '''Returns the late charge rate for the customer given by account.'''
        result = session.query(Customer).filter_by(account=account).one()\
                .get_late_charge_rate()
        return result

    # TODO: 22598787 branches
    def last_sequence(self, session, account):
        '''Returns the sequence of the last reebill for 'account', or 0 if
        there are no reebills.'''
        customer = self.get_customer(session, account)
        max_sequence = session.query(sqlalchemy.func.max(ReeBill.sequence)) \
                .filter(ReeBill.customer_id==customer.id).one()[0]
        # TODO: because of the way 0.xml templates are made (they are not in
        # the database) reebill needs to be primed otherwise the last sequence
        # for a new bill is None. Design a solution to this issue.
        if max_sequence is None:
            max_sequence =  0
        return max_sequence
        
    def last_issued_sequence(self, session, account,
            include_corrections=False):
        '''Returns the sequence of the last issued reebill for 'account', or 0
        if there are no issued reebills.'''
        customer = self.get_customer(session, account)
        if include_corrections:
            filter_logic = sqlalchemy.or_(ReeBill.issued==1,
                    sqlalchemy.and_(ReeBill.issued==0, ReeBill.version>0))
        else:
            filter_logic = ReeBill.issued==1

        max_sequence = session.query(sqlalchemy.func.max(ReeBill.sequence)) \
                .filter(ReeBill.customer_id==customer.id) \
                .filter(filter_logic).one()[0]
        if max_sequence is None:
            max_sequence = 0
        return max_sequence

    def get_last_reebill(self, session, account, issued_only=False):
        '''Returns the highest-sequence, highest-version ReeBill object for the
        given account, or None if no reebills exist. if issued_only is True,
        returns the highest-sequence/version issued reebill.
        '''
        customer = self.get_customer(session, account)
        cursor = session.query(ReeBill).filter_by(customer=customer)\
                .order_by(desc(ReeBill.sequence), desc(ReeBill.version))
        if issued_only:
            cursor = cursor.filter_by(issued=True)
        if cursor.count() == 0:
            return None
        return cursor.first()

    def get_last_utilbill(self, session, account, service=None, utility=None,
            rate_class=None, end=None):
        '''Returns the latest (i.e. last-ending) utility bill for the given
        account matching the given criteria. If 'end' is given, the last
        utility bill ending before or on 'end' is returned.'''
        cursor = session.query(UtilBill).join(Customer)\
                .filter(UtilBill.customer_id == Customer.id)\
                .filter(Customer.account == account)
        if service is not None:
            cursor = cursor.filter(UtilBill.service == service)
        if utility is not None:
            cursor = cursor.filter(UtilBill.utility == utility)
        if rate_class is not None:
            cursor = cursor.filter(UtilBill.rate_class == rate_class)
        if end is not None:
            cursor = cursor.filter(UtilBill.period_end <= end)
        result = cursor.order_by(UtilBill.period_end).first()
        if result is None:
            raise NoSuchBillException("No utility bill found")
        return result

    def last_utilbill_end_date(self, session, account):
        '''Returns the end date of the latest utilbill for the customer given
        by 'account', or None if there are no utilbills.'''
        customer = self.get_customer(session, account)
        query_results = session.query(sqlalchemy.func.max(UtilBill.period_end))\
                .filter(UtilBill.customer_id==customer.id).one()
        if len(query_results) > 0:
            return query_results[0]
        return None

    def new_reebill(self, session, account, sequence, version=0):
        '''Creates a new reebill row in the database and returns the new
        ReeBill object corresponding to it.'''
        customer = session.query(Customer)\
                .filter(Customer.account==account).one()
        new_reebill = ReeBill(customer, sequence, version)
        session.add(new_reebill)
        return new_reebill

    def issue(self, session, account, sequence, issue_date=datetime.utcnow()):
        '''Marks the highest version of the reebill given by account, sequence
        as issued.
        '''
        reebill = self.get_reebill(session, account, sequence)
        if reebill.issued == 1:
            raise IssuedBillError(("Can't issue reebill %s-%s-%s because it's "
                    "already issued") % (account, sequence, reebill.version))
        reebill.issued = 1
        reebill.issue_date = issue_date

    def is_issued(self, session, account, sequence, version='max',
            nonexistent=None):
        '''Returns true if the reebill given by account, sequence, and version
        (latest version by default) has been issued, false otherwise. If
        'nonexistent' is given, that value will be returned if the reebill is
        not present in the state database (e.g. False when you want
        non-existent bills to be treated as unissued).'''
        # NOTE: with the old database schema (one reebill row for all versions)
        # this method returned False when the 'version' argument was higher
        # than max_version. that was probably the wrong behavior, even though
        # test_state:StateTest.test_versions tested for it. 
        try:
            if version == 'max':
                reebill = self.get_reebill(session, account, sequence)
            elif isinstance(version, int):
                reebill = self.get_reebill(session, account, sequence, version)
            else:
                raise ValueError('Unknown version specifier "%s"' % version)
            # NOTE: reebill.issued is an int, and it converts the entire
            # expression to an int unless explicitly cast! see
            # https://www.pivotaltracker.com/story/show/35965271
            return bool(reebill.issued == 1)
        except NoResultFound:
            if nonexistent is not None:
                return nonexistent
            raise

    def account_exists(self, session, account):
        try:
           customer = session.query(Customer).with_lockmode("read")\
                   .filter(Customer.account==account).one()
        except NoResultFound:
            return False

        return True

    def listAccounts(self, session):
        '''List of all customer accounts (ordered).'''    
        # SQLAlchemy returns a list of tuples, so convert it into a plain list
        result = map((lambda x: x[0]),
                session.query(Customer.account)\
                .order_by(Customer.account).all())
        return result

    def list_accounts(self, session, start, limit):
        '''List of customer accounts with start and limit (for paging).'''
        # SQLAlchemy returns a list of tuples, so convert it into a plain list
        query = session.query(Customer.account)
        slice = query[start:start + limit]
        count = query.count()
        result = map((lambda x: x[0]), slice)
        return result, count

    def listSequences(self, session, account):

        # TODO: figure out how to do this all in one query. many SQLAlchemy
        # subquery examples use multiple queries but that shouldn't be
        # necessary
        customer = session.query(Customer).filter(Customer.account==account).one()
        sequences = session.query(ReeBill.sequence).with_lockmode("read") \
                .filter(ReeBill.customer_id==customer.id).all()

        # sequences is a list of tuples of numbers, so convert it into a plain list
        result = map((lambda x: x[0]), sequences)

        return result

    def listReebills(self, session, start, limit, account, sort, dir, **kwargs):
        query = session.query(ReeBill).join(Customer)\
                .filter(Customer.account==account)
        
        if (dir == u'DESC'):
            order = desc
        elif (dir == u'ASC'):
            order = asc
        else:
            raise ValueError("Bad Parameter Value: 'dir' must be 'ASC' or 'DESC'")

        if (sort == u'sequence'):
            field = ReeBill.sequence
        else:
            raise ValueError("Bad Parameter Value: 'sort' must be 'sequence'")

        slice = query.order_by(order(field))[start:start + limit]
        count = query.count()

        return slice, count

    def reebills(self, session, include_unissued=True):
        '''Generates (account, sequence, max version) tuples for all reebills
        in MySQL.'''
        for account in self.listAccounts(session):
            for sequence in self.listSequences(session, account):
                reebill = self.get_reebill(session, account, sequence)
                if include_unissued or reebill.issued:
                    yield account, int(sequence), int(reebill.max_version)

    def reebill_versions(self, session, include_unissued=True):
        '''Generates (account, sequence, version) tuples for all reebills in
        MySQL.'''
        for account in self.listAccounts(session):
            for sequence in self.listSequences(session, account):
                reebill = self.get_reebill(session, account, sequence)
                if include_unissued or reebill.issued:
                    max_version = reebill.max_version
                else:
                    max_version = reebill.max_version - 1
                for version in range(max_version + 1):
                    yield account, sequence, version

    def get_reebill(self, session, account, sequence, version='max'):
        '''Returns the ReeBill object corresponding to the given account,
        sequence, and version (the highest version if no version number is
        given).'''
        if version == 'max':
            version = session.query(func.max(ReeBill.version)).join(Customer) \
                .filter(Customer.account==account) \
                .filter(ReeBill.sequence==sequence).one()[0]
        result = session.query(ReeBill).join(Customer) \
            .filter(Customer.account==account) \
            .filter(ReeBill.sequence==sequence)\
            .filter(ReeBill.version==version).one()
        return result

    def get_reebill_by_id(self, session, rbid):
        return session.query(ReeBill).filter(ReeBill.id==rbid).one()

    def get_descendent_reebills(self, session, account, sequence):

        query = session.query(ReeBill).join(Customer) \
            .filter(Customer.account==account) \
            .order_by(ReeBill.sequence)

        slice = query[int(sequence):]

        return slice

    def list_utilbills(self, session, account, start=None, limit=None):
        '''Queries the database for account, start date, and end date of bills
        in a slice of the utilbills table; returns the slice and the total
        number of rows in the table (for paging). If 'start' is not given, all
        bills are returned. If 'start' is given but 'limit' is not, all bills
        starting with index 'start'. If both 'start' and 'limit' are given,
        returns bills with indices in [start, start + limit).'''

        # SQLAlchemy query to get account & dates for all utilbills
        query = session.query(UtilBill).with_lockmode('read').join(Customer)\
                .filter(Customer.account==account)\
                .order_by(Customer.account, desc(UtilBill.period_start))

        if start is None:
            return query, query.count()
        if limit is None:
            return query[start:], query.count()
        # SQLAlchemy does SQL 'limit' with Python list slicing
        return query[start:start + limit], query.count()

    def get_utilbills_on_date(self, session, account, the_date):
        '''Returns a list of UtilBill objects representing MySQL utility bills
        whose periods start before/on and end after/on 'the_date'.'''
        return session.query(UtilBill).filter(
            UtilBill.customer==self.get_customer(session, account),
            UtilBill.period_start<=the_date,
            UtilBill.period_end>the_date).all()

    
    def fill_in_hypothetical_utilbills(self, session, account, service,
            utility, rate_class, begin_date, end_date):
        '''Creates hypothetical utility bills in MySQL covering the period
        [begin_date, end_date).'''
        # get customer id from account number
        customer = session.query(Customer).filter(Customer.account==account) \
                .one()

        for (start, end) in guess_utilbill_periods(begin_date, end_date):
            # make a UtilBill
            # note that all 3 Mongo documents are None
            utilbill = UtilBill(customer, UtilBill.Hypothetical, service,
                    utility, rate_class, period_start=start, period_end=end)
            # put it in the database
            session.add(utilbill)

    def trim_hypothetical_utilbills(self, session, account, service):
        '''Deletes hypothetical utility bills for the given account and service
        whose periods precede the start date of the earliest non-hypothetical
        utility bill or follow the end date of the last utility bill.'''
        customer = self.get_customer(session, account)
        all_utilbills = session.query(UtilBill)\
                .filter(UtilBill.customer == customer)
        real_utilbills = all_utilbills\
                .filter(UtilBill.state != UtilBill.Hypothetical)
        hypothetical_utilbills = all_utilbills\
                .filter(UtilBill.state == UtilBill.Hypothetical)

        # if there are no real utility bills, delete all the hypothetical ones
        # (i.e. all of the utility bills for this customer)
        if real_utilbills.count() == 0:
            for hb in hypothetical_utilbills:
                session.delete(hb)
            return

        # if there are real utility bills, only delete the hypothetical ones
        # whose entire period comes before end of first real bill or after
        # start of last real bill
        first_real_utilbill = real_utilbills\
                .order_by(asc(UtilBill.period_start))[0]
        last_real_utilbill = session.query(UtilBill)\
                .order_by(desc(UtilBill.period_start))[0]
        for hb in hypothetical_utilbills:
            if (hb.period_start <= first_real_utilbill.period_end \
                    and hb.period_end <= first_real_utilbill.period_end)\
                    or (hb.period_end >= last_real_utilbill.period_start\
                    and hb.period_start >= last_real_utilbill.period_start):
                session.delete(hb)

    # NOTE deprectated in favor of UtilBillLoader.get_last_real_utilbill
    def get_last_real_utilbill(self, session, account, end, service=None,
            utility=None, rate_class=None, processed=None):
        '''Returns the latest-ending non-Hypothetical UtilBill whose
        end date is before/on 'end', optionally with the given service,
        utility, rate class, and 'processed' status.
        '''
        session.query(UtilBill).all()
        return UtilBillLoader(session).get_last_real_utilbill(account, end,
                service=service, utility=utility, rate_class=rate_class,
                processed=processed)

    def create_payment(self, session, account, date_applied, description,
            credit, date_received=None):
        '''Adds a new payment, returns the new Payment object. By default,
        'date_received' is the current datetime in UTC when this method is
        called; only override this for testing purposes.'''
        # NOTE a default value for 'date_received' can't be specified as a
        # default argument in the method signature because it would only get
        # evaluated once at the time this module was imported, which means its
        # value would be the same every time this method is called.
        if date_received is None:
            date_received = datetime.utcnow()
        customer = session.query(Customer)\
                .filter(Customer.account==account).one()
        new_payment = Payment(customer, date_received, date_applied,
                description, credit)
        session.add(new_payment)
        return new_payment

    def update_payment(self, session, oid, date_applied, description, credit):
        '''Sets the date_applied, description, and credit of the payment with
        id 'oid'.'''
        payment = session.query(Payment).filter(Payment.id == oid).one()
        if isinstance(date_applied, basestring):
            payment.date_applied = datetime.strptime(date_applied,
                    "%Y-%m-%dT%H:%M:%S").date()
        else:
            payment.date_applied = date_applied
        payment.description = description
        payment.credit = credit

    def delete_payment(self, session, oid):
        '''Deletes the payment with id 'oid'.'''
        payment = session.query(Payment).filter(Payment.id == oid).one()
        session.delete(payment)

    def find_payment(self, session, account, periodbegin, periodend):
        '''Returns a list of payment objects whose date_applied is in
        [periodbegin, period_end).'''
        # periodbegin and periodend must be non-overlapping between bills. This
        # is in direct opposition to the reebill period concept, which is a
        # period that covers all services for a given reebill and thus overlap
        # between bills.  Therefore, a non overlapping period could be just the
        # first utility service on the reebill. If the periods overlap,
        # payments will be applied more than once. See 11093293
        payments = session.query(Payment)\
            .filter(Payment.customer_id == Customer.id) \
            .filter(Customer.account == account) \
            .filter(and_(Payment.date_applied >= periodbegin,
            Payment.date_applied < periodend)).all()
        return payments
        
    def get_total_payment_since(self, session, account, start, end=None):
        '''Returns sum of all account's payments applied on or after 'start'
        and before 'end' (today by default). If 'start' is None, the beginning
        of the interval extends to the beginning of time.
        '''
        assert isinstance(start, date)
        if end is None:
            end=datetime.utcnow().date()
        payments = session.query(Payment)\
                .filter(Payment.customer==self.get_customer(session, account))\
                .filter(Payment.date_applied < end)
        if start is not None:
            payments = payments.filter(Payment.date_applied >= start)
        return float(sum(payment.credit for payment in payments.all()))

    def payments(self, session, account):
        '''Returns list of all payments for the given account ordered by
        date_received.'''
        payments = session.query(Payment).join(Customer)\
            .filter(Customer.account==account).order_by(Payment.date_received).all()
        return payments

    def retrieve_status_days_since(self, session, sort_col, sort_order):
        # SQLAlchemy query to get account & dates for all utilbills
        entityQuery = session.query(StatusDaysSince)

        # example of how db sorting would be done
        #if sort_col == 'dayssince' and sort_order == 'ASC':
        #    sortedQuery = entityQuery.order_by(asc(StatusDaysSince.dayssince))
        #elif sort_colr == 'dayssince' and sort_order == 'DESC':
        #    sortedQuery = entityQuery.order_by(desc(StatusDaysSince.dayssince))
        #lockmodeQuery = sortedQuery.with_lockmode("read")

        lockmodeQuery = entityQuery.with_lockmode("read")

        result = lockmodeQuery.all()

        return result

class UtilBillLoader(object):
    '''Data access object for utility bills, used to hide database details
    from other classes so they can be more easily tested.
    '''
    def __init__(self, session):
        ''''session': SQLAlchemy session object to be used for database
        queries.
        '''
        self._session = session

    def load_real_utilbills(self, **kwargs):
        '''Returns a cursor of UtilBill objects matching the criteria given
        by **kwargs. Only "real" utility bills (i.e. UtilBill objects with
        state SkylineEstimated or lower) are included.
        '''
        cursor = self._session.query(UtilBill).filter(UtilBill.state <=
                UtilBill.SkylineEstimated)
        for key, value in kwargs.iteritems():
            cursor = cursor.filter(getattr(UtilBill, key) == value)
        return cursor

    def get_last_real_utilbill(self, account, end, service=None, utility=None,
                rate_class=None, processed=None):
        '''Returns the latest-ending non-Hypothetical UtilBill whose
        end date is before/on 'end', optionally with the given service,
        utility, rate class, and 'processed' status.
        '''
        customer = self._session.query(Customer).filter_by(account=account)\
                .one()
        cursor = self._session.query(UtilBill) \
                .filter(UtilBill.customer == customer) \
                .filter(UtilBill.state != UtilBill.Hypothetical) \
                .filter(UtilBill.period_end <= end)
        if service is not None:
            cursor = cursor.filter(UtilBill.service == service)
        if utility is not None:
            cursor = cursor.filter(UtilBill.utility == utility)
        if rate_class is not None:
            cursor = cursor.filter(UtilBill.rate_class == rate_class)
        if processed is not None:
            assert isinstance(processed, bool)
            cursor = cursor.filter(UtilBill.processed == processed)
        result = cursor.order_by(desc(UtilBill.period_end)).first()
        if result is None:
            raise NoSuchBillException
        return result
<|MERGE_RESOLUTION|>--- conflicted
+++ resolved
@@ -25,20 +25,14 @@
 from sqlalchemy.types import Integer, String, Float, Date, DateTime, Boolean
 from sqlalchemy.ext.declarative import declarative_base
 from sqlalchemy.ext.associationproxy import association_proxy
-<<<<<<< HEAD
 import tsort
-from billing.processing.exceptions import BillStateError, IssuedBillError, NoSuchBillException
+
 from exc import DatabaseError
 from alembic.script import ScriptDirectory
 from alembic.config import Config
 from billing import config
 from alembic.migration import MigrationContext
 import logging
-=======
-from billing.processing.exceptions import BillStateError, IssuedBillError, NoSuchBillException, RegisterError
-
-sys.stdout = sys.stderr
->>>>>>> 7f959a2e
 
 # Python's datetime.min is too early for the MySQLdb module; including it in a
 # query to mean "the beginning of time" causes a strptime failure, so this
@@ -390,7 +384,6 @@
         assert len(self.utilbills) == 1
         return self.utilbills[0].period_start, self.utilbills[0].period_end
 
-<<<<<<< HEAD
     def copy_reading_conventional_quantities_from_utility_bill(self):
         """Sets the conventional_quantity of each reading to match the
         corresponding utility bill register quantity."""
@@ -413,22 +406,6 @@
                                          register.quantity,
                                          0,
                                          register.quantity_units))
-=======
-    def update_readings_from_document(self, session, utilbill_doc):
-        '''Updates the set of Readings associated with this ReeBill to match
-        the list of registers in the given utility bill document. Renewable
-        energy quantities are all set to 0.
-        '''
-        # NOTE mongo.get_all_actual_registers_json can't be used here due to
-        # circular dependency
-        for r in self.readings:
-            session.delete(r)
-        self.readings = [Reading(reg_dict['register_binding'], 'Energy Sold',
-                reg_dict['quantity'], 0, '', reg_dict['quantity_units'])
-                for reg_dict in chain.from_iterable(
-                (r for r in m['registers']) for m in utilbill_doc['meters'])]
-        return None
->>>>>>> 7f959a2e
 
     def update_readings_from_reebill(self, session, reebill_readings, utilbill_doc):
         '''Updates the set of Readings associated with this ReeBill to match
@@ -546,7 +523,6 @@
         for charge in self.charges:
             session.delete(charge)
         self.charges = []
-<<<<<<< HEAD
 
         uprs.validate()
         rate_structure = uprs
@@ -635,19 +611,6 @@
             identifiers[rsi.rsi_binding]['rate'] = rate
             identifiers[rsi.rsi_binding]['total'] = total
 
-=======
-        for ac in actual_utilbill_doc['charges']:
-            # assume 'hypothetical_utilbill_doc' and 'actual_utilbill_doc'
-            # have identical sets of RSI bindings
-            rsi_binding = ac['rsi_binding']
-            hc = next(c for c in hypothetical_utilbill_doc['charges']
-                    if c['rsi_binding'] == rsi_binding)
-            self.charges.append(ReeBillCharge(self, rsi_binding,
-                    ac['description'], ac['group'], ac['quantity'],
-                    hc['quantity'],
-                    ac.get('quantity_units', '') or '',
-                    ac['rate'], hc['rate'], ac['total'], hc['total']))
->>>>>>> 7f959a2e
 
     def document_id_for_utilbill(self, utilbill):
         '''Returns the id (string) of the "frozen" utility bill document in
