"""
Utility functions to interact with state database
"""
from collections import defaultdict
from copy import deepcopy

import os, sys
import itertools
import datetime
from datetime import timedelta, datetime, date
from itertools import groupby, chain
from operator import attrgetter, itemgetter
import sqlalchemy
from sqlalchemy import Table, Column, MetaData, ForeignKey
from sqlalchemy import create_engine
from sqlalchemy.orm import mapper, sessionmaker, scoped_session
from sqlalchemy.orm import relationship, backref
from sqlalchemy.orm.base import class_mapper
from sqlalchemy.orm.exc import NoResultFound
from sqlalchemy import and_
from sqlalchemy.sql.expression import desc, asc, label
from sqlalchemy.sql.functions import max as sql_max
from sqlalchemy.sql.functions import min as sql_min
from sqlalchemy import func, not_
from sqlalchemy.types import Integer, String, Float, Date, DateTime, Boolean
from sqlalchemy.ext.declarative import declarative_base
from sqlalchemy.ext.associationproxy import association_proxy
import tsort
<<<<<<< HEAD
from billing.processing.exceptions import BillStateError, IssuedBillError, NoSuchBillException
=======

>>>>>>> 884d956e
from exc import DatabaseError
from alembic.script import ScriptDirectory
from alembic.config import Config
from billing import config
from alembic.migration import MigrationContext
import logging

# Python's datetime.min is too early for the MySQLdb module; including it in a
# query to mean "the beginning of time" causes a strptime failure, so this
# value should be used instead.
<<<<<<< HEAD
from billing.processing.exceptions import NoRSIError, FormulaError, RSIError
=======
from billing.processing.exceptions import NoRSIError, FormulaError, RSIError, NoSuchBillException
>>>>>>> 884d956e

MYSQLDB_DATETIME_MIN = datetime(1900,1,1)

log = logging.getLogger(__name__)

Session = scoped_session(sessionmaker())

class Base(object):

    @classmethod
    def column_names(cls):
        return [prop.key for prop in class_mapper(cls).iterate_properties
                if isinstance(prop, sqlalchemy.orm.ColumnProperty)]

from sqlalchemy.ext.declarative import declarative_base

Base = declarative_base(cls=Base)
<<<<<<< HEAD


_schema_revision = '4f2f8e2f7cd'
=======


#_schema_revision = '55e7e5ebdd29'
_schema_revision = '2a89489227e'
>>>>>>> 884d956e

def check_schema_revision(schema_revision=_schema_revision):
    """Checks to see whether the database schema revision matches the 
    revision expected by the model metadata.
    """
    s = Session()
    conn = s.connection()
    context = MigrationContext.configure(conn)
    current_revision = context.get_current_revision()
    if current_revision != schema_revision:
        raise DatabaseError("Database schema revision mismatch."
                            " Require revision %s; current revision %s"
                            % (schema_revision, current_revision))
    log.debug('Verified database at schema revision %s' % current_revision)

class Address(Base):
    """Table representing both "billing addresses" and "service addresses" in
    reebills.
    """

    __tablename__ = 'address'

    id = Column(Integer, primary_key=True)
    addressee = Column(String, nullable=False)
    street = Column(String, nullable=False)
    city = Column(String, nullable=False)
    state = Column(String, nullable=False)
    postal_code = Column(String, nullable=False)

    def __init__(self, addressee='', street='', city='', state='',
                 postal_code=''):
        self.addressee = addressee
        self.street = street
        self.city = city
        self.state = state
        self.postal_code = postal_code

    @classmethod
    def from_other(cls, other_address):
        """Constructs a new :class:`.Address` instance whose attributes are
        copied from the given `other_address`.
        :param other_address: An :class:`.Address` instance from which to
         copy attributes.
        """
        assert isinstance(other_address, cls)
        return cls(other_address.addressee,
                   other_address.street,
                   other_address.city,
                   other_address.state,
                   other_address.postal_code)

    def __hash__(self):
        return hash(self.addressee + self.street + self.city +
                    self.postal_code)

    def __eq__(self, other):
        return all([
            self.addressee == other.addressee,
            self.street == other.street,
            self.city == other.city,
            self.state == other.state,
            self.postal_code == other.postal_code
        ])

    def __repr__(self):
        return 'Address<(%s, %s, %s)' % (self.addressee, self.street,
                                         self.city, self.state, self.postal_code)

    def __str__(self):
        return '%s, %s, %s' % (self.street, self.city, self.state)

    def to_dict(self):
        return {
            #'id': self.id,
            'addressee': self.addressee,
            'street': self.street,
            'city': self.city,
            'state': self.state,
            'postalcode': self.postal_code,
        }


class Customer(Base):
    __tablename__ = 'customer'

    id = Column(Integer, primary_key=True)
    account = Column(String, nullable=False)
    name = Column(String)
    discountrate = Column(Float(asdecimal=False), nullable=False)
    latechargerate = Column(Float(asdecimal=False), nullable=False)
    bill_email_recipient = Column(String, nullable=False)

    # "fb_" = to be assigned to the customer's first-created utility bill
    fb_utility_name = Column(String(255), nullable=False)
    fb_rate_class = Column(String(255), nullable=False)
    fb_billing_address_id = Column(Integer, ForeignKey('address.id'),
                                   nullable=False,)
    fb_service_address_id = Column(Integer, ForeignKey('address.id'),
                                   nullable=False)

    fb_billing_address = relationship('Address', uselist=False, cascade='all',
                    primaryjoin='Customer.fb_billing_address_id==Address.id')
    fb_service_address = relationship('Address', uselist=False, cascade='all',
                    primaryjoin='Customer.fb_service_address_id==Address.id')


    def get_discount_rate(self):
        return self.discountrate
    def set_discountrate(self, value):
        self.discountrate = value
    def get_late_charge_rate(self):
        return self.latechargerate
    def set_late_charge_rate(self, value):
        self.latechargerate = value

    def __init__(self, name, account, discount_rate, late_charge_rate,
        bill_email_recipient, fb_utility_name, fb_rate_class,
        fb_billing_address, fb_service_address):
        """Construct a new :class:`.Customer`.
        :param name: The name of the customer.
        :param account:
        :param discount_rate:
        :param late_charge_rate:
        :param bill_email_recipient: The customer receiving email
        address for skyline-generated bills
        :fb_utility_name: The "first bill utility name" to be assigned
         as the name of the utility company on the first `UtilityBill`
         associated with this customer.
        :fb_rate_class": "first bill rate class" (see fb_utility_name)
        :fb_billing_address: (as previous)
        :fb_service address: (as previous)
        """
        self.name = name
        self.account = account
        self.discountrate = discount_rate
        self.latechargerate = late_charge_rate
        self.bill_email_recipient = bill_email_recipient
        self.fb_utility_name = fb_utility_name
        self.fb_rate_class = fb_rate_class
        self.fb_billing_address = fb_billing_address
        self.fb_service_address = fb_service_address

    def __repr__(self):
        return '<Customer(name=%s, account=%s, discountrate=%s)>' \
                % (self.name, self.account, self.discountrate)


class ReeBill(Base):
    __tablename__ = 'reebill'

    id = Column(Integer, primary_key=True)
    customer_id = Column(Integer, ForeignKey('customer.id'), nullable=False)
    sequence = Column(Integer, nullable=False)
    issued = Column(Integer, nullable=False)
    version = Column(Integer, nullable=False)
    issue_date = Column(Date)

    # new fields from Mongo
    ree_charge = Column(Float, nullable=False)
    balance_due = Column(Float, nullable=False)
    balance_forward = Column(Float, nullable=False)
    discount_rate = Column(Float, nullable=False)
    due_date = Column(Date, nullable=False)
    late_charge_rate = Column(Float, nullable=False)
    late_charge = Column(Float, nullable=False)
    total_adjustment = Column(Float, nullable=False)
    manual_adjustment = Column(Float, nullable=False)
    payment_received = Column(Float, nullable=False)
    prior_balance = Column(Float, nullable=False)
    ree_value = Column(Float, nullable=False)
    ree_savings = Column(Float, nullable=False)
    email_recipient = Column(String, nullable=True)
    processed = Column(Boolean, default=False)

    billing_address_id = Column(Integer, ForeignKey('address.id'),
                                nullable=False)
    service_address_id = Column(Integer, ForeignKey('address.id'),
                                nullable=False)

    customer = relationship("Customer", backref=backref('reebills',
            order_by=id))

    billing_address = relationship('Address', uselist=False,
            cascade='all',
            primaryjoin='ReeBill.billing_address_id==Address.id')
    service_address = relationship('Address', uselist=False,
            cascade='all',
            primaryjoin='ReeBill.service_address_id==Address.id')

    _utilbill_reebills = relationship('UtilbillReebill', backref='reebill',
            # 'cascade' controls how all insert/delete operations are
            # propagated from the "parent" (ReeBill) to the "child"
            # (UtilbillReebill). UtilbillReebill should be deleted if its
            # ReeBill AND its UtilBill are deleted (though for
            # application-logic reasons the ReeBill will always be deleted
            # first). docs:
            # http://docs.sqlalchemy.org/en/rel_0_8/orm/relationships.html#sqlalchemy.orm.relationship
            # http://docs.sqlalchemy.org/en/rel_0_8/orm/session.html#cascades
            # "delete" here means that if a ReeBill is deleted, its
            # UtilbillReebill is also deleted. it doesn't matter if the
            # UtilbillReebill has a UtilBill, because there is no delete
            # cascade from UtilbillReebill to UtilBill.
            # NOTE: the "utilbill_reebill" table also has ON DELETE CASCADE in
            # the db
            cascade='delete')

    # 'utilbills' is a sqlalchemy.ext.associationproxy.AssociationProxy, which
    # allows users of the ReeBill class to get and set the 'utilbills'
    # attribute (a list of UtilBills) as if ReeBill had a direct relationship
    # to UtilBill, while it is actually an indirect relationship mediated by
    # the UtilBillReebill class (corresponding to the utilbill_reebill table).
    # 'utilbills' is said to be a "view" of the underlying attribute
    # '_utilbill_reebills' (a list of UtilbillReebill objects, which ReeBill
    # has because of the 'backref' in UtilbillReebill.reebill). in other words,
    # if 'r' is a ReeBill, 'r.utilbills' is another way of saying [ur.utilbill
    # for ur in r._utilbill_reebills] (except that it is both readable and
    # writable).
    # 
    # the 1st argument to 'association_proxy' is the name of the attribute of
    # this class containing instances of the intermediate class (UtilbillReebill).
    # the 2nd argument is the name of the property of the intermediate class
    # whose value becomes the value of each element of this property's value.
    #
    # documentation:
    # http://docs.sqlalchemy.org/en/rel_0_8/orm/extensions/associationproxy.html
    # AssociationProxy code:
    # https://github.com/zzzeek/sqlalchemy/blob/master/lib/sqlalchemy/ext/associationproxy.py
    # example code (showing only one-directional relationship):
    # https://github.com/zzzeek/sqlalchemy/blob/master/examples/association/proxied_association.py
    #
    # NOTE on why there is no corresponding 'UtilBill.reebills' attribute: each
    # 'AssociationProxy' has a 'creator', which is a callable that creates a
    # new instance of the intermediate class whenver an instance of the
    # "target" class is appended to the list (in this case, a new instance of
    # 'UtilbillReebill' to hold each UtilBill). the default 'creator' is just
    # the intermediate class itself, which works when that class' constructor
    # has only one argument and that argument is the target class instance. in
    # this case the 'creator' is 'UtilbillReebill' and its __init__ takes one
    # UtilBill as its argument. if there were a bidirectional relationship
    # where 'UtilBill' also had a 'reebills' attribute,
    # UtilbillReebill.__init__ would have to take both a UtilBill and a ReeBill
    # as arguments, so a 'creator' would have to be explicitly specified. for
    # ReeBill it would be something like
    #     creator=lambda u: UtilbillReebill(u, self)
    # and for UtilBill,
    #     creator=lambda r: UtilbillReebill(self, r)
    # but this will not actually work because 'self' is not available in class
    # # scope; there is no instance of UtilBill or ReeBill at the time this
    # code is executed. it also does not work to move the code into __init__
    # and assign the 'utilbills' attribute to a particular ReeBill instance
    # or vice versa. there may be a way to make SQLAlchemy do this (maybe by
    # switching
    # to "classical" class-definition style?) but i decided it was sufficient
    # (for now) to have only a one-directional relationship from ReeBill to
    # UtilBill.
    utilbills = association_proxy('_utilbill_reebills', 'utilbill')

    @property
    def utilbill(self):
        assert len(self.utilbills) == 1
        return self.utilbills[0]

    # see the following documentation fot delete cascade behavior
    #http://docs.sqlalchemy.org/en/rel_0_8/orm/session.html#unitofwork-cascades
    charges = relationship('ReeBillCharge', backref='reebill', cascade='all')
    readings = relationship('Reading', backref='reebill', cascade='all')

    def __init__(self, customer, sequence, version=0, discount_rate=None,
                    late_charge_rate=None, billing_address=None,
                    service_address=None, utilbills=[]):
        self.customer = customer
        self.sequence = sequence
        self.version = version
        self.issued = 0
        if discount_rate:
            self.discount_rate = discount_rate
        else:
            self.discount_rate = self.customer.discountrate
        if late_charge_rate:
            self.late_charge_rate = late_charge_rate
        else:
            self.late_charge_rate = self.customer.latechargerate

        self.ree_charge = 0
        self.balance_due = 0
        self.balance_forward = 0
        self.due_date = None
        self.late_charge = 0
        self.total_adjustment = 0
        self.manual_adjustment = 0
        self.payment_received = 0
        self.prior_balance = 0
        self.ree_value = 0
        self.ree_savings = 0
        self.email_recipient = None

        # NOTE: billing/service_address arguments can't be given default value
        # 'Address()' because that causes the same Address instance to be
        # assigned every time. ('Address()' is evaluated once, at the time
        # the module is imported.)
        self.billing_address = Address() if billing_address is None \
                else  billing_address
        self.service_address = Address() if service_address is None \
                else service_address

        # supposedly, SQLAlchemy sends queries to the database whenever an
        # association_proxy attribute is accessed, meaning that if
        # 'utilbills' is set before the other attributes above, SQLAlchemy
        # will try to insert the new row too soon, and fail because many
        # fields are still null but the columns are defined as not-null. this
        # can be fixed by setting 'utilbills' last, but there may be a better
        # solution. see related bug:
        # https://www.pivotaltracker.com/story/show/65502556
        self.utilbills = utilbills

    def __repr__(self):
        return '<ReeBill %s-%s-%s, %s, %s utilbills>' % (
                self.customer.account, self.sequence, self.version, 'issued' if
                self.issued else 'unissued', len(self.utilbills))

    def get_period(self):
        '''Returns period of the first (only) utility bill for this reebill
        as tuple of dates.
        '''
        assert len(self.utilbills) == 1
        return self.utilbills[0].period_start, self.utilbills[0].period_end

    def copy_reading_conventional_quantities_from_utility_bill(self):
        """Sets the conventional_quantity of each reading to match the
        corresponding utility bill register quantity."""
        s = Session.object_session(self)
        for reading, register in s.query(Reading, Register).join(Register,
        Reading.register_binding == Register.register_binding).\
        filter(Reading.reebill_id == self.id).\
        filter(Register.utilbill_id == self.utilbill.id).all():
            reading.conventional_quantity = register.quantity

    def replace_readings_from_utility_bill_registers(self, utility_bill):
        """Deletes and replaces the readings using the corresponding utility
        bill registers."""
        s = Session.object_session(self)
        for reading in self.readings:
            s.delete(reading)
        for register in utility_bill.registers:
            self.readings.append(Reading(register.register_binding,
                                         "Energy Sold",
                                         register.quantity,
                                         0,
                                         "SUM",
                                         register.quantity_units))

    def update_readings_from_reebill(self, reebill_readings):
        '''Updates the set of Readings associated with this ReeBill to match
        the list of registers in the given reebill_readings. Readings that do not
        have a register binding that matches a register in the utility bill are
        ignored.
        '''
        session = Session.object_session(self)
        for r in self.readings:
            session.delete(r)
        utilbill_register_bindings = [r.register_binding for r in self.utilbill.registers]
        self.readings = [Reading(r.register_binding, r.measure, 0,
                0, r.aggregate_function, r.unit) for r in reebill_readings
                if r.register_binding in utilbill_register_bindings]

    def get_renewable_energy_reading(self, register_binding):
        assert isinstance(register_binding, basestring)
        try:
            reading = next(r for r in self.readings
                           if r.register_binding == register_binding)
        except StopIteration:
            raise ValueError('Unknown register binding "%s"' % register_binding)
        return reading.renewable_quantity

    def get_reading_by_register_binding(self, binding):
        '''Returns the first Reading object found belonging to this ReeBill
        whose 'register_binding' matches 'binding'.
        '''
        try:
            result = next(r for r in self.readings if r.register_binding == binding)
        except StopIteration:
            raise RegisterError('Unknown register binding "%s"' % binding)
        return result

    def set_renewable_energy_reading(self, register_binding, new_quantity):
        assert isinstance(register_binding, basestring)
        assert isinstance(new_quantity, (float, int))
        reading = self.get_reading_by_register_binding(register_binding)
        unit = reading.unit.lower()

        # Thermal: convert quantity to therms according to unit, and add it to
        # the total
        if unit == 'therms':
            new_quantity /= 1e5
        elif unit == 'btu':
            # TODO physical constants must be global
            pass
        elif unit == 'kwh':
            # TODO physical constants must be global
            new_quantity /= 1e5
            new_quantity /= .0341214163
        elif unit == 'ccf':
            # deal with non-energy unit "CCF" by converting to therms with
            # conversion factor 1
            # TODO: 28825375 - need the conversion factor for this
            print ("Register in reebill %s-%s-%s contains gas measured "
                   "in ccf: energy value is wrong; time to implement "
                   "https://www.pivotaltracker.com/story/show/28825375") \
                  % (self.account, self.sequence, self.version)
            new_quantity /= 1e5
        # PV: Unit is kilowatt; no conversion needs to happen
        elif unit == 'kwd':
            pass
        else:
            raise ValueError('Unknown energy unit: "%s"' % unit)

        reading.renewable_quantity = new_quantity

    def get_total_renewable_energy(self, ccf_conversion_factor=None):
        total_therms = 0
        for reading in self.readings:
            quantity = reading.renewable_quantity
            unit = reading.unit.lower()
            assert isinstance(quantity, (float, int))
            assert isinstance(unit, basestring)

            # convert quantity to therms according to unit, and add it to
            # the total
            if unit == 'therms':
                total_therms += quantity
            elif unit == 'btu':
                # TODO physical constants must be global
                total_therms += quantity / 100000.0
            elif unit == 'kwh':
                # TODO physical constants must be global
                total_therms += quantity / .0341214163
            elif unit == 'ccf':
                if ccf_conversion_factor is not None:
                    total_therms += quantity * ccf_conversion_factor
                else:
                    # TODO: 28825375 - need the conversion factor for this
                    print ("Register in reebill %s-%s-%s contains gas measured "
                           "in ccf: energy value is wrong; time to implement "
                           "https://www.pivotaltracker.com/story/show/28825375"
                          ) % (self.customer.account, self.sequence,
                          self.version)
                    # assume conversion factor is 1
                    total_therms += quantity
            elif unit =='kwd':
                total_therms += quantity
            else:
                raise ValueError('Unknown energy unit: "%s"' % unit)

        return total_therms

    def compute_charges(self, uprs, reebill_dao):
        """Updates `quantity`, `rate`, and `total` attributes all charges in
        the :class:`.Reebill` according to the formulas in the RSIs in the
        given rate structures.
        :param uprs: A uprs from MongoDB
        :parm reebill_dao:
        """
        session = Session.object_session(self)
        for charge in self.charges:
            session.delete(charge)
        self.charges = []

        uprs.validate()
        rate_structure = uprs
        rsis = rate_structure.rates

        utilbill = self.utilbill

        utilbill_doc = reebill_dao.load_doc_for_utilbill(utilbill)
        utilbill.compute_charges(uprs, utilbill_doc)

<<<<<<< HEAD
        #[MN]:This code temporary until utilbill_doc stops storing register data
        # We duplicate the utilbill and update its register quantities,
        # assigning them to the register readings from self.readings. Then, we
        # run though the charge calculation logic for the duplicate utilbill,
        # and then we copy back the charges onto the reebill
        hypothetical_utilbill = deepcopy(utilbill_doc)
        hypothetical_registers = chain.from_iterable(m['registers'] for m
                 in hypothetical_utilbill['meters'])
        for reading in self.readings:
            h_register = next(r for r in hypothetical_registers if r[
                    'register_binding'] == reading.register_binding)
            h_register['quantity'] = reading.hypothetical_quantity


        rsi_bindings = set(rsi['rsi_binding'] for rsi in uprs.rates)
        for c in (x for x in self.charges if x.rsi_binding not in rsi_bindings):
            raise NoRSIError('No rate structure item for "%s"' % c)

        # identifiers in RSI formulas are of the form "NAME.{quantity,rate,total}"
        # (where NAME can be a register or the RSI_BINDING of some other charge).
        # these are not valid python identifiers, so they can't be parsed as
        # individual names. this dictionary maps names to "quantity"/"rate"/"total"
        # to float values; RateStructureItem.compute_charge uses it to get values
        # for the identifiers in the RSI formulas. it is initially filled only with
        # register names, and the inner dictionary corresponding to each register
        # name contains only "quantity".
        identifiers = defaultdict(lambda:{})
        for meter in hypothetical_utilbill['meters']:
            for register in meter['registers']:
                identifiers[register['register_binding']]['quantity'] = \
                        register['quantity']
=======
        identifiers = defaultdict(lambda:{})
        for reading in self.readings:
            identifiers[reading.register_binding]['quantity'] = reading.hypothetical_quantity
>>>>>>> 884d956e

        # get dictionary mapping rsi_bindings names to the indices of the
        # corresponding RSIs in an alphabetical list. 'rsi_numbers' assigns a number
        # to each.
        rsi_numbers = {rsi.rsi_binding: index for index, rsi in enumerate(rsis)}

        # the dependencies of some RSIs' formulas on other RSIs form a
        # DAG, which will be represented as a list of pairs of RSI numbers in
        # 'rsi_numbers'. this list will be used to determine the order
        # in which charges get computed. to build the list, find all identifiers
        # in each RSI formula that is not a register name; every such identifier
        # must be the name of an RSI, and its presence means the RSI whose
        # formula contains that identifier depends on the RSI whose rsi_binding is
        # the identifier.
        dependency_graph = []
        # the list 'independent_rsi_numbers' initially contains all RSI
        # numbers, and by the end of the loop will contain only the numbers of
        # RSIs that have no relationship to another one
        independent_rsi_numbers = set(rsi_numbers.itervalues())

        for rsi in rsis:
            this_rsi_num = rsi_numbers[rsi.rsi_binding]

            # for every node in the AST of the RSI's "quantity" and "rate"
            # formulas, if the 'ast' module labels that node as an
            # identifier, and its name does not occur in 'identifiers' above
            # (which contains only register names), add the tuple (this
            # charge's number, that charge's number) to 'dependency_graph'.
            for identifier in rsi.get_identifiers():
                if identifier in identifiers:
                    continue
                try:
                    other_rsi_num = rsi_numbers[identifier]
                except KeyError:
                    # TODO might want to validate identifiers before computing
                    # for clarity
                    raise FormulaError(('Unknown variable in formula of RSI '
                            '"%s": %s') % (rsi.rsi_binding, identifier))
                # a pair (x,y) means x precedes y, i.e. y depends on x
                dependency_graph.append((other_rsi_num, this_rsi_num))
                independent_rsi_numbers.discard(other_rsi_num)
                independent_rsi_numbers.discard(this_rsi_num)

        # charges that don't depend on other charges can be evaluated before ones
        # that do.
        evaluation_order = list(independent_rsi_numbers)

        # 'evaluation_order' now contains only the indices of charges that don't
        # have dependencies. topological sort the dependency graph to find an
        # evaluation order that works for the charges that do have dependencies.
        try:
            evaluation_order.extend(tsort.topological_sort(dependency_graph))
        except tsort.GraphError as g:
            # if the graph contains a cycle, provide a more comprehensible error
            # message with the charge numbers converted back to names
            names_in_cycle = ', '.join(all_rsis[i]['rsi_binding'] for i in
                    g.args[1])
            raise RSIError('Circular dependency: %s' % names_in_cycle)

        assert len(evaluation_order) == len(rsis)
<<<<<<< HEAD

        all_charges = {charge.rsi_binding: charge for charge in self.charges}

=======
>>>>>>> 884d956e
        assert len(evaluation_order) == len(rsis)
        acs = {charge.rsi_binding: charge for charge in utilbill.charges}
        for rsi_number in evaluation_order:
            rsi = rsis[rsi_number]
            quantity, rate = rsi.compute_charge(identifiers)
            total = quantity * rate
            ac = acs[rsi.rsi_binding]
<<<<<<< HEAD
            quantity_units = ac.quantity_units if ac.quantity_units is not None else ''
            self.charges.append(ReeBillCharge(self, rsi.rsi_binding,
                    ac.description, ac.group, ac.quantity,
                    quantity, quantity_units, ac.rate, rate, ac.total,
=======
            self.charges.append(ReeBillCharge(self, rsi.rsi_binding,
                    ac.description, ac.group, ac.quantity,
                    quantity, ac.quantity_units, ac.rate, rate, ac.total,
>>>>>>> 884d956e
                    total))
            identifiers[rsi.rsi_binding]['quantity'] = quantity
            identifiers[rsi.rsi_binding]['rate'] = rate
            identifiers[rsi.rsi_binding]['total'] = total


    def document_id_for_utilbill(self, utilbill):
        '''Returns the id (string) of the "frozen" utility bill document in
        Mongo corresponding to the given utility bill which is attached to this
        reebill. This will be None if this reebill is unissued.'''
        return next(ubrb.document_id for ubrb in self._utilbill_reebills if
                ubrb.utilbill == utilbill)

    def uprs_id_for_utilbill(self, utilbill):
        '''Returns the id (string) of the "frozen" UPRS document in Mongo
        corresponding to the given utility bill which is attached to this
        reebill. This will be None if this reebill is unissued.'''
        return next(ubrb.uprs_document_id for ubrb in self._utilbill_reebills
                if ubrb.utilbill == utilbill)

    @property
    def total(self):
        '''The sum of all charges on this bill that do not come from other
        bills, i.e. charges that are being charged to the customer's account on
        this bill's issue date. (This includes the late charge, which depends
        on another bill for its value but belongs to the bill on which it
        appears.) This total is what should be used to calculate the adjustment
        produced by the difference between two versions of a bill.'''
        return self.ree_charge + self.late_charge

    def get_total_hypothetical_charges(self):
        '''Returns sum of "hypothetical" versions of all charges.
        '''
        assert len(self.utilbills) == 1
        return sum(charge.h_total for charge in self.charges)

    def get_service_address_formatted(self):
        return str(self.service_address)

    def get_charge_by_rsi_binding(self, binding):
        '''Returns the first ReeBillCharge object found belonging to this
        ReeBill whose 'rsi_binding' matches 'binding'.
        '''
        return next(c for c in self.charges if c.rsi_binding == binding)

class UtilbillReebill(Base):
    '''Class corresponding to the "utilbill_reebill" table which represents the
    many-to-many relationship between "utilbill" and "reebill".''' 
    __tablename__ = 'utilbill_reebill'

    reebill_id = Column(Integer, ForeignKey('reebill.id'), primary_key=True)
    utilbill_id = Column(Integer, ForeignKey('utilbill.id'), primary_key=True)
    document_id = Column(String)
    uprs_document_id = Column(String) #indicates the rate structure data
    cprs_document_id = Column(String) 

    # 'backref' creates corresponding '_utilbill_reebills' attribute in UtilBill.
    # there is no delete cascade in this 'relationship' because a UtilBill
    # should not be deleted when a UtilbillReebill is deleted.
    utilbill = relationship('UtilBill', backref='_utilbill_reebills')

    def __init__(self, utilbill, document_id=None):
        # UtilbillReebill has only 'utilbill' in its __init__ because the
        # relationship goes Reebill -> UtilbillReebill -> UtilBill. NOTE if the
        # 'utilbill' argument is actually a ReeBill, ReeBill's relationship to
        # UtilbillReebill will cause a stack overflow in SQLAlchemy code
        # (without this check).
        assert isinstance(utilbill, UtilBill)

        self.utilbill = utilbill
        self.document_id = document_id

    def __repr__(self):
        return (('UtilbillReebill(utilbill_id=%s, reebill_id=%s, '
                'document_id=...%s, uprs_document_id=...%s, ') % (
                self.utilbill_id, self.reebill_id, self.document_id[-4:],
                self.uprs_document_id[-4:]))


class ReeBillCharge(Base):
    '''Table representing "hypothetical" versions of charges in reebills (so
    named because these may not have the same schema as utility bill charges).
    Note that, in the past, a set of "hypothetical charges" was associated
    with each utility bill subdocument of a reebill Mongo document, of which
    there was always 1 in practice. Now these charges are associated directly
    with a reebill, so there would be no way to distinguish between charges
    from different utility bills, if there mere multiple utility bills.
    '''
    __tablename__ = 'reebill_charge'

    id = Column(Integer, primary_key=True)
    reebill_id = Column(Integer, ForeignKey('reebill.id', ondelete='CASCADE'))
    rsi_binding = Column(String, nullable=False)
    description = Column(String, nullable=False)

    # NOTE alternate name is required because you can't have a column called
    # "group" in MySQL
    group = Column(String, name='group_name', nullable=False)

    a_quantity = Column(Float, nullable=False)
    h_quantity = Column(Float, nullable=False)
    quantity_unit = Column(String, nullable=False)
    a_rate = Column(Float, nullable=False)
    h_rate = Column(Float, nullable=False)
    a_total = Column(Float, nullable=False)
    h_total = Column(Float, nullable=False)

    def __init__(self, reebill, rsi_binding, description, group, a_quantity,
                h_quantity, quantity_unit, a_rate, h_rate,
                a_total, h_total):
        assert quantity_unit is not None
        self.reebill_id = reebill.id
        self.rsi_binding = rsi_binding
        self.description = description
        self.group = group
        self.a_quantity, self.h_quantity = a_quantity, h_quantity
        self.quantity_unit = quantity_unit
        self.a_rate, self.h_rate = a_rate, h_rate
        self.a_total, self.h_total = a_total, h_total

class Reading(Base):
    '''Stores utility register readings and renewable energy offsetting the
    value of each register.
    '''
    __tablename__ = 'reading'

    id = Column(Integer, primary_key=True)
    reebill_id = Column(Integer, ForeignKey('reebill.id'))

    # identifies which utility bill register this corresponds to
    register_binding = Column(String, nullable=False)

    # name of measure in OLAP database to use for getting renewable energy
    # quantity
    measure = Column(String, nullable=False)

    # actual reading from utility bill
    conventional_quantity = Column(Float, nullable=False)

    # renewable energy offsetting the above
    renewable_quantity = Column(Float, nullable=False)

    aggregate_function = Column(String, nullable=False)

    unit = Column(String, nullable=False)

    def __init__(self, register_binding, measure, conventional_quantity,
                 renewable_quantity, aggregate_function, unit):
        assert isinstance(register_binding, basestring)
        assert isinstance(measure, basestring)
        assert isinstance(conventional_quantity, (float, int))
        assert isinstance(renewable_quantity, (float, int))
        assert isinstance(unit, basestring)
        self.register_binding = register_binding
        self.measure = measure
        self.conventional_quantity = conventional_quantity
        self.renewable_quantity = renewable_quantity
        self.aggregate_function = aggregate_function
        self.unit = unit

    def __hash__(self):
        return hash(self.register_binding + self.measure + str(self.conventional_quantity) +
                    str(self.renewable_quantity) + self.aggregate_function + self.unit)

    def __eq__(self, other):
        return all([
            self.register_binding == other.register_binding,
            self.measure == other.measure,
            self.conventional_quantity == other.conventional_quantity,
            self.renewable_quantity == other.renewable_quantity,
            self.aggregate_function == other.aggregate_function,
            self.unit == other.unit
        ])

    @property
    def hypothetical_quantity(self):
        return self.conventional_quantity + self.renewable_quantity

class UtilBill(Base):
    __tablename__ = 'utilbill'

    id = Column(Integer, primary_key=True)
    customer_id = Column(Integer, ForeignKey('customer.id'), nullable=False)
    billing_address_id = Column(Integer, ForeignKey('address.id'),
                                nullable=False)
    service_address_id = Column(Integer, ForeignKey('address.id'),
                                nullable=False)

    state = Column(Integer, nullable=False)
    service = Column(String, nullable=False)
    utility = Column(String, nullable=False)
    rate_class = Column(String, nullable=False)
    period_start = Column(Date, nullable=False)
    period_end = Column(Date, nullable=False)
    total_charges = Column(Float)
    date_received = Column(DateTime)
    account_number = Column(String, nullable=False)

    # whether this utility bill is considered "done" by the user--mainly
    # meaning that its rate structure and charges are supposed to be accurate
    # and can be relied upon for rate structure prediction
    processed = Column(Integer, nullable=False)

    # _ids of Mongo documents
    document_id = Column(String)
    uprs_document_id = Column(String)
    cprs_document_id = Column(String)

    customer = relationship("Customer", backref=backref('utilbills',
                                                        order_by=id))
    billing_address = relationship('Address', uselist=False, cascade='all',
            primaryjoin='UtilBill.billing_address_id==Address.id')
    service_address = relationship('Address', uselist=False, cascade='all',
            primaryjoin='UtilBill.service_address_id==Address.id')

    @classmethod
    def validate_utilbill_period(self, start, end):
        '''Raises an exception if the dates 'start' and 'end' are unreasonable
        as a utility bill period: "reasonable" means start < end and (end -
        start) < 1 year.'''
        if start >= end:
            raise ValueError('Utility bill start date must precede end')
        if (end - start).days > 365:
            raise ValueError('Utility billing period lasts longer than a year')

    # utility bill states:
    # 0. Complete: actual non-estimated utility bill.
    # 1. Utility estimated: actual utility bill whose contents were estimated by
    # the utility (and which will be corrected later to become Complete).
    # 2. Skyline estimated: a bill that is known to exist (and whose dates are
    # correct) but whose contents were estimated by Skyline.
    # 3. Hypothetical: Skyline supposes that there is probably a bill during a
    # certain time period and estimates what its contents would be if it
    # existed. Such a bill may not really exist (since we can't even know how
    # many bills there are in a given period of time), and if it does exist,
    # its actual dates will probably be different than the guessed ones.
    # TODO 38385969: not sure this strategy is a good idea
    Complete, UtilityEstimated, SkylineEstimated, Hypothetical = range(4)

    # human-readable names for utilbill states (used in UI)
    _state_descriptions = {
        Complete: 'Final',
        UtilityEstimated: 'Utility Estimated',
        SkylineEstimated: 'Skyline Estimated',
        Hypothetical: 'Missing'
    }

    def __init__(self, customer, state, service, utility, rate_class,
            billing_address, service_address, account_number='',
            period_start=None, period_end=None, doc_id=None, uprs_id=None,
            total_charges=0, date_received=None,  processed=False,
            reebill=None):
        '''State should be one of UtilBill.Complete, UtilBill.UtilityEstimated,
        UtilBill.SkylineEstimated, UtilBill.Hypothetical.'''
        # utility bill objects also have an 'id' property that SQLAlchemy
        # automatically adds from the database column
        self.customer = customer
        self.state = state
        self.service = service
        self.utility = utility
        self.rate_class = rate_class
        self.billing_address = billing_address
        self.service_address = service_address
        self.period_start = period_start
        self.period_end = period_end
        self.total_charges = total_charges
        self.date_received = date_received
        self.account_number = account_number
        self.processed = processed
        self.document_id = doc_id
        self.uprs_document_id = uprs_id

    def state_name(self):
        return self.__class__._state_descriptions[self.state]

    def __repr__(self):
        return ('<UtilBill(customer=<%s>, service=%s, period_start=%s, '
                'period_end=%s, state=%s, %s reebills)>') % (
                self.customer.account, self.service, self.period_start,
                self.period_end, self.state, len(self._utilbill_reebills))

    def is_attached(self):
        return len(self._utilbill_reebills) > 0

    def sequence_version_json(self):
        '''Returns a list of dictionaries describing reebill versions attached
        to this utility bill. Each element is of the form {"sequence":
        sequence, "version": version}. The elements are sorted by sequence and
        by version within the same sequence.
        '''
        return sorted(
            ({'sequence': ur.reebill.sequence, 'version': ur.reebill.version,
              'issue_date':ur.reebill.issue_date}
                 for ur in self._utilbill_reebills),
            key=lambda element: (element['sequence'], element['version'])
        )

    # TODO: this is no longer used; client receives JSON and renders it as a
    # string
    def sequence_version_string(self):
        '''Returns a string describing sequences and versions of reebills
        attached to this utility bill, consisting of sequences followed by a
        comma-separated list of versions of that sequence, e.g. "1-0,1,2, 2-0".
        '''
        # group _utilbill_reebills by sequence, sorted by version within each
        # group
        groups = groupby(sorted(self._utilbill_reebills,
                key=lambda x: (x.reebill.sequence, x.reebill.version)),
                key=attrgetter('reebill.sequence'))
        return ', '.join('%s-%s' % (sequence,
                ','.join(str(ur.reebill.version) for ur in group))
                for (sequence, group) in groups)

    def refresh_charges(self, rates):
        """Replaces the `charges` list on the :class:`.UtilityBill` based
        on the specified rates.
        :param rates: A list of UPRS.rates objects
        """
        session = Session.object_session(self)
        for charge in self.charges:
            session.delete(charge)
        for rsi in sorted(rates, key=itemgetter('rsi_binding')):
            session.add(Charge(utilbill=self,
                               description=rsi.description,
                               group=rsi.group,
                               quantity=0,
                               quantity_units=rsi.quantity_units,
                               rate=0,
                               rsi_binding=rsi.rsi_binding,
                               total=0))

    def compute_charges(self, uprs, utilbill_doc):
        """Updates `quantity`, `rate`, and `total` attributes all charges in
        the :class:`.UtilityBill` according to the formulas in the RSIs in the
        given rate structures.
        :param uprs: A uprs from MongoDB
        :parm utillbill_doc: The utilbill_doc from mongodb. Needed for meters
        """
        uprs.validate()
        rate_structure = uprs
        rsis = rate_structure.rates

        rsi_bindings = set(rsi['rsi_binding'] for rsi in uprs.rates)
        for c in (x for x in self.charges if x.rsi_binding not in rsi_bindings):
            raise NoRSIError('No rate structure item for "%s"' % c)

        # This code temporary until utilbill_doc stops holding RSIs
        # identifiers in RSI formulas are of the form "NAME.{quantity,rate,total}"
        # (where NAME can be a register or the RSI_BINDING of some other charge).
        # these are not valid python identifiers, so they can't be parsed as
        # individual names. this dictionary maps names to "quantity"/"rate"/"total"
        # to float values; RateStructureItem.compute_charge uses it to get values
        # for the identifiers in the RSI formulas. it is initially filled only with
        # register names, and the inner dictionary corresponding to each register
        # name contains only "quantity".
        identifiers = defaultdict(lambda:{})
<<<<<<< HEAD
        for meter in utilbill_doc['meters']:
            for register in meter['registers']:
                identifiers[register['register_binding']]['quantity'] = \
                        register['quantity']
=======
        for register in self.registers:
            identifiers[register.register_binding]['quantity'] = register.quantity
>>>>>>> 884d956e

        # get dictionary mapping rsi_bindings names to the indices of the
        # corresponding RSIs in an alphabetical list. 'rsi_numbers' assigns a number
        # to each.
        rsi_numbers = {rsi.rsi_binding: index for index, rsi in enumerate(rsis)}

        # the dependencies of some RSIs' formulas on other RSIs form a
        # DAG, which will be represented as a list of pairs of RSI numbers in
        # 'rsi_numbers'. this list will be used to determine the order
        # in which charges get computed. to build the list, find all identifiers
        # in each RSI formula that is not a register name; every such identifier
        # must be the name of an RSI, and its presence means the RSI whose
        # formula contains that identifier depends on the RSI whose rsi_binding is
        # the identifier.
        dependency_graph = []
        # the list 'independent_rsi_numbers' initially contains all RSI
        # numbers, and by the end of the loop will contain only the numbers of
        # RSIs that have no relationship to another one
        independent_rsi_numbers = set(rsi_numbers.itervalues())

        for rsi in rsis:
            this_rsi_num = rsi_numbers[rsi.rsi_binding]

            # for every node in the AST of the RSI's "quantity" and "rate"
            # formulas, if the 'ast' module labels that node as an
            # identifier, and its name does not occur in 'identifiers' above
            # (which contains only register names), add the tuple (this
            # charge's number, that charge's number) to 'dependency_graph'.
            for identifier in rsi.get_identifiers():
                if identifier in identifiers:
                    continue
                try:
                    other_rsi_num = rsi_numbers[identifier]
                except KeyError:
                    # TODO might want to validate identifiers before computing
                    # for clarity
                    raise FormulaError(('Unknown variable in formula of RSI '
                            '"%s": %s') % (rsi.rsi_binding, identifier))
                # a pair (x,y) means x precedes y, i.e. y depends on x
                dependency_graph.append((other_rsi_num, this_rsi_num))
                independent_rsi_numbers.discard(other_rsi_num)
                independent_rsi_numbers.discard(this_rsi_num)

        # charges that don't depend on other charges can be evaluated before ones
        # that do.
        evaluation_order = list(independent_rsi_numbers)

        # 'evaluation_order' now contains only the indices of charges that don't
        # have dependencies. topological sort the dependency graph to find an
        # evaluation order that works for the charges that do have dependencies.
        try:
            evaluation_order.extend(tsort.topological_sort(dependency_graph))
        except tsort.GraphError as g:
            # if the graph contains a cycle, provide a more comprehensible error
            # message with the charge numbers converted back to names
            names_in_cycle = ', '.join(all_rsis[i]['rsi_binding'] for i in
                    g.args[1])
            raise RSIError('Circular dependency: %s' % names_in_cycle)

        assert len(evaluation_order) == len(rsis)

        all_charges = {charge.rsi_binding: charge for charge in self.charges}
<<<<<<< HEAD

        assert len(evaluation_order) == len(rsis)

=======
        assert len(evaluation_order) == len(rsis)
>>>>>>> 884d956e
        for rsi_number in evaluation_order:
            rsi = rsis[rsi_number]
            quantity, rate = rsi.compute_charge(identifiers)
            total = quantity * rate
            try:
                charge = all_charges[rsi.rsi_binding]
            except KeyError:
                pass
            else:
                charge.description = rsi['description']
                charge.quantity = quantity
                charge.rate = rate
                charge.total = total

            identifiers[rsi.rsi_binding]['quantity'] = quantity
            identifiers[rsi.rsi_binding]['rate'] = rate
            identifiers[rsi.rsi_binding]['total'] = total

    def total_charge(self):
        return sum(charge.total for charge in self.charges)

<<<<<<< HEAD
=======
class Register(Base):
    """A register reading on a utility bill"""

    __tablename__ = 'register'

    id = Column(Integer, primary_key=True)
    utilbill_id = Column(Integer, ForeignKey('utilbill.id'), nullable=False)

    description = Column(String(255), nullable=False)
    quantity = Column(Float, nullable=False)
    quantity_units = Column(String(255), nullable=False)
    identifier = Column(String(255), nullable=False)
    estimated = Column(Boolean, nullable=False)
    reg_type = Column(String(255), nullable=False)
    register_binding = Column(String(255), nullable=False)
    active_periods = Column(String(2048))
    meter_identifier = Column(String(255), nullable=False)

    utilbill = relationship("UtilBill", backref=backref('registers',
                                                        order_by=id,
                                                        cascade="all"))

    def __init__(self, utilbill, description, quantity, quantity_units,
                 identifier, estimated, reg_type, register_binding,
                 active_periods, meter_identifier):
        """Construct a new :class:`.Register`.

        :param utilbill: The :class:`.UtilBill` on which the register appears
        :param description: A description of the register
        :param quantity: The register quantity
        :param quantity_units: The units of the quantity (i.e. Therms/kWh)
        :param identifier: ??
        :param estimated: Boolean; whether the indicator is an estimation.
        :param reg_type:
        :param register_binding:
        :param active_periods:
        :param meter_identifier:
        """
        self.utilbill = utilbill
        self.description = description
        self.quantity = quantity
        self.quantity_units = quantity_units
        self.identifier = identifier
        self.estimated = estimated
        self.reg_type = reg_type
        self.register_binding = register_binding
        self.active_periods = active_periods
        self.meter_identifier = meter_identifier



>>>>>>> 884d956e
class Charge(Base):
    """Represents a specific charge item on a utility bill.
    """
    
    __tablename__ = 'charge'
    
    id = Column(Integer, primary_key=True)
    utilbill_id = Column(Integer, ForeignKey('utilbill.id'), nullable=False)
    
<<<<<<< HEAD
    description = Column(String(255))
    group = Column(String(255))
    quantity = Column(Float)
    quantity_units = Column(String(255))
    rate = Column(Float)
    rsi_binding = Column(String(255))
    total = Column(Float)
=======
    description = Column(String(255), nullable=False)
    group = Column(String(255), nullable=False)
    quantity = Column(Float, nullable=False)
    quantity_units = Column(String(255), nullable=False)
    rate = Column(Float, nullable=False)
    rsi_binding = Column(String(255), nullable=False)
    total = Column(Float, nullable=False)
>>>>>>> 884d956e
    
    utilbill = relationship("UtilBill", backref=backref('charges', order_by=id,
                                                        cascade="all"))
    
    def __init__(self, utilbill, description, group, quantity, quantity_units,
                 rate, rsi_binding, total):
        """Construct a new :class:`.Charge`.
        
        :param utilbill: A :class:`.UtilBill` instance.
        :param description: A description of the charge.
        :param group: The charge group
        :param quantity: The quantity consumed
        :param quantity_units: The units of the quantity (i.e. Therms/kWh)
        :param rate: The charge per unit of quantity
        :param rsi_binding: The rate structure item corresponding to the charge
        :param total: The total charge (equal to rate * quantity) 
        """
<<<<<<< HEAD
=======
        assert quantity_units is not None
>>>>>>> 884d956e
        self.utilbill = utilbill
        self.description = description
        self.group = group
        self.quantity = quantity
        self.quantity_units = quantity_units
        self.rate = rate
        self.rsi_binding = rsi_binding
        self.total = total

class Payment(Base):
    __tablename__ = 'payment'

    id = Column(Integer, primary_key=True)
    customer_id = Column(Integer, ForeignKey('customer.id'), nullable=False)
    date_received = Column(DateTime, nullable=False)
    date_applied = Column(Date, nullable=False)
    description = Column(String)
    credit = Column(Float)

    customer = relationship("Customer", backref=backref('payments',
            order_by=id))

    '''date_received is the datetime when Skyline recorded the payment.
    date_applied is the date that the payment is "for", from the customer's
    perspective. Normally these are on the same day, but an error in an old
    payment can be corrected by entering a new payment with the same
    date_applied as the old one, whose credit is the true amount minus the
    previously-entered amount.'''
    def __init__(self, customer, date_received, date_applied, description,
            credit):
        assert isinstance(date_received, datetime)
        assert isinstance(date_applied, date)
        self.customer = customer
        self.date_received = date_received # datetime
        self.date_applied = date_applied   # date
        self.description = description
        self.credit = credit

    def to_dict(self):
        return {
            'id': self.id, 
            'date_received': self.date_received,
            'date_applied': self.date_applied,
            'description': self.description,
            'credit': self.credit,
            # the client uses this field to determine if users should be
            # allowed to edit this payment
            'editable': datetime.utcnow() - self.date_received \
                    < timedelta(hours=24)
        }

    def __repr__(self):
        return '<Payment(%s, received=%s, applied=%s, %s, %s)>' \
                % (self.customer.account, self.date_received, \
                        self.date_applied, self.description, self.credit)


# NOTE this is a view
class StatusDaysSince(Base):
    __tablename__ = 'status_days_since'

    # NOTE it seems that SQLAlchemy requires at least one column to be
    # identified as a "primary key" even though the table doesn't really have a
    # primary key in the db.
    account = Column(String, primary_key=True)
    dayssince = Column(Integer)

    def __init__(self, account, dayssince):
        self.account = account
        self.dayssince = dayssince

    def __repr__(self):
        return '<StatusDaysSince(%s, %s)>' \
                % (self.account, self.dayssince)


# TODO move the 2 functions below to Process? seems like state.py is only about
# the state database

def guess_utilbill_periods(start_date, end_date):
    '''Returns a list of (start, end) tuples representing a the number and
    periods of "hypothetical" utility bills covering the date range
    [start_date, end_date). "Hypothetical" utility bills are used for filling
    in a time gap between existing utility bills and a newly-uploaded one.'''
    if end_date <= start_date:
        raise ValueError('start date must precede end date.')

    # determine how many bills there are: divide total number of days by
    # hard-coded average period length of existing utilbills (computed using
    # utilbill_histogram.py), and round to nearest integer--but never go below
    # 1, since there must be at least 1 bill
    # TODO this hard-coded constant was the average period length of a sample
    # of many customers' utility bills; replace it with something smarter. we
    # should probably use a customer-specific average period length, since some
    # customers have 2-month utility bills.
    num_bills = max(1, int(round((end_date - start_date).days / 30.872)))

    # each bill's period will have the same length (except possibly the last
    # one)
    period_length = (end_date - start_date).days / num_bills

    # generate periods: all periods except the last have length
    # 'period_length'; last period may be slightly longer to fill up any
    # remaining space
    periods = []
    for i in range(num_bills-1):
        periods.append((start_date + timedelta(days= i * period_length),
                start_date + timedelta(days= (i + 1) * period_length)))
    periods.append((start_date + timedelta(days= (num_bills-1) * period_length),
        end_date))
    return periods


class StateDB(object):
    """A Data Access Class"""

    def __init__(self, session, logger=None):
        """Construct a new :class:`.StateDB`.
        
        :param session: a ``scoped_session`` instance
        :param logger: a logger object
        """
        self.session = session
        self.logger = logger

    def get_customer(self, session, account):
        return session.query(Customer).filter(Customer.account==account).one()

    def get_next_account_number(self, session):
        '''Returns what would become the next account number if a new account
        were created were created (highest existing account number + 1--we're
        assuming accounts will be integers, even though we always store them as
        strings).'''
        last_account = max(map(int, self.listAccounts(session)))
        return last_account + 1

    def get_utilbill(self, session, account, service, start, end):
        customer = session.query(Customer)\
                .filter(Customer.account==account).one()
        return session.query(UtilBill)\
                .filter(UtilBill.customer_id==customer.id)\
                .filter(UtilBill.service==service)\
                .filter(UtilBill.period_start==start)\
                .filter(UtilBill.period_end==end).one()

    def get_utilbill_by_id(self, session, ubid):
        return session.query(UtilBill).filter(UtilBill.id==ubid).one()

    def utilbills_for_reebill(self, session, account, sequence, version='max'):
        '''Returns all utility bills for the reebill given by account,
        sequence, version (highest version by default).'''
        reebill = self.get_reebill(session, account, sequence, version=version)
        #utilbills = session.query(UtilBill)\
        #        .filter(UtilBill.reebills.contains(reebill))\
        #        .order_by(UtilBill.period_start)
        #return utilbills.all()
        return session.query(UtilBill).filter(ReeBill.utilbills.any(),
                                              ReeBill.id == reebill.id).all()
    def max_version(self, session, account, sequence):
        # surprisingly, it is possible to filter a ReeBill query by a Customer
        # column even without actually joining with Customer. because of
        # func.max, the result is a tuple rather than a ReeBill object.
        reebills_subquery = session.query(ReeBill).join(Customer)\
                .filter(ReeBill.customer_id==Customer.id)\
                .filter(Customer.account==account)\
                .filter(ReeBill.sequence==sequence)
        max_version = session.query(func.max(
                reebills_subquery.subquery().columns.version)).one()[0]
        # SQLAlchemy returns None when the reebill row doesn't exist, but that
        # should be reported as an exception
        if max_version == None:
            raise NoResultFound
            
        # SQLAlchemy returns a "long" here for some reason, so convert to int
        return int(max_version)

    def max_issued_version(self, session, account, sequence):
        '''Returns the greatest version of the given reebill that has been
        issued. (This should differ by at most 1 from the maximum version
        overall, since a new version can't be created if the last one hasn't
        been issued.) If no version has ever been issued, returns None.'''
        # weird filtering on other table without a join
        customer = self.get_customer(session, account)
        result = session.query(func.max(ReeBill.version))\
                .filter(ReeBill.customer == customer)\
                .filter(ReeBill.issued==1).one()[0]
        # SQLAlchemy returns None if no reebills with that customer are issued
        if result is None:
            return None
        # version number is a long, so convert to int
        return int(result)

    # TODO rename to something like "create_next_version"
    def increment_version(self, session, account, sequence):
        '''Creates a new reebill with version number 1 greater than the highest
        existing version for the given account and sequence.
        
        The utility bill(s) of the new version are the same as those of its
        predecessor, but utility bill, UPRS, and document_ids are cleared
        from the utilbill_reebill table, meaning that the new reebill's
        utilbill/UPRS documents are the current ones.
        
        Returns the new state.ReeBill object.'''
        # highest existing version must be issued
        current_max_version_reebill = self.get_reebill(session, account,
                sequence)
        if current_max_version_reebill.issued != 1:
            raise ValueError(("Can't increment version of reebill %s-%s "
                    "because version %s is not issued yet") % (account,
                    sequence, current_max_version_reebill.version))

        new_reebill = ReeBill(current_max_version_reebill.customer, sequence,
                current_max_version_reebill.version + 1,
                discount_rate=current_max_version_reebill.discount_rate,
                late_charge_rate=current_max_version_reebill.late_charge_rate,
                utilbills=current_max_version_reebill.utilbills)
        for ur in new_reebill._utilbill_reebills:
            ur.document_id, ur.uprs_id, = None, None

        session.add(new_reebill)
        return new_reebill

    def get_unissued_corrections(self, session, account):
        '''Returns a list of (sequence, version) pairs for bills that have
        versions > 0 that have not been issued.'''
        reebills = session.query(ReeBill).join(Customer)\
                .filter(Customer.account==account)\
                .filter(ReeBill.version > 0)\
                .filter(ReeBill.issued==0).all()
        return [(int(reebill.sequence), int(reebill.version)) for reebill
                in reebills]

    def discount_rate(self, session, account):
        '''Returns the discount rate for the customer given by account.'''
        result = session.query(Customer).filter_by(account=account).one().\
                get_discount_rate()
        return result
        
    def late_charge_rate(self, session, account):
        '''Returns the late charge rate for the customer given by account.'''
        result = session.query(Customer).filter_by(account=account).one()\
                .get_late_charge_rate()
        return result

    # TODO: 22598787 branches
    def last_sequence(self, session, account):
        '''Returns the sequence of the last reebill for 'account', or 0 if
        there are no reebills.'''
        customer = self.get_customer(session, account)
        max_sequence = session.query(sqlalchemy.func.max(ReeBill.sequence)) \
                .filter(ReeBill.customer_id==customer.id).one()[0]
        # TODO: because of the way 0.xml templates are made (they are not in
        # the database) reebill needs to be primed otherwise the last sequence
        # for a new bill is None. Design a solution to this issue.
        if max_sequence is None:
            max_sequence =  0
        return max_sequence
        
    def last_issued_sequence(self, session, account,
            include_corrections=False):
        '''Returns the sequence of the last issued reebill for 'account', or 0
        if there are no issued reebills.'''
        customer = self.get_customer(session, account)
        if include_corrections:
            filter_logic = sqlalchemy.or_(ReeBill.issued==1,
                    sqlalchemy.and_(ReeBill.issued==0, ReeBill.version>0))
        else:
            filter_logic = ReeBill.issued==1

        max_sequence = session.query(sqlalchemy.func.max(ReeBill.sequence)) \
                .filter(ReeBill.customer_id==customer.id) \
                .filter(filter_logic).one()[0]
        if max_sequence is None:
            max_sequence = 0
        return max_sequence

    def get_last_reebill(self, session, account, issued_only=False):
        '''Returns the highest-sequence, highest-version ReeBill object for the
        given account, or None if no reebills exist. if issued_only is True,
        returns the highest-sequence/version issued reebill.
        '''
        customer = self.get_customer(session, account)
        cursor = session.query(ReeBill).filter_by(customer=customer)\
                .order_by(desc(ReeBill.sequence), desc(ReeBill.version))
        if issued_only:
            cursor = cursor.filter_by(issued=True)
        if cursor.count() == 0:
            return None
        return cursor.first()

    def get_last_utilbill(self, session, account, service=None, utility=None,
            rate_class=None, end=None):
        '''Returns the latest (i.e. last-ending) utility bill for the given
        account matching the given criteria. If 'end' is given, the last
        utility bill ending before or on 'end' is returned.'''
        cursor = session.query(UtilBill).join(Customer)\
                .filter(UtilBill.customer_id == Customer.id)\
                .filter(Customer.account == account)
        if service is not None:
            cursor = cursor.filter(UtilBill.service == service)
        if utility is not None:
            cursor = cursor.filter(UtilBill.utility == utility)
        if rate_class is not None:
            cursor = cursor.filter(UtilBill.rate_class == rate_class)
        if end is not None:
            cursor = cursor.filter(UtilBill.period_end <= end)
        result = cursor.order_by(UtilBill.period_end).first()
        if result is None:
            raise NoSuchBillException("No utility bill found")
        return result

    def last_utilbill_end_date(self, session, account):
        '''Returns the end date of the latest utilbill for the customer given
        by 'account', or None if there are no utilbills.'''
        customer = self.get_customer(session, account)
        query_results = session.query(sqlalchemy.func.max(UtilBill.period_end))\
                .filter(UtilBill.customer_id==customer.id).one()
        if len(query_results) > 0:
            return query_results[0]
        return None

    def new_reebill(self, session, account, sequence, version=0):
        '''Creates a new reebill row in the database and returns the new
        ReeBill object corresponding to it.'''
        customer = session.query(Customer)\
                .filter(Customer.account==account).one()
        new_reebill = ReeBill(customer, sequence, version)
        session.add(new_reebill)
        return new_reebill

    def issue(self, session, account, sequence, issue_date=datetime.utcnow()):
        '''Marks the highest version of the reebill given by account, sequence
        as issued.
        '''
        reebill = self.get_reebill(session, account, sequence)
        if reebill.issued == 1:
            raise IssuedBillError(("Can't issue reebill %s-%s-%s because it's "
                    "already issued") % (account, sequence, reebill.version))
        reebill.issued = 1
        reebill.issue_date = issue_date

    def is_issued(self, session, account, sequence, version='max',
            nonexistent=None):
        '''Returns true if the reebill given by account, sequence, and version
        (latest version by default) has been issued, false otherwise. If
        'nonexistent' is given, that value will be returned if the reebill is
        not present in the state database (e.g. False when you want
        non-existent bills to be treated as unissued).'''
        # NOTE: with the old database schema (one reebill row for all versions)
        # this method returned False when the 'version' argument was higher
        # than max_version. that was probably the wrong behavior, even though
        # test_state:StateTest.test_versions tested for it. 
        try:
            if version == 'max':
                reebill = self.get_reebill(session, account, sequence)
            elif isinstance(version, int):
                reebill = self.get_reebill(session, account, sequence, version)
            else:
                raise ValueError('Unknown version specifier "%s"' % version)
            # NOTE: reebill.issued is an int, and it converts the entire
            # expression to an int unless explicitly cast! see
            # https://www.pivotaltracker.com/story/show/35965271
            return bool(reebill.issued == 1)
        except NoResultFound:
            if nonexistent is not None:
                return nonexistent
            raise

    def account_exists(self, session, account):
        try:
           customer = session.query(Customer).with_lockmode("read")\
                   .filter(Customer.account==account).one()
        except NoResultFound:
            return False

        return True

    def listAccounts(self, session):
        '''List of all customer accounts (ordered).'''    
        # SQLAlchemy returns a list of tuples, so convert it into a plain list
        result = map((lambda x: x[0]),
                session.query(Customer.account)\
                .order_by(Customer.account).all())
        return result

    def list_accounts(self, session, start, limit):
        '''List of customer accounts with start and limit (for paging).'''
        # SQLAlchemy returns a list of tuples, so convert it into a plain list
        query = session.query(Customer.account)
        slice = query[start:start + limit]
        count = query.count()
        result = map((lambda x: x[0]), slice)
        return result, count

    def listSequences(self, session, account):

        # TODO: figure out how to do this all in one query. many SQLAlchemy
        # subquery examples use multiple queries but that shouldn't be
        # necessary
        customer = session.query(Customer).filter(Customer.account==account).one()
        sequences = session.query(ReeBill.sequence).with_lockmode("read") \
                .filter(ReeBill.customer_id==customer.id).all()

        # sequences is a list of tuples of numbers, so convert it into a plain list
        result = map((lambda x: x[0]), sequences)

        return result

    def listReebills(self, session, start, limit, account, sort, dir, **kwargs):
        query = session.query(ReeBill).join(Customer)\
                .filter(Customer.account==account)
        
        if (dir == u'DESC'):
            order = desc
        elif (dir == u'ASC'):
            order = asc
        else:
            raise ValueError("Bad Parameter Value: 'dir' must be 'ASC' or 'DESC'")

        if (sort == u'sequence'):
            field = ReeBill.sequence
        else:
            raise ValueError("Bad Parameter Value: 'sort' must be 'sequence'")

        slice = query.order_by(order(field))[start:start + limit]
        count = query.count()

        return slice, count

    def reebills(self, session, include_unissued=True):
        '''Generates (account, sequence, max version) tuples for all reebills
        in MySQL.'''
        for account in self.listAccounts(session):
            for sequence in self.listSequences(session, account):
                reebill = self.get_reebill(session, account, sequence)
                if include_unissued or reebill.issued:
                    yield account, int(sequence), int(reebill.max_version)

    def reebill_versions(self, session, include_unissued=True):
        '''Generates (account, sequence, version) tuples for all reebills in
        MySQL.'''
        for account in self.listAccounts(session):
            for sequence in self.listSequences(session, account):
                reebill = self.get_reebill(session, account, sequence)
                if include_unissued or reebill.issued:
                    max_version = reebill.max_version
                else:
                    max_version = reebill.max_version - 1
                for version in range(max_version + 1):
                    yield account, sequence, version

    def get_reebill(self, session, account, sequence, version='max'):
        '''Returns the ReeBill object corresponding to the given account,
        sequence, and version (the highest version if no version number is
        given).'''
        if version == 'max':
            version = session.query(func.max(ReeBill.version)).join(Customer) \
                .filter(Customer.account==account) \
                .filter(ReeBill.sequence==sequence).one()[0]
        result = session.query(ReeBill).join(Customer) \
            .filter(Customer.account==account) \
            .filter(ReeBill.sequence==sequence)\
            .filter(ReeBill.version==version).one()
        return result

    def get_reebill_by_id(self, session, rbid):
        return session.query(ReeBill).filter(ReeBill.id==rbid).one()

    def get_descendent_reebills(self, session, account, sequence):

        query = session.query(ReeBill).join(Customer) \
            .filter(Customer.account==account) \
            .order_by(ReeBill.sequence)

        slice = query[int(sequence):]

        return slice

    def list_utilbills(self, session, account, start=None, limit=None):
        '''Queries the database for account, start date, and end date of bills
        in a slice of the utilbills table; returns the slice and the total
        number of rows in the table (for paging). If 'start' is not given, all
        bills are returned. If 'start' is given but 'limit' is not, all bills
        starting with index 'start'. If both 'start' and 'limit' are given,
        returns bills with indices in [start, start + limit).'''

        # SQLAlchemy query to get account & dates for all utilbills
        query = session.query(UtilBill).with_lockmode('read').join(Customer)\
                .filter(Customer.account==account)\
                .order_by(Customer.account, desc(UtilBill.period_start))

        if start is None:
            return query, query.count()
        if limit is None:
            return query[start:], query.count()
        # SQLAlchemy does SQL 'limit' with Python list slicing
        return query[start:start + limit], query.count()

    def get_utilbills_on_date(self, session, account, the_date):
        '''Returns a list of UtilBill objects representing MySQL utility bills
        whose periods start before/on and end after/on 'the_date'.'''
        return session.query(UtilBill).filter(
            UtilBill.customer==self.get_customer(session, account),
            UtilBill.period_start<=the_date,
            UtilBill.period_end>the_date).all()

    
    def fill_in_hypothetical_utilbills(self, session, account, service,
            utility, rate_class, begin_date, end_date):
        '''Creates hypothetical utility bills in MySQL covering the period
        [begin_date, end_date).'''
        # get customer id from account number
        customer = session.query(Customer).filter(Customer.account==account) \
                .one()

        for (start, end) in guess_utilbill_periods(begin_date, end_date):
            # make a UtilBill
            # note that all 3 Mongo documents are None
            utilbill = UtilBill(customer, UtilBill.Hypothetical, service,
                    utility, rate_class, period_start=start, period_end=end)
            # put it in the database
            session.add(utilbill)

    def trim_hypothetical_utilbills(self, session, account, service):
        '''Deletes hypothetical utility bills for the given account and service
        whose periods precede the start date of the earliest non-hypothetical
        utility bill or follow the end date of the last utility bill.'''
        customer = self.get_customer(session, account)
        all_utilbills = session.query(UtilBill)\
                .filter(UtilBill.customer == customer)
        real_utilbills = all_utilbills\
                .filter(UtilBill.state != UtilBill.Hypothetical)
        hypothetical_utilbills = all_utilbills\
                .filter(UtilBill.state == UtilBill.Hypothetical)

        # if there are no real utility bills, delete all the hypothetical ones
        # (i.e. all of the utility bills for this customer)
        if real_utilbills.count() == 0:
            for hb in hypothetical_utilbills:
                session.delete(hb)
            return

        # if there are real utility bills, only delete the hypothetical ones
        # whose entire period comes before end of first real bill or after
        # start of last real bill
        first_real_utilbill = real_utilbills\
                .order_by(asc(UtilBill.period_start))[0]
        last_real_utilbill = session.query(UtilBill)\
                .order_by(desc(UtilBill.period_start))[0]
        for hb in hypothetical_utilbills:
            if (hb.period_start <= first_real_utilbill.period_end \
                    and hb.period_end <= first_real_utilbill.period_end)\
                    or (hb.period_end >= last_real_utilbill.period_start\
                    and hb.period_start >= last_real_utilbill.period_start):
                session.delete(hb)

    # NOTE deprectated in favor of UtilBillLoader.get_last_real_utilbill
    def get_last_real_utilbill(self, session, account, end, service=None,
            utility=None, rate_class=None, processed=None):
        '''Returns the latest-ending non-Hypothetical UtilBill whose
        end date is before/on 'end', optionally with the given service,
        utility, rate class, and 'processed' status.
        '''
        session.query(UtilBill).all()
        return UtilBillLoader(session).get_last_real_utilbill(account, end,
                service=service, utility=utility, rate_class=rate_class,
                processed=processed)

    def create_payment(self, session, account, date_applied, description,
            credit, date_received=None):
        '''Adds a new payment, returns the new Payment object. By default,
        'date_received' is the current datetime in UTC when this method is
        called; only override this for testing purposes.'''
        # NOTE a default value for 'date_received' can't be specified as a
        # default argument in the method signature because it would only get
        # evaluated once at the time this module was imported, which means its
        # value would be the same every time this method is called.
        if date_received is None:
            date_received = datetime.utcnow()
        customer = session.query(Customer)\
                .filter(Customer.account==account).one()
        new_payment = Payment(customer, date_received, date_applied,
                description, credit)
        session.add(new_payment)
        return new_payment

    def update_payment(self, session, oid, date_applied, description, credit):
        '''Sets the date_applied, description, and credit of the payment with
        id 'oid'.'''
        payment = session.query(Payment).filter(Payment.id == oid).one()
        if isinstance(date_applied, basestring):
            payment.date_applied = datetime.strptime(date_applied,
                    "%Y-%m-%dT%H:%M:%S").date()
        else:
            payment.date_applied = date_applied
        payment.description = description
        payment.credit = credit

    def delete_payment(self, session, oid):
        '''Deletes the payment with id 'oid'.'''
        payment = session.query(Payment).filter(Payment.id == oid).one()
        session.delete(payment)

    def find_payment(self, session, account, periodbegin, periodend):
        '''Returns a list of payment objects whose date_applied is in
        [periodbegin, period_end).'''
        # periodbegin and periodend must be non-overlapping between bills. This
        # is in direct opposition to the reebill period concept, which is a
        # period that covers all services for a given reebill and thus overlap
        # between bills.  Therefore, a non overlapping period could be just the
        # first utility service on the reebill. If the periods overlap,
        # payments will be applied more than once. See 11093293
        payments = session.query(Payment)\
            .filter(Payment.customer_id == Customer.id) \
            .filter(Customer.account == account) \
            .filter(and_(Payment.date_applied >= periodbegin,
            Payment.date_applied < periodend)).all()
        return payments
        
    def get_total_payment_since(self, session, account, start, end=None):
        '''Returns sum of all account's payments applied on or after 'start'
        and before 'end' (today by default). If 'start' is None, the beginning
        of the interval extends to the beginning of time.
        '''
        assert isinstance(start, date)
        if end is None:
            end=datetime.utcnow().date()
        payments = session.query(Payment)\
                .filter(Payment.customer==self.get_customer(session, account))\
                .filter(Payment.date_applied < end)
        if start is not None:
            payments = payments.filter(Payment.date_applied >= start)
        return float(sum(payment.credit for payment in payments.all()))

    def payments(self, session, account):
        '''Returns list of all payments for the given account ordered by
        date_received.'''
        payments = session.query(Payment).join(Customer)\
            .filter(Customer.account==account).order_by(Payment.date_received).all()
        return payments

    def retrieve_status_days_since(self, session, sort_col, sort_order):
        # SQLAlchemy query to get account & dates for all utilbills
        entityQuery = session.query(StatusDaysSince)

        # example of how db sorting would be done
        #if sort_col == 'dayssince' and sort_order == 'ASC':
        #    sortedQuery = entityQuery.order_by(asc(StatusDaysSince.dayssince))
        #elif sort_colr == 'dayssince' and sort_order == 'DESC':
        #    sortedQuery = entityQuery.order_by(desc(StatusDaysSince.dayssince))
        #lockmodeQuery = sortedQuery.with_lockmode("read")

        lockmodeQuery = entityQuery.with_lockmode("read")

        result = lockmodeQuery.all()

        return result

class UtilBillLoader(object):
    '''Data access object for utility bills, used to hide database details
    from other classes so they can be more easily tested.
    '''
    def __init__(self, session):
        ''''session': SQLAlchemy session object to be used for database
        queries.
        '''
        self._session = session

    def load_real_utilbills(self, **kwargs):
        '''Returns a cursor of UtilBill objects matching the criteria given
        by **kwargs. Only "real" utility bills (i.e. UtilBill objects with
        state SkylineEstimated or lower) are included.
        '''
        cursor = self._session.query(UtilBill).filter(UtilBill.state <=
                UtilBill.SkylineEstimated)
        for key, value in kwargs.iteritems():
            cursor = cursor.filter(getattr(UtilBill, key) == value)
        return cursor

    def get_last_real_utilbill(self, account, end, service=None, utility=None,
                rate_class=None, processed=None):
        '''Returns the latest-ending non-Hypothetical UtilBill whose
        end date is before/on 'end', optionally with the given service,
        utility, rate class, and 'processed' status.
        '''
        customer = self._session.query(Customer).filter_by(account=account)\
                .one()
        cursor = self._session.query(UtilBill) \
                .filter(UtilBill.customer == customer) \
                .filter(UtilBill.state != UtilBill.Hypothetical) \
                .filter(UtilBill.period_end <= end)
        if service is not None:
            cursor = cursor.filter(UtilBill.service == service)
        if utility is not None:
            cursor = cursor.filter(UtilBill.utility == utility)
        if rate_class is not None:
            cursor = cursor.filter(UtilBill.rate_class == rate_class)
        if processed is not None:
            assert isinstance(processed, bool)
            cursor = cursor.filter(UtilBill.processed == processed)
        result = cursor.order_by(desc(UtilBill.period_end)).first()
        if result is None:
            raise NoSuchBillException
        return result
<|MERGE_RESOLUTION|>--- conflicted
+++ resolved
@@ -26,11 +26,7 @@
 from sqlalchemy.ext.declarative import declarative_base
 from sqlalchemy.ext.associationproxy import association_proxy
 import tsort
-<<<<<<< HEAD
-from billing.processing.exceptions import BillStateError, IssuedBillError, NoSuchBillException
-=======
-
->>>>>>> 884d956e
+
 from exc import DatabaseError
 from alembic.script import ScriptDirectory
 from alembic.config import Config
@@ -41,11 +37,7 @@
 # Python's datetime.min is too early for the MySQLdb module; including it in a
 # query to mean "the beginning of time" causes a strptime failure, so this
 # value should be used instead.
-<<<<<<< HEAD
-from billing.processing.exceptions import NoRSIError, FormulaError, RSIError
-=======
 from billing.processing.exceptions import NoRSIError, FormulaError, RSIError, NoSuchBillException
->>>>>>> 884d956e
 
 MYSQLDB_DATETIME_MIN = datetime(1900,1,1)
 
@@ -63,18 +55,24 @@
 from sqlalchemy.ext.declarative import declarative_base
 
 Base = declarative_base(cls=Base)
-<<<<<<< HEAD
-
-
-_schema_revision = '4f2f8e2f7cd'
-=======
 
 
 #_schema_revision = '55e7e5ebdd29'
 _schema_revision = '2a89489227e'
->>>>>>> 884d956e
 
 def check_schema_revision(schema_revision=_schema_revision):
+    """Checks to see whether the database schema revision matches the 
+    revision expected by the model metadata.
+    """
+    s = Session()
+    conn = s.connection()
+    context = MigrationContext.configure(conn)
+    current_revision = context.get_current_revision()
+    if current_revision != schema_revision:
+        raise DatabaseError("Database schema revision mismatch."
+                            " Require revision %s; current revision %s"
+                            % (schema_revision, current_revision))
+    log.debug('Verified database at schema revision %s' % current_revision)
     """Checks to see whether the database schema revision matches the 
     revision expected by the model metadata.
     """
@@ -549,43 +547,9 @@
         utilbill_doc = reebill_dao.load_doc_for_utilbill(utilbill)
         utilbill.compute_charges(uprs, utilbill_doc)
 
-<<<<<<< HEAD
-        #[MN]:This code temporary until utilbill_doc stops storing register data
-        # We duplicate the utilbill and update its register quantities,
-        # assigning them to the register readings from self.readings. Then, we
-        # run though the charge calculation logic for the duplicate utilbill,
-        # and then we copy back the charges onto the reebill
-        hypothetical_utilbill = deepcopy(utilbill_doc)
-        hypothetical_registers = chain.from_iterable(m['registers'] for m
-                 in hypothetical_utilbill['meters'])
-        for reading in self.readings:
-            h_register = next(r for r in hypothetical_registers if r[
-                    'register_binding'] == reading.register_binding)
-            h_register['quantity'] = reading.hypothetical_quantity
-
-
-        rsi_bindings = set(rsi['rsi_binding'] for rsi in uprs.rates)
-        for c in (x for x in self.charges if x.rsi_binding not in rsi_bindings):
-            raise NoRSIError('No rate structure item for "%s"' % c)
-
-        # identifiers in RSI formulas are of the form "NAME.{quantity,rate,total}"
-        # (where NAME can be a register or the RSI_BINDING of some other charge).
-        # these are not valid python identifiers, so they can't be parsed as
-        # individual names. this dictionary maps names to "quantity"/"rate"/"total"
-        # to float values; RateStructureItem.compute_charge uses it to get values
-        # for the identifiers in the RSI formulas. it is initially filled only with
-        # register names, and the inner dictionary corresponding to each register
-        # name contains only "quantity".
-        identifiers = defaultdict(lambda:{})
-        for meter in hypothetical_utilbill['meters']:
-            for register in meter['registers']:
-                identifiers[register['register_binding']]['quantity'] = \
-                        register['quantity']
-=======
         identifiers = defaultdict(lambda:{})
         for reading in self.readings:
             identifiers[reading.register_binding]['quantity'] = reading.hypothetical_quantity
->>>>>>> 884d956e
 
         # get dictionary mapping rsi_bindings names to the indices of the
         # corresponding RSIs in an alphabetical list. 'rsi_numbers' assigns a number
@@ -646,12 +610,6 @@
             raise RSIError('Circular dependency: %s' % names_in_cycle)
 
         assert len(evaluation_order) == len(rsis)
-<<<<<<< HEAD
-
-        all_charges = {charge.rsi_binding: charge for charge in self.charges}
-
-=======
->>>>>>> 884d956e
         assert len(evaluation_order) == len(rsis)
         acs = {charge.rsi_binding: charge for charge in utilbill.charges}
         for rsi_number in evaluation_order:
@@ -659,16 +617,41 @@
             quantity, rate = rsi.compute_charge(identifiers)
             total = quantity * rate
             ac = acs[rsi.rsi_binding]
-<<<<<<< HEAD
+            self.charges.append(ReeBillCharge(self, rsi.rsi_binding,
+                    ac.description, ac.group, ac.quantity,
+                    quantity, ac.quantity_units, ac.rate, rate, ac.total,
+                    total))
+            identifiers[rsi.rsi_binding]['quantity'] = quantity
+            identifiers[rsi.rsi_binding]['rate'] = rate
+            identifiers[rsi.rsi_binding]['total'] = total
+
+        # 'evaluation_order' now contains only the indices of charges that don't
+        # have dependencies. topological sort the dependency graph to find an
+        # evaluation order that works for the charges that do have dependencies.
+        try:
+            evaluation_order.extend(tsort.topological_sort(dependency_graph))
+        except tsort.GraphError as g:
+            # if the graph contains a cycle, provide a more comprehensible error
+            # message with the charge numbers converted back to names
+            names_in_cycle = ', '.join(all_rsis[i]['rsi_binding'] for i in
+                    g.args[1])
+            raise RSIError('Circular dependency: %s' % names_in_cycle)
+
+        assert len(evaluation_order) == len(rsis)
+
+        all_charges = {charge.rsi_binding: charge for charge in self.charges}
+
+        assert len(evaluation_order) == len(rsis)
+        acs = {charge.rsi_binding: charge for charge in utilbill.charges}
+        for rsi_number in evaluation_order:
+            rsi = rsis[rsi_number]
+            quantity, rate = rsi.compute_charge(identifiers)
+            total = quantity * rate
+            ac = acs[rsi.rsi_binding]
             quantity_units = ac.quantity_units if ac.quantity_units is not None else ''
             self.charges.append(ReeBillCharge(self, rsi.rsi_binding,
                     ac.description, ac.group, ac.quantity,
                     quantity, quantity_units, ac.rate, rate, ac.total,
-=======
-            self.charges.append(ReeBillCharge(self, rsi.rsi_binding,
-                    ac.description, ac.group, ac.quantity,
-                    quantity, ac.quantity_units, ac.rate, rate, ac.total,
->>>>>>> 884d956e
                     total))
             identifiers[rsi.rsi_binding]['quantity'] = quantity
             identifiers[rsi.rsi_binding]['rate'] = rate
@@ -1025,15 +1008,8 @@
         # register names, and the inner dictionary corresponding to each register
         # name contains only "quantity".
         identifiers = defaultdict(lambda:{})
-<<<<<<< HEAD
-        for meter in utilbill_doc['meters']:
-            for register in meter['registers']:
-                identifiers[register['register_binding']]['quantity'] = \
-                        register['quantity']
-=======
         for register in self.registers:
             identifiers[register.register_binding]['quantity'] = register.quantity
->>>>>>> 884d956e
 
         # get dictionary mapping rsi_bindings names to the indices of the
         # corresponding RSIs in an alphabetical list. 'rsi_numbers' assigns a number
@@ -1096,13 +1072,7 @@
         assert len(evaluation_order) == len(rsis)
 
         all_charges = {charge.rsi_binding: charge for charge in self.charges}
-<<<<<<< HEAD
-
         assert len(evaluation_order) == len(rsis)
-
-=======
-        assert len(evaluation_order) == len(rsis)
->>>>>>> 884d956e
         for rsi_number in evaluation_order:
             rsi = rsis[rsi_number]
             quantity, rate = rsi.compute_charge(identifiers)
@@ -1124,8 +1094,6 @@
     def total_charge(self):
         return sum(charge.total for charge in self.charges)
 
-<<<<<<< HEAD
-=======
 class Register(Base):
     """A register reading on a utility bill"""
 
@@ -1177,7 +1145,6 @@
 
 
 
->>>>>>> 884d956e
 class Charge(Base):
     """Represents a specific charge item on a utility bill.
     """
@@ -1187,15 +1154,6 @@
     id = Column(Integer, primary_key=True)
     utilbill_id = Column(Integer, ForeignKey('utilbill.id'), nullable=False)
     
-<<<<<<< HEAD
-    description = Column(String(255))
-    group = Column(String(255))
-    quantity = Column(Float)
-    quantity_units = Column(String(255))
-    rate = Column(Float)
-    rsi_binding = Column(String(255))
-    total = Column(Float)
-=======
     description = Column(String(255), nullable=False)
     group = Column(String(255), nullable=False)
     quantity = Column(Float, nullable=False)
@@ -1203,7 +1161,6 @@
     rate = Column(Float, nullable=False)
     rsi_binding = Column(String(255), nullable=False)
     total = Column(Float, nullable=False)
->>>>>>> 884d956e
     
     utilbill = relationship("UtilBill", backref=backref('charges', order_by=id,
                                                         cascade="all"))
@@ -1221,10 +1178,7 @@
         :param rsi_binding: The rate structure item corresponding to the charge
         :param total: The total charge (equal to rate * quantity) 
         """
-<<<<<<< HEAD
-=======
         assert quantity_units is not None
->>>>>>> 884d956e
         self.utilbill = utilbill
         self.description = description
         self.group = group
