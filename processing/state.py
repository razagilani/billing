--- conflicted
+++ resolved
@@ -1267,14 +1267,10 @@
         return session.query(UtilBill).filter(ReeBill.utilbills.any(),
                 ReeBill.id == reebill.id).all()
 
-<<<<<<< HEAD
-    def max_version(self, account, sequence):
-=======
     def get_reebill_by_id(self, session, rbid):
         return session.query(ReeBill).filter(ReeBill.id == rbid).one()
 
-    def max_version(self, session, account, sequence):
->>>>>>> 2538f5e7
+    def max_version(self, account, sequence):
         # surprisingly, it is possible to filter a ReeBill query by a Customer
         # column even without actually joining with Customer. because of
         # func.max, the result is a tuple rather than a ReeBill object.
