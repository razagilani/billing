"""
Utility functions to interact with state database
"""
import ast
from datetime import timedelta, datetime, date
import logging
import json
from billing import config

import sqlalchemy
from sqlalchemy import Column, ForeignKey
from sqlalchemy.ext.declarative.api import declarative_base
from sqlalchemy.orm import sessionmaker, scoped_session
from sqlalchemy.orm import relationship, backref
from sqlalchemy.orm.base import class_mapper
from sqlalchemy.orm.exc import NoResultFound
from sqlalchemy import and_
from sqlalchemy.sql.expression import desc, asc
from sqlalchemy import func
from sqlalchemy.sql.sqltypes import Enum
from sqlalchemy.types import Integer, String, Float, Date, DateTime, Boolean
from sqlalchemy.ext.associationproxy import association_proxy
from sqlalchemy.ext.declarative import declarative_base
import tsort
import traceback
from alembic.migration import MigrationContext

from billing.exc import IssuedBillError, NoSuchBillException,\
        RegisterError, FormulaSyntaxError
from billing.exc import FormulaError
from exc import DatabaseError


# Python's datetime.min is too early for the MySQLdb module; including it in a
# query to mean "the beginning of time" causes a strptime failure, so this
# value should be used instead.
MYSQLDB_DATETIME_MIN = datetime(1900, 1, 1)
log = logging.getLogger(__name__)

Session = scoped_session(sessionmaker())

class Base(object):

    @classmethod
    def column_names(cls):
        return [prop.key for prop in class_mapper(cls).iterate_properties
                if isinstance(prop, sqlalchemy.orm.ColumnProperty)]

    def __eq__(self, other):
        return all([getattr(self, x) == getattr(other, x) for x in
                    self.column_names()])

    def column_dict(self):
        return {c: getattr(self, c) for c in self.column_names()}
Base = declarative_base(cls=Base)


_schema_revision = '18a02dea5969'
def check_schema_revision(schema_revision=None):
    """Checks to see whether the database schema revision matches the
    revision expected by the model metadata.
    """
    schema_revision = schema_revision or _schema_revision
    s = Session()
    conn = s.connection()
    context = MigrationContext.configure(conn)
    current_revision = context.get_current_revision()
    if current_revision != schema_revision:
        raise DatabaseError("Database schema revision mismatch."
                            " Require revision %s; current revision %s"
                            % (schema_revision, current_revision))
    log.debug('Verified database at schema revision %s' % current_revision)


class Evaluation(object):
    """A data structure to hold inputs for calculating charges. It can hold
    the value of a `Register` or the result of evaluating a `Charge`.
    """
    def __init__(self, quantity):
        self.quantity = quantity

class ChargeEvaluation(Evaluation):
    """An `Evaluation to store the result of evaluating a `Charge`.
    """
    def __init__(self, quantity=None, rate=None, exception=None):
        super(ChargeEvaluation, self).__init__(quantity)
        assert quantity is None or isinstance(quantity, (float, int))
        assert rate is None or isinstance(rate, (float, int))

        # when there's an error, quantity and rate should both be None
        if None in (quantity, rate):
            assert exception is not None
            quantity = rate = None
            self.total = None
        else:
            assert exception is None
            self.total = quantity * rate

        self.quantity = quantity
        self.rate = rate
        self.exception = exception

class Address(Base):
    """Table representing both "billing addresses" and "service addresses" in
    reebills.
    """
    __tablename__ = 'address'

    id = Column(Integer, primary_key=True)
    addressee = Column(String, nullable=False)
    street = Column(String, nullable=False)
    city = Column(String, nullable=False)
    state = Column(String, nullable=False)
    postal_code = Column(String, nullable=False)

    def __init__(self, addressee='', street='', city='', state='',
                 postal_code=''):
        self.addressee = addressee
        self.street = street
        self.city = city
        self.state = state
        self.postal_code = postal_code

    @classmethod
    def from_other(cls, other_address):
        """Constructs a new :class:`.Address` instance whose attributes are
        copied from the given `other_address`.
        :param other_address: An :class:`.Address` instance from which to
         copy attributes.
        """
        assert isinstance(other_address, cls)
        return cls(other_address.addressee,
            other_address.street,
            other_address.city,
            other_address.state,
            other_address.postal_code)

    def __hash__(self):
        return hash(self.addressee + self.street + self.city +
                    self.postal_code)

    def __repr__(self):
        return 'Address<(%s, %s, %s, %s, %s)' % (self.addressee, self.street,
                self.city, self.state, self.postal_code)

    def __str__(self):
        return '%s, %s, %s' % (self.street, self.city, self.state)

    def to_dict(self):
        return {
            #'id': self.id,
            'addressee': self.addressee,
            'street': self.street,
            'city': self.city,
            'state': self.state,
            'postal_code': self.postal_code,
        }

    @classmethod
    def from_other(cls, other_address):
        """Constructs a new :class:`.Address` instance whose attributes are
        copied from the given `other_address`.
        :param other_address: An :class:`.Address` instance from which to
         copy attributes.
        """
        assert isinstance(other_address, cls)
        return cls(other_address.addressee,
                   other_address.street,
                   other_address.city,
                   other_address.state,
                   other_address.postal_code)


class Company(Base):
    __tablename__ = 'company'

    id = Column(Integer, primary_key=True)
    address_id = Column(Integer, ForeignKey('address.id'))

    name = Column(String)
    discriminator = Column(String(50))
    address = relationship("Address")

    def __init__(self, name, address):
        self.name = name
        self.address = address

    __mapper_args__ = {'polymorphic_on': discriminator}


class Supplier(Company):
    __mapper_args__ = {'polymorphic_identity': 'supplier'}


class Utility(Company):
    __mapper_args__ = {'polymorphic_identity': 'utility'}

    #TODO: rate_class = add SQLAlchemy class for RateClass and form relationship

    def __init__(self, name, address, rate_classes=[]):
        """Construct a :class:`Utility` instance"""
        assert rate_classes == []
        super(Utility, self).__init__(name, address)


class Customer(Base):
    __tablename__ = 'customer'

    id = Column(Integer, primary_key=True)
    fb_utility_id = Column(Integer, ForeignKey('company.id'))

    account = Column(String, nullable=False)
    name = Column(String)
    discountrate = Column(Float(asdecimal=False), nullable=False)
    latechargerate = Column(Float(asdecimal=False), nullable=False)
    bill_email_recipient = Column(String, nullable=False)

    # "fb_" = to be assigned to the customer's first-created utility bill
    fb_rate_class = Column(String(255), nullable=False)
    fb_billing_address_id = Column(Integer, ForeignKey('address.id'),
        nullable=False, )
    fb_service_address_id = Column(Integer, ForeignKey('address.id'),
        nullable=False)

    fb_billing_address = relationship('Address', uselist=False, cascade='all',
        primaryjoin='Customer.fb_billing_address_id==Address.id')
    fb_service_address = relationship('Address', uselist=False, cascade='all',
        primaryjoin='Customer.fb_service_address_id==Address.id')

    fb_utility = relationship('Utility')

    def get_discount_rate(self):
        return self.discountrate

    def set_discountrate(self, value):
        self.discountrate = value

    def get_late_charge_rate(self):
        return self.latechargerate

    def set_late_charge_rate(self, value):
        self.latechargerate = value

    def __init__(self, name, account, discount_rate, late_charge_rate,
                 bill_email_recipient, fb_utility, fb_rate_class,
                 fb_billing_address, fb_service_address):
        """Construct a new :class:`.Customer`.
        :param name: The name of the customer.
        :param account:
        :param discount_rate:
        :param late_charge_rate:
        :param bill_email_recipient: The customer receiving email
        address for skyline-generated bills
        :fb_utility: The :class:`.Utility` to be assigned to the the first
        `UtilityBill` associated with this customer.
        :fb_rate_class": "first bill rate class" (see fb_utility_name)
        :fb_billing_address: (as previous)
        :fb_service address: (as previous)
        """
        self.name = name
        self.account = account
        self.discountrate = discount_rate
        self.latechargerate = late_charge_rate
        self.bill_email_recipient = bill_email_recipient
        self.fb_utility = fb_utility
        self.fb_rate_class = fb_rate_class
        self.fb_billing_address = fb_billing_address
        self.fb_service_address = fb_service_address

    def __repr__(self):
        return '<Customer(name=%s, account=%s, discountrate=%s)>' \
               % (self.name, self.account, self.discountrate)


class ReeBill(Base):
    __tablename__ = 'reebill'

    id = Column(Integer, primary_key=True)
    customer_id = Column(Integer, ForeignKey('customer.id'), nullable=False)
    sequence = Column(Integer, nullable=False)
    issued = Column(Integer, nullable=False)
    version = Column(Integer, nullable=False)
    issue_date = Column(DateTime)

    # new fields from Mongo
    ree_charge = Column(Float, nullable=False)
    balance_due = Column(Float, nullable=False)
    balance_forward = Column(Float, nullable=False)
    discount_rate = Column(Float, nullable=False)
    due_date = Column(Date, nullable=False)
    late_charge_rate = Column(Float, nullable=False)
    late_charge = Column(Float, nullable=False)
    total_adjustment = Column(Float, nullable=False)
    manual_adjustment = Column(Float, nullable=False)
    payment_received = Column(Float, nullable=False)
    prior_balance = Column(Float, nullable=False)
    ree_value = Column(Float, nullable=False)
    ree_savings = Column(Float, nullable=False)
    email_recipient = Column(String, nullable=True)
    processed = Column(Boolean, default=False)

    billing_address_id = Column(Integer, ForeignKey('address.id'),
        nullable=False)
    service_address_id = Column(Integer, ForeignKey('address.id'),
        nullable=False)

    customer = relationship("Customer", backref=backref('reebills',
        order_by=id))

    billing_address = relationship('Address', uselist=False,
        cascade='all',
        primaryjoin='ReeBill.billing_address_id==Address.id')
    service_address = relationship('Address', uselist=False, cascade='all',
        primaryjoin='ReeBill.service_address_id==Address.id')

    _utilbill_reebills = relationship('UtilbillReebill', backref='reebill',
        # NOTE: the "utilbill_reebill" table also has ON DELETE CASCADE in
        # the db
        cascade='delete')

    # NOTE on why there is no corresponding 'UtilBill.reebills' attribute: each
    # 'AssociationProxy' has a 'creator', which is a callable that creates a
    # new instance of the intermediate class whenever an instance of the
    # "target" class is appended to the list (in this case, a new instance of
    # 'UtilbillReebill' to hold each UtilBill). the default 'creator' is just
    # the intermediate class itself, which works when that class' constructor
    # has only one argument and that argument is the target class instance. in
    # this case the 'creator' is 'UtilbillReebill' and its __init__ takes one
    # UtilBill as its argument. if there were a bidirectional relationship
    # where 'UtilBill' also had a 'reebills' attribute,
    # UtilbillReebill.__init__ would have to take both a UtilBill and a ReeBill
    # as arguments, so a 'creator' would have to be explicitly specified. for
    # ReeBill it would be something like
    #     creator=lambda u: UtilbillReebill(u, self)
    # and for UtilBill,
    #     creator=lambda r: UtilbillReebill(self, r)
    # but this will not actually work because 'self' is not available in class
    # scope; there is no instance of UtilBill or ReeBill at the time this
    # code is executed. it also does not work to move the code into __init__
    # and assign the 'utilbills' attribute to a particular ReeBill instance
    # or vice versa. there may be a way to make SQLAlchemy do this (maybe by
    # switching to "classical" class-definition style?) but i decided it was
    # sufficient to have only a one-directional relationship from ReeBill to
    # UtilBill.
    utilbills = association_proxy('_utilbill_reebills', 'utilbill')

    @property
    def utilbill(self):
        assert len(self.utilbills) == 1
        return self.utilbills[0]

    # see the following documentation for delete cascade behavior
    charges = relationship('ReeBillCharge', backref='reebill', cascade='all')
    readings = relationship('Reading', backref='reebill', cascade='all')

    def __init__(self, customer, sequence, version=0, discount_rate=None,
                 late_charge_rate=None, billing_address=None,
                 service_address=None, utilbills=[]):
        self.customer = customer
        self.sequence = sequence
        self.version = version
        self.issued = 0
        if discount_rate:
            self.discount_rate = discount_rate
        else:
            self.discount_rate = self.customer.discountrate
        if late_charge_rate:
            self.late_charge_rate = late_charge_rate
        else:
            self.late_charge_rate = self.customer.latechargerate

        self.ree_charge = 0
        self.balance_due = 0
        self.balance_forward = 0
        self.due_date = None
        self.late_charge = 0
        self.total_adjustment = 0
        self.manual_adjustment = 0
        self.payment_received = 0
        self.prior_balance = 0
        self.ree_value = 0
        self.ree_savings = 0
        self.email_recipient = None

        # NOTE: billing/service_address arguments can't be given default value
        # 'Address()' because that causes the same Address instance to be
        # assigned every time.
        self.billing_address = billing_address or Address()
        self.service_address = service_address or Address()

        # supposedly, SQLAlchemy sends queries to the database whenever an
        # association_proxy attribute is accessed, meaning that if
        # 'utilbills' is set before the other attributes above, SQLAlchemy
        # will try to insert the new row too soon, and fail because many
        # fields are still null but the columns are defined as not-null. this
        # can be fixed by setting 'utilbills' last, but there may be a better
        # solution. see related bug:
        # https://www.pivotaltracker.com/story/show/65502556
        self.utilbills = utilbills

    def __repr__(self):
        return '<ReeBill %s-%s-%s, %s, %s utilbills>' % (
            self.customer.account, self.sequence, self.version, 'issued' if
            self.issued else 'unissued', len(self.utilbills))

    def get_period(self):
        '''Returns period of the first (only) utility bill for this reebill
        as tuple of dates.
        '''
        assert len(self.utilbills) == 1
        return self.utilbills[0].period_start, self.utilbills[0].period_end


    def copy_reading_conventional_quantities_from_utility_bill(self):
        """Sets the conventional_quantity of each reading to match the
        corresponding utility bill register quantity."""
        s = Session.object_session(self)
        for reading, register in s.query(Reading, Register).join(Register,
                Reading.register_binding == Register.register_binding). \
                filter(Reading.reebill_id == self.id). \
                filter(Register.utilbill_id == self.utilbill.id).all():
            reading.conventional_quantity = register.quantity

    def replace_readings_from_utility_bill_registers(self, utility_bill):
        """Deletes and replaces the readings using the corresponding utility
        bill registers."""
        s = Session.object_session(self)
        for reading in self.readings:
            s.delete(reading)
        for register in utility_bill.registers:
            self.readings.append(Reading(register.register_binding,
                "Energy Sold",
                register.quantity,
                0,
                "SUM",
                register.quantity_units))

    def update_readings_from_reebill(self, reebill_readings):
        '''Updates the set of Readings associated with this ReeBill to match
        the list of registers in the given reebill_readings. Readings that do
        not have a register binding that matches a register in the utility bill
        are ignored.
        '''
        session = Session.object_session(self)
        for r in self.readings:
            session.delete(r)
        utilbill_register_bindings = [r.register_binding for r in
                                      self.utilbill.registers]
        self.readings = [Reading(r.register_binding, r.measure, 0,
                0, r.aggregate_function, r.unit) for r in reebill_readings
                if r.register_binding in utilbill_register_bindings]
        session.flush()

    def get_renewable_energy_reading(self, register_binding):
        assert isinstance(register_binding, basestring)
        try:
            reading = next(r for r in self.readings
                           if r.register_binding == register_binding)
        except StopIteration:
            raise ValueError('Unknown register binding "%s"' % register_binding)
        return reading.renewable_quantity

    def get_reading_by_register_binding(self, binding):
        '''Returns the first Reading object found belonging to this ReeBill
        whose 'register_binding' matches 'binding'.
        '''
        try:
            result = next(r for r in self.readings if r.register_binding == binding)
        except StopIteration:
            raise RegisterError('Unknown register binding "%s"' % binding)
        return result

    def set_renewable_energy_reading(self, register_binding, new_quantity):
        assert isinstance(register_binding, basestring)
        assert isinstance(new_quantity, (float, int))
        reading = self.get_reading_by_register_binding(register_binding)
        unit = reading.unit.lower()

        # Thermal: convert quantity to therms according to unit, and add it to
        # the total
        if unit == 'therms':
            new_quantity /= 1e5
        elif unit == 'btu':
            # TODO physical constants must be global
            pass
        elif unit == 'kwh':
            # TODO physical constants must be global
            new_quantity /= 1e5
            new_quantity /= .0341214163
        elif unit == 'ccf':
            # deal with non-energy unit "CCF" by converting to therms with
            # conversion factor 1
            # TODO: 28825375 - need the conversion factor for this
            # print ("Register in reebill %s-%s-%s contains gas measured "
            #        "in ccf: energy value is wrong; time to implement "
            #        "https://www.pivotaltracker.com/story/show/28825375") \
            #       % (self.account, self.sequence, self.version)
            new_quantity /= 1e5
        # PV: Unit is kilowatt; no conversion needs to happen
        elif unit == 'kwd':
            pass
        else:
            raise ValueError('Unknown energy unit: "%s"' % unit)

        reading.renewable_quantity = new_quantity

    def get_total_renewable_energy(self, ccf_conversion_factor=None):
        total_therms = 0
        for reading in self.readings:
            quantity = reading.renewable_quantity
            unit = reading.unit.lower()
            assert isinstance(quantity, (float, int))
            assert isinstance(unit, basestring)

            # convert quantity to therms according to unit, and add it to
            # the total
            if unit == 'therms':
                total_therms += quantity
            elif unit == 'btu':
                # TODO physical constants must be global
                total_therms += quantity / 100000.0
            elif unit == 'kwh':
                # TODO physical constants must be global
                total_therms += quantity / .0341214163
            elif unit == 'ccf':
                if ccf_conversion_factor is not None:
                    total_therms += quantity * ccf_conversion_factor
                else:
                    # TODO: 28825375 - need the conversion factor for this
                    # print ("Register in reebill %s-%s-%s contains gas measured "
                    #        "in ccf: energy value is wrong; time to implement "
                    #        "https://www.pivotaltracker.com/story/show/28825375"
                    #       ) % (self.customer.account, self.sequence,
                    #       self.version)
                    # assume conversion factor is 1
                    total_therms += quantity
            elif unit == 'kwd':
                total_therms += quantity
            else:
                raise ValueError('Unknown energy unit: "%s"' % unit)

        return total_therms

    def replace_charges_with_context_evaluations(self, context):
        """Replace the ReeBill charges with data from each `Evaluation`.
        :param context: a dictionary of binding: `Evaluation`
        """
        for binding in set([r.register_binding for r in self.readings]):
            del context[binding]
        session = Session.object_session(self)
        for charge in self.charges:
            session.delete(charge)
        self.charges = []
        charge_dct = {c.rsi_binding: c for c in self.utilbill.charges}
        for binding, evaluation in context.iteritems():
            charge = charge_dct[binding]
            if charge.has_charge:
                session.add(ReeBillCharge(self, binding,
                    charge.description, charge.group, charge.quantity,
                    evaluation.quantity, charge.quantity_units, charge.rate,
                    evaluation.rate, charge.total, evaluation.total))

    def compute_charges(self):
        """Computes and updates utility bill charges, then computes and
        updates reebill charges."""
        self.utilbill.compute_charges()
        session = Session.object_session(self)
        for charge in self.charges:
            session.delete(charge)
        context = {r.register_binding: Evaluation(r.hypothetical_quantity)
                   for r in self.readings}
        for charge in self.utilbill.ordered_charges():
            evaluation = charge.evaluate(context, update=False)
            if evaluation.exception is not None:
                raise evaluation.exception
            context[charge.rsi_binding] = evaluation
        self.replace_charges_with_context_evaluations(context)

    def document_id_for_utilbill(self, utilbill):
        '''Returns the id (string) of the "frozen" utility bill document in
        Mongo corresponding to the given utility bill which is attached to this
        reebill. This will be None if this reebill is unissued.'''
        return next(ubrb.document_id for ubrb in self._utilbill_reebills if
                    ubrb.utilbill == utilbill)

    def uprs_id_for_utilbill(self, utilbill):
        '''Returns the id (string) of the "frozen" UPRS document in Mongo
        corresponding to the given utility bill which is attached to this
        reebill. This will be None if this reebill is unissued.'''
        return next(ubrb.uprs_document_id for ubrb in self._utilbill_reebills
                    if ubrb.utilbill == utilbill)

    @property
    def total(self):
        '''The sum of all charges on this bill that do not come from other
        bills, i.e. charges that are being charged to the customer's account on
        this bill's issue date. (This includes the late charge, which depends
        on another bill for its value but belongs to the bill on which it
        appears.) This total is what should be used to calculate the adjustment
        produced by the difference between two versions of a bill.'''
        return self.ree_charge + self.late_charge

    def get_total_actual_charges(self):
        '''Returns sum of "actual" versions of all charges.
        '''
        return sum(charge.a_total for charge in self.charges)

    def get_total_hypothetical_charges(self):
        '''Returns sum of "hypothetical" versions of all charges.
        '''
        return sum(charge.h_total for charge in self.charges)

    def get_service_address_formatted(self):
        return str(self.service_address)

    def get_charge_by_rsi_binding(self, binding):
        '''Returns the first ReeBillCharge object found belonging to this
        ReeBill whose 'rsi_binding' matches 'binding'.
        '''
        return next(c for c in self.charges if c.rsi_binding == binding)


    def column_dict(self):
        period_start , period_end = self.get_period()
        the_dict = super(ReeBill, self).column_dict()
        the_dict.update({
            'account': self.customer.account,
            'mailto': self.customer.bill_email_recipient,
            'hypothetical_total': self.get_total_hypothetical_charges(),
            'actual_total': self.get_total_actual_charges(),
            'billing_address': self.billing_address.column_dict(),
            'service_address': self.service_address.column_dict(),
            'period_start': period_start,
            'period_end': period_end,
            'utilbill_total': sum(u.get_total_charges() for u in self.utilbills),
            # TODO: is this used at all? does it need to be populated?
            'services': []
        })

        if self.version > 0:
            if self.issued:
                the_dict['corrections'] = str(self.version)
            else:
                the_dict['corrections'] = '#%s not issued' % self.version
        else:
            the_dict['corrections'] = '-' if self.issued else '(never ' \
                                                                 'issued)'
        # wrong energy unit can make this method fail causing the reebill
        # grid to not load; see
        # https://www.pivotaltracker.com/story/show/59594888
        try:
            the_dict['ree_quantity'] = self.get_total_renewable_energy()
        except (ValueError, StopIteration) as e:
            log.error(
                "Error when getting renewable energy "
                "quantity for reebill %s:\n%s" % (
                self.id, traceback.format_exc()))
            the_dict['ree_quantity'] = 'ERROR: %s' % e.message

        return the_dict


class UtilbillReebill(Base):
    '''Class corresponding to the "utilbill_reebill" table which represents the
    many-to-many relationship between "utilbill" and "reebill".'''
    __tablename__ = 'utilbill_reebill'

    reebill_id = Column(Integer, ForeignKey('reebill.id'), primary_key=True)
    utilbill_id = Column(Integer, ForeignKey('utilbill.id'), primary_key=True)
    document_id = Column(String)
    # TODO remove this
    uprs_document_id = Column(String)  #indicates the rate structure data

    # there is no delete cascade in this 'relationship' because a UtilBill
    # should not be deleted when a UtilbillReebill is deleted.
    utilbill = relationship('UtilBill', backref='_utilbill_reebills')

    def __init__(self, utilbill, document_id=None):
        # UtilbillReebill has only 'utilbill' in its __init__ because the
        # relationship goes Reebill -> UtilbillReebill -> UtilBill. NOTE if the
        # 'utilbill' argument is actually a ReeBill, ReeBill's relationship to
        # UtilbillReebill will cause a stack overflow in SQLAlchemy code
        # (without this check).
        assert isinstance(utilbill, UtilBill)

        self.utilbill = utilbill
        self.document_id = document_id

    def __repr__(self):
        return (('UtilbillReebill(utilbill_id=%s, reebill_id=%s, '
                 'document_id=...%s, uprs_document_id=...%s, ') % (
                    self.utilbill_id, self.reebill_id, self.document_id[-4:],
                    self.uprs_document_id[-4:]))

class ReeBillCharge(Base):
    '''Table representing "hypothetical" versions of charges in reebills (so
    named because these may not have the same schema as utility bill charges).
    Note that, in the past, a set of "hypothetical charges" was associated
    with each utility bill subdocument of a reebill Mongo document, of which
    there was always 1 in practice. Now these charges are associated directly
    with a reebill, so there would be no way to distinguish between charges
    from different utility bills, if there mere multiple utility bills.
    '''
    __tablename__ = 'reebill_charge'

    id = Column(Integer, primary_key=True)
    reebill_id = Column(Integer, ForeignKey('reebill.id', ondelete='CASCADE'))
    rsi_binding = Column(String, nullable=False)
    description = Column(String, nullable=False)
    # NOTE alternate name is required because you can't have a column called
    # "group" in MySQL
    group = Column(String, name='group_name', nullable=False)
    a_quantity = Column(Float, nullable=False)
    h_quantity = Column(Float, nullable=False)
    quantity_unit = Column(String, nullable=False)
    a_rate = Column(Float, nullable=False)
    h_rate = Column(Float, nullable=False)
    a_total = Column(Float, nullable=False)
    h_total = Column(Float, nullable=False)

    def __init__(self, reebill, rsi_binding, description, group,
                 a_quantity, h_quantity, quantity_unit, a_rate, h_rate,
                 a_total, h_total):
        assert quantity_unit is not None
        self.reebill = reebill
        self.rsi_binding = rsi_binding
        self.description = description
        self.group = group
        self.a_quantity, self.h_quantity = a_quantity, h_quantity
        self.quantity_unit = quantity_unit
        self.a_rate, self.h_rate = a_rate, h_rate
        self.a_total, self.h_total = a_total, h_total

class Reading(Base):
    '''Stores utility register readings and renewable energy offsetting the
    value of each register.
    '''
    __tablename__ = 'reading'

    id = Column(Integer, primary_key=True)
    reebill_id = Column(Integer, ForeignKey('reebill.id'))

    # identifies which utility bill register this corresponds to
    register_binding = Column(String, nullable=False)

    # name of measure in OLAP database to use for getting renewable energy
    # quantity
    measure = Column(String, nullable=False)

    # actual reading from utility bill
    conventional_quantity = Column(Float, nullable=False)

    # renewable energy offsetting the above
    renewable_quantity = Column(Float, nullable=False)

    aggregate_function = Column(String, nullable=False)

    unit = Column(String, nullable=False)

    def __init__(self, register_binding, measure, conventional_quantity,
                 renewable_quantity, aggregate_function, unit):
        assert isinstance(register_binding, basestring)
        assert isinstance(measure, basestring)
        assert isinstance(conventional_quantity, (float, int))
        assert isinstance(renewable_quantity, (float, int))
        assert isinstance(unit, basestring)
        self.register_binding = register_binding
        self.measure = measure
        self.conventional_quantity = conventional_quantity
        self.renewable_quantity = renewable_quantity
        self.aggregate_function = aggregate_function
        self.unit = unit

    def __hash__(self):
        return hash(self.register_binding + self.measure +
                str(self.conventional_quantity) + str(self.renewable_quantity)
                + self.aggregate_function + self.unit)

    def __eq__(self, other):
        return all([
            self.register_binding == other.register_binding,
            self.measure == other.measure,
            self.conventional_quantity == other.conventional_quantity,
            self.renewable_quantity == other.renewable_quantity,
            self.aggregate_function == other.aggregate_function,
            self.unit == other.unit
        ])

    @property
    def hypothetical_quantity(self):
        return self.conventional_quantity + self.renewable_quantity

class UtilBill(Base):
    __tablename__ = 'utilbill'

    id = Column(Integer, primary_key=True)
    customer_id = Column(Integer, ForeignKey('customer.id'), nullable=False)
    billing_address_id = Column(Integer, ForeignKey('address.id'),
        nullable=False)
    service_address_id = Column(Integer, ForeignKey('address.id'),
        nullable=False)
    utility_id = Column(Integer, ForeignKey('company.id'))

    state = Column(Integer, nullable=False)
    service = Column(String, nullable=False)
    rate_class = Column(String, nullable=False)
    period_start = Column(Date, nullable=False)
    period_end = Column(Date, nullable=False)

    # optional, total of charges seen in PDF: user knows the bill was processed
    # correctly when the calculated total matches this number
    # TODO: rename the column to match
    target_total = Column(Float, name='total_charges')

    date_received = Column(DateTime)
    account_number = Column(String, nullable=False)
    sha256_hexdigest = Column(String(64))

    # whether this utility bill is considered "done" by the user--mainly
    # meaning that its rate structure and charges are supposed to be accurate
    # and can be relied upon for rate structure prediction
    processed = Column(Integer, nullable=False)

    # _ids of Mongo documents
    document_id = Column(String)
    uprs_document_id = Column(String)

    customer = relationship("Customer", backref=backref('utilbills',
            order_by=id))
    billing_address = relationship('Address', uselist=False, cascade='all',
        primaryjoin='UtilBill.billing_address_id==Address.id')
    service_address = relationship('Address', uselist=False, cascade='all',
        primaryjoin='UtilBill.service_address_id==Address.id')
    utility = relationship('Utility')

    @property
    def pdf_url(self):
        return 'https://s3.amazonaws.com/%s/utilbill/%s' % \
               (config.get('aws_s3', 'bucket'), self.sha256_hexdigest)

    @property
    def bindings(self):
        """Returns all bindings across both charges and registers"""
        return set([c.rsi_binding for c in self.charges] +
                   [r.register_binding for r in self.registers])

    @staticmethod
    def validate_utilbill_period(start, end):
        '''Raises an exception if the dates 'start' and 'end' are unreasonable
        as a utility bill period: "reasonable" means start < end and (end -
        start) < 1 year.'''
        if start >= end:
            raise ValueError('Utility bill start date must precede end')
        if (end - start).days > 365:
            raise ValueError('Utility billing period lasts longer than a year')

    # utility bill states:
    # 0. Complete: actual non-estimated utility bill.
    # 1. Utility estimated: actual utility bill whose contents were estimated by
    # the utility (and which will be corrected later to become Complete).
    # 2. Skyline estimated: a bill that is known to exist (and whose dates are
    # correct) but whose contents were estimated by Skyline.
    # 3. Hypothetical: Skyline supposes that there is probably a bill during a
    # certain time period and estimates what its contents would be if it
    # existed. Such a bill may not really exist (since we can't even know how
    # many bills there are in a given period of time), and if it does exist,
    # its actual dates will probably be different than the guessed ones.
    # TODO 38385969: not sure this strategy is a good idea
    Complete, UtilityEstimated, SkylineEstimated, Hypothetical = range(4)

    # human-readable names for utilbill states (used in UI)
    _state_descriptions = {
        Complete: 'Final',
        UtilityEstimated: 'Utility Estimated',
        SkylineEstimated: 'Skyline Estimated',
        Hypothetical: 'Missing'
    }

    # TODO remove uprs_id, doc_id
    def __init__(self, customer, state, service, utility, rate_class,
                 billing_address, service_address, account_number='',
                 period_start=None, period_end=None, doc_id=None, uprs_id=None,
                 target_total=0, date_received=None, processed=False,
                 reebill=None):
        '''State should be one of UtilBill.Complete, UtilBill.UtilityEstimated,
        UtilBill.SkylineEstimated, UtilBill.Hypothetical.'''
        # utility bill objects also have an 'id' property that SQLAlchemy
        # automatically adds from the database column
        self.customer = customer
        self.state = state
        self.service = service
        self.utility = utility
        self.rate_class = rate_class
        self.billing_address = billing_address
        self.service_address = service_address
        self.period_start = period_start
        self.period_end = period_end
        self.target_total = target_total
        self.date_received = date_received
        self.account_number = account_number
        self.processed = processed
        self.document_id = doc_id
        self.uprs_document_id = uprs_id

    def state_name(self):
        return self.__class__._state_descriptions[self.state]

    def __repr__(self):
        return ('<UtilBill(customer=<%s>, service=%s, period_start=%s, '
                'period_end=%s, state=%s, %s reebills)>') % (
            self.customer.account, self.service, self.period_start,
            self.period_end, self.state, len(self._utilbill_reebills))

    def is_attached(self):
        return len(self._utilbill_reebills) > 0

    def sequence_version_json(self):
        '''Returns a list of dictionaries describing reebill versions attached
        to this utility bill. Each element is of the form {"sequence":
        sequence, "version": version}. The elements are sorted by sequence and
        by version within the same sequence.
        '''
        return sorted(
            ({'sequence': ur.reebill.sequence, 'version': ur.reebill.version,
              'issue_date': ur.reebill.issue_date}
             for ur in self._utilbill_reebills),
            key=lambda element: (element['sequence'], element['version'])
        )

    def ordered_charges(self):
        """Sorts the charges by their evaluation order. Any charge that is
        part part of a cycle is put at the start of the list so it will get
        an error when evaluated.
        """
        depends = {}
        for c in self.charges:
            try:
                depends[c.rsi_binding] = c.formula_variables()
            except SyntaxError:
                depends[c.rsi_binding] = set()
        dependency_graph = []
        independent_bindings = set(depends.keys())

        for binding, depended_bindings in depends.iteritems():
            for depended_binding in depended_bindings:
                #binding depends on depended_binding
                dependency_graph.append((depended_binding, binding))
                independent_bindings.discard(binding)
                independent_bindings.discard(depended_binding)

        while True:
            try:
                sortresult = tsort.topological_sort(dependency_graph)
            except tsort.GraphError as g:
                circular_bindings = set(g.args[1])
                independent_bindings.update(circular_bindings)
                dependency_graph = [(a, b) for a, b in dependency_graph
                                    if b not in circular_bindings]
            else:
                break
        order = list(independent_bindings) + [x for x in sortresult
                if x not in independent_bindings]
        return sorted(self.charges, key=lambda x: order.index(x.rsi_binding))

    def compute_charges(self, raise_exception=False):
        """Computes and updates the quantity, rate, and total attributes of
        all charges associated with `UtilBill`.
        :param raise_exception: Raises an exception if any charge could not be
        computed. Otherwise silently sets the error attribute of the charge
        to the exception message.
        """
        context = {r.register_binding: Evaluation(r.quantity) for r in
                   self.registers}
        sorted_charges = self.ordered_charges()
        exception = None
        for charge in sorted_charges:
            evaluation = charge.evaluate(context, update=True)
            # only charges that do not have errors get added to 'context'
            if evaluation.exception is None:
                context[charge.rsi_binding] = evaluation
            elif exception is None:
                exception = evaluation.exception

        # all charges should be computed before the exception is raised
        if raise_exception and exception:
            raise exception

    def get_charge_by_rsi_binding(self, binding):
        '''Returns the first Charge object found belonging to this
        ReeBill whose 'rsi_binding' matches 'binding'.
        '''
        return next(c for c in self.charges if c.rsi_binding == binding)

    def get_total_charges(self):
        """Returns sum of all charges' totals, excluding charges that have
        errors.
        """
        return sum(charge.total for charge in self.charges
                if charge.total is not None)

    def column_dict(self):
<<<<<<< HEAD
        return dict(super(UtilBill, self).column_dict().items() +
                    [('account', self.customer.account),
                     ('service', 'Unknown' if self.service is None
                                           else self.service.capitalize()),
                     ('computed_total', self.total_charge() if self.state <
                                        UtilBill.Hypothetical else None),
                     ('reebills', [ur.reebill.column_dict() for ur
                                   in self._utilbill_reebills]),
                     ('utility', self.utility.name),
                     ('state', self.state_name()),
                     ('pdf_url', self.pdf_url)])
=======
        the_dict = super(UtilBill, self).column_dict()
        reebills = [ur.reebill.column_dict() for ur in self._utilbill_reebills]
        the_dict.update({
            'account': self.customer.account,
            'service': 'Unknown' if self.service is None
                                else self.service.capitalize(),
            'total_charges': self.target_total,
            'computed_total': self.get_total_charges() if self.state <
                                UtilBill.Hypothetical else None,
            'reebills': reebills,
            'state': self.state_name()
        })
        return the_dict
>>>>>>> 328ee6f6

class Register(Base):
    """A register reading on a utility bill"""

    __tablename__ = 'register'

    id = Column(Integer, primary_key=True)
    utilbill_id = Column(Integer, ForeignKey('utilbill.id'), nullable=False)

    description = Column(String(255), nullable=False)
    quantity = Column(Float, nullable=False)
    quantity_units = Column(String(255), nullable=False)
    identifier = Column(String(255), nullable=False)
    estimated = Column(Boolean, nullable=False)
    # "reg_type" field seems to be unused (though "type" values include
    # "total", "tou", "demand", and "")
    reg_type = Column(String(255), nullable=False)
    register_binding = Column(String(255), nullable=False)
    active_periods = Column(String(2048))
    meter_identifier = Column(String(255), nullable=False)

    utilbill = relationship("UtilBill", backref='registers')

    def __init__(self, utilbill, description, quantity, quantity_units,
                 identifier, estimated, reg_type, register_binding,
                 active_periods, meter_identifier):
        """Construct a new :class:`.Register`.

        :param utilbill: The :class:`.UtilBill` on which the register appears
        :param description: A description of the register
        :param quantity: The register quantity
        :param quantity_units: The units of the quantity (i.e. Therms/kWh)
        :param identifier: ??
        :param estimated: Boolean; whether the indicator is an estimation.
        :param reg_type:
        :param register_binding:
        :param active_periods:
        :param meter_identifier:
        """
        self.utilbill = utilbill
        self.description = description
        self.quantity = quantity
        self.quantity_units = quantity_units
        self.identifier = identifier
        self.estimated = estimated
        self.reg_type = reg_type
        self.register_binding = register_binding
        self.active_periods = active_periods
        self.meter_identifier = meter_identifier

    def get_active_periods(self):
        """Return a dictionary describing "active periods" of this register.
        For a time-of-use register, this dictionary should have the keys
        "active_periods_weekday", "active_periods_weekend",
        and "active_periods_holiday". For a non-time-of-use register will
        have an empty dictionary.
        """
        if self.active_periods in ('', None):
            return {}
        result = json.loads(self.active_periods)
        for key in ['active_periods_weekday',
                'active_periods_weekend',
                'active_periods_holiday']:
            assert key in result
        return result


class Charge(Base):
    """Represents a specific charge item on a utility bill.
    """

    __tablename__ = 'charge'

    id = Column(Integer, primary_key=True)
    utilbill_id = Column(Integer, ForeignKey('utilbill.id'), nullable=False)

    description = Column(String(255), nullable=False)
    group = Column(String(255), nullable=False)
    quantity = Column(Float, nullable=False)
    quantity_units = Column(String(255), nullable=False)
    rate = Column(Float, nullable=False)
    rsi_binding = Column(String(255), nullable=False)
    total = Column(Float, nullable=False)
    error = Column(String(255))
    # description of error in computing the quantity and/or rate formula.
    # either this or quantity and rate should be null at any given time,
    # never both or neither.

    quantity_formula = Column(String(1000), nullable=False)
    rate_formula = Column(String(1000), nullable=False)
    has_charge = Column(Boolean, nullable=False)
    shared = Column(Boolean, nullable=False)
    roundrule = Column(String(1000))

    utilbill = relationship("UtilBill", backref=backref('charges', order_by=id))

    @staticmethod
    def is_builtin(var):
        """Checks whether the string `var` is a builtin variable or method
        :param var: the string to check being a builtin.
        """
        try:
            return eval('type(%s)' % var).__name__ == \
                   'builtin_function_or_method'
        except NameError:
            return False

    @staticmethod
    def get_variable_names(formula, filter_builtins=True):
        """Yields Python language variable names contained within the
        specified formula.
        :param formula: the Python formula parse
        :param filter_builtins: remove variables which are builtin identifiers
        """
        t = ast.parse(formula)
        var_names = (n.id for n in ast.walk(t) if isinstance(n, ast.Name))
        if filter_builtins:
            return [var for var in var_names if not Charge.is_builtin(var)]
        return list(var_names)

    def __init__(self, utilbill, description, group, quantity, quantity_units,
                 rate, rsi_binding, total, quantity_formula="", rate_formula="",
                 has_charge=True, shared=False, roundrule=""):
        """Construct a new :class:`.Charge`.

        :param utilbill: A :class:`.UtilBill` instance.
        :param description: A description of the charge.
        :param group: The charge group
        :param quantity: The quantity consumed
        :param quantity_units: The units of the quantity (i.e. Therms/kWh)
        :param rate: The charge per unit of quantity
        :param rsi_binding: The rate structure item corresponding to the charge
        :param total: The total charge (equal to rate * quantity)

        :param quantity_formula: The RSI quantity formula
        :param rate_formula: The RSI rate formula
        :param has_charge:
        :param shared:
        :param roundrule:
        """
        assert quantity_units is not None
        self.utilbill = utilbill
        self.description = description
        self.group = group
        self.quantity = quantity
        self.quantity_units = quantity_units
        self.rate = rate
        self.rsi_binding = rsi_binding
        self.total = total

        self.quantity_formula = quantity_formula
        self.rate_formula = rate_formula
        self.has_charge = has_charge
        self.shared = shared
        self.roundrule = roundrule

    @classmethod
    def formulas_from_other(cls, other):
        """Constructs a charge copying the formulas and data
        from the other charge, but does not set the utilbill"""
        return cls(None,
                   other.description,
                   other.group,
                   other.quantity,
                   other.quantity_units,
                   other.rate,
                   other.rsi_binding,
                   other.total,
                   quantity_formula=other.quantity_formula,
                   rate_formula=other.rate_formula,
                   has_charge=other.has_charge,
                   shared=other.shared,
                   roundrule=other.roundrule)

    def _validate_formula_parses(self, formula, formula_name):
        """Validates the formula parses and raises an exception if necessary
        :param formula: the formula to validate
        :param formula_name: a name of the formula for the exception message
        :param rsi_binding: an rsi binding for the exception message
        """
        try:
            ast.parse(formula)
        except SyntaxError:
            raise FormulaSyntaxError('Syntax error in %s formula of RSI '
                                     '"%s":\n%s' % (
                                         formula_name, self.rsi_binding,
                                         formula))

    @staticmethod
    def _evaluate_formula(formula, name, context):
        """Evaluates the formula in the specified context
        :param formula: a `quantity_formula` or `rate_formula`
        :param name: the formula name (i.e. rate / charge) for exception message
        :param context: map of binding name to `Evaluation`
        """
        try:
            return eval(formula, {}, context)
        except SyntaxError:
            raise FormulaSyntaxError('Syntax error in %s formula' % name)
        except Exception as e:
            message = 'Error in %s formula: '
            message += 'division by zero' if type(e) == ZeroDivisionError \
                else e.message
            raise FormulaError(message % name)

    def formula_variables(self):
        """Returns the full set of non built-in variable names referenced
         in `quantity_formula` and `rate_formula` as parsed by Python"""
        return set(Charge.get_variable_names(self.quantity_formula) +
                   Charge.get_variable_names(self.rate_formula))

    def evaluate(self, context, update=False):
        """Evaluates the quantity and rate formulas and returns a
        `Evaluation` instance
        :param context: map of binding name to `Evaluation`
        :param update: if true, set charge attributes to formula evaluations
        :param raise_exception: Raises an exception if the charge could not be
        computed. Otherwise silently sets the error attribute of the charge
        to the exception message.
        :returns: a `Evaluation`
        """
        try:
            quantity = self._evaluate_formula(self.quantity_formula, 'quantity',
                    context)
            rate = self._evaluate_formula(self.rate_formula, 'rate', context)
        except FormulaError as exception:
            evaluation = ChargeEvaluation(exception=exception)
        else:
            evaluation = ChargeEvaluation(quantity, rate)
        if update:
            self.quantity = evaluation.quantity
            self.rate = evaluation.rate
            self.total = evaluation.total
            self.error = None if evaluation.exception is None else \
                evaluation.exception.message
        return evaluation

class Payment(Base):
    __tablename__ = 'payment'

    id = Column(Integer, primary_key=True)
    customer_id = Column(Integer, ForeignKey('customer.id'), nullable=False)
    date_received = Column(DateTime, nullable=False)
    date_applied = Column(DateTime, nullable=False)
    description = Column(String)
    credit = Column(Float)

    customer = relationship("Customer", backref=backref('payments',
        order_by=id))

    '''date_received is the datetime when Skyline recorded the payment.
    date_applied is the date that the payment is "for", from the customer's
    perspective. Normally these are on the same day, but an error in an old
    payment can be corrected by entering a new payment with the same
    date_applied as the old one, whose credit is the true amount minus the
    previously-entered amount.'''

    def __init__(self, customer, date_received, date_applied, description,
                 credit):
        assert isinstance(date_received, datetime)
        assert isinstance(date_applied, date)
        self.customer = customer
        self.date_received = date_received
        self.date_applied = date_applied
        self.description = description
        self.credit = credit

    def is_editable(self):
        """ Returns True or False depending on whether the payment should be
        editable. Payments should be editable as long as date_received is
        within one day of today (ignoring seconds or microseconds)
        """
        today = datetime.utcnow()
        if (today-self.date_received).days <= 1:
            return True
        return False

    def __repr__(self):
        return '<Payment(%s, received=%s, applied=%s, %s, %s)>' \
               % (self.customer.account, self.date_received, \
                  self.date_applied, self.description, self.credit)

    def column_dict(self):
        the_dict = super(Payment, self).column_dict()
        the_dict.update(editable=self.is_editable())
        return the_dict

# TODO move the 2 functions below to Process? seems like state.py is only about
# the state database

def guess_utilbill_periods(start_date, end_date):
    '''Returns a list of (start, end) tuples representing a the number and
    periods of "hypothetical" utility bills covering the date range
    [start_date, end_date). "Hypothetical" utility bills are used for filling
    in a time gap between existing utility bills and a newly-uploaded one.'''
    if end_date <= start_date:
        raise ValueError('start date must precede end date.')

    # determine how many bills there are: divide total number of days by
    # hard-coded average period length of existing utilbills (computed using
    # utilbill_histogram.py), and round to nearest integer--but never go below
    # 1, since there must be at least 1 bill
    # TODO this hard-coded constant was the average period length of a sample
    # of many customers' utility bills; replace it with something smarter. we
    # should probably use a customer-specific average period length, since some
    # customers have 2-month utility bills.
    num_bills = max(1, int(round((end_date - start_date).days / 30.872)))

    # each bill's period will have the same length (except possibly the last
    # one)
    period_length = (end_date - start_date).days / num_bills

    # generate periods: all periods except the last have length
    # 'period_length'; last period may be slightly longer to fill up any
    # remaining space
    periods = []
    for i in range(num_bills-1):
        periods.append((start_date + timedelta(days= i * period_length),
                start_date + timedelta(days= (i + 1) * period_length)))
    periods.append((start_date + timedelta(days= (num_bills-1) * period_length),
        end_date))
    return periods


class StateDB(object):
    """A Data Access Class"""

    def __init__(self, logger=None):
        """Construct a new :class:`.StateDB`.

        :param session: a ``scoped_session`` instance
        :param logger: a logger object
        """
        self.logger = logger
        self.session = Session

    def get_customer(self, account):
        session = Session()
        return session.query(Customer).filter(Customer.account == account).one()

    def get_next_account_number(self):
        '''Returns what would become the next account number if a new account
        were created were created (highest existing account number + 1--we're
        assuming accounts will be integers, even though we always store them as
        strings).'''
        last_account = max(map(int, self.listAccounts()))
        return last_account + 1

    def get_utilbill(self, account, service, start, end):
        session = Session()
        customer = session.query(Customer) \
            .filter(Customer.account == account).one()
        return session.query(UtilBill) \
            .filter(UtilBill.customer_id == customer.id) \
            .filter(UtilBill.service == service) \
            .filter(UtilBill.period_start == start) \
            .filter(UtilBill.period_end == end).one()

    def get_create_utility(self, utility_name):
        session = Session()
        try:
            utility = session.query(Utility).filter_by(name=utility_name).one()
        except NoResultFound:
            utility = Utility(utility_name, Address('', '', '', '', ''))
        return utility

    def get_utilbill_by_id(self, ubid):
        session = Session()
        return session.query(UtilBill).filter(UtilBill.id == ubid).one()

    def utilbills_for_reebill(self, account, sequence, version='max'):
        '''Returns all utility bills for the reebill given by account,
        sequence, version (highest version by default).'''
        session = Session()
        reebill = self.get_reebill(account, sequence, version=version)
        return session.query(UtilBill).filter(ReeBill.utilbills.any(),
                ReeBill.id == reebill.id).all()

    def max_version(self, account, sequence):
        # surprisingly, it is possible to filter a ReeBill query by a Customer
        # column even without actually joining with Customer. because of
        # func.max, the result is a tuple rather than a ReeBill object.
        session = Session()
        reebills_subquery = session.query(ReeBill).join(Customer) \
            .filter(ReeBill.customer_id == Customer.id) \
            .filter(Customer.account == account) \
            .filter(ReeBill.sequence == sequence)
        max_version = session.query(func.max(
            reebills_subquery.subquery().columns.version)).one()[0]
        # SQLAlchemy returns None when the reebill row doesn't exist, but that
        # should be reported as an exception
        if max_version == None:
            raise NoResultFound

        # SQLAlchemy returns a "long" here for some reason, so convert to int
        return int(max_version)

    def max_issued_version(self, account, sequence):
        '''Returns the greatest version of the given reebill that has been
        issued. (This should differ by at most 1 from the maximum version
        overall, since a new version can't be created if the last one hasn't
        been issued.) If no version has ever been issued, returns None.'''
        # weird filtering on other table without a join
        session = Session()
        customer = self.get_customer(account)
        result = session.query(func.max(ReeBill.version)) \
            .filter(ReeBill.customer == customer) \
            .filter(ReeBill.issued == 1).one()[0]
        # SQLAlchemy returns None if no reebills with that customer are issued
        if result is None:
            return None
        # version number is a long, so convert to int
        return int(result)

    # TODO rename to something like "create_next_version"
    def increment_version(self, account, sequence):
        '''Creates a new reebill with version number 1 greater than the highest
        existing version for the given account and sequence.

        The utility bill(s) of the new version are the same as those of its
        predecessor, but utility bill, UPRS, and document_ids are cleared
        from the utilbill_reebill table, meaning that the new reebill's
        utilbill/UPRS documents are the current ones.

        Returns the new state.ReeBill object.'''
        # highest existing version must be issued
        session = Session()
        current_max_version_reebill = self.get_reebill(account, sequence)
        if current_max_version_reebill.issued != 1:
            raise ValueError(("Can't increment version of reebill %s-%s "
                    "because version %s is not issued yet") % (account,
                    sequence, current_max_version_reebill.version))

        new_reebill = ReeBill(current_max_version_reebill.customer, sequence,
            current_max_version_reebill.version + 1,
            discount_rate=current_max_version_reebill.discount_rate,
            late_charge_rate=current_max_version_reebill.late_charge_rate,
            utilbills=current_max_version_reebill.utilbills)
        for ur in new_reebill._utilbill_reebills:
            ur.document_id, ur.uprs_id, = None, None

        session.add(new_reebill)
        return new_reebill

    def get_unissued_corrections(self, account):
        '''Returns a list of (sequence, version) pairs for bills that have
        versions > 0 that have not been issued.'''
        session = Session()
        reebills = session.query(ReeBill).join(Customer) \
            .filter(Customer.account == account) \
            .filter(ReeBill.version > 0) \
            .filter(ReeBill.issued == 0).all()
        return [(int(reebill.sequence), int(reebill.version)) for reebill
                in reebills]

    def last_sequence(self, account):
        '''Returns the discount rate for the customer given by account.'''
        session = Session()
        result = session.query(Customer).filter_by(account=account).one(). \
            get_discount_rate()
        return result

    def late_charge_rate(self, account):
        '''Returns the late charge rate for the customer given by account.'''
        session = Session()
        result = session.query(Customer).filter_by(account=account).one() \
            .get_late_charge_rate()
        return result

    def last_sequence(self, account):
        '''Returns the sequence of the last reebill for 'account', or 0 if
        there are no reebills.'''
        session = Session()
        customer = self.get_customer(account)
        max_sequence = session.query(sqlalchemy.func.max(ReeBill.sequence)) \
            .filter(ReeBill.customer_id == customer.id).one()[0]
        # TODO: because of the way 0.xml templates are made (they are not in
        # the database) reebill needs to be primed otherwise the last sequence
        # for a new bill is None. Design a solution to this issue.
        if max_sequence is None:
            max_sequence = 0
        return max_sequence

    def last_issued_sequence(self, account,
                             include_corrections=False):
        '''Returns the sequence of the last issued reebill for 'account', or 0
        if there are no issued reebills.'''
        session = Session()
        customer = self.get_customer(account)
        if include_corrections:
            filter_logic = sqlalchemy.or_(ReeBill.issued == 1,
                sqlalchemy.and_(ReeBill.issued == 0, ReeBill.version > 0))
        else:
            filter_logic = ReeBill.issued == 1

        max_sequence = session.query(sqlalchemy.func.max(ReeBill.sequence)) \
            .filter(ReeBill.customer_id == customer.id) \
            .filter(filter_logic).one()[0]
        if max_sequence is None:
            max_sequence = 0
        return max_sequence

    def get_accounts_grid_data(self, account=None):
        '''Returns the Account of every customer,
        the Sequence, Version and Issue date of the highest-sequence,
        highest-version issued ReeBill object,
        the rate class, the service address of the latest
        (i.e. last-ending ) utility bill for each customer, and the period_end
        of the latest *processed* utility bill
        If account is given, the query is filtered by it.
        This is a way of speeding up the AccountsGrid in the UI
        '''
        session = Session()
        sequence_sq = session.query(
            ReeBill.customer_id, func.max(
                ReeBill.sequence).label('max_sequence'))\
            .filter(ReeBill.issued == 1)\
            .group_by(ReeBill.customer_id).subquery()
        version_sq = session.query(
            ReeBill.customer_id, ReeBill.sequence, ReeBill.issue_date,
            func.max(ReeBill.version).label('max_version'))\
            .filter(ReeBill.issued == 1)\
            .group_by(ReeBill.sequence, ReeBill.customer_id)\
            .subquery()
        utilbill_sq = session.query(
            UtilBill.customer_id,
            func.max(UtilBill.period_end).label('max_period_end'))\
        .group_by(UtilBill.customer_id)\
        .subquery()
        processed_utilbill_sq = session.query(
            UtilBill.customer_id,
            func.max(UtilBill.period_end).label('max_period_end_processed'))\
        .filter(UtilBill.processed == 1)\
        .group_by(UtilBill.customer_id)\
        .subquery()

        q = session.query(Customer.account,
                          sequence_sq.c.max_sequence,
                          version_sq.c.max_version,
                          version_sq.c.issue_date,
                          UtilBill.rate_class,
                          Address,
                          processed_utilbill_sq.c.max_period_end_processed)\
        .outerjoin(sequence_sq, Customer.id == sequence_sq.c.customer_id)\
        .outerjoin(version_sq, and_(Customer.id == version_sq.c.customer_id,
                   sequence_sq.c.max_sequence == version_sq.c.sequence))\
        .outerjoin(utilbill_sq, Customer.id == utilbill_sq.c.customer_id)\
        .outerjoin(UtilBill, and_(
            UtilBill.customer_id == utilbill_sq.c.customer_id,
            UtilBill.period_end == utilbill_sq.c.max_period_end))\
        .outerjoin(Address, UtilBill.service_address_id == Address.id)\
        .outerjoin(processed_utilbill_sq,
                   Customer.id == processed_utilbill_sq.c.customer_id)\
        .order_by(desc(Customer.account))

        if account is not None:
            q = q.filter(Customer.account == account)

        return q.all()

    def get_last_reebill(self, account, issued_only=False):
        '''Returns the highest-sequence, highest-version ReeBill object for the
        given account, or None if no reebills exist. if issued_only is True,
        returns the highest-sequence/version issued reebill.
        '''
        session = Session()
        customer = self.get_customer(account)
        cursor = session.query(ReeBill).filter_by(customer=customer) \
            .order_by(desc(ReeBill.sequence), desc(ReeBill.version))
        if issued_only:
            cursor = cursor.filter_by(issued=True)
        if cursor.count() == 0:
            return None
        return cursor.first()

    def get_last_utilbill(self, account, service=None, utility=None,
                          rate_class=None, end=None):
        '''Returns the latest (i.e. last-ending) utility bill for the given
        account matching the given criteria. If 'end' is given, the last
        utility bill ending before or on 'end' is returned.'''
        session = Session()
        cursor = session.query(UtilBill).join(Customer) \
            .filter(UtilBill.customer_id == Customer.id) \
            .filter(Customer.account == account)
        if service is not None:
            cursor = cursor.filter(UtilBill.service == service)
        if utility is not None:
            cursor = cursor.filter(UtilBill.utility == utility)
        if rate_class is not None:
            cursor = cursor.filter(UtilBill.rate_class == rate_class)
        if end is not None:
            cursor = cursor.filter(UtilBill.period_end <= end)
        result = cursor.order_by(UtilBill.period_end).first()
        if result is None:
            raise NoSuchBillException("No utility bill found")
        return result

    def last_utilbill_end_date(self, account):
        '''Returns the end date of the latest utilbill for the customer given
        by 'account', or None if there are no utilbills.'''
        session = Session()
        customer = self.get_customer(account)
        query_results = session.query(sqlalchemy.func.max(UtilBill.period_end)) \
            .filter(UtilBill.customer_id == customer.id).one()
        if len(query_results) > 0:
            return query_results[0]
        return None

    def new_reebill(self, account, sequence, version=0):
        '''Creates a new reebill row in the database and returns the new
        ReeBill object corresponding to it.'''
        session = Session()
        customer = session.query(Customer) \
            .filter(Customer.account == account).one()
        new_reebill = ReeBill(customer, sequence, version)
        session.add(new_reebill)
        return new_reebill

    def issue(self, account, sequence, issue_date=None):
        '''Marks the highest version of the reebill given by account, sequence
        as issued.
        '''
        reebill = self.get_reebill(account, sequence)
        if issue_date is None:
            issue_date = datetime.utcnow()
        if reebill.issued == 1:
            raise IssuedBillError(("Can't issue reebill %s-%s-%s because it's "
                    "already issued") % (account, sequence, reebill.version))
        reebill.issued = 1
        reebill.processed = 1
        reebill.issue_date = issue_date

    def is_issued(self, account, sequence, version='max',
                  nonexistent=None):
        '''Returns true if the reebill given by account, sequence, and version
        (latest version by default) has been issued, false otherwise. If
        'nonexistent' is given, that value will be returned if the reebill is
        not present in the state database (e.g. False when you want
        non-existent bills to be treated as unissued).'''
        # NOTE: with the old database schema (one reebill row for all versions)
        # this method returned False when the 'version' argument was higher
        # than max_version. that was probably the wrong behavior, even though
        # test_state:StateTest.test_versions tested for it.
        session = Session()
        try:
            if version == 'max':
                reebill = self.get_reebill(account, sequence)
            elif isinstance(version, int):
                reebill = self.get_reebill(account, sequence, version)
            else:
                raise ValueError('Unknown version specifier "%s"' % version)
            # NOTE: reebill.issued is an int, and it converts the entire
            # expression to an int unless explicitly cast! see
            # https://www.pivotaltracker.com/story/show/35965271
            return bool(reebill.issued == 1)
        except NoResultFound:
            if nonexistent is not None:
                return nonexistent
            raise

    def account_exists(self, account):
        session = Session()
        try:
           session.query(Customer).with_lockmode("read")\
                .filter(Customer.account == account).one()
        except NoResultFound:
            return False
        return True

    def listAccounts(self):
        '''List of all customer accounts (ordered).'''
        # SQLAlchemy returns a list of tuples, so convert it into a plain list
        session = Session()
        result = map((lambda x: x[0]),
            session.query(Customer.account) \
                .order_by(Customer.account).all())
        return result

    def list_accounts(self, start, limit):
        '''List of customer accounts with start and limit (for paging).'''
        # SQLAlchemy returns a list of tuples, so convert it into a plain list
        session = Session()
        query = session.query(Customer.account)
        slice = query[start:start + limit]
        count = query.count()
        result = map((lambda x: x[0]), slice)
        return result, count

    def listSequences(self, account):
        session = Session()

        # TODO: figure out how to do this all in one query. many SQLAlchemy
        # subquery examples use multiple queries but that shouldn't be
        # necessary
        customer = session.query(Customer).filter(
            Customer.account == account).one()
        sequences = session.query(ReeBill.sequence).with_lockmode("read") \
            .filter(ReeBill.customer_id == customer.id).all()

        # sequences is a list of tuples of numbers, so convert it into a plain list
        result = map((lambda x: x[0]), sequences)

        return result

    def listReebills(self, start, limit, account, sort, dir, **kwargs):
        session = Session()
        query = session.query(ReeBill).join(Customer) \
            .filter(Customer.account == account)

        if (dir == u'DESC'):
            order = desc
        elif (dir == u'ASC'):
            order = asc
        else:
            raise ValueError(
                "Bad Parameter Value: 'dir' must be 'ASC' or 'DESC'")

        if (sort == u'sequence'):
            field = ReeBill.sequence
        else:
            raise ValueError("Bad Parameter Value: 'sort' must be 'sequence'")

        slice = query.order_by(order(field))[start:start + limit]
        count = query.count()

        return slice, count

    def reebills(self, include_unissued=True):
        '''Generates (account, sequence, max version) tuples for all reebills
        in MySQL.'''
        for account in self.listAccounts():
            for sequence in self.listSequences(account):
                reebill = self.get_reebill(account, sequence)
                if include_unissued or reebill.issued:
                    yield account, int(sequence), int(reebill.max_version)

    def reebill_versions(self, include_unissued=True):
        '''Generates (account, sequence, version) tuples for all reebills in
        MySQL.'''
        for account in self.listAccounts():
            for sequence in self.listSequences(account):
                reebill = self.get_reebill(account, sequence)
                if include_unissued or reebill.issued:
                    max_version = reebill.max_version
                else:
                    max_version = reebill.max_version - 1
                for version in range(max_version + 1):
                    yield account, sequence, version

    def get_reebill(self, account, sequence, version='max'):
        '''Returns the ReeBill object corresponding to the given account,
        sequence, and version (the highest version if no version number is
        given).'''
        session = Session()
        if version == 'max':
            version = session.query(func.max(ReeBill.version)).join(Customer) \
                .filter(Customer.account == account) \
                .filter(ReeBill.sequence == sequence).one()[0]
        result = session.query(ReeBill).join(Customer) \
            .filter(Customer.account == account) \
            .filter(ReeBill.sequence == sequence) \
            .filter(ReeBill.version == version).one()
        return result

    def get_reebill_by_id(self, rbid):
        session = Session()
        return session.query(ReeBill).filter(ReeBill.id == rbid).one()

    def get_descendent_reebills(self, account, sequence):
        session = Session()
        query = session.query(ReeBill).join(Customer) \
            .filter(Customer.account == account) \
            .order_by(ReeBill.sequence)

        slice = query[int(sequence):]

        return slice

    def list_utilbills(self, account, start=None, limit=None):
        '''Queries the database for account, start date, and end date of bills
        in a slice of the utilbills table; returns the slice and the total
        number of rows in the table (for paging). If 'start' is not given, all
        bills are returned. If 'start' is given but 'limit' is not, all bills
        starting with index 'start'. If both 'start' and 'limit' are given,
        returns bills with indices in [start, start + limit).'''
        session = Session()
        query = session.query(UtilBill).with_lockmode('read').join(Customer) \
            .filter(Customer.account == account) \
            .order_by(Customer.account, desc(UtilBill.period_start))

        if start is None:
            return query, query.count()
        if limit is None:
            return query[start:], query.count()
        return query[start:start + limit], query.count()

    def get_utilbills_on_date(self, account, the_date):
        '''Returns a list of UtilBill objects representing MySQL utility bills
        whose periods start before/on and end after/on 'the_date'.'''
        session = Session()
        return session.query(UtilBill).filter(
                UtilBill.customer==self.get_customer(account),
                UtilBill.period_start<=the_date,
                UtilBill.period_end>the_date).all()

    def fill_in_hypothetical_utilbills(self, account, service,
                                       utility, rate_class, begin_date,
                                       end_date):
        '''Creates hypothetical utility bills in MySQL covering the period
        [begin_date, end_date).'''
        # get customer id from account number
        session = Session()
        customer = session.query(Customer).filter(Customer.account == account) \
            .one()

        for (start, end) in guess_utilbill_periods(begin_date, end_date):
            # make a UtilBill
            # note that all 3 Mongo documents are None
            utilbill = UtilBill(customer, UtilBill.Hypothetical, service,
                utility, rate_class, period_start=start, period_end=end)
            # put it in the database
            session.add(utilbill)

    def trim_hypothetical_utilbills(self, account, service):
        '''Deletes hypothetical utility bills for the given account and service
        whose periods precede the start date of the earliest non-hypothetical
        utility bill or follow the end date of the last utility bill.'''
        session = Session()
        customer = self.get_customer(account)
        all_utilbills = session.query(UtilBill) \
            .filter(UtilBill.customer == customer)
        real_utilbills = all_utilbills \
            .filter(UtilBill.state != UtilBill.Hypothetical)
        hypothetical_utilbills = all_utilbills \
            .filter(UtilBill.state == UtilBill.Hypothetical)

        # if there are no real utility bills, delete all the hypothetical ones
        # (i.e. all of the utility bills for this customer)
        if real_utilbills.count() == 0:
            for hb in hypothetical_utilbills:
                session.delete(hb)
            return

        # if there are real utility bills, only delete the hypothetical ones
        # whose entire period comes before end of first real bill or after
        # start of last real bill
        first_real_utilbill = real_utilbills \
            .order_by(asc(UtilBill.period_start))[0]
        last_real_utilbill = session.query(UtilBill) \
            .order_by(desc(UtilBill.period_start))[0]
        for hb in hypothetical_utilbills:
            if (hb.period_start <= first_real_utilbill.period_end \
                    and hb.period_end <= first_real_utilbill.period_end)\
                    or (hb.period_end >= last_real_utilbill.period_start\
                    and hb.period_start >= last_real_utilbill.period_start):
                session.delete(hb)

    # NOTE deprectated in favor of UtilBillLoader.get_last_real_utilbill
    def get_last_real_utilbill(self, account, end, service=None,
                               utility=None, rate_class=None, processed=None):
        '''Returns the latest-ending non-Hypothetical UtilBill whose
        end date is before/on 'end', optionally with the given service,
        utility, rate class, and 'processed' status.
        '''
        session = Session()
        return UtilBillLoader(session).get_last_real_utilbill(account, end,
                service=service, utility=utility, rate_class=rate_class,
                processed=processed)

    def create_payment(self, account, date_applied, description,
                       credit, date_received=None):
        '''Adds a new payment, returns the new Payment object. By default,
        'date_received' is the current datetime in UTC when this method is
        called; only override this for testing purposes.'''
        # NOTE a default value for 'date_received' can't be specified as a
        # default argument in the method signature because it would only get
        # evaluated once at the time this module was imported, which means its
        # value would be the same every time this method is called.
        if date_received is None:
            date_received = datetime.utcnow()
        session = Session()
        customer = session.query(Customer)\
                .filter(Customer.account==account).one()
        new_payment = Payment(customer, date_received, date_applied,
                description, credit)
        session.add(new_payment)
        session.flush()
        return new_payment

    def delete_payment(self, oid):
        '''Deletes the payment with id 'oid'.'''
        session = Session()
        payment = session.query(Payment).filter(Payment.id == oid).one()
        session.delete(payment)

    def find_payment(self, account, periodbegin, periodend):
        '''Returns a list of payment objects whose date_applied is in
        [periodbegin, period_end).'''
        # periodbegin and periodend must be non-overlapping between bills. This
        # is in direct opposition to the reebill period concept, which is a
        # period that covers all services for a given reebill and thus overlap
        # between bills.  Therefore, a non overlapping period could be just the
        # first utility service on the reebill. If the periods overlap,
        # payments will be applied more than once. See 11093293
        session = Session()
        payments = session.query(Payment) \
            .filter(Payment.customer_id == Customer.id) \
            .filter(Customer.account == account) \
            .filter(and_(Payment.date_applied >= periodbegin,
            Payment.date_applied < periodend)).all()
        return payments

    def get_total_payment_since(self, account, start, end=None):
        '''Returns sum of all account's payments applied on or after 'start'
        and before 'end' (today by default). If 'start' is None, the beginning
        of the interval extends to the beginning of time.
        '''
        assert isinstance(start, datetime)
        if end is None:
            end=datetime.utcnow()
        session = Session()
        payments = session.query(Payment)\
                .filter(Payment.customer==self.get_customer(account))\
                .filter(Payment.date_applied < end)
        if start is not None:
            payments = payments.filter(Payment.date_applied >= start)
        return float(sum(payment.credit for payment in payments.all()))

    def payments(self, account):
        '''Returns list of all payments for the given account ordered by
        date_received.'''
        session = Session()
        payments = session.query(Payment).join(Customer) \
            .filter(Customer.account == account).order_by(
            Payment.date_received).all()
        return payments


class UtilBillLoader(object):
    '''Data access object for utility bills, used to hide database details
    from other classes so they can be more easily tested.
    '''

    def __init__(self, session):
        ''''session': SQLAlchemy session object to be used for database
        queries.
        '''
        self._session = session

    def load_real_utilbills(self, **kwargs):
        '''Returns a cursor of UtilBill objects matching the criteria given
        by **kwargs. Only "real" utility bills (i.e. UtilBill objects with
        state SkylineEstimated or lower) are included.
        '''
        cursor = self._session.query(UtilBill).filter(UtilBill.state <=
                UtilBill.SkylineEstimated)
        for key, value in kwargs.iteritems():
            cursor = cursor.filter(getattr(UtilBill, key) == value)
        return cursor

    def get_last_real_utilbill(self, account, end, service=None, utility=None,
                rate_class=None, processed=None):
        '''Returns the latest-ending non-Hypothetical UtilBill whose
        end date is before/on 'end', optionally with the given service,
        utility, rate class, and 'processed' status.
        '''
        customer = self._session.query(Customer).filter_by(account=account) \
            .one()
        cursor = self._session.query(UtilBill) \
            .filter(UtilBill.customer == customer) \
            .filter(UtilBill.state != UtilBill.Hypothetical) \
            .filter(UtilBill.period_end <= end)
        if service is not None:
            cursor = cursor.filter(UtilBill.service == service)
        if utility is not None:
            cursor = cursor.filter(UtilBill.utility == utility)
        if rate_class is not None:
            cursor = cursor.filter(UtilBill.rate_class == rate_class)
        if processed is not None:
            assert isinstance(processed, bool)
            cursor = cursor.filter(UtilBill.processed == processed)
        result = cursor.order_by(desc(UtilBill.period_end)).first()
        if result is None:
            raise NoSuchBillException
        return result
<|MERGE_RESOLUTION|>--- conflicted
+++ resolved
@@ -999,33 +999,18 @@
                 if charge.total is not None)
 
     def column_dict(self):
-<<<<<<< HEAD
         return dict(super(UtilBill, self).column_dict().items() +
                     [('account', self.customer.account),
                      ('service', 'Unknown' if self.service is None
                                            else self.service.capitalize()),
-                     ('computed_total', self.total_charge() if self.state <
+                     ('total_charges', self.target_total),
+                     ('computed_total', self.get_total_charges() if self.state <
                                         UtilBill.Hypothetical else None),
                      ('reebills', [ur.reebill.column_dict() for ur
                                    in self._utilbill_reebills]),
                      ('utility', self.utility.name),
                      ('state', self.state_name()),
                      ('pdf_url', self.pdf_url)])
-=======
-        the_dict = super(UtilBill, self).column_dict()
-        reebills = [ur.reebill.column_dict() for ur in self._utilbill_reebills]
-        the_dict.update({
-            'account': self.customer.account,
-            'service': 'Unknown' if self.service is None
-                                else self.service.capitalize(),
-            'total_charges': self.target_total,
-            'computed_total': self.get_total_charges() if self.state <
-                                UtilBill.Hypothetical else None,
-            'reebills': reebills,
-            'state': self.state_name()
-        })
-        return the_dict
->>>>>>> 328ee6f6
 
 class Register(Base):
     """A register reading on a utility bill"""
