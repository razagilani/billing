#!/usr/bin/python
"""
Utility functions to interact with state database
"""
import os, sys
import itertools
import datetime
from datetime import timedelta, datetime, date
from decimal import Decimal
import sqlalchemy
from sqlalchemy import Table, Integer, String, Float, MetaData, ForeignKey
from sqlalchemy import create_engine
from sqlalchemy.orm import mapper, sessionmaker, scoped_session
from sqlalchemy.orm import relationship, backref
from sqlalchemy.orm.exc import NoResultFound
from sqlalchemy import and_
<<<<<<< HEAD
from sqlalchemy.sql.expression import desc, asc, label
from sqlalchemy.sql.functions import max as sql_max
from sqlalchemy.sql.functions import min as sql_min
=======
from sqlalchemy.sql.expression import desc, asc
from sqlalchemy import func
>>>>>>> 90beb08b
from db_objects import Customer, UtilBill, ReeBill, Payment, StatusDaysSince, StatusUnbilled
sys.stdout = sys.stderr

# TODO move the 2 functions below to Process? seems like state.py is only about
# the state database

def guess_utilbill_periods(start_date, end_date):
    '''Returns a list of (start, end) tuples representing a the number and
    periods of "hypothetical" utility bills covering the date range
    [start_date, end_date). "Hypothetical" utility bills are used for filling
    in a time gap between existing utility bills and a newly-uploaded one.'''
    if end_date <= start_date:
        raise ValueError('start date must precede end date.')

    # determine how many bills there are: divide total number of days by
    # hard-coded average period length of existing utilbills (computed using
    # utilbill_histogram.py), and round to nearest integer--but never go below
    # 1, since there must be at least 1 bill
    # TODO this hard-coded constant was the average period length of a sample
    # of many customers' utility bills; replace it with something smarter. we
    # should probably use a customer-specific average period length, since some
    # customers have 2-month utility bills.
    num_bills = max(1, int(round((end_date - start_date).days / 30.872)))

    # each bill's period will have the same length (except possibly the last one)
    period_length = (end_date - start_date).days / num_bills

    # generate periods: all periods except the last have length
    # 'period_length'; last period may be slightly longer to fill up any
    # remaining space
    periods = []
    for i in range(num_bills-1):
        periods.append((start_date + timedelta(days= i * period_length),
                start_date + timedelta(days= (i + 1) * period_length)))
    periods.append((start_date + timedelta(days= (num_bills-1) * period_length),
        end_date))
    return periods

def guess_utilbills_and_end_date(session, account, start_date):
    '''Returns a tuple (end_date, [utilbills]): a list of utility bills that
    will probably be associated with a newly-created reebill for the customer
    given by 'account' starting on 'start_date', and a guess for the reebills'
    end date.'''
    # TODO:25731853 test this method with multi-service customers. it works very well
    # for customers with one utility service, but the more utility bills the
    # customer has, the less accurate it will be.

    # Rich added this because of bug 26512637, which is really a data problem
    # (reebill period dates are missing)
    # TODO remove this because it's a temporary workaround
    if start_date == None:
        print >> sys.stderr, 'guess_utilbills_and_end_date got start_date == None'
        return (None, []) 

    # get length of last reebill (note that we don't store dates for reebills
    # in MySQL)
    customer = session.query(Customer).filter(Customer.account==account).one()
    previous_reebills = session.query(ReeBill) \
            .filter(ReeBill.customer_id==customer.id) \
            .order_by(desc(ReeBill.sequence))
    try:
        # get last reebill. note that SQLALchemy cursor object has no len (you
        # have to issue another query with func.count)
        last_reebill = previous_reebills[0]
    except IndexError:
        # if there are no previous bills, guess 30 days
        # TODO make this guess better?
        length = timedelta(days=30)
    else:
        # otherwise, get length of last bill period
        last_reebill_utilbills = session.query(UtilBill) \
                .filter(UtilBill.rebill_id==last_reebill.id)
        if list(last_reebill_utilbills) == []:
            raise Exception("Can't determine new reebill period without "
                    + "utility bills attached to the last reebill")
        earliest_start = min(ub.period_start for ub in last_reebill_utilbills)
        latest_end = max(ub.period_end for ub in last_reebill_utilbills)
        length = (latest_end - earliest_start)

    # first guess that this reebill's period has the same length as the last.
    # this guess will be adjusted to match the closest utility bill end date
    # after 'start_date', if there are any such utility bills.
    probable_end_date = start_date + length

    # get all utility bills that end after start_date
    utilbills_after_start_date = session.query(UtilBill) \
            .filter(UtilBill.customer_id==customer.id) \
            .filter(UtilBill.period_end > start_date).all()

    # if there are no utility bills that might be associated with this reebill,
    # we can't guess very well--just assume that this reebill's period will be
    # exactly the same length as its predecessor's.
    if len(utilbills_after_start_date) == 0:
        return probable_end_date, []

    # otherwise, adjust the guess to the closest utility bill end date (either
    # forward or back); return that date and all utilbills that end in the date
    # interval (start_date, probable_end_date].
    probable_end_date = min([u.period_end for u in utilbills_after_start_date],
            key = lambda x: abs(probable_end_date - x))
    return probable_end_date, [u for u in utilbills_after_start_date if
            u.period_end <= probable_end_date]

class StateDB:

    config = None

    def __init__(self, host, database, user, password, db_connections=5):
        # put "echo=True" in the call to create_engine to print the SQL
        # statements that are executed
        engine = create_engine('mysql://%s:%s@%s:3306/%s' % (user, password,
                host, database), pool_recycle=3600, pool_size=db_connections)
        self.engine = engine
        metadata = MetaData(engine)

        # table objects loaded automatically from database
        status_days_since_view = Table('status_days_since', metadata, autoload=True)
        status_unbilled_view = Table('status_unbilled', metadata, autoload=True)
        utilbill_table = Table('utilbill', metadata, autoload=True)
        reebill_table = Table('rebill', metadata, autoload=True)
        customer_table = Table('customer', metadata, autoload=True)
        payment_table = Table('payment', metadata, autoload=True)

        # mappings
        mapper(StatusDaysSince, status_days_since_view,primary_key=[status_days_since_view.c.account])
        mapper(StatusUnbilled, status_unbilled_view, primary_key=[status_unbilled_view.c.account])
        mapper(Customer, customer_table, properties={
                    'utilbills': relationship(UtilBill, backref='customer'),
                    'reebills': relationship(ReeBill, backref='customer')
                })
        mapper(ReeBill, reebill_table)
        mapper(UtilBill, utilbill_table, properties={
                    # "lazy='joined'" makes SQLAlchemy eagerly load utilbill customers
                    'reebill': relationship(ReeBill, backref='utilbill', lazy='joined')
                })
        mapper(Payment, payment_table, properties={
                    'customer': relationship(Customer, backref='payment')
                })


        # To turn logging on
        import logging
        logging.basicConfig()
        #logging.getLogger('sqlalchemy.engine').setLevel(logging.DEBUG)
        #logging.getLogger('sqlalchemy.pool').setLevel(logging.DEBUG)

        # session
        # global variable for the database session: SQLAlchemy will give an error if
        # this is created more than once, so don't call _getSession() anywhere else
        # wrapped by scoped_session for thread contextualization
        # http://docs.sqlalchemy.org/en/latest/orm/session.html#unitofwork-contextual
        self.session = scoped_session(sessionmaker(bind=engine, autoflush=True))

    def get_customer(self, session, account):
        return session.query(Customer).filter(Customer.account==account).one()

    def get_next_account_number(self, session):
        '''Returns what would become the next account number if a new account
        were created were created (highest existing account number + 1--we're
        assuming accounts will be integers, even though we always store them as
        strings).'''
        last_account = max(map(int, self.listAccounts(session)))
        return last_account + 1

    def get_utilbill(self, session, account, service, start, end):
        customer = session.query(Customer)\
                .filter(Customer.account==account).one()
        return session.query(UtilBill)\
                .filter(UtilBill.customer_id==customer.id)\
                .filter(UtilBill.service==service)\
                .filter(UtilBill.period_start==start)\
                .filter(UtilBill.period_end==end).one()

    def try_to_attach_utilbills(self, session, account, sequence, start, end,
            suspended_services=[]):
        '''Raises an exception if 'attach_utilbills' would fail, does not
        modify any databases.'''
        # get customer id from account and the reebill from account and sequence
        customer = session.query(Customer).filter(Customer.account==account).one()
        reebill = session.query(ReeBill).filter(ReeBill.customer==customer)\
                .filter(ReeBill.sequence==sequence).one()

        # get all utilbills for this customer whose dates are between 'start'
        # and 'end' (inclusive)
        all_utilbills = session.query(UtilBill) \
                .filter(UtilBill.customer==customer)\
                .filter(UtilBill.period_start>=start)\
                .filter(UtilBill.period_end<=end).all()
        if all_utilbills == []:
            raise Exception('No utility bills found between %s and %s' %
                    (start, end))
        non_suspended_utilbills = [u for u in all_utilbills if u.service.lower() not in
                suspended_services]
        if non_suspended_utilbills == []:
            raise Exception('No utility bills to attach because the services %s'
                    ' are suspended' % ', '.join(suspended_services))

    # TODO move to process.py?
    def attach_utilbills(self, session, account, sequence, utilbills, suspended_services=[]):
        '''Records in MySQL the association between the reebill given by
        'account', 'sequence' and all utilbills belonging to that customer
        whose entire periods are within the date interval [start, end] and
        whose services are not in 'suspended_services'. The utility bills are
        marked as processed.'''
        customer = self.get_customer(session, account)
        reebill = self.get_reebill(session, account, sequence)

        non_suspended_utilbills = filter(lambda ub: ub.service.lower() not in suspended_services, utilbills)
        if not non_suspended_utilbills:
            raise Exception('No utility bills to attach because %s services'\
                    ' are suspended' % ', '.join(suspended_services))
        
        for utilbill in utilbills:
            utilbill.reebill = reebill
            utilbill.processed = True

    def is_attached(self, session, account, sequence, nonexistent=None):
        '''Returns True iff the given reebill has utility bills attached to it
        in MySQL. If 'nonexistent' is given, that value will be returned if the
        reebill is not present in the state database (e.g. False when you want
        non-existent bills to be treated as unissued).'''
        try:
            customer = self.get_customer(session, account)
            reebill = session.query(ReeBill).filter(ReeBill.customer==customer)\
                    .filter(ReeBill.sequence==sequence).one()
            num_utilbills = session.query(UtilBill)\
                    .filter(UtilBill.reebill==reebill).count()
        except NoResultFound:
            if nonexistent is not None:
                return nonexistent
            raise
        return num_utilbills >= 1

    def utilbills_for_reebill(self, session, account, sequence):
        '''Returns all utility bills for the reebill given by account,
        sequence.'''
        customer = session.query(Customer).filter(Customer.account==account).one()
        reebill = session.query(ReeBill).filter(ReeBill.customer==customer)\
                .filter(ReeBill.sequence==sequence).one()
        utilbills = session.query(UtilBill).filter(UtilBill.reebill==reebill)
        return utilbills.all()

    def delete_reebill(self, session, account, sequence):
        '''Deletes the latest version of the given reebill, if it's not
        issued.'''
        customer = session.query(Customer)\
                .filter(Customer.account==account).one()
        reebill = session.query(ReeBill)\
                .filter(ReeBill.customer==customer) \
                .filter(ReeBill.sequence==sequence).one()
        if self.is_issued(session, account, sequence):
            raise Exception("Can't delete an issued reebill")
        
        # if the version is 0, detach all utility bills. otherwise leave them
        # as they are, because the attachment needs to be preserved for the
        # decremented version.
        # NOTE see https://www.pivotaltracker.com/story/show/31629749
        if reebill.max_version == 0:
            for utilbill in session.query(UtilBill)\
                    .filter(UtilBill.reebill==reebill):
                utilbill.reebill = None

        if reebill.max_version > 0:
            # all versions except the last are considered issued, so decrement
            # max_version and set issued to true
            reebill.max_version -= 1
            reebill.issued = 1
        else:
            # there's only one version, so really delete it
            session.delete(reebill)

    def max_version(self, session, account, sequence):
        customer = session.query(Customer)\
                .filter(Customer.account==account).one()
        reebill = session.query(ReeBill)\
                .filter(ReeBill.customer==customer)\
                .filter(ReeBill.sequence==sequence).one()
        # SQLAlchemy returns a "long" here for some reason, so convert to int
        return int(reebill.max_version)

    def max_issued_version(self, session, account, sequence):
        '''Returns the greatest version of the given reebill that has been
        issued. (This should differ by at most 1 from the maximum version
        overall, since a new version can't be created if the last one hasn't
        been issued.) If no version has ever been issued, returns None.'''
        customer = session.query(Customer)\
                .filter(Customer.account==account).one()
        reebill = session.query(ReeBill)\
                .filter(ReeBill.customer==customer)\
                .filter(ReeBill.sequence==sequence).one()
        # SQLAlchemy returns a "long" here for some reason, so convert to int
        if reebill.issued == 1:
            return int(reebill.max_version)
        elif reebill.max_version == 0:
            return None
        else:
            return int(reebill.max_version - 1)
        
    def increment_version(self, session, account, sequence):
        '''Incrementes the max_version of the given issued reebill (to indicate
        that a new version was successfully created). After the new version is
        created, the reebill is no longer issued, because the newest version
        has not been issued.'''
        customer = session.query(Customer)\
                .filter(Customer.account==account).one()
        reebill = session.query(ReeBill)\
                .filter(ReeBill.customer==customer)\
                .filter(ReeBill.sequence==sequence).one()
        if not self.is_issued(session, account, sequence):
            raise ValueError(("Can't increment version of %s-%s because "
                    "version %s is not issued yet") % (account, sequence,
                        reebill.max_version))
        reebill.issued = 0
        reebill.max_version += 1

    def get_unissued_corrections(self, session, account):
        '''Returns a list of (sequence, max_version) pairs for bills that have
        versions > 0 that have not been issued.'''
        customer = session.query(Customer)\
                .filter(Customer.account==account).one()
        reebills = session.query(ReeBill)\
                .filter(ReeBill.customer==customer)\
                .filter(ReeBill.max_version > 0)\
                .filter(ReeBill.issued==0).all()
        return [(int(reebill.sequence), int(reebill.max_version)) for reebill
                in reebills]

    def discount_rate(self, session, account):
        '''Returns the discount rate for the customer given by account.'''
        result = session.query(Customer).filter_by(account=account).one().\
                discountrate
        return result
        
    def late_charge_rate(self, session, account):
        '''Returns the late charge rate for the customer given by account.'''
        result = session.query(Customer).filter_by(account=account).one()\
                .latechargerate
        return result

    # TODO: 22598787 branches
    def last_sequence(self, session, account):
        '''Returns the sequence of the last reebill for 'account', or 0 if
        there are no reebills.'''
        customer = session.query(Customer).filter(Customer.account==account).one()
        max_sequence = session.query(sqlalchemy.func.max(ReeBill.sequence)) \
                .filter(ReeBill.customer_id==customer.id).one()[0]
        # TODO: because of the way 0.xml templates are made (they are not in
        # the database) rebill needs to be primed otherwise the last sequence
        # for a new bill is None. Design a solution to this issue.
        if max_sequence is None:
            max_sequence =  0
        return max_sequence
        
    def last_issued_sequence(self, session, account, include_corrections=False):
        '''Returns the sequence of the last issued reebill for 'account', or 0
        if there are no issued reebills.'''
        customer = session.query(Customer).filter(Customer.account==account).one()
        if include_corrections:
            filter_logic = sqlalchemy.or_(ReeBill.issued==1, sqlalchemy.and_(ReeBill.issued==0, ReeBill.max_version>0))
        else:
            filter_logic = ReeBill.issued==1

        max_sequence = session.query(sqlalchemy.func.max(ReeBill.sequence)) \
                .filter(ReeBill.customer_id==customer.id) \
                .filter(filter_logic).one()[0]
        if max_sequence is None:
            max_sequence = 0
        return max_sequence

    def last_utilbill_end_date(self, session, account):
        '''Returns the end date of the latest utilbill for the customer given
        by 'account', or None if there are no utilbills.'''
        customer = session.query(Customer).filter(Customer.account==account).one()
        query_results = session.query(sqlalchemy.func.max(UtilBill.period_end)) \
                .filter(UtilBill.customer_id==customer.id).one()
        if len(query_results) > 0:
            return query_results[0]
        return None

    def new_rebill(self, session, account, sequence, max_version=0):
        '''Creates a new ReeBill row in the database and returns the new
        ReeBill object corresponding to it.'''
        customer = session.query(Customer).filter(Customer.account==account).one()
        new_reebill = ReeBill(customer, sequence, max_version)
        session.add(new_reebill)
        return new_reebill

    def issue(self, session, account, sequence):
        '''Marks the given reebill as issued. Does not set the issue date or
        due date (which are in Mongo).'''
        customer = session.query(Customer).filter(Customer.account==account).one()
        reeBill = session.query(ReeBill) \
                .filter(ReeBill.customer_id==customer.id) \
                .filter(ReeBill.sequence==sequence).one()
        reeBill.issued = 1

    def is_issued(self, session, account, sequence, version='max',
            nonexistent=None):
        '''Returns true if the reebill given by account, sequence, and version
        (latest version by default) has been issued, false otherwise. If
        'nonexistent' is given, that value will be returned if the reebill is
        not present in the state database (e.g. False when you want
        non-existent bills to be treated as unissued).'''
        try:
            customer = session.query(Customer)\
                    .filter(Customer.account==account).one()
            reebill = session.query(ReeBill) \
                    .filter(ReeBill.customer_id==customer.id) \
                    .filter(ReeBill.sequence==sequence).one()
        except NoResultFound:
            if nonexistent is not None:
                return nonexistent
            raise
        if version == 'max':
            # NOTE: reebill.issued is an int, and it converts the entire
            # expression to an int unless explicitly cast! see
            # https://www.pivotaltracker.com/story/show/35965271
            return bool(reebill.issued == 1)
        elif isinstance(version, int):
            # any version prior to the latest is assumed to be issued, since
            # otherwise the latest version could not have been created
            return bool((version < reebill.max_version) \
                    or (version == reebill.max_version and reebill.issued))
        else:
            raise ValueError('Unknown version specifier "%s"' % version)

    def account_exists(self, session, account):
        try:
           customer = session.query(Customer).with_lockmode("read").filter(Customer.account==account).one()
        except NoResultFound:
            return False

        return True

    def listAccounts(self, session):
        '''List of all customer accounts (ordered).'''    
        # SQLAlchemy returns a list of tuples, so convert it into a plain list
        result = map((lambda x: x[0]), session.query(Customer.account).all())
        return result

    def list_accounts(self, session, start, limit):
        '''List of customer accounts with start and limit (for paging).'''
        # SQLAlchemy returns a list of tuples, so convert it into a plain list
        query = session.query(Customer.account)
        slice = query[start:start + limit]
        count = query.count()
        result = map((lambda x: x[0]), slice)
        return result, count

    def listSequences(self, session, account):

        # TODO: figure out how to do this all in one query. many SQLAlchemy
        # subquery examples use multiple queries but that shouldn't be
        # necessary
        customer = session.query(Customer).filter(Customer.account==account).one()
        sequences = session.query(ReeBill.sequence).with_lockmode("read") \
                .filter(ReeBill.customer_id==customer.id).all()

        # sequences is a list of tuples of numbers, so convert it into a plain list
        result = map((lambda x: x[0]), sequences)

        return result

    def listReebills(self, session, start, limit, account, sort, dir, **kwargs):

        query = session.query(ReeBill).join(Customer).filter(Customer.account==account)
        
        if (dir == u'DESC'):
            order = desc
        elif (dir == u'ASC'):
            order = asc
        else:
            raise ValueError("Bad Parameter Value: 'dir' must be 'ASC' or 'DESC'")

        if (sort == u'sequence'):
            field = ReeBill.sequence
        else:
            raise ValueError("Bad Parameter Value: 'sort' must be 'sequence'")

        slice = query.order_by(order(field))[start:start + limit]
        count = query.count()

        return slice, count

    def listAllIssuableReebillInfo(self, session, **kwargs):
        unissued = session.query(ReeBill.sequence.label('sequence'), ReeBill.customer_id.label('customer_id')).filter(ReeBill.issued == 0, ReeBill.max_version == 0).subquery('unissued')
        minseq = session.query(unissued.c.customer_id.label('customer_id'), func.min(unissued.c.sequence).label('sequence')).group_by(unissued.c.customer_id).subquery('minseq')
        query = session.query(Customer.account, ReeBill.sequence, UtilBill.total_charges).filter(ReeBill.sequence == minseq.c.sequence).filter(ReeBill.customer_id == minseq.c.customer_id).filter(UtilBill.customer_id == Customer.id).filter(UtilBill.rebill_id == ReeBill.id)

        slice = query.order_by(asc(Customer.account)).all()
        count = query.count()
        return slice, count

    def reebills(self, session, include_unissued=True):
        '''Generates (account, sequence) tuples for all reebills in MySQL.'''
        for account in self.listAccounts(session):
            for sequence in self.listSequences(session, account):
                reebill = self.get_reebill(session, account, sequence)
                if include_unissued or reebill.issued:
                    yield account, int(sequence), int(reebill.max_version)

    def reebill_versions(self, session, include_unissued=True):
        '''Generates (account, sequence, version) tuples for all reebills in
        MySQL.'''
        for account in self.listAccounts(session):
            for sequence in self.listSequences(session, account):
                reebill = self.get_reebill(session, account, sequence)
                if include_unissued or reebill.issued:
                    max_version = reebill.max_version
                else:
                    max_version = reebill.max_version - 1
                for version in range(max_version + 1):
                    yield account, sequence, version

    def get_reebill(self, session, account, sequence):

        query = session.query(ReeBill).join(Customer) \
            .filter(Customer.account==account) \
            .filter(ReeBill.sequence==sequence).one()

        return query

    def get_descendent_reebills(self, session, account, sequence):

        query = session.query(ReeBill).join(Customer) \
            .filter(Customer.account==account) \
            .order_by(ReeBill.sequence)

        slice = query[int(sequence):]

        return slice

    def list_utilbills(self, session, account, start=None, limit=None):
        '''Queries the database for account, start date, and end date of bills
        in a slice of the utilbills table; returns the slice and the total
        number of rows in the table (for paging). If 'start' is not given, all
        bills are returned. If 'start' is given but 'limit' is not, all bills
        starting with index 'start'. If both 'start' and 'limit' are given,
        returns bills with indices in [start, start + limit).'''

        # SQLAlchemy query to get account & dates for all utilbills
        query = session.query(UtilBill).with_lockmode('read').join(Customer)\
                .filter(Customer.account==account)\
                .order_by(Customer.account, desc(UtilBill.period_start))

        if start is None:
            return query, query.count()
        if limit is None:
            return query[start:], query.count()
        # SQLAlchemy does SQL 'limit' with Python list slicing
        return query[start:start + limit], query.count()

    def choose_next_utilbills(self, session, account, services):
        customer = self.get_customer(session, account)
        sequence = self.last_issued_sequence(session, account, include_corrections=True)

        # If there is a last issued sequence, then we can use the utilbills attached to it as a reference
        # for dates after which subsequent utilbill(s) will occur
        if sequence:
            reebill = self.get_reebill(session, account, sequence)
            last_utilbills = session.query(UtilBill).filter(UtilBill.rebill_id==reebill.id).all()
            # 
            service_iter = ((ub.service, ub.period_end) for ub in last_utilbills if ub.service in services)
        # Without a last issued reebill, we can't use any reference dates for our query(ies)
        else:
            last_utilbills = None
            service_iter = ((service, date.min) for service in services)

        next_utilbills = []

        for service, period_end in service_iter:
            # First, query to find the next unattached utilbill on this account for this customer and this service
            try:
                utilbill = session.query(UtilBill).filter(UtilBill.customer==customer, UtilBill.service==service, UtilBill.period_start>=period_end, UtilBill.rebill_id == None)\
                    .order_by(asc(UtilBill.period_start)).first()
            except NoResultFound:
                # If the utilbill is not found, then the rolling process can't proceed
                raise Exception('No new %s utility bill found' % service)
            else:
                if not utilbill:
                    # If the utilbill is not found, then the rolling process can't proceed
                    raise Exception('No new %s utility bill found' % service)

            # Second, calculate the time gap between the last attached utilbill's end date and the next utilbill's start date.
            # If there is a gap of more than one day, then someone may have mucked around in the database or another issue
            # arose. In any case, it suggests missing data, and we don't want to proceed with potentially the wrong
            # utilbill.
            time_gap = utilbill.period_start - period_end
            # Note that the time gap only matters if the account HAD a previous utilbill. For a new account, this isn't the case.
            # Therefore, make sure that new accounts don't fail the time gap condition
            if last_utilbills is not None and time_gap > timedelta(days=1):
                raise Exception('There is a gap of %d days before the next %s utility bill found' % (abs(time_gap.days), service))
            elif utilbill.state == UtilBill.Hypothetical:
                # Hypothetical utilbills are not an acceptable basis for a reebill. Only allow a roll to subsequent reebills if
                # the next utilbill(s) have been received or estimated
                raise Exception("The next %s utility bill exists but has not been fully estimated or received" % service)

            # Attach if no failure condition arose
            next_utilbills.append(utilbill)

        # This may be an irrelevant check, but if no specific exceptions were raised and yet there were no
        # utilbills selected for attachment, there is a problem
        if not next_utilbills:
            raise Exception('No qualifying utility bills found for account #%s' % account)

        return next_utilbills

    def record_utilbill_in_database(self, session, account, service,
            begin_date, end_date, total_charges, date_received, state=UtilBill.Complete):
        '''Inserts a row into the utilbill table when a utility bill file has
        been uploaded. The bill is Complete by default but can can have other
        states (see comment in db_objects.UtilBill for explanation of utility
        bill states). The bill is initially marked as un-processed.'''
        # get customer id from account number
        customer = session.query(Customer).filter(Customer.account==account) \
                .one()

        ## new utility bill that will be uploaded (if it's allowed)
        #new_utilbill = UtilBill(customer, state, service,
                #period_start=begin_date, period_end=end_date,
                #date_received=date_received)
        # NOTE: if new_utilbill is created here, but not added, much less
        # committed, it appears as a result in the query below, triggering an
        # error message. 26147819

        # get existing bills matching dates and service
        # (there should be at most one, but you never know)
        existing_bills = session.query(UtilBill) \
                .filter(UtilBill.customer_id==customer.id) \
                .filter(UtilBill.service==service) \
                .filter(UtilBill.period_start==begin_date) \
                .filter(UtilBill.period_end==end_date)

        if list(existing_bills) == []:
            # nothing to replace; just upload the bill
            new_utilbill = UtilBill(customer, state, service,
                    period_start=begin_date, period_end=end_date,
                    total_charges=total_charges, date_received=date_received)
            session.add(new_utilbill)
        elif len(list(existing_bills)) > 1:
            raise Exception(("Can't upload a bill for dates %s, %s because"
                    " there are already %s of them") % (begin_date, end_date,
                    len(list(existing_bills))))
        else:
            # now there is one existing bill with the same dates. if state is
            # "more final" than an existing non-final bill that matches this
            # one, replace that bill
            # TODO 38385969: is this really a good idea?
            # (we can compare with '>' because states are ordered from "most
            # final" to least (see db_objects.UtilBill)
            bills_to_replace = existing_bills.filter(UtilBill.state > state)

            if list(bills_to_replace) == []:
                # TODO this error message is kind of obscure
                raise Exception(("Can't upload a utility bill for dates %s,"
                    " %s because one already exists with a more final"
                    " state than %s") % (begin_date, end_date, state))
            bill_to_replace = bills_to_replace.one()
                
            # now there is exactly one bill with the same dates and its state is
            # less final than the one being uploaded, so replace it.
            session.delete(bill_to_replace)
            new_utilbill = UtilBill(customer, state, service,
                    period_start=begin_date, period_end=end_date,
                    total_charges=total_charges, date_received=date_received)
            session.add(new_utilbill)
    
    def fill_in_hypothetical_utilbills(self, session, account, service,
            begin_date, end_date):
        '''Creates hypothetical utility bills in MySQL covering the period
        [begin_date, end_date).'''
        # get customer id from account number
        customer = session.query(Customer).filter(Customer.account==account) \
                .one()

        for (start, end) in guess_utilbill_periods(begin_date, end_date):
            # make a UtilBill
            utilbill = UtilBill(customer, state=UtilBill.Hypothetical,
                    service=service, period_start=start, period_end=end)
            # put it in the database
            session.add(utilbill)

    def trim_hypothetical_utilbills(self, session, account, service):
        '''Deletes hypothetical utility bills for the given account and service
        whose periods precede the start date of the earliest non-hypothetical
        utility bill or follow the end date of the last utility bill.'''
        customer = session.query(Customer).filter(Customer.account==account) \
                .one()
        first_real_utilbill = session.query(UtilBill)\
                .filter(UtilBill.customer==customer)\
                .filter(UtilBill.state!=UtilBill.Hypothetical)\
                .order_by(asc(UtilBill.period_start))[0]
        last_real_utilbill = session.query(UtilBill)\
                .filter(UtilBill.customer==customer)\
                .filter(UtilBill.state!=UtilBill.Hypothetical)\
                .order_by(desc(UtilBill.period_start))[0]
        hypothetical_utilbills = session.query(UtilBill)\
                .filter(UtilBill.customer==customer)\
                .filter(UtilBill.state==UtilBill.Hypothetical)\
                .order_by(asc(UtilBill.period_start)).all()

        for hb in hypothetical_utilbills:
            # delete if entire period comes before end of first real bill or
            # after start of last real bill
            if (hb.period_start <= first_real_utilbill.period_end \
                    and hb.period_end <= first_real_utilbill.period_end)\
                    or (hb.period_end >= last_real_utilbill.period_start\
                    and hb.period_start >= last_real_utilbill.period_start):
                session.delete(hb)

    def create_payment(self, session, account, date_applied, description,
            credit):
        '''Adds a new payment, returns the new Payment object.'''
        customer = session.query(Customer)\
                .filter(Customer.account==account).one()
        new_payment = Payment(customer, datetime.utcnow(), date_applied,
                description, credit)
        session.add(new_payment)
        return new_payment

    def update_payment(self, session, oid, date_applied, description, credit):
        '''Sets the date_applied, description, and credit of the payment with
        id 'oid'.'''
        payment = session.query(Payment).filter(Payment.id == oid).one()
        if isinstance(date_applied, basestring):
            payment.date_applied = datetime.strptime(date_applied,
                    "%Y-%m-%dT%H:%M:%S").date()
        else:
            payment.date_applied = date_applied
        payment.description = description
        payment.credit = credit

    def delete_payment(self, session, oid):
        '''Deletes the payment with id 'oid'.'''
        payment = session.query(Payment).filter(Payment.id == oid).one()
        session.delete(payment)

    def find_payment(self, session, account, periodbegin, periodend):
        '''Returns a list of payment objects whose date_applied is in
        [periodbegin, period_end).'''
        # periodbegin and periodend must be non-overlapping between bills. This
        # is in direct opposition to the reebill period concept, which is a
        # period that covers all services for a given reebill and thus overlap
        # between bills.  Therefore, a non overlapping period could be just the
        # first utility service on the reebill. If the periods overlap,
        # payments will be applied more than once. See 11093293
        payments = session.query(Payment)\
            .filter(Payment.customer_id == Customer.id) \
            .filter(Customer.account == account) \
            .filter(and_(Payment.date_applied >= periodbegin,
            Payment.date_applied < periodend)).all()
        return payments
        
    def get_total_payment_since(self, session, account, start,
            end=datetime.utcnow().date()):
        '''Returns sum of all account's payments applied on or after 'start'
        and before 'end' (today by default), as a Decimal. If 'start' is none,
        the beginning of the interval extends to the beginning of time.'''
        payments = session.query(Payment)\
                .filter(Payment.customer==self.get_customer(session, account))\
                .filter(Payment.date_applied < end)
        if start is not None:
            payments = payments.filter(Payment.date_applied >= start)
        return Decimal(sum(payment.credit for payment in payments.all()))

    def payments(self, session, account):
        '''Returns list of all payments for the given account ordered by
        date_received.'''
        payments = session.query(Payment).join(Customer)\
            .filter(Customer.account==account).order_by(Payment.date_received).all()
        return payments

    def retrieve_status_days_since(self, session, sort_col, sort_order):
        # SQLAlchemy query to get account & dates for all utilbills
        entityQuery = session.query(StatusDaysSince)

        # example of how db sorting would be done
        #if sort_col == 'dayssince' and sort_order == 'ASC':
        #    sortedQuery = entityQuery.order_by(asc(StatusDaysSince.dayssince))
        #elif sort_colr == 'dayssince' and sort_order == 'DESC':
        #    sortedQuery = entityQuery.order_by(desc(StatusDaysSince.dayssince))
        #lockmodeQuery = sortedQuery.with_lockmode("read")

        lockmodeQuery = entityQuery.with_lockmode("read")

        result = lockmodeQuery.all()

        return result

    def retrieve_status_unbilled(self, session, start, limit):
        # SQLAlchemy query to get account & dates for all utilbills
        query = session.query(StatusUnbilled).with_lockmode("read")

        # SQLAlchemy does SQL 'limit' with Python list slicing
        slice = query[start:start + limit]

        count = query.count()

        return slice, count<|MERGE_RESOLUTION|>--- conflicted
+++ resolved
@@ -14,14 +14,10 @@
 from sqlalchemy.orm import relationship, backref
 from sqlalchemy.orm.exc import NoResultFound
 from sqlalchemy import and_
-<<<<<<< HEAD
 from sqlalchemy.sql.expression import desc, asc, label
 from sqlalchemy.sql.functions import max as sql_max
 from sqlalchemy.sql.functions import min as sql_min
-=======
-from sqlalchemy.sql.expression import desc, asc
 from sqlalchemy import func
->>>>>>> 90beb08b
 from db_objects import Customer, UtilBill, ReeBill, Payment, StatusDaysSince, StatusUnbilled
 sys.stdout = sys.stderr
 
