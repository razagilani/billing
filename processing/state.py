"""
Utility functions to interact with state database
"""
import ast
from collections import defaultdict
from copy import deepcopy
from datetime import timedelta, datetime, date
from itertools import groupby, chain
from operator import attrgetter, itemgetter
import logging

import sqlalchemy
from sqlalchemy import Column, ForeignKey
from sqlalchemy.ext.declarative.api import declarative_base
from sqlalchemy.orm import mapper, sessionmaker, scoped_session
from sqlalchemy.orm import relationship, backref
from sqlalchemy.orm.base import class_mapper
from sqlalchemy.orm.exc import NoResultFound
from sqlalchemy import and_
from sqlalchemy.sql.expression import desc, asc
from sqlalchemy import func, not_
from sqlalchemy.types import Integer, String, Float, Date, DateTime, Boolean
from sqlalchemy.ext.associationproxy import association_proxy
from sqlalchemy.ext.declarative import declarative_base
import tsort
from alembic.migration import MigrationContext

from billing.exc import IssuedBillError, NoSuchBillException,\
        RegisterError, FormulaSyntaxError

from billing.exc import NoRSIError, FormulaError, RSIError
from exc import DatabaseError

# Python's datetime.min is too early for the MySQLdb module; including it in a
# query to mean "the beginning of time" causes a strptime failure, so this
# value should be used instead.
MYSQLDB_DATETIME_MIN = datetime(1900, 1, 1)
log = logging.getLogger(__name__)

Session = scoped_session(sessionmaker())

class Base(object):

    @classmethod
    def column_names(cls):
        return [prop.key for prop in class_mapper(cls).iterate_properties
                if isinstance(prop, sqlalchemy.orm.ColumnProperty)]

    def __eq__(self, other):
        return all([getattr(self, x) == getattr(other, x) for x in
                    self.column_names()])

    def column_dict(self):
        return {c: getattr(self, c) for c in self.column_names()}
Base = declarative_base(cls=Base)


_schema_revision = '3781adb9429d'
def check_schema_revision(schema_revision=_schema_revision):
    """Checks to see whether the database schema revision matches the 
    revision expected by the model metadata.
    """
    s = Session()
    conn = s.connection()
    context = MigrationContext.configure(conn)
    current_revision = context.get_current_revision()
    if current_revision != schema_revision:
        raise DatabaseError("Database schema revision mismatch."
                            " Require revision %s; current revision %s"
                            % (schema_revision, current_revision))
    log.debug('Verified database at schema revision %s' % current_revision)


class BindingEvaluation(object):
    """A data structure to serve as both the evaluation context of a charge
    formula, as well as the result of charge formula evaluation."""

    def __init__(self, quantity=None, rate=None):
        """Construct a new `BindingEvaluation`."""
        assert quantity is None or isinstance(quantity, (float, int))
        assert rate is None or isinstance(rate, (float, int))
        self.quantity = quantity
        self.rate = rate
        if quantity is not None and rate is not None:
            self.total = quantity * rate
        else:
            self.total = None

class Address(Base):
    """Table representing both "billing addresses" and "service addresses" in
    reebills.
    """

    __tablename__ = 'address'

    id = Column(Integer, primary_key=True)
    addressee = Column(String, nullable=False)
    street = Column(String, nullable=False)
    city = Column(String, nullable=False)
    state = Column(String, nullable=False)
    postal_code = Column(String, nullable=False)

    def __init__(self, addressee='', street='', city='', state='',
                 postal_code=''):
        self.addressee = addressee
        self.street = street
        self.city = city
        self.state = state
        self.postal_code = postal_code

    @classmethod
    def from_other(cls, other_address):
        """Constructs a new :class:`.Address` instance whose attributes are
        copied from the given `other_address`.
        :param other_address: An :class:`.Address` instance from which to
         copy attributes.
        """
        assert isinstance(other_address, cls)
        return cls(other_address.addressee,
            other_address.street,
            other_address.city,
            other_address.state,
            other_address.postal_code)

    def __hash__(self):
        return hash(self.addressee + self.street + self.city +
                    self.postal_code)

    def __repr__(self):
        return 'Address<(%s, %s, %s)' % (self.addressee, self.street,
                self.city, self.state, self.postal_code)

    def __str__(self):
        return '%s, %s, %s' % (self.street, self.city, self.state)

    def to_dict(self):
        return {
            #'id': self.id,
            'addressee': self.addressee,
            'street': self.street,
            'city': self.city,
            'state': self.state,
            'postalcode': self.postal_code,
        }


class Customer(Base):
    __tablename__ = 'customer'

    id = Column(Integer, primary_key=True)
    account = Column(String, nullable=False)
    name = Column(String)
    discountrate = Column(Float(asdecimal=False), nullable=False)
    latechargerate = Column(Float(asdecimal=False), nullable=False)
    bill_email_recipient = Column(String, nullable=False)

    # "fb_" = to be assigned to the customer's first-created utility bill
    fb_utility_name = Column(String(255), nullable=False)
    fb_rate_class = Column(String(255), nullable=False)
    fb_billing_address_id = Column(Integer, ForeignKey('address.id'),
        nullable=False, )
    fb_service_address_id = Column(Integer, ForeignKey('address.id'),
        nullable=False)

    fb_billing_address = relationship('Address', uselist=False, cascade='all',
        primaryjoin='Customer.fb_billing_address_id==Address.id')
    fb_service_address = relationship('Address', uselist=False, cascade='all',
        primaryjoin='Customer.fb_service_address_id==Address.id')


    def get_discount_rate(self):
        return self.discountrate

    def set_discountrate(self, value):
        self.discountrate = value

    def get_late_charge_rate(self):
        return self.latechargerate

    def set_late_charge_rate(self, value):
        self.latechargerate = value

    def __init__(self, name, account, discount_rate, late_charge_rate,
                 bill_email_recipient, fb_utility_name, fb_rate_class,
                 fb_billing_address, fb_service_address):
        """Construct a new :class:`.Customer`.
        :param name: The name of the customer.
        :param account:
        :param discount_rate:
        :param late_charge_rate:
        :param bill_email_recipient: The customer receiving email
        address for skyline-generated bills
        :fb_utility_name: The "first bill utility name" to be assigned
         as the name of the utility company on the first `UtilityBill`
         associated with this customer.
        :fb_rate_class": "first bill rate class" (see fb_utility_name)
        :fb_billing_address: (as previous)
        :fb_service address: (as previous)
        """
        self.name = name
        self.account = account
        self.discountrate = discount_rate
        self.latechargerate = late_charge_rate
        self.bill_email_recipient = bill_email_recipient
        self.fb_utility_name = fb_utility_name
        self.fb_rate_class = fb_rate_class
        self.fb_billing_address = fb_billing_address
        self.fb_service_address = fb_service_address

    def __repr__(self):
        return '<Customer(name=%s, account=%s, discountrate=%s)>' \
               % (self.name, self.account, self.discountrate)


class ReeBill(Base):
    __tablename__ = 'reebill'

    id = Column(Integer, primary_key=True)
    customer_id = Column(Integer, ForeignKey('customer.id'), nullable=False)
    sequence = Column(Integer, nullable=False)
    issued = Column(Integer, nullable=False)
    version = Column(Integer, nullable=False)
    issue_date = Column(Date)

    # new fields from Mongo
    ree_charge = Column(Float, nullable=False)
    balance_due = Column(Float, nullable=False)
    balance_forward = Column(Float, nullable=False)
    discount_rate = Column(Float, nullable=False)
    due_date = Column(Date, nullable=False)
    late_charge_rate = Column(Float, nullable=False)
    late_charge = Column(Float, nullable=False)
    total_adjustment = Column(Float, nullable=False)
    manual_adjustment = Column(Float, nullable=False)
    payment_received = Column(Float, nullable=False)
    prior_balance = Column(Float, nullable=False)
    ree_value = Column(Float, nullable=False)
    ree_savings = Column(Float, nullable=False)
    email_recipient = Column(String, nullable=True)
    processed = Column(Boolean, default=False)

    billing_address_id = Column(Integer, ForeignKey('address.id'),
        nullable=False)
    service_address_id = Column(Integer, ForeignKey('address.id'),
        nullable=False)

    customer = relationship("Customer", backref=backref('reebills',
        order_by=id))

    billing_address = relationship('Address', uselist=False,
        cascade='all',
        primaryjoin='ReeBill.billing_address_id==Address.id')
    service_address = relationship('Address', uselist=False, cascade='all',
        primaryjoin='ReeBill.service_address_id==Address.id')

    _utilbill_reebills = relationship('UtilbillReebill', backref='reebill',
        # NOTE: the "utilbill_reebill" table also has ON DELETE CASCADE in
        # the db
        cascade='delete')

    # NOTE on why there is no corresponding 'UtilBill.reebills' attribute: each
    # 'AssociationProxy' has a 'creator', which is a callable that creates a
    # new instance of the intermediate class whenever an instance of the
    # "target" class is appended to the list (in this case, a new instance of
    # 'UtilbillReebill' to hold each UtilBill). the default 'creator' is just
    # the intermediate class itself, which works when that class' constructor
    # has only one argument and that argument is the target class instance. in
    # this case the 'creator' is 'UtilbillReebill' and its __init__ takes one
    # UtilBill as its argument. if there were a bidirectional relationship
    # where 'UtilBill' also had a 'reebills' attribute,
    # UtilbillReebill.__init__ would have to take both a UtilBill and a ReeBill
    # as arguments, so a 'creator' would have to be explicitly specified. for
    # ReeBill it would be something like
    #     creator=lambda u: UtilbillReebill(u, self)
    # and for UtilBill,
    #     creator=lambda r: UtilbillReebill(self, r)
    # but this will not actually work because 'self' is not available in class
    # scope; there is no instance of UtilBill or ReeBill at the time this
    # code is executed. it also does not work to move the code into __init__
    # and assign the 'utilbills' attribute to a particular ReeBill instance
    # or vice versa. there may be a way to make SQLAlchemy do this (maybe by
    # switching to "classical" class-definition style?) but i decided it was
    # sufficient to have only a one-directional relationship from ReeBill to
    # UtilBill.
    utilbills = association_proxy('_utilbill_reebills', 'utilbill')

    @property
    def utilbill(self):
        assert len(self.utilbills) == 1
        return self.utilbills[0]

    # see the following documentation for delete cascade behavior
    charges = relationship('ReeBillCharge', backref='reebill', cascade='all')
    readings = relationship('Reading', backref='reebill', cascade='all')

    def __init__(self, customer, sequence, version=0, discount_rate=None,
                 late_charge_rate=None, billing_address=None,
                 service_address=None, utilbills=[]):
        self.customer = customer
        self.sequence = sequence
        self.version = version
        self.issued = 0
        if discount_rate:
            self.discount_rate = discount_rate
        else:
            self.discount_rate = self.customer.discountrate
        if late_charge_rate:
            self.late_charge_rate = late_charge_rate
        else:
            self.late_charge_rate = self.customer.latechargerate

        self.ree_charge = 0
        self.balance_due = 0
        self.balance_forward = 0
        self.due_date = None
        self.late_charge = 0
        self.total_adjustment = 0
        self.manual_adjustment = 0
        self.payment_received = 0
        self.prior_balance = 0
        self.ree_value = 0
        self.ree_savings = 0
        self.email_recipient = None

        # NOTE: billing/service_address arguments can't be given default value
        # 'Address()' because that causes the same Address instance to be
        # assigned every time.
        self.billing_address = billing_address or Address()
        self.service_address = service_address or Address()

        # supposedly, SQLAlchemy sends queries to the database whenever an
        # association_proxy attribute is accessed, meaning that if
        # 'utilbills' is set before the other attributes above, SQLAlchemy
        # will try to insert the new row too soon, and fail because many
        # fields are still null but the columns are defined as not-null. this
        # can be fixed by setting 'utilbills' last, but there may be a better
        # solution. see related bug:
        # https://www.pivotaltracker.com/story/show/65502556
        self.utilbills = utilbills

    def __repr__(self):
        return '<ReeBill %s-%s-%s, %s, %s utilbills>' % (
            self.customer.account, self.sequence, self.version, 'issued' if
            self.issued else 'unissued', len(self.utilbills))

    def get_period(self):
        '''Returns period of the first (only) utility bill for this reebill
        as tuple of dates.
        '''
        assert len(self.utilbills) == 1
        return self.utilbills[0].period_start, self.utilbills[0].period_end


    def copy_reading_conventional_quantities_from_utility_bill(self):
        """Sets the conventional_quantity of each reading to match the
        corresponding utility bill register quantity."""
        s = Session.object_session(self)
        for reading, register in s.query(Reading, Register).join(Register,
                        Reading.register_binding == Register.register_binding). \
                filter(Reading.reebill_id == self.id). \
                filter(Register.utilbill_id == self.utilbill.id).all():
            reading.conventional_quantity = register.quantity

    def replace_readings_from_utility_bill_registers(self, utility_bill):
        """Deletes and replaces the readings using the corresponding utility
        bill registers."""
        s = Session.object_session(self)
        for reading in self.readings:
            s.delete(reading)
        for register in utility_bill.registers:
            self.readings.append(Reading(register.register_binding,
                "Energy Sold",
                register.quantity,
                0,
                "SUM",
                register.quantity_units))

    def update_readings_from_reebill(self, reebill_readings):
        '''Updates the set of Readings associated with this ReeBill to match
        the list of registers in the given reebill_readings. Readings that do
        not have a register binding that matches a register in the utility bill
        are ignored.
        '''
        session = Session.object_session(self)
        for r in self.readings:
            session.delete(r)
        utilbill_register_bindings = [r.register_binding for r in
                                      self.utilbill.registers]
        self.readings = [Reading(r.register_binding, r.measure, 0,
            0, r.aggregate_function, r.unit) for r in reebill_readings
                         if r.register_binding in utilbill_register_bindings]

    def get_renewable_energy_reading(self, register_binding):
        assert isinstance(register_binding, basestring)
        try:
            reading = next(r for r in self.readings
                           if r.register_binding == register_binding)
        except StopIteration:
            raise ValueError('Unknown register binding "%s"' % register_binding)
        return reading.renewable_quantity

    def get_reading_by_register_binding(self, binding):
        '''Returns the first Reading object found belonging to this ReeBill
        whose 'register_binding' matches 'binding'.
        '''
        try:
            result = next(r for r in self.readings if r.register_binding == binding)
        except StopIteration:
            raise RegisterError('Unknown register binding "%s"' % binding)
        return result

    def set_renewable_energy_reading(self, register_binding, new_quantity):
        assert isinstance(register_binding, basestring)
        assert isinstance(new_quantity, (float, int))
        reading = self.get_reading_by_register_binding(register_binding)
        unit = reading.unit.lower()

        # Thermal: convert quantity to therms according to unit, and add it to
        # the total
        if unit == 'therms':
            new_quantity /= 1e5
        elif unit == 'btu':
            # TODO physical constants must be global
            pass
        elif unit == 'kwh':
            # TODO physical constants must be global
            new_quantity /= 1e5
            new_quantity /= .0341214163
        elif unit == 'ccf':
            # deal with non-energy unit "CCF" by converting to therms with
            # conversion factor 1
            # TODO: 28825375 - need the conversion factor for this
            # print ("Register in reebill %s-%s-%s contains gas measured "
            #        "in ccf: energy value is wrong; time to implement "
            #        "https://www.pivotaltracker.com/story/show/28825375") \
            #       % (self.account, self.sequence, self.version)
            new_quantity /= 1e5
        # PV: Unit is kilowatt; no conversion needs to happen
        elif unit == 'kwd':
            pass
        else:
            raise ValueError('Unknown energy unit: "%s"' % unit)

        reading.renewable_quantity = new_quantity

    def get_total_renewable_energy(self, ccf_conversion_factor=None):
        total_therms = 0
        for reading in self.readings:
            quantity = reading.renewable_quantity
            unit = reading.unit.lower()
            assert isinstance(quantity, (float, int))
            assert isinstance(unit, basestring)

            # convert quantity to therms according to unit, and add it to
            # the total
            if unit == 'therms':
                total_therms += quantity
            elif unit == 'btu':
                # TODO physical constants must be global
                total_therms += quantity / 100000.0
            elif unit == 'kwh':
                # TODO physical constants must be global
                total_therms += quantity / .0341214163
            elif unit == 'ccf':
                if ccf_conversion_factor is not None:
                    total_therms += quantity * ccf_conversion_factor
                else:
                    # TODO: 28825375 - need the conversion factor for this
                    # print ("Register in reebill %s-%s-%s contains gas measured "
                    #        "in ccf: energy value is wrong; time to implement "
                    #        "https://www.pivotaltracker.com/story/show/28825375"
                    #       ) % (self.customer.account, self.sequence,
                    #       self.version)
                    # assume conversion factor is 1
                    total_therms += quantity
            elif unit == 'kwd':
                total_therms += quantity
            else:
                raise ValueError('Unknown energy unit: "%s"' % unit)

        return total_therms

    def replace_charges_with_context_evaluations(self, context):
        """Replace the ReeBill charges with data from each `BindingEvaluation`.
        :param context: a dictionary of binding: `BindingEvaluation`
        """
        for binding in set([r.register_binding for r in self.readings]):
            del context[binding]
        session = Session.object_session(self)
        for charge in self.charges:
            session.delete(charge)
        self.charges = []
        charge_dct = {c.rsi_binding: c for c in self.utilbill.charges}
        for binding, evaluation in context.iteritems():
            charge = charge_dct[binding]
            session.add(ReeBillCharge(self, binding,
                charge.description, charge.group, charge.quantity,
                evaluation.quantity, charge.quantity_units, charge.rate,
                evaluation.rate, charge.total, evaluation.total))

    def compute_charges(self):
        """Computes and updates utility bill charges, then computes and
        updates reebill charges."""
        self.utilbill.compute_charges()
        session = Session.object_session(self)
        for charge in self.charges:
            session.delete(charge)
        context = {r.register_binding: BindingEvaluation(r.hypothetical_quantity)
                   for r in self.readings}
        for charge in self.utilbill.ordered_charges():
            context[charge.rsi_binding] = charge.evaluate(context, update=False)
        self.replace_charges_with_context_evaluations(context)

    def document_id_for_utilbill(self, utilbill):
        '''Returns the id (string) of the "frozen" utility bill document in
        Mongo corresponding to the given utility bill which is attached to this
        reebill. This will be None if this reebill is unissued.'''
        return next(ubrb.document_id for ubrb in self._utilbill_reebills if
                    ubrb.utilbill == utilbill)

    def uprs_id_for_utilbill(self, utilbill):
        '''Returns the id (string) of the "frozen" UPRS document in Mongo
        corresponding to the given utility bill which is attached to this
        reebill. This will be None if this reebill is unissued.'''
        return next(ubrb.uprs_document_id for ubrb in self._utilbill_reebills
                    if ubrb.utilbill == utilbill)

    @property
    def total(self):
        '''The sum of all charges on this bill that do not come from other
        bills, i.e. charges that are being charged to the customer's account on
        this bill's issue date. (This includes the late charge, which depends
        on another bill for its value but belongs to the bill on which it
        appears.) This total is what should be used to calculate the adjustment
        produced by the difference between two versions of a bill.'''
        return self.ree_charge + self.late_charge

    def get_total_actual_charges(self):
        '''Returns sum of "actual" versions of all charges.
        '''
        assert len(self.utilbills) == 1
        return sum(charge.a_total for charge in self.charges)

    def get_total_hypothetical_charges(self):
        '''Returns sum of "hypothetical" versions of all charges.
        '''
        assert len(self.utilbills) == 1
        return sum(charge.h_total for charge in self.charges)

    def get_service_address_formatted(self):
        return str(self.service_address)

    def get_charge_by_rsi_binding(self, binding):
        '''Returns the first ReeBillCharge object found belonging to this
        ReeBill whose 'rsi_binding' matches 'binding'.
        '''
        return next(c for c in self.charges if c.rsi_binding == binding)

    def to_dict(self):
        the_dict = {
            'id': self.id,
            'customer_id': self.customer_id,
            'sequence': self.sequence,
            'issued': bool(self.issued),
            'version': self.version,
            'issue_date': self.issue_date,
            'period_start': self.utilbill.period_start,
            'period_end': self.utilbill.period_end,
            'ree_charge': self.ree_charge,
            'balance_due': self.ree_charge,
            'balance_forward': self.balance_forward,
            'discount_rate': self.discount_rate,
            'due_date': self.due_date,
            'hypothetical_total': self.get_total_hypothetical_charges(),
            'late_charge_rate': self.late_charge_rate,
            'late_charge': self.late_charge,
            'total_adjustment': self.total_adjustment,
            'manual_adjustment': self.manual_adjustment,
            'payment_received': self.payment_received,
            'prior_balance': self.prior_balance,
            'ree_value': self.ree_value,
            'ree_savings': self.ree_savings,
            'email_recipient': self.email_recipient,
            'processed': self.processed,
            'billing_address': self.billing_address.to_dict(),
            'service_address': self.service_address.to_dict(),
            # TODO: is this used at all? does it need to be populated?
            'services': []
        }

        if self.version > 0:
            if self.issued:
                the_dict['corrections'] = str(self.version)
            else:
                the_dict['corrections'] = '#%s not issued' % self.version
        else:
            the_dict['corrections'] = '-' if self.issued else '(never ' \
                                                                 'issued)'

        # wrong energy unit can make this method fail causing the reebill
        # grid to not load; see
        # https://www.pivotaltracker.com/story/show/59594888
        try:
            the_dict['ree_quantity'] = self.get_total_renewable_energy()
        except (ValueError, StopIteration) as e:
            self.logger.error("Error when getting renewable energy "
                    "quantity for reebill %s:\n%s" % (
                    self.id, traceback.format_exc()))
            the_dict['ree_quantity'] = 'ERROR: %s' % e.message

        return the_dict


class UtilbillReebill(Base):
    '''Class corresponding to the "utilbill_reebill" table which represents the
    many-to-many relationship between "utilbill" and "reebill".''' 
    __tablename__ = 'utilbill_reebill'

    reebill_id = Column(Integer, ForeignKey('reebill.id'), primary_key=True)
    utilbill_id = Column(Integer, ForeignKey('utilbill.id'), primary_key=True)
    document_id = Column(String)
<<<<<<< HEAD
    # TODO remove this
=======

>>>>>>> a4e8c3e4
    uprs_document_id = Column(String)  #indicates the rate structure data

    # there is no delete cascade in this 'relationship' because a UtilBill
    # should not be deleted when a UtilbillReebill is deleted.
    utilbill = relationship('UtilBill', backref='_utilbill_reebills')

    def __init__(self, utilbill, document_id=None):
        # UtilbillReebill has only 'utilbill' in its __init__ because the
        # relationship goes Reebill -> UtilbillReebill -> UtilBill. NOTE if the
        # 'utilbill' argument is actually a ReeBill, ReeBill's relationship to
        # UtilbillReebill will cause a stack overflow in SQLAlchemy code
        # (without this check).
        assert isinstance(utilbill, UtilBill)

        self.utilbill = utilbill
        self.document_id = document_id

    def __repr__(self):
        return (('UtilbillReebill(utilbill_id=%s, reebill_id=%s, '
                 'document_id=...%s, uprs_document_id=...%s, ') % (
                    self.utilbill_id, self.reebill_id, self.document_id[-4:],
                    self.uprs_document_id[-4:]))

class ReeBillCharge(Base):
    '''Table representing "hypothetical" versions of charges in reebills (so
    named because these may not have the same schema as utility bill charges).
    Note that, in the past, a set of "hypothetical charges" was associated
    with each utility bill subdocument of a reebill Mongo document, of which
    there was always 1 in practice. Now these charges are associated directly
    with a reebill, so there would be no way to distinguish between charges
    from different utility bills, if there mere multiple utility bills.
    '''
    __tablename__ = 'reebill_charge'

    id = Column(Integer, primary_key=True)
    reebill_id = Column(Integer, ForeignKey('reebill.id', ondelete='CASCADE'))
    rsi_binding = Column(String, nullable=False)
    description = Column(String, nullable=False)
    # NOTE alternate name is required because you can't have a column called
    # "group" in MySQL
    group = Column(String, name='group_name', nullable=False)
    a_quantity = Column(Float, nullable=False)
    h_quantity = Column(Float, nullable=False)
    quantity_unit = Column(String, nullable=False)
    a_rate = Column(Float, nullable=False)
    h_rate = Column(Float, nullable=False)
    a_total = Column(Float, nullable=False)
    h_total = Column(Float, nullable=False)

    def __init__(self, reebill, rsi_binding, description, group,
                 a_quantity, h_quantity, quantity_unit, a_rate, h_rate,
                 a_total, h_total):
        assert quantity_unit is not None
        self.reebill = reebill
        self.rsi_binding = rsi_binding
        self.description = description
        self.group = group
        self.a_quantity, self.h_quantity = a_quantity, h_quantity
        self.quantity_unit = quantity_unit
        self.a_rate, self.h_rate = a_rate, h_rate
        self.a_total, self.h_total = a_total, h_total

class Reading(Base):
    '''Stores utility register readings and renewable energy offsetting the
    value of each register.
    '''
    __tablename__ = 'reading'

    id = Column(Integer, primary_key=True)
    reebill_id = Column(Integer, ForeignKey('reebill.id'))

    # identifies which utility bill register this corresponds to
    register_binding = Column(String, nullable=False)

    # name of measure in OLAP database to use for getting renewable energy
    # quantity
    measure = Column(String, nullable=False)

    # actual reading from utility bill
    conventional_quantity = Column(Float, nullable=False)

    # renewable energy offsetting the above
    renewable_quantity = Column(Float, nullable=False)

    aggregate_function = Column(String, nullable=False)

    unit = Column(String, nullable=False)

    def __init__(self, register_binding, measure, conventional_quantity,
                 renewable_quantity, aggregate_function, unit):
        assert isinstance(register_binding, basestring)
        assert isinstance(measure, basestring)
        assert isinstance(conventional_quantity, (float, int))
        assert isinstance(renewable_quantity, (float, int))
        assert isinstance(unit, basestring)
        self.register_binding = register_binding
        self.measure = measure
        self.conventional_quantity = conventional_quantity
        self.renewable_quantity = renewable_quantity
        self.aggregate_function = aggregate_function
        self.unit = unit

    def __hash__(self):
        return hash(self.register_binding + self.measure +
                str(self.conventional_quantity) + str(self.renewable_quantity)
                + self.aggregate_function + self.unit)

    def __eq__(self, other):
        return all([
            self.register_binding == other.register_binding,
            self.measure == other.measure,
            self.conventional_quantity == other.conventional_quantity,
            self.renewable_quantity == other.renewable_quantity,
            self.aggregate_function == other.aggregate_function,
            self.unit == other.unit
        ])

    @property
    def hypothetical_quantity(self):
        return self.conventional_quantity + self.renewable_quantity

class UtilBill(Base):
    __tablename__ = 'utilbill'

    id = Column(Integer, primary_key=True)
    customer_id = Column(Integer, ForeignKey('customer.id'), nullable=False)
    billing_address_id = Column(Integer, ForeignKey('address.id'),
        nullable=False)
    service_address_id = Column(Integer, ForeignKey('address.id'),
        nullable=False)

    state = Column(Integer, nullable=False)
    service = Column(String, nullable=False)
    utility = Column(String, nullable=False)
    rate_class = Column(String, nullable=False)
    period_start = Column(Date, nullable=False)
    period_end = Column(Date, nullable=False)
    total_charges = Column(Float)
    date_received = Column(DateTime)
    account_number = Column(String, nullable=False)

    # whether this utility bill is considered "done" by the user--mainly
    # meaning that its rate structure and charges are supposed to be accurate
    # and can be relied upon for rate structure prediction
    processed = Column(Integer, nullable=False)

    # _ids of Mongo documents
    document_id = Column(String)
    uprs_document_id = Column(String)

    customer = relationship("Customer", backref=backref('utilbills',
            order_by=id))
    billing_address = relationship('Address', uselist=False, cascade='all',
        primaryjoin='UtilBill.billing_address_id==Address.id')
    service_address = relationship('Address', uselist=False, cascade='all',
        primaryjoin='UtilBill.service_address_id==Address.id')

    @property
    def bindings(self):
        """Returns all bindings across both charges and registers"""
        return set([c.rsi_binding for c in self.charges] +
                   [r.register_binding for r in self.registers])

    @staticmethod
    def validate_utilbill_period(start, end):
        '''Raises an exception if the dates 'start' and 'end' are unreasonable
        as a utility bill period: "reasonable" means start < end and (end -
        start) < 1 year.'''
        if start >= end:
            raise ValueError('Utility bill start date must precede end')
        if (end - start).days > 365:
            raise ValueError('Utility billing period lasts longer than a year')

    # utility bill states:
    # 0. Complete: actual non-estimated utility bill.
    # 1. Utility estimated: actual utility bill whose contents were estimated by
    # the utility (and which will be corrected later to become Complete).
    # 2. Skyline estimated: a bill that is known to exist (and whose dates are
    # correct) but whose contents were estimated by Skyline.
    # 3. Hypothetical: Skyline supposes that there is probably a bill during a
    # certain time period and estimates what its contents would be if it
    # existed. Such a bill may not really exist (since we can't even know how
    # many bills there are in a given period of time), and if it does exist,
    # its actual dates will probably be different than the guessed ones.
    # TODO 38385969: not sure this strategy is a good idea
    Complete, UtilityEstimated, SkylineEstimated, Hypothetical = range(4)

    # human-readable names for utilbill states (used in UI)
    _state_descriptions = {
        Complete: 'Final',
        UtilityEstimated: 'Utility Estimated',
        SkylineEstimated: 'Skyline Estimated',
        Hypothetical: 'Missing'
    }

    # TODO remove uprs_id, doc_id
    def __init__(self, customer, state, service, utility, rate_class,
                 billing_address, service_address, account_number='',
                 period_start=None, period_end=None, doc_id=None, uprs_id=None,
                 total_charges=0, date_received=None, processed=False,
                 reebill=None):
        '''State should be one of UtilBill.Complete, UtilBill.UtilityEstimated,
        UtilBill.SkylineEstimated, UtilBill.Hypothetical.'''
        # utility bill objects also have an 'id' property that SQLAlchemy
        # automatically adds from the database column
        self.customer = customer
        self.state = state
        self.service = service
        self.utility = utility
        self.rate_class = rate_class
        self.billing_address = billing_address
        self.service_address = service_address
        self.period_start = period_start
        self.period_end = period_end
        self.total_charges = total_charges
        self.date_received = date_received
        self.account_number = account_number
        self.processed = processed
        self.document_id = doc_id
        self.uprs_document_id = uprs_id

    def state_name(self):
        return self.__class__._state_descriptions[self.state]

    def __repr__(self):
        return ('<UtilBill(customer=<%s>, service=%s, period_start=%s, '
                'period_end=%s, state=%s, %s reebills)>') % (
            self.customer.account, self.service, self.period_start,
            self.period_end, self.state, len(self._utilbill_reebills))

    def is_attached(self):
        return len(self._utilbill_reebills) > 0

    def sequence_version_json(self):
        '''Returns a list of dictionaries describing reebill versions attached
        to this utility bill. Each element is of the form {"sequence":
        sequence, "version": version}. The elements are sorted by sequence and
        by version within the same sequence.
        '''
        return sorted(
            ({'sequence': ur.reebill.sequence, 'version': ur.reebill.version,
              'issue_date': ur.reebill.issue_date}
             for ur in self._utilbill_reebills),
            key=lambda element: (element['sequence'], element['version'])
        )

    def ordered_charges(self):
        """Sorts the charges by their evaluation order"""
        depends = {c.rsi_binding: c.formula_variables() for c in self.charges}
        dependency_graph = []
        independent_bindings = set(depends.keys())

        for binding, depended_bindings in depends.iteritems():
            for depended_binding in depended_bindings:
                #binding depends on depended_binding
                dependency_graph.append((depended_binding, binding))
                independent_bindings.discard(binding)
                independent_bindings.discard(depended_binding)

        order = list(independent_bindings)
        try:
            sortresult = tsort.topological_sort(dependency_graph)
            order.extend(sortresult)
        except tsort.GraphError as g:
            raise RSIError('Circular dependency: %s' % ', '.join(g.args[1]))
        return sorted(self.charges, key=lambda c: order.index(c.rsi_binding))

    def compute_charges(self):
        """Computes and updates the quantity, rate, and total attributes of
        all charges associated with `UtilBill`.
        """
        for charge in self.charges:
            charge.validate_formulas(self.bindings)
        context = {r.register_binding: BindingEvaluation(r.quantity) for r in
                   self.registers}
        for charge in self.ordered_charges():
            context[charge.rsi_binding] = charge.evaluate(context, update=True)

    def get_charge_by_rsi_binding(self, binding):
        '''Returns the first Charge object found belonging to this
        ReeBill whose 'rsi_binding' matches 'binding'.
        '''
        return next(c for c in self.charges if c.rsi_binding == binding)

    def total_charge(self):
        return sum(charge.total for charge in self.charges)

class Register(Base):
    """A register reading on a utility bill"""

    __tablename__ = 'register'

    id = Column(Integer, primary_key=True)
    utilbill_id = Column(Integer, ForeignKey('utilbill.id'), nullable=False)

    description = Column(String(255), nullable=False)
    quantity = Column(Float, nullable=False)
    quantity_units = Column(String(255), nullable=False)
    identifier = Column(String(255), nullable=False)
    estimated = Column(Boolean, nullable=False)
    reg_type = Column(String(255), nullable=False)
    register_binding = Column(String(255), nullable=False)
    active_periods = Column(String(2048))
    meter_identifier = Column(String(255), nullable=False)

    utilbill = relationship("UtilBill", backref=backref('registers',
        order_by=id,
        cascade="all"))

    def __init__(self, utilbill, description, quantity, quantity_units,
                 identifier, estimated, reg_type, register_binding,
                 active_periods, meter_identifier):
        """Construct a new :class:`.Register`.

        :param utilbill: The :class:`.UtilBill` on which the register appears
        :param description: A description of the register
        :param quantity: The register quantity
        :param quantity_units: The units of the quantity (i.e. Therms/kWh)
        :param identifier: ??
        :param estimated: Boolean; whether the indicator is an estimation.
        :param reg_type:
        :param register_binding:
        :param active_periods:
        :param meter_identifier:
        """
        self.utilbill = utilbill
        self.description = description
        self.quantity = quantity
        self.quantity_units = quantity_units
        self.identifier = identifier
        self.estimated = estimated
        self.reg_type = reg_type
        self.register_binding = register_binding
        self.active_periods = active_periods
        self.meter_identifier = meter_identifier

    def to_dict(self):
        return {
            'id': self.id,
            'utilbill_id': self.utilbill_id,
            'description': self.description,
            'quantity': self.quantity,
            'quantity_units': self.quantity_units,
            'identifier': self.identifier,
            'estimated': self.estimated,
            'reg_type': self.reg_type,
            'register_binding': self.register_binding,
            'active_periods': self.active_periods,
            'meter_identifier': self.meter_identifier
        }


class Charge(Base):
    """Represents a specific charge item on a utility bill.
    """

    __tablename__ = 'charge'

    id = Column(Integer, primary_key=True)
    utilbill_id = Column(Integer, ForeignKey('utilbill.id'), nullable=False)

    description = Column(String(255), nullable=False)
    group = Column(String(255), nullable=False)
    quantity = Column(Float, nullable=False)
    quantity_units = Column(String(255), nullable=False)
    rate = Column(Float, nullable=False)
    rsi_binding = Column(String(255), nullable=False)
    total = Column(Float, nullable=False)

    quantity_formula = Column(String(255), nullable=False)
    rate_formula = Column(String(255), nullable=False)
    has_charge = Column(Boolean, nullable=False)
    shared = Column(Boolean, nullable=False)
    roundrule = Column(String(255))

    utilbill = relationship("UtilBill", backref=backref('charges', order_by=id,
        cascade="all"))

    @staticmethod
    def is_builtin(var):
        """Checks whether the string `var` is a builtin variable or method
        :param var: the string to check being a builtin.
        """
        try:
            return eval('type(%s)' % var).__name__ == \
                   'builtin_function_or_method'
        except NameError:
            return False

    @staticmethod
    def get_variable_names(formula, filter_builtins=True):
        """Yields Python language variable names contained within the
        specified formula.
        :param formula: the Python formula parse
        :param filter_builtins: remove variables which are builtin identifiers
        """
        t = ast.parse(formula)
        var_names = (n.id for n in ast.walk(t) if isinstance(n, ast.Name))
        if filter_builtins:
            return [var for var in var_names if not Charge.is_builtin(var)]
        return list(var_names)

    def __init__(self, utilbill, description, group, quantity, quantity_units,
                 rate, rsi_binding, total, quantity_formula="", rate_formula="",
                 has_charge=False, shared=False, roundrule=""):
        """Construct a new :class:`.Charge`.
        
        :param utilbill: A :class:`.UtilBill` instance.
        :param description: A description of the charge.
        :param group: The charge group
        :param quantity: The quantity consumed
        :param quantity_units: The units of the quantity (i.e. Therms/kWh)
        :param rate: The charge per unit of quantity
        :param rsi_binding: The rate structure item corresponding to the charge
        :param total: The total charge (equal to rate * quantity)

        :param quantity_formula: The RSI quantity formula
        :param rate_formula: The RSI rate formula
        :param has_charge:
        :param shared:
        :param roundrule:
        """
        assert quantity_units is not None
        self.utilbill = utilbill
        self.description = description
        self.group = group
        self.quantity = quantity
        self.quantity_units = quantity_units
        self.rate = rate
        self.rsi_binding = rsi_binding
        self.total = total

        self.quantity_formula = quantity_formula
        self.rate_formula = rate_formula
        self.has_charge = has_charge
        self.shared = shared
        self.roundrule = roundrule

    @classmethod
    def formulas_from_other(cls, other):
        """Constructs a charge copying the formulas and data
        from the other charge, but does not set the utilbill"""
        return cls(None,
                   other.description,
                   other.group,
                   other.quantity,
                   other.quantity_units,
                   other.rate,
                   other.rsi_binding,
                   other.total,
                   quantity_formula=other.quantity_formula,
                   rate_formula=other.rate_formula,
                   has_charge=other.has_charge,
                   shared=other.shared,
                   roundrule=other.roundrule)

    def _validate_formula_parses(self, formula, formula_name):
        """Validates the formula parses and raises an exception if necessary
        :param formula: the formula to validate
        :param formula_name: a name of the formula for the exception message
        :param rsi_binding: an rsi binding for the exception message
        """
        if formula == '':
            raise FormulaSyntaxError("%s %s formula can't be empty" % (
                self.rsi_binding, formula_name))
        try:
            ast.parse(formula)
        except SyntaxError:
            raise FormulaSyntaxError('Syntax error in %s formula of RSI '
                                     '"%s":\n%s' % (
                                         formula_name, self.rsi_binding,
                                         formula))

    def _evaluate_formula(self, formula, name, context):
        """Evaluates the formula in the specified context"""
        try:
            return eval(formula, {}, context)
        except Exception as e:
            raise FormulaError(('Error when computing %s for RSI "%s" %s: '
                                '%s') % (name, formula, self.rsi_binding, e))


    def formula_variables(self):
        """Returns the full set of non built-in variable names referenced
         in `quantity_formula` and `rate_formula` as parsed by Python"""
        return set(Charge.get_variable_names(self.quantity_formula) +
                   Charge.get_variable_names(self.rate_formula))

    def evaluate(self, context, update=False):
        """Evaluates the quantity and rate formulas and returns a
        `BindingEvaluation` instance
        :param context: map of binding name to `BindingEvaluation`
        :param update: if true, set charge attributes to formula evaluations
        :returns: a `BindingEvaluation`
        """
        quantity = self._evaluate_formula(self.quantity_formula, 'quantity',
            context)
        rate = self._evaluate_formula(self.rate_formula, 'rate', context)
        evaluation = BindingEvaluation(quantity, rate)
        if update:
            self.quantity = evaluation.quantity
            self.rate = evaluation.rate
            self.total = evaluation.total
        return evaluation

    def validate_formulas(self, valid_bindings):
        """Validates that the quantity_formula and rate_formula both parse
        and reference only bindings contained within `valid_bindings`.
        :param valid_bindings:
        """
        self._validate_formula_parses(self.quantity_formula, 'quantity')
        self._validate_formula_parses(self.rate_formula, 'rate')
        for variable in self.formula_variables():
            if variable not in valid_bindings:
                raise FormulaError(('Unknown variable in formula of RSI '
                                    '"%s": %s') % (self.rsi_binding, variable))

class Payment(Base):
    __tablename__ = 'payment'

    id = Column(Integer, primary_key=True)
    customer_id = Column(Integer, ForeignKey('customer.id'), nullable=False)
    date_received = Column(DateTime, nullable=False)
    date_applied = Column(Date, nullable=False)
    description = Column(String)
    credit = Column(Float)

    customer = relationship("Customer", backref=backref('payments',
        order_by=id))

    '''date_received is the datetime when Skyline recorded the payment.
    date_applied is the date that the payment is "for", from the customer's
    perspective. Normally these are on the same day, but an error in an old
    payment can be corrected by entering a new payment with the same
    date_applied as the old one, whose credit is the true amount minus the
    previously-entered amount.'''

    def __init__(self, customer, date_received, date_applied, description,
                 credit):
        assert isinstance(date_received, datetime)
        assert isinstance(date_applied, date)
        self.customer = customer
        self.date_received = date_received  # datetime
        self.date_applied = date_applied  # date
        self.description = description
        self.credit = credit

    def to_dict(self):
        return {
            'id': self.id,
            'date_received': self.date_received,
            'date_applied': self.date_applied,
            'description': self.description,
            'credit': self.credit,
            # the client uses this field to determine if users should be
            # allowed to edit this payment
            'editable': datetime.utcnow() - self.date_received \
                        < timedelta(hours=24)
        }

    def __repr__(self):
        return '<Payment(%s, received=%s, applied=%s, %s, %s)>' \
               % (self.customer.account, self.date_received, \
                  self.date_applied, self.description, self.credit)


# NOTE this is a view
class StatusDaysSince(Base):
    __tablename__ = 'status_days_since'

    # NOTE it seems that SQLAlchemy requires at least one column to be
    # identified as a "primary key" even though the table doesn't really have a
    # primary key in the db.
    account = Column(String, primary_key=True)
    dayssince = Column(Integer)

    def __init__(self, account, dayssince):
        self.account = account
        self.dayssince = dayssince

    def __repr__(self):
        return '<StatusDaysSince(%s, %s)>' \
               % (self.account, self.dayssince)


# TODO move the 2 functions below to Process? seems like state.py is only about
# the state database

def guess_utilbill_periods(start_date, end_date):
    '''Returns a list of (start, end) tuples representing a the number and
    periods of "hypothetical" utility bills covering the date range
    [start_date, end_date). "Hypothetical" utility bills are used for filling
    in a time gap between existing utility bills and a newly-uploaded one.'''
    if end_date <= start_date:
        raise ValueError('start date must precede end date.')

    # determine how many bills there are: divide total number of days by
    # hard-coded average period length of existing utilbills (computed using
    # utilbill_histogram.py), and round to nearest integer--but never go below
    # 1, since there must be at least 1 bill
    # TODO this hard-coded constant was the average period length of a sample
    # of many customers' utility bills; replace it with something smarter. we
    # should probably use a customer-specific average period length, since some
    # customers have 2-month utility bills.
    num_bills = max(1, int(round((end_date - start_date).days / 30.872)))

    # each bill's period will have the same length (except possibly the last
    # one)
    period_length = (end_date - start_date).days / num_bills

    # generate periods: all periods except the last have length
    # 'period_length'; last period may be slightly longer to fill up any
    # remaining space
    periods = []
    for i in range(num_bills-1):
        periods.append((start_date + timedelta(days= i * period_length),
                start_date + timedelta(days= (i + 1) * period_length)))
    periods.append((start_date + timedelta(days= (num_bills-1) * period_length),
        end_date))
    return periods


class StateDB(object):
    """A Data Access Class"""

    def __init__(self, logger=None):
        """Construct a new :class:`.StateDB`.

        :param session: a ``scoped_session`` instance
        :param logger: a logger object
        """
        self.logger = logger
        self.session = Session

    def get_customer(self, account):
        session = Session()
        return session.query(Customer).filter(Customer.account == account).one()

    def get_next_account_number(self):
        '''Returns what would become the next account number if a new account
        were created were created (highest existing account number + 1--we're
        assuming accounts will be integers, even though we always store them as
        strings).'''
        session = Session()
        last_account = max(map(int, self.listAccounts()))
        return last_account + 1

    def get_utilbill(self, account, service, start, end):
        session = Session()
        customer = session.query(Customer) \
            .filter(Customer.account == account).one()
        return session.query(UtilBill) \
            .filter(UtilBill.customer_id == customer.id) \
            .filter(UtilBill.service == service) \
            .filter(UtilBill.period_start == start) \
            .filter(UtilBill.period_end == end).one()

    def get_utilbill_by_id(self, ubid):
        session = Session()
        return session.query(UtilBill).filter(UtilBill.id == ubid).one()

    def utilbills_for_reebill(self, account, sequence, version='max'):
        '''Returns all utility bills for the reebill given by account,
        sequence, version (highest version by default).'''
        session = Session()
        reebill = self.get_reebill(account, sequence, version=version)
        return session.query(UtilBill).filter(ReeBill.utilbills.any(),
                ReeBill.id == reebill.id).all()

    def get_reebill_by_id(self, session, rbid):
        return session.query(ReeBill).filter(ReeBill.id == rbid).one()

    def max_version(self, account, sequence):
        # surprisingly, it is possible to filter a ReeBill query by a Customer
        # column even without actually joining with Customer. because of
        # func.max, the result is a tuple rather than a ReeBill object.
        session = Session()
        reebills_subquery = session.query(ReeBill).join(Customer) \
            .filter(ReeBill.customer_id == Customer.id) \
            .filter(Customer.account == account) \
            .filter(ReeBill.sequence == sequence)
        max_version = session.query(func.max(
            reebills_subquery.subquery().columns.version)).one()[0]
        # SQLAlchemy returns None when the reebill row doesn't exist, but that
        # should be reported as an exception
        if max_version == None:
            raise NoResultFound

        # SQLAlchemy returns a "long" here for some reason, so convert to int
        return int(max_version)

    def max_issued_version(self, account, sequence):
        '''Returns the greatest version of the given reebill that has been
        issued. (This should differ by at most 1 from the maximum version
        overall, since a new version can't be created if the last one hasn't
        been issued.) If no version has ever been issued, returns None.'''
        # weird filtering on other table without a join
        session = Session()
        customer = self.get_customer(account)
        result = session.query(func.max(ReeBill.version)) \
            .filter(ReeBill.customer == customer) \
            .filter(ReeBill.issued == 1).one()[0]
        # SQLAlchemy returns None if no reebills with that customer are issued
        if result is None:
            return None
        # version number is a long, so convert to int
        return int(result)

    # TODO rename to something like "create_next_version"
    def increment_version(self, account, sequence):
        '''Creates a new reebill with version number 1 greater than the highest
        existing version for the given account and sequence.
        
        The utility bill(s) of the new version are the same as those of its
        predecessor, but utility bill, UPRS, and document_ids are cleared
        from the utilbill_reebill table, meaning that the new reebill's
        utilbill/UPRS documents are the current ones.
        
        Returns the new state.ReeBill object.'''
        # highest existing version must be issued
        session = Session()
        current_max_version_reebill = self.get_reebill(account, sequence)
        if current_max_version_reebill.issued != 1:
            raise ValueError(("Can't increment version of reebill %s-%s "
                    "because version %s is not issued yet") % (account,
                    sequence, current_max_version_reebill.version))

        new_reebill = ReeBill(current_max_version_reebill.customer, sequence,
            current_max_version_reebill.version + 1,
            discount_rate=current_max_version_reebill.discount_rate,
            late_charge_rate=current_max_version_reebill.late_charge_rate,
            utilbills=current_max_version_reebill.utilbills)
        for ur in new_reebill._utilbill_reebills:
            ur.document_id, ur.uprs_id, = None, None

        session.add(new_reebill)
        return new_reebill

    def get_unissued_corrections(self, account):
        '''Returns a list of (sequence, version) pairs for bills that have
        versions > 0 that have not been issued.'''
        session = Session()
        reebills = session.query(ReeBill).join(Customer) \
            .filter(Customer.account == account) \
            .filter(ReeBill.version > 0) \
            .filter(ReeBill.issued == 0).all()
        return [(int(reebill.sequence), int(reebill.version)) for reebill
                in reebills]

    def last_sequence(self, account):
        '''Returns the discount rate for the customer given by account.'''
        session = Session()
        result = session.query(Customer).filter_by(account=account).one(). \
            get_discount_rate()
        return result

    def late_charge_rate(self, account):
        '''Returns the late charge rate for the customer given by account.'''
        session = Session()
        result = session.query(Customer).filter_by(account=account).one() \
            .get_late_charge_rate()
        return result

    def last_sequence(self, account):
        '''Returns the sequence of the last reebill for 'account', or 0 if
        there are no reebills.'''
        session = Session()
        customer = self.get_customer(account)
        max_sequence = session.query(sqlalchemy.func.max(ReeBill.sequence)) \
            .filter(ReeBill.customer_id == customer.id).one()[0]
        # TODO: because of the way 0.xml templates are made (they are not in
        # the database) reebill needs to be primed otherwise the last sequence
        # for a new bill is None. Design a solution to this issue.
        if max_sequence is None:
            max_sequence = 0
        return max_sequence

    def last_issued_sequence(self, account,
                             include_corrections=False):
        '''Returns the sequence of the last issued reebill for 'account', or 0
        if there are no issued reebills.'''
        session = Session()
        customer = self.get_customer(account)
        if include_corrections:
            filter_logic = sqlalchemy.or_(ReeBill.issued == 1,
                sqlalchemy.and_(ReeBill.issued == 0, ReeBill.version > 0))
        else:
            filter_logic = ReeBill.issued == 1

        max_sequence = session.query(sqlalchemy.func.max(ReeBill.sequence)) \
            .filter(ReeBill.customer_id == customer.id) \
            .filter(filter_logic).one()[0]
        if max_sequence is None:
            max_sequence = 0
        return max_sequence

    def get_last_reebill(self, account, issued_only=False):
        '''Returns the highest-sequence, highest-version ReeBill object for the
        given account, or None if no reebills exist. if issued_only is True,
        returns the highest-sequence/version issued reebill.
        '''
        session = Session()
        customer = self.get_customer(account)
        cursor = session.query(ReeBill).filter_by(customer=customer) \
            .order_by(desc(ReeBill.sequence), desc(ReeBill.version))
        if issued_only:
            cursor = cursor.filter_by(issued=True)
        if cursor.count() == 0:
            return None
        return cursor.first()

    def get_last_utilbill(self, account, service=None, utility=None,
                          rate_class=None, end=None):
        '''Returns the latest (i.e. last-ending) utility bill for the given
        account matching the given criteria. If 'end' is given, the last
        utility bill ending before or on 'end' is returned.'''
        session = Session()
        cursor = session.query(UtilBill).join(Customer) \
            .filter(UtilBill.customer_id == Customer.id) \
            .filter(Customer.account == account)
        if service is not None:
            cursor = cursor.filter(UtilBill.service == service)
        if utility is not None:
            cursor = cursor.filter(UtilBill.utility == utility)
        if rate_class is not None:
            cursor = cursor.filter(UtilBill.rate_class == rate_class)
        if end is not None:
            cursor = cursor.filter(UtilBill.period_end <= end)
        result = cursor.order_by(UtilBill.period_end).first()
        if result is None:
            raise NoSuchBillException("No utility bill found")
        return result

    def last_utilbill_end_date(self, account):
        '''Returns the end date of the latest utilbill for the customer given
        by 'account', or None if there are no utilbills.'''
        session = Session()
        customer = self.get_customer(account)
        query_results = session.query(sqlalchemy.func.max(UtilBill.period_end)) \
            .filter(UtilBill.customer_id == customer.id).one()
        if len(query_results) > 0:
            return query_results[0]
        return None

    def new_reebill(self, account, sequence, version=0):
        '''Creates a new reebill row in the database and returns the new
        ReeBill object corresponding to it.'''
        session = Session()
        customer = session.query(Customer) \
            .filter(Customer.account == account).one()
        new_reebill = ReeBill(customer, sequence, version)
        session.add(new_reebill)
        return new_reebill

    def issue(self, account, sequence, issue_date=datetime.utcnow()):
        '''Marks the highest version of the reebill given by account, sequence
        as issued.
        '''
        session = Session()
        reebill = self.get_reebill(account, sequence)
        if reebill.issued == 1:
            raise IssuedBillError(("Can't issue reebill %s-%s-%s because it's "
                    "already issued") % (account, sequence, reebill.version))
        reebill.issued = 1
        reebill.issue_date = issue_date

    def is_issued(self, account, sequence, version='max',
                  nonexistent=None):
        '''Returns true if the reebill given by account, sequence, and version
        (latest version by default) has been issued, false otherwise. If
        'nonexistent' is given, that value will be returned if the reebill is
        not present in the state database (e.g. False when you want
        non-existent bills to be treated as unissued).'''
        # NOTE: with the old database schema (one reebill row for all versions)
        # this method returned False when the 'version' argument was higher
        # than max_version. that was probably the wrong behavior, even though
        # test_state:StateTest.test_versions tested for it. 
        session = Session()
        try:
            if version == 'max':
                reebill = self.get_reebill(account, sequence)
            elif isinstance(version, int):
                reebill = self.get_reebill(account, sequence, version)
            else:
                raise ValueError('Unknown version specifier "%s"' % version)
            # NOTE: reebill.issued is an int, and it converts the entire
            # expression to an int unless explicitly cast! see
            # https://www.pivotaltracker.com/story/show/35965271
            return bool(reebill.issued == 1)
        except NoResultFound:
            if nonexistent is not None:
                return nonexistent
            raise

    def account_exists(self, account):
        session = Session()
        try:
           session.query(Customer).with_lockmode("read")\
                .filter(Customer.account == account).one()
        except NoResultFound:
            return False
        return True

    def listAccounts(self):
        '''List of all customer accounts (ordered).'''
        # SQLAlchemy returns a list of tuples, so convert it into a plain list
        session = Session()
        result = map((lambda x: x[0]),
            session.query(Customer.account) \
                .order_by(Customer.account).all())
        return result

    def list_accounts(self, start, limit):
        '''List of customer accounts with start and limit (for paging).'''
        # SQLAlchemy returns a list of tuples, so convert it into a plain list
        session = Session()
        query = session.query(Customer.account)
        slice = query[start:start + limit]
        count = query.count()
        result = map((lambda x: x[0]), slice)
        return result, count

    def listSequences(self, account):
        session = Session()

        # TODO: figure out how to do this all in one query. many SQLAlchemy
        # subquery examples use multiple queries but that shouldn't be
        # necessary
        customer = session.query(Customer).filter(
            Customer.account == account).one()
        sequences = session.query(ReeBill.sequence).with_lockmode("read") \
            .filter(ReeBill.customer_id == customer.id).all()

        # sequences is a list of tuples of numbers, so convert it into a plain list
        result = map((lambda x: x[0]), sequences)

        return result

    def listReebills(self, start, limit, account, sort, dir, **kwargs):
        session = Session()
        query = session.query(ReeBill).join(Customer) \
            .filter(Customer.account == account)

        if (dir == u'DESC'):
            order = desc
        elif (dir == u'ASC'):
            order = asc
        else:
            raise ValueError(
                "Bad Parameter Value: 'dir' must be 'ASC' or 'DESC'")

        if (sort == u'sequence'):
            field = ReeBill.sequence
        else:
            raise ValueError("Bad Parameter Value: 'sort' must be 'sequence'")

        slice = query.order_by(order(field))[start:start + limit]
        count = query.count()

        return slice, count

    def reebills(self, include_unissued=True):
        '''Generates (account, sequence, max version) tuples for all reebills
        in MySQL.'''
        session = Session()
        for account in self.listAccounts():
            for sequence in self.listSequences(account):
                reebill = self.get_reebill(account, sequence)
                if include_unissued or reebill.issued:
                    yield account, int(sequence), int(reebill.max_version)

    def reebill_versions(self, include_unissued=True):
        '''Generates (account, sequence, version) tuples for all reebills in
        MySQL.'''
        session = Session()
        for account in self.listAccounts():
            for sequence in self.listSequences(account):
                reebill = self.get_reebill(account, sequence)
                if include_unissued or reebill.issued:
                    max_version = reebill.max_version
                else:
                    max_version = reebill.max_version - 1
                for version in range(max_version + 1):
                    yield account, sequence, version

    def get_reebill(self, account, sequence, version='max'):
        '''Returns the ReeBill object corresponding to the given account,
        sequence, and version (the highest version if no version number is
        given).'''
        session = Session()
        if version == 'max':
            version = session.query(func.max(ReeBill.version)).join(Customer) \
                .filter(Customer.account == account) \
                .filter(ReeBill.sequence == sequence).one()[0]
        result = session.query(ReeBill).join(Customer) \
            .filter(Customer.account == account) \
            .filter(ReeBill.sequence == sequence) \
            .filter(ReeBill.version == version).one()
        return result

    def get_reebill_by_id(self, rbid):
        session = Session()
        return session.query(ReeBill).filter(ReeBill.id == rbid).one()

    def get_descendent_reebills(self, account, sequence):
        session = Session()
        query = session.query(ReeBill).join(Customer) \
            .filter(Customer.account == account) \
            .order_by(ReeBill.sequence)

        slice = query[int(sequence):]

        return slice

    def list_utilbills(self, account, start=None, limit=None):
        '''Queries the database for account, start date, and end date of bills
        in a slice of the utilbills table; returns the slice and the total
        number of rows in the table (for paging). If 'start' is not given, all
        bills are returned. If 'start' is given but 'limit' is not, all bills
        starting with index 'start'. If both 'start' and 'limit' are given,
        returns bills with indices in [start, start + limit).'''
        session = Session()
        query = session.query(UtilBill).with_lockmode('read').join(Customer) \
            .filter(Customer.account == account) \
            .order_by(Customer.account, desc(UtilBill.period_start))

        if start is None:
            return query, query.count()
        if limit is None:
            return query[start:], query.count()
        return query[start:start + limit], query.count()

    def get_utilbills_on_date(self, account, the_date):
        '''Returns a list of UtilBill objects representing MySQL utility bills
        whose periods start before/on and end after/on 'the_date'.'''
        session = Session()
        return session.query(UtilBill).filter(
                UtilBill.customer==self.get_customer(account),
                UtilBill.period_start<=the_date,
                UtilBill.period_end>the_date).all()

    def fill_in_hypothetical_utilbills(self, account, service,
                                       utility, rate_class, begin_date,
                                       end_date):
        '''Creates hypothetical utility bills in MySQL covering the period
        [begin_date, end_date).'''
        # get customer id from account number
        session = Session()
        customer = session.query(Customer).filter(Customer.account == account) \
            .one()

        for (start, end) in guess_utilbill_periods(begin_date, end_date):
            # make a UtilBill
            # note that all 3 Mongo documents are None
            utilbill = UtilBill(customer, UtilBill.Hypothetical, service,
                utility, rate_class, period_start=start, period_end=end)
            # put it in the database
            session.add(utilbill)

    def trim_hypothetical_utilbills(self, account, service):
        '''Deletes hypothetical utility bills for the given account and service
        whose periods precede the start date of the earliest non-hypothetical
        utility bill or follow the end date of the last utility bill.'''
        session = Session()
        customer = self.get_customer(account)
        all_utilbills = session.query(UtilBill) \
            .filter(UtilBill.customer == customer)
        real_utilbills = all_utilbills \
            .filter(UtilBill.state != UtilBill.Hypothetical)
        hypothetical_utilbills = all_utilbills \
            .filter(UtilBill.state == UtilBill.Hypothetical)

        # if there are no real utility bills, delete all the hypothetical ones
        # (i.e. all of the utility bills for this customer)
        if real_utilbills.count() == 0:
            for hb in hypothetical_utilbills:
                session.delete(hb)
            return

        # if there are real utility bills, only delete the hypothetical ones
        # whose entire period comes before end of first real bill or after
        # start of last real bill
        first_real_utilbill = real_utilbills \
            .order_by(asc(UtilBill.period_start))[0]
        last_real_utilbill = session.query(UtilBill) \
            .order_by(desc(UtilBill.period_start))[0]
        for hb in hypothetical_utilbills:
            if (hb.period_start <= first_real_utilbill.period_end \
                    and hb.period_end <= first_real_utilbill.period_end)\
                    or (hb.period_end >= last_real_utilbill.period_start\
                    and hb.period_start >= last_real_utilbill.period_start):
                session.delete(hb)

    # NOTE deprectated in favor of UtilBillLoader.get_last_real_utilbill
    def get_last_real_utilbill(self, account, end, service=None,
                               utility=None, rate_class=None, processed=None):
        '''Returns the latest-ending non-Hypothetical UtilBill whose
        end date is before/on 'end', optionally with the given service,
        utility, rate class, and 'processed' status.
        '''
        session = Session()
        return UtilBillLoader(session).get_last_real_utilbill(account, end,
                service=service, utility=utility, rate_class=rate_class,
                processed=processed)

    def create_payment(self, account, date_applied, description,
                       credit, date_received=None):
        '''Adds a new payment, returns the new Payment object. By default,
        'date_received' is the current datetime in UTC when this method is
        called; only override this for testing purposes.'''
        # NOTE a default value for 'date_received' can't be specified as a
        # default argument in the method signature because it would only get
        # evaluated once at the time this module was imported, which means its
        # value would be the same every time this method is called.
        if date_received is None:
            date_received = datetime.utcnow()
        session = Session()
        customer = session.query(Customer)\
                .filter(Customer.account==account).one()
        new_payment = Payment(customer, date_received, date_applied,
                description, credit)
        session.add(new_payment)
        return new_payment

    def update_payment(self, oid, date_applied, description, credit):
        '''Sets the date_applied, description, and credit of the payment with
        id 'oid'.'''
        session = Session()
        payment = session.query(Payment).filter(Payment.id == oid).one()
        if isinstance(date_applied, basestring):
            payment.date_applied = datetime.strptime(date_applied,
                "%Y-%m-%dT%H:%M:%S").date()
        else:
            payment.date_applied = date_applied
        payment.description = description
        payment.credit = credit

    def delete_payment(self, oid):
        '''Deletes the payment with id 'oid'.'''
        session = Session()
        payment = session.query(Payment).filter(Payment.id == oid).one()
        session.delete(payment)

    def find_payment(self, account, periodbegin, periodend):
        '''Returns a list of payment objects whose date_applied is in
        [periodbegin, period_end).'''
        # periodbegin and periodend must be non-overlapping between bills. This
        # is in direct opposition to the reebill period concept, which is a
        # period that covers all services for a given reebill and thus overlap
        # between bills.  Therefore, a non overlapping period could be just the
        # first utility service on the reebill. If the periods overlap,
        # payments will be applied more than once. See 11093293
        session = Session()
        payments = session.query(Payment) \
            .filter(Payment.customer_id == Customer.id) \
            .filter(Customer.account == account) \
            .filter(and_(Payment.date_applied >= periodbegin,
            Payment.date_applied < periodend)).all()
        return payments

    def get_total_payment_since(self, account, start, end=None):
        '''Returns sum of all account's payments applied on or after 'start'
        and before 'end' (today by default). If 'start' is None, the beginning
        of the interval extends to the beginning of time.
        '''
        assert isinstance(start, datetime)
        if end is None:
            end=datetime.utcnow()
        session = Session()
        payments = session.query(Payment)\
                .filter(Payment.customer==self.get_customer(account))\
                .filter(Payment.date_applied < end)
        if start is not None:
            payments = payments.filter(Payment.date_applied >= start)
        return float(sum(payment.credit for payment in payments.all()))

    def payments(self, account):
        '''Returns list of all payments for the given account ordered by
        date_received.'''
        session = Session()
        payments = session.query(Payment).join(Customer) \
            .filter(Customer.account == account).order_by(
            Payment.date_received).all()
        return payments

    def retrieve_status_days_since(self, sort_col, sort_order):
        # SQLAlchemy query to get account & dates for all utilbills
        session = Session()
        entityQuery = session.query(StatusDaysSince)
        lockmodeQuery = entityQuery.with_lockmode("read")
        return lockmodeQuery.all()


class UtilBillLoader(object):
    '''Data access object for utility bills, used to hide database details
    from other classes so they can be more easily tested.
    '''

    def __init__(self, session):
        ''''session': SQLAlchemy session object to be used for database
        queries.
        '''
        self._session = session

    def load_real_utilbills(self, **kwargs):
        '''Returns a cursor of UtilBill objects matching the criteria given
        by **kwargs. Only "real" utility bills (i.e. UtilBill objects with
        state SkylineEstimated or lower) are included.
        '''
        cursor = self._session.query(UtilBill).filter(UtilBill.state <=
                UtilBill.SkylineEstimated)
        for key, value in kwargs.iteritems():
            cursor = cursor.filter(getattr(UtilBill, key) == value)
        return cursor

    def get_last_real_utilbill(self, account, end, service=None, utility=None,
                rate_class=None, processed=None):
        '''Returns the latest-ending non-Hypothetical UtilBill whose
        end date is before/on 'end', optionally with the given service,
        utility, rate class, and 'processed' status.
        '''
        customer = self._session.query(Customer).filter_by(account=account) \
            .one()
        cursor = self._session.query(UtilBill) \
            .filter(UtilBill.customer == customer) \
            .filter(UtilBill.state != UtilBill.Hypothetical) \
            .filter(UtilBill.period_end <= end)
        if service is not None:
            cursor = cursor.filter(UtilBill.service == service)
        if utility is not None:
            cursor = cursor.filter(UtilBill.utility == utility)
        if rate_class is not None:
            cursor = cursor.filter(UtilBill.rate_class == rate_class)
        if processed is not None:
            assert isinstance(processed, bool)
            cursor = cursor.filter(UtilBill.processed == processed)
        result = cursor.order_by(desc(UtilBill.period_end)).first()
        if result is None:
            raise NoSuchBillException
        return result
<|MERGE_RESOLUTION|>--- conflicted
+++ resolved
@@ -619,11 +619,7 @@
     reebill_id = Column(Integer, ForeignKey('reebill.id'), primary_key=True)
     utilbill_id = Column(Integer, ForeignKey('utilbill.id'), primary_key=True)
     document_id = Column(String)
-<<<<<<< HEAD
     # TODO remove this
-=======
-
->>>>>>> a4e8c3e4
     uprs_document_id = Column(String)  #indicates the rate structure data
 
     # there is no delete cascade in this 'relationship' because a UtilBill
