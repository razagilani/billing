--- conflicted
+++ resolved
@@ -69,10 +69,9 @@
     log_directory = Directory()
     report_directory = Directory()
 
-<<<<<<< HEAD
 class amqp(Schema):
     exchange = String()
-=======
+
 #Logging
 
 class loggers(Schema):
@@ -92,7 +91,6 @@
     level = String()
     handlers = String()
     qualname = String()
-
 class logger_reebill(Schema):
     level = String()
     handlers = String()
@@ -119,4 +117,3 @@
 
 class formatter_simpleFormatter(Schema):
     format = String()
->>>>>>> 28601401
