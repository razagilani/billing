#!/usr/bin/env python
'''
Back up/restore ReeBill databases to/from S3.
'''
from boto.s3.connection import S3Connection
from os.path import basename
import os
from boto.s3.key import Key
from subprocess import call, Popen, PIPE, CalledProcessError
from datetime import datetime
import argparse
import os
import shutil
from billing import init_config
init_config()
from billing import config
import re
import sys
import shlex
from StringIO import StringIO
from gzip import GzipFile
import zlib

# TODO set from command line argument? or from config file?
BUCKET_NAME = 'skyline-test'

MYSQLDUMP_COMMAND = 'mysqldump -u%(user)s -p%(password)s %(db)s'
MYSQL_COMMAND = 'mysql -u%(user)s -p%(password)s -D%(db)s'

MONGODUMP_COMMAND = 'mongodump -d %(db)s -h %(host)s -c %(collection)s -o -'
MONGO_COLLECTIONS = ['users', 'journal']
# TODO mongorestore

# extract MySQL connection parameters from connection string in config file
# eg mysql://root:root@localhost:3306/skyline_dev
db_uri = config.get('statedb', 'uri')
m = re.match(r'^mysql://(\w+):(\w+)+@(\w+):([0-9]+)/(\w+)$', db_uri)
db_params = dict(zip(['user', 'password', 'host', 'port', 'db'], m.groups()))

# only root can restore a MySQL database, but root's credentials are not
# stored in the config file.
# TODO: the root password should be made into an argument, or we can ignore
# this problem until we switch to Postgres.
root_db_params = dict(db_params, user='root', password='root')

# amount of data to send to S3 at one time in bytes
S3_MULTIPART_CHUNK_SIZE_BYTES = 5 * 1024**2

# amount of data to read and compress at one time in bytes
GZIP_CHUNK_SIZE_BYTES = 128 * 1024


def _write_gzipped_chunk(in_file, out_file, chunk_size):
    '''Write gzipped data from 'in_file' to 'out_file' until 'out_file'
    contains 'chunk_size' of gzipped data (or until reaching the end of
    'in_file'). Note that more than 'chunk_size' may be read from 'in_file' to
    get 'chunk_size' bytes of data after compression.
    Return True if the end of 'in_file' has been reached, False otherwise.
    '''
    out_file.seek(0)
    out_file.truncate()

    # A GzipFile wraps another file object (its 'fileobj') and implements the
    # same interface as a regular file. when you write to the GzipFile, it
    # writes a compressed version of what you wrote to its 'fileobj'.
    gzipper = GzipFile(fileobj=out_file, mode='w')

    while True:
        data = in_file.read(GZIP_CHUNK_SIZE_BYTES)
        if data == '':
            return True
        if out_file.tell() >= chunk_size:
            return False
        gzipper.write(data)

class UnGzipFile(object):
    '''File object wrapper that un-gzips data written to it--like the built-in
    'GzipFile' class, but for un-compressing data. GzipFile's "read" mode
    won't work here because boto doesn't provide a file object to read from.
    '''
    def __init__(self, fileobj):
        '''fileobj: file object to receive uncompressed data when 'write' is
        called with compressed data.
        '''
        # see http://stackoverflow.com/a/22310760
        self._decompressor = zlib.decompressobj(zlib.MAX_WBITS | 16)
        self._fileobj = fileobj

    def write(self, data):
        '''Decompress 'data' and write the result to 'fileobj'.
        '''
        uncompressed_data = self._decompressor.decompress(data)
        self._fileobj.write(uncompressed_data)

def write_gizpped_to_s3(in_file, s3_key, call_before_complete=lambda: None):
    '''Write the file 'in_file' to 's3_key' (boto.s3.key.Key object). A
    multipart upload is used so that 'in_file' does not have to support seeking
    (meaning it can be a file with indeterminate length, like the stdout of a
    process).

    'call_before_complete': optional callable that can raise an exception to
    cancel the upload instead of completing it. (boto's documentation suggests
    that Amazon may charge for storage of incomplete upload parts.)
    '''
    chunk_buffer = StringIO()
    multipart_upload = s3_key.bucket.initiate_multipart_upload(s3_key)

    count = 1
    done = False
    while not done:
        # write a chunk of gzipped data into 'chunk_buffer'
        done = _write_gzipped_chunk(in_file, chunk_buffer,
                S3_MULTIPART_CHUNK_SIZE_BYTES)

        # upload the contents of 'chunk_buffer' to S3
        chunk_buffer.seek(0)
        multipart_upload.upload_part_from_file(chunk_buffer, count)
        count += 1 

    try:
        call_before_complete()
    except:
        multipart_upload.cancel_upload()
        raise
    multipart_upload.complete_upload()

def run_command(command):
    '''Run 'command' (shell command string) as a subprocess. Return stdin of
    the subprocess (file), stdout of the subprocess (file), and function that
    raises a CalledProcessError if the process exited with non-0 status.
    '''
    process = Popen(shlex.split(command), stdin=PIPE, stdout=PIPE, stderr=sys.stderr)
    def check_status():
        status = process.wait()
        if status != 0:
            raise CalledProcessError('Command exited with status %s: "%s"' % (
                    status, command))
    return process.stdin, process.stdout, check_status
        
def backup_mysql(s3_key):
    command = MYSQLDUMP_COMMAND % db_params
    stdout, check_status = run_command(command)
    write_gizpped_to_s3(stdout, s3_key, check_status)

def backup_mongo_collection(collection_name, s3_key):
<<<<<<< HEAD
=======
    # NOTE "usersdb" section is used to get mongo database parameters for
    # all collections. this is being/has been fixed; see
    # https://www.pivotaltracker.com/story/show/77254458
>>>>>>> 87d0eb12
    command = MONGODUMP_COMMAND % dict(
            db=config.get('mongodb', 'database'),
            host=config.get('mongodb', 'host'),
            collection=collection_name)
    _, stdout, check_status = run_command(command)
    write_gizpped_to_s3(stdout, s3_key, check_status)

def restore_mysql(bucket):
    command = MYSQL_COMMAND % root_db_params
    stdin, _, check_status = run_command(command)
    ungzip_file = UnGzipFile(stdin)

    # TODO: how to figure out which key to use?
    # currently newest key with "mysql" in its name
    key = sorted((x for x in bucket.list() if x.name.find('mysql') != -1),
            key=lambda x: x.last_modified)[0]
    key.get_contents_to_file(ungzip_file)

    # stdin pipe must be closed to make the process exit
    stdin.close()
    check_status()

def parse_args():
    parser = argparse.ArgumentParser(
            description="Backup script for utility bill and reebill databases")
    parser.add_argument(dest='command', help='"backup" or "restore"')
    # TODO implement, or use built-in amazon feature that does this
    #parser.add_argument("--limit", default = 5, type=int,
            #help="The max number of backups to store before deleting the oldest")
    # TODO --access-key and --secret-key should be mandatory; how to get argparse to enforce that?
    parser.add_argument("--access-key", type=str,
            help="The S3 access key for authenticating, generated by AWS IAM")
    parser.add_argument("--secret-key", type=str,
            help="The S3 secret key for authenticating, generated by AWS IAM")
    return parser.parse_args()

if __name__ == '__main__':
    now = datetime.utcnow().isoformat()
    args = parse_args()

    conn = S3Connection(args.access_key, args.secret_key)
    bucket = conn.get_bucket(BUCKET_NAME)

    if args.command == 'backup':
        backup_mysql(Key(bucket, name='%s_reebill_mysql.gz' % now))

        for collection in MONGO_COLLECTIONS:
            backup_mongo_collection(collection,
                    Key(bucket, name='%s_reebill_mongo_%s.gz' % (now, collection)))
    elif args.command == 'restore':
        restore_mysql(bucket)
    else:
        print >> sys.stderr, 'Unknown command "%s"' % args.command<|MERGE_RESOLUTION|>--- conflicted
+++ resolved
@@ -143,12 +143,9 @@
     write_gizpped_to_s3(stdout, s3_key, check_status)
 
 def backup_mongo_collection(collection_name, s3_key):
-<<<<<<< HEAD
-=======
     # NOTE "usersdb" section is used to get mongo database parameters for
     # all collections. this is being/has been fixed; see
     # https://www.pivotaltracker.com/story/show/77254458
->>>>>>> 87d0eb12
     command = MONGODUMP_COMMAND % dict(
             db=config.get('mongodb', 'database'),
             host=config.get('mongodb', 'host'),
