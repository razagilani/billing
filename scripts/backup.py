#!/usr/bin/env python
'''
Back up/restore ReeBill databases to/from S3.
TODO: needs a name that reflects what it does (not just backing up).
'''
from subprocess import Popen, PIPE, CalledProcessError
from datetime import datetime
import argparse
import os
import re
import sys
import shlex
from StringIO import StringIO
from gzip import GzipFile
import zlib

from boto.s3.connection import S3Connection
from boto.s3.key import Key

from core import init_config, init_model, get_scrub_sql
from core.bill_file_handler import BillFileHandler
from core.utilbill_loader import UtilBillLoader


init_config()
from core import config

# all backups are stored with the same key name. a new version is created every
# time the database is backed up, the latest version is used automatically
# whenever the key is accessed without specifying a version.
MYSQL_BACKUP_FILE_NAME = 'reebill_mysql.gz'
MONGO_BACKUP_FILE_NAME_FORMAT = 'reebill_mongo_%s.gz'

MYSQLDUMP_COMMAND = 'mysqldump -u%(user)s -p%(password)s %(db)s'
MYSQL_COMMAND = 'mysql -u%(user)s -p%(password)s -D%(db)s'
MONGODUMP_COMMAND = 'mongodump -d %(db)s -h %(host)s -c %(collection)s -o -'
MONGORESTORE_COMMAND = ('mongorestore --drop --noIndexRestore --db %(db)s '
                        '--collection %(collection)s %(filepath)s')
MONGO_COLLECTIONS = ['users', 'journal']

ACCOUNTS_LIST = [100, 101, 102, 103, 104]

# extract MySQL connection parameters from connection string in config file
# eg mysql://root:root@localhost:3306/skyline_dev
db_uri = config.get('db', 'uri')
m = re.match(r'^mysql://([\w-]+):([\w-]+)+@([\w\d.]+):([0-9]+)/([\w-]+)$', db_uri)
db_params = dict(zip(['user', 'password', 'host', 'port', 'db'], m.groups()))

# amount of data to send to S3 at one time in bytes
S3_MULTIPART_CHUNK_SIZE_BYTES = 5 * 1024**2

# amount of data to read and compress at one time in bytes
GZIP_CHUNK_SIZE_BYTES = 128 * 1024

def shell_quote(s):
    return "'" + s.replace("'", "'\\''") + "'"

def _write_gzipped_chunk(in_file, out_file, chunk_size):
    '''Write gzipped data from 'in_file' to 'out_file' until 'out_file'
    contains 'chunk_size' of gzipped data (or until reaching the end of
    'in_file'). Note that more than 'chunk_size' may be read from 'in_file' to
    get 'chunk_size' bytes of data after compression.
    Return True if the end of 'in_file' has been reached, False otherwise.
    '''
    out_file.seek(0)
    out_file.truncate()

    # A GzipFile wraps another file object (its 'fileobj') and implements the
    # same interface as a regular file. when you write to the GzipFile, it
    # writes a compressed version of what you wrote to its 'fileobj'.
    gzipper = GzipFile(fileobj=out_file, mode='w')

    while True:
        data = in_file.read(GZIP_CHUNK_SIZE_BYTES)
        if data == '':
            return True
        if out_file.tell() >= chunk_size:
            return False
        gzipper.write(data)

class UnGzipFile(object):
    '''File object wrapper that un-gzips data written to it--like the built-in
    'GzipFile' class, but for un-compressing data. GzipFile's "read" mode
    won't work here because boto doesn't provide a file object to read from.
    '''
    def __init__(self, fileobj):
        '''fileobj: file object to receive uncompressed data when 'write' is
        called with compressed data.
        '''
        # see http://stackoverflow.com/a/22310760
        self._decompressor = zlib.decompressobj(zlib.MAX_WBITS | 16)
        self._fileobj = fileobj

    def write(self, data):
        '''Decompress 'data' and write the result to 'fileobj'.
        '''
        uncompressed_data = self._decompressor.decompress(data)
        self._fileobj.write(uncompressed_data)

def write_gzipped_to_s3(in_file, s3_key, call_before_complete=lambda: None):
    '''Write the file 'in_file' to 's3_key' (boto.s3.key.Key object). A
    multipart upload is used so that 'in_file' does not have to support seeking
    (meaning it can be a file with indeterminate length, like the stdout of a
    process).

    'call_before_complete': optional callable that can raise an exception to
    cancel the upload instead of completing it. (boto's documentation suggests
    that Amazon may charge for storage of incomplete upload parts.)
    '''
    chunk_buffer = StringIO()
    multipart_upload = s3_key.bucket.initiate_multipart_upload(s3_key)

    count = 1
    done = False
    while not done:
        # write a chunk of gzipped data into 'chunk_buffer'
        done = _write_gzipped_chunk(in_file, chunk_buffer,
                S3_MULTIPART_CHUNK_SIZE_BYTES)

        # upload the contents of 'chunk_buffer' to S3
        chunk_buffer.seek(0)
        multipart_upload.upload_part_from_file(chunk_buffer, count)
        count += 1 

    try:
        call_before_complete()
    except:
        multipart_upload.cancel_upload()
        raise
    multipart_upload.complete_upload()

def write_gzipped_to_file(in_file, out_file):
    '''Write the file 'in_file' to 's3_key' (boto.s3.key.Key object). A
    multipart upload is used so that 'in_file' does not have to support seeking
    (meaning it can be a file with indeterminate length, like the stdout of a
    process).

    'call_before_complete': optional callable that can raise an exception to
    cancel the upload instead of completing it. (boto's documentation suggests
    that Amazon may charge for storage of incomplete upload parts.)
    '''

    count = 1
    done = False
    while not done:
        # write a chunk of gzipped data into 'chunk_buffer'
        done = _write_gzipped_chunk(in_file, out_file,
                S3_MULTIPART_CHUNK_SIZE_BYTES)

        # upload the contents of 'chunk_buffer' to S3
        count += 1 
    

def run_command(command):
    '''Run 'command' (shell command string) as a subprocess. Return stdin of
    the subprocess (file), stdout of the subprocess (file), and function that
    raises a CalledProcessError if the process exited with non-0 status.
    stderr of the subprocess is redirected to this script's stderr.
    '''
    process = Popen(shlex.split(command), stdin=PIPE, stdout=PIPE,
                    stderr=sys.stderr)
    def check_exit_status():
        status = process.wait()
        if status != 0:
            raise CalledProcessError(status, command)
    return process.stdin, process.stdout, check_exit_status

def _refresh_s3_key(key):
    '''Return a new boto.s3.key.Key object so it reflects what is actually in
    s3 corresponding to the given Key object. If a new version has been
    created, this must be called in order for key.version_id and
    key.last_modified to be correct.
    '''
    return key.bucket.get_key(key.name)

def backup_mysql(s3_key):
    command = MYSQLDUMP_COMMAND % db_params
    _, stdout, check_exit_status = run_command(command)
    write_gzipped_to_s3(stdout, s3_key, check_exit_status)
    s3_key = _refresh_s3_key(s3_key)
    print 'created S3 key %s/%s version %s at %s' % (
            s3_key.bucket.name, s3_key.name, s3_key.version_id,
            s3_key.last_modified)

def backup_mysql_local(file_path):
    command = MYSQLDUMP_COMMAND % db_params
    _, stdout, check_exit_status = run_command(command)
    with open(file_path,'wb') as out_file:
        write_gzipped_to_file(stdout, out_file)

def backup_mongo_collection(collection_name, s3_key):
    command = MONGODUMP_COMMAND % dict(db=config.get('mongodb', 'database'),
            host=config.get('mongodb', 'host'), collection=collection_name)
    _, stdout, check_exit_status = run_command(command)
    write_gzipped_to_s3(stdout, s3_key, check_exit_status)
    s3_key = _refresh_s3_key(s3_key)
    print 'created S3 key %s/%s version %s at %s' % (
        s3_key.bucket.name, s3_key.name, s3_key.version_id,
        s3_key.last_modified)

def backup_mongo_collection_local(collection_name, file_path):
    command = MONGODUMP_COMMAND % dict(db=config.get('mongodb', 'database'),
            host=config.get('mongodb', 'host'), collection=collection_name)
    _, stdout, check_exit_status = run_command(command)
    with open(file_path,'wb') as out_file:
        write_gzipped_to_file(stdout, out_file)

def _recreate_mysql_db(root_password):
    '''Drop and re-create MySQL database because mysqldump only includes drop
    commands for tables that already exist in the backup.
    '''
    command = MYSQL_COMMAND % dict(db_params, user='root',
            password=root_password)
    stdin, _, check_exit_status = run_command(command)
    stdin.write('drop database %s;' % db_params['db'])
    stdin.write('create database %s;' % db_params['db'])
    stdin.close()
    check_exit_status()

def restore_mysql_s3(bucket, root_password):
    _recreate_mysql_db(root_password)
    command = MYSQL_COMMAND % dict(db_params, user='root',
            password=root_password)
    stdin, _, check_exit_status = run_command(command)
    ungzip_file = UnGzipFile(stdin)

    key = bucket.get_key(MYSQL_BACKUP_FILE_NAME)
    if not key or not key.exists():
        raise ValueError('The key "%s" does not exist in the bucket "%s"' % (
                MYSQL_BACKUP_FILE_NAME, bucket.name))
    print 'restoring MySQL from %s/%s version %s (modified %s)' % (
            bucket.name, key.name, key.version_id, key.last_modified)
    key.get_contents_to_file(ungzip_file)

    # stdin pipe must be closed to make the process exit
    stdin.close()
    check_exit_status()

def restore_mysql_local(dump_file_path, root_password):
    _recreate_mysql_db(root_password)
    command = MYSQL_COMMAND % dict(db_params, user='root',
            password=root_password)
    stdin, _, check_exit_status = run_command(command)
    ungzip_file = UnGzipFile(stdin)

    print 'restoring MySQL from local file %s' % dump_file_path
    # TODO: maybe bad to read whole file at once
    with open(dump_file_path) as dump_file:
        ungzip_file.write(dump_file.read())

    stdin.close()
    check_exit_status()

def restore_mongo_collection_s3(bucket, collection_name, bson_file_path):
    '''bson_file_path: local file path to write bson to temporarily so
    mongorestore can read from it. (this is a workaround for mongorestore's
    inability to accept input from stdin; see ticket
    https://jira.mongodb.org/browse/SERVER-4345.)
    '''
    key_name = MONGO_BACKUP_FILE_NAME_FORMAT % collection_name
    key = bucket.get_key(key_name)
    if not key or not key.exists():
        raise ValueError('The key "%s" does not exist in the bucket "%s"' % (
                key_name, bucket.name))
    print ('restoring Mongo collection "%s" from %s/%s version %s '
           '(modified %s)') % (collection_name, bucket.name, key.name,
            key.version_id, key.last_modified)

    # temporarily write bson data to bson_file_path so mongorestore can read
    # it, then restore from that file
    with open(bson_file_path, 'wb') as bson_file:
        ungzip_file = UnGzipFile(bson_file)
        key.get_contents_to_file(ungzip_file)

    command = MONGORESTORE_COMMAND % dict(
            db=config.get('mongodb', 'database'),
            collection=collection_name,
            filepath=shell_quote(bson_file_path))
    _, _, check_exit_status = run_command(command)

    # this may not help because mongorestore seems to exit with status
    # 0 even when it has an error
    check_exit_status()

    os.remove(bson_file_path)

def restore_mongo_collection_local(collection_name, dump_file_path, bson_file_path):
    print 'restoring Mongo collection "%s" from local file %s' % (
            collection_name, dump_file_path)
    with open(bson_file_path, 'wb') as bson_file:
        ungzip_file = UnGzipFile(bson_file)
        with open(dump_file_path, 'r') as dump_file:
            ungzip_file.write(dump_file.read())
    command = MONGORESTORE_COMMAND % dict(db=config.get('mongodb', 'database'),
            collection=collection_name, filepath=shell_quote(bson_file_path))
    _, _, check_exit_status = run_command(command)

    # this may not help because mongorestore seems to exit with status
    # 0 even when it has an error
    check_exit_status()
    os.remove(bson_file_path)

def scrub_dev_data():
    '''Replace some data with placeholder values for development environment.
    Obviously this should not be used in production.
    TODO: the right way to do this is to scrub the data before it even gets
    into a development environment, just in case.
    '''
    command = MYSQL_COMMAND % db_params
    stdin, _, check_exit_status = run_command(command)
<<<<<<< HEAD
    stdin.write("update reebill_customer set bill_email_recipient = 'example@example.com';")
    stdin.write("update reebill set email_recipient = 'example@example.com';")
=======
    sql = get_scrub_sql()
    print 'scrub commands:\n%s' % sql
    stdin.write(sql)
>>>>>>> bedbe988
    stdin.close()
    check_exit_status()

def get_bucket(bucket_name, connection, enforce_versioning=True):
    bucket = connection.get_bucket(bucket_name)
    # make sure this bucket has versioning turned on; if not, it's probably
    # the wrong bucket
    if enforce_versioning:
        versioning_status = bucket.get_versioning_status()
        if versioning_status != {'Versioning': 'Enabled'}:
            print >> sys.stderr, ("Can't use a bucket without versioning for "
                    "backups. The bucket \"%s\" has versioning status: %s") % (
                    bucket.name, versioning_status)
            # TODO not good to sys.exit outside main
            sys.exit(1)
    return bucket

def backup(args):
    conn = S3Connection(args.access_key, args.secret_key)
    bucket = get_bucket(args.bucket, conn)
    backup_mysql(bucket.get_key(MYSQL_BACKUP_FILE_NAME, validate=False))
    for collection in MONGO_COLLECTIONS:
        backup_mongo_collection(collection, Key(bucket,
                name=MONGO_BACKUP_FILE_NAME_FORMAT % collection))

def restore(args):
    conn = S3Connection(args.access_key, args.secret_key)
    bucket = get_bucket(args.bucket, conn)
    restore_mysql_s3(bucket, args.root_password)
    for collection in MONGO_COLLECTIONS:
        # NOTE mongorestore cannot restore from a file unless its name
        # ends with ".bson".
        bson_file_path = '/tmp/reebill_mongo_%s_%s.bson' % (
                collection, datetime.utcnow())
        restore_mongo_collection_s3(bucket, collection, bson_file_path)
    if args.scrub:
        scrub_dev_data()

def download(args):
    if args.local_dir.startswith(os.path.sep):
        local_dir_absolute_path = args.local_dir
    else:
        local_dir_absolute_path = os.path.join(
            os.path.realpath(__file__), args.local_dir)
    # TODO actual error message
    assert os.access(local_dir_absolute_path, os.W_OK)

    conn = S3Connection(args.access_key, args.secret_key)
    bucket = get_bucket(args.bucket, conn)

    # download MySQL dump
    key = bucket.get_key(MYSQL_BACKUP_FILE_NAME)
    if not key or not key.exists():
        raise ValueError('The key "%s" does not exist in the bucket "%s"' % (
                key.name, bucket.name))
    key.get_contents_to_filename(os.path.join(
            local_dir_absolute_path, MYSQL_BACKUP_FILE_NAME))

    # download Mongo dump
    for collection in MONGO_COLLECTIONS:
        file_name = MONGO_BACKUP_FILE_NAME_FORMAT % collection
        key = bucket.get_key(file_name)
        if not key or not key.exists():
            raise ValueError('The key "%s" does not exist in the bucket "%s"' % (
                    key.name, bucket.name))
        key.get_contents_to_filename(os.path.join(
                local_dir_absolute_path, file_name))

def get_key_names_for_account(account_id):
    init_model()
    ubl = UtilBillLoader()
    utilbills = ubl.get_utilbills_for_account_id(account_id)
    return [BillFileHandler.get_key_name_for_utilbill(u) for u in utilbills]

def restore_files_s3(args):
    # Restore keys from one S3 bucket to another. This copies
    # keys between buckets without having to download locally
    source_conn = S3Connection(args.access_key, args.secret_key)
    dest_conn = S3Connection(args.destination_access_key,
                         args.destination_secret_key)
    source_bucket = get_bucket(args.source, source_conn)
    dest_bucket = get_bucket(args.destination, dest_conn)
    if args.limit:
        key_names = []
        for account in ACCOUNTS_LIST:
            key_names += [key_name for key_name in get_key_names_for_account(account)]
    else:
        key_names = [key.name for key in source_bucket.list()]

    for key_name in key_names:
        if dest_bucket.get_key(key_name) == None:
            print 'Copying key {0}'.format(key_name)
            key = source_bucket.get_key(key_name)
            key.copy(args.destination, key.name)
        else:
            print 'Destination already has key {0}, not copying'.format(key.name)

def restore_files(args):
    # Restores keys from one S3 bucket to a bucket with a different connection.
    # Copies files down, then uploads them to another bucket since boto can't
    # copy directly between buckets with different connections
    source_conn = S3Connection(args.access_key, args.secret_key)
    dest_conn = S3Connection(config.get('aws_s3', 'aws_access_key_id'),
                         config.get('aws_s3', 'aws_secret_access_key'),
                         is_secure=config.get('aws_s3', 'is_secure'),
                         port=config.get('aws_s3', 'port'),
                         host=config.get('aws_s3', 'host'),
                         calling_format=config.get('aws_s3',
                                                   'calling_format'))
    source_bucket = get_bucket(args.source, source_conn)
    dest_bucket = get_bucket(config.get('aws_s3', 'bucket'), dest_conn, enforce_versioning=False)
    if args.limit:
        key_names = []
        for account in ACCOUNTS_LIST:
            key_names += [key_name for key_name in get_key_names_for_account(account)]
    else:
        key_names = [key.name for key in source_bucket.list()]

    for key_name in key_names:
        if dest_bucket.get_key(key_name) == None:
            print 'Copying key {0}'.format(key_name)
            source_key = source_bucket.get_key(key_name)
            dest_key = dest_bucket.new_key(key_name)
            file = StringIO()
            source_key.get_contents_to_file(file)
            file.seek(0)
            dest_key.set_contents_from_file(file)
        else:
            print 'Destination already has key {0}, not copying'.format(key_name)

def backup_local(args):
    backup_mysql_local(os.path.join(args.local_dir, MYSQL_BACKUP_FILE_NAME))
    for collection in MONGO_COLLECTIONS:
        backup_file_path = os.path.join(args.local_dir,
                MONGO_BACKUP_FILE_NAME_FORMAT % collection)
        backup_mongo_collection_local(collection, backup_file_path)

def restore_local(args):
    restore_mysql_local(os.path.join(args.local_dir,
            MYSQL_BACKUP_FILE_NAME), args.root_password)
    for collection in MONGO_COLLECTIONS:
        backup_file_path = os.path.join(args.local_dir,
                MONGO_BACKUP_FILE_NAME_FORMAT % collection)
        bson_file_path = '/tmp/reebill_mongo_%s_%s.bson' % (
                collection, datetime.utcnow())
        restore_mongo_collection_local(collection, backup_file_path, bson_file_path)
    # TODO always scrub the data when restore-local is used because it's only for development?
    if args.scrub:
        scrub_dev_data()

if __name__ == '__main__':
    main_parser = argparse.ArgumentParser(description=("Backup script for "
            "utility bill and reebill databases. Database credentials are "
            "read from the application config file (settings.cfg). "
            "See https://bitbucket.org/skylineitops/billing/wiki/"
            "Backing%20up%20and%20restoring%20databases"))

    subparsers = main_parser.add_subparsers()
    backup_parser = subparsers.add_parser('backup',
            help='write database dump files to the given S3 bucket')
    restore_parser = subparsers.add_parser('restore',
            help='restore databases from existing dump files in S3 bucket')
    restore_files_parser = subparsers.add_parser('restore-files',
            help='restore files from one AWS S3 bucket to a local environment running '
            'fakeS3')
    restore_files_s3_parser = subparsers.add_parser('restore-files-s3',
            help='restore files from one AWS S3 bucket to another AWS S3 bucket')
    download_parser = subparsers.add_parser('download',
            help=('download database dump files so they can be used '
            'with "restore-local"'))
    restore_local_parser = subparsers.add_parser('restore-local', help=(
            'restore databases from existing dump files in local directory'))
    backup_local_parser = subparsers.add_parser('backup-local', help=(
            'backup databases to local directory'))

    # arguments for S3
    for parser in (backup_parser, restore_parser, download_parser):
        parser.add_argument(dest='bucket', type=str, help='S3 bucket name')

    # the environment variables that provide default values for these keys
    # come from Josh's bash script, documented here:
    # https://bitbucket.org/skylineitops/docs/wiki/EnvironmentSetup#markdown-header-setting-up-s3-access-keys-for-destaging-application-data
    for parser in (backup_parser, restore_parser, download_parser, 
        restore_files_parser, restore_files_s3_parser):
        parser.add_argument("--access-key", type=str,
                default=os.environ.get('AWS_ACCESS_KEY_ID', None),
                help=("AWS S3 access key. Default $AWS_ACCESS_KEY_ID if it is defined."))
        parser.add_argument("--secret-key", type=str,
                default=os.environ.get('AWS_SECRET_ACCESS_KEY', None),
                help=("AWS S3 secret key. Default $AWS_SECRET_ACCESS_KEY if "
                "it is defined."))

    # args for restoring files
    for parser in (restore_files_parser, restore_files_s3_parser):
        parser.add_argument('source', type=str,
                help=('source bucket to restore files from'))
        parser.add_argument('--limit', action='store_true',
                default=False,
                help=('limit the files being restored to specific set of accounts'))

    for parser in (restore_files_s3_parser,):
        parser.add_argument("--destination-access-key", type=str,
                default=config.get('aws_s3', 'aws_access_key_id'),
                help=("AWS S3 access key. Default to value in settings.cfg"))
        parser.add_argument("--destination-secret-key", type=str,
                default=config.get('aws_s3', 'aws_secret_access_key'),
                help=("AWS S3 secret key. Default to value in settings.cfg"))
        parser.add_argument('destination', type=str,
                default= config.get('aws_s3', 'bucket'),
                help=('destination bucket to restore files to, '\
                'defaults to value in settings.cfg ({0})'.format(config.get('aws_s3', 'bucket'))))

    # arguments for local backup files
    all_file_names =  [MYSQL_BACKUP_FILE_NAME] + [
            (MONGO_BACKUP_FILE_NAME_FORMAT % c) for c in MONGO_COLLECTIONS]
    for parser in (download_parser, restore_local_parser,
        backup_local_parser):
        parser.add_argument(dest='local_dir', type=str,
                help=('Local directory containing database dump files (%s)' %
                ', '.join(all_file_names)))

    # args for restoring databases
    for parser in (restore_parser, restore_local_parser):
        # only root can restore a MySQL database, but root's credentials are not
        # stored in the config file.
        parser.add_argument('--root-password', type=str, default='root',
                help=('MySQL root password, default "root".'))
        parser.add_argument('--scrub', action='store_true',
                help=('After restoring, replace parts of the data set with '
                'placeholder values (for development only).'))

    # each command corrsponds to the function with the same name defined above
    backup_parser.set_defaults(func=backup)
    restore_parser.set_defaults(func=restore)
    restore_parser.set_defaults(func=restore)
    restore_files_parser.set_defaults(func=restore_files)
    restore_files_s3_parser.set_defaults(func=restore_files_s3)
    download_parser.set_defaults(func=download)
    restore_local_parser.set_defaults(func=restore_local)
    backup_local_parser.set_defaults(func=backup_local)

    args = main_parser.parse_args()
    args.func(args)<|MERGE_RESOLUTION|>--- conflicted
+++ resolved
@@ -308,14 +308,9 @@
     '''
     command = MYSQL_COMMAND % db_params
     stdin, _, check_exit_status = run_command(command)
-<<<<<<< HEAD
-    stdin.write("update reebill_customer set bill_email_recipient = 'example@example.com';")
-    stdin.write("update reebill set email_recipient = 'example@example.com';")
-=======
     sql = get_scrub_sql()
     print 'scrub commands:\n%s' % sql
     stdin.write(sql)
->>>>>>> bedbe988
     stdin.close()
     check_exit_status()
 
