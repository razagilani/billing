--- conflicted
+++ resolved
@@ -1,10 +1,14 @@
 """Receive quotes from suppliers' "matrix" spreadsheets (files from a Dropbox
 directory or email attachments).
 """
-<<<<<<< HEAD
+import logging
 from fcntl import flock, LOCK_EX, LOCK_NB
+from sys import stdin
+import traceback
+from brokerage.quote_email_processor import QuoteEmailProcessor, LOG_NAME
+from brokerage.quote_email_processor import CLASSES_FOR_SUPPLIERS, QuoteDAO
 from core import initialize
-from brokerage.quote_file_processor import QuoteFileProcessor
+from core.model import AltitudeSession, Session
 
 if __name__ == '__main__':
     # prevent multiple instances from running at once
@@ -13,20 +17,6 @@
         flock(f, LOCK_EX | LOCK_NB)
     except IOError:
         exit(1)
-
-    initialize()
-    QuoteFileProcessor().run()
-=======
-import logging
-from sys import stdin
-import traceback
-from brokerage.quote_email_processor import QuoteEmailProcessor, LOG_NAME
-from brokerage.quote_email_processor import CLASSES_FOR_SUPPLIERS, QuoteDAO
-from core import initialize
-from core.model import AltitudeSession, Session
-
-if __name__ == '__main__':
-    logger = logging.getLogger(LOG_NAME)
 
     try:
         initialize()
@@ -37,5 +27,4 @@
             traceback.format_exc()))
     finally:
         Session.remove()
-        AltitudeSession.remove()
->>>>>>> 656ce2d0
+        AltitudeSession.remove()